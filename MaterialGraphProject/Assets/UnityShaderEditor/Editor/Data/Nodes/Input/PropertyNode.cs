--- conflicted
+++ resolved
@@ -64,19 +64,6 @@
                 AddSlot(new CubemapMaterialSlot(OutputSlotId, property.displayName, "Out", SlotType.Output));
                 RemoveSlotsNameNotMatching(new[] { OutputSlotId });
             }
-<<<<<<< HEAD
-=======
-            else if (property is IntegerShaderProperty)
-            {
-                AddSlot(new Vector1MaterialSlot(OutputSlotId, property.displayName, "Out", SlotType.Output, 0));
-                RemoveSlotsNameNotMatching(new[] { OutputSlotId });
-            }
-            else if (property is SliderShaderProperty)
-            {
-                AddSlot(new Vector1MaterialSlot(OutputSlotId, property.displayName, "Out", SlotType.Output, 0));
-                RemoveSlotsNameNotMatching(new[] { OutputSlotId });
-            }
->>>>>>> 3e5ce91a
             else if (property is BooleanShaderProperty)
             {
                 AddSlot(new BooleanMaterialSlot(OutputSlotId, property.displayName, "Out", SlotType.Output, false));
