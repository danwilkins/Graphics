using System;
using UnityEngine;
using UnityEditor.Graphing;

namespace UnityEditor.ShaderGraph
{
<<<<<<< HEAD
=======
    public interface IMaterialSlotHasVaule<T>
    {
        T defaultValue { get; }
        T value { get; }
    }

    [Serializable]
    public class Vector1MaterialSlot : MaterialSlot, IMaterialSlotHasVaule<float>
    {
        [SerializeField]
        private float m_Value;

        [SerializeField]
        private float m_DefaultValue;

        public Vector1MaterialSlot()
        {
        }

        public Vector1MaterialSlot(
            int slotId,
            string displayName,
            string shaderOutputName,
            SlotType slotType,
            float value,
            ShaderStage shaderStage = ShaderStage.Dynamic,
            bool hidden = false)
            :base(slotId, displayName, shaderOutputName, slotType, shaderStage, hidden)
        {
            m_DefaultValue = value;
            m_Value = value;
        }

        public float defaultValue { get { return m_DefaultValue; } }

        public float value
        {
            get { return m_Value; }
            set { m_Value = value; }
        }

        protected override string ConcreteSlotValueAsVariable(AbstractMaterialNode.OutputPrecision precision)
        {
            return value.ToString();
        }

        public override SlotValueType valueType { get { return SlotValueType.Vector1; } }
        public override ConcreteSlotValueType concreteValueType { get { return ConcreteSlotValueType.Vector1; } }

        public override PreviewProperty GetPreviewProperty(string name)
        {
            var pp = new PreviewProperty
            {
                m_Name = name,
                m_PropType = ConvertConcreteSlotValueTypeToPropertyType(concreteValueType),
                m_Vector4 = new Vector4(value, value, value, value),
                m_Float = value,
                m_Color = new Vector4(value, value, value, value),
            };
            return pp;
        }
    }

    [Serializable]
    public class Vector2MaterialSlot : MaterialSlot, IMaterialSlotHasVaule<Vector2>
    {
        [SerializeField]
        private Vector2 m_Value;

        [SerializeField]
        private Vector2 m_DefaultValue;

        public Vector2MaterialSlot()
        {
        }

        public Vector2MaterialSlot(
            int slotId,
            string displayName,
            string shaderOutputName,
            SlotType slotType,
            Vector2 value,
            ShaderStage shaderStage = ShaderStage.Dynamic,
            bool hidden = false)
            :base(slotId, displayName, shaderOutputName, slotType, shaderStage, hidden)
        {
            m_Value = value;
        }

        public Vector2 defaultValue { get { return m_DefaultValue; } }

        public Vector2 value
        {
            get { return m_Value; }
            set { m_Value = value; }
        }

        protected override string ConcreteSlotValueAsVariable(AbstractMaterialNode.OutputPrecision precision)
        {
            return precision + "2 (" + value.x + "," + value.y + ")";
        }

        public override PreviewProperty GetPreviewProperty(string name)
        {
            var pp = new PreviewProperty
            {
                m_Name = name,
                m_PropType = ConvertConcreteSlotValueTypeToPropertyType(concreteValueType),
                m_Vector4 = new Vector4(value.x, value.y, 0, 0),
                m_Float = value.x,
                m_Color = new Vector4(value.x, value.x, 0, 0),
            };
            return pp;
        }

        public override SlotValueType valueType { get { return SlotValueType.Vector2; } }
        public override ConcreteSlotValueType concreteValueType { get { return ConcreteSlotValueType.Vector2; } }
    }

    [Serializable]
    public class Vector3MaterialSlot : MaterialSlot, IMaterialSlotHasVaule<Vector3>
    {
        [SerializeField]
        private Vector3 m_Value;

        [SerializeField]
        private Vector3 m_DefaultValue;

        public Vector3MaterialSlot()
        {
        }

        public Vector3MaterialSlot(
            int slotId,
            string displayName,
            string shaderOutputName,
            SlotType slotType,
            Vector3 value,
            ShaderStage shaderStage = ShaderStage.Dynamic,
            bool hidden = false)
            :base(slotId, displayName, shaderOutputName, slotType, shaderStage, hidden)
        {
            m_Value = value;
        }

        public Vector3 defaultValue { get { return m_DefaultValue; } }

        public Vector3 value
        {
            get { return m_Value; }
            set { m_Value = value; }
        }

        protected override string ConcreteSlotValueAsVariable(AbstractMaterialNode.OutputPrecision precision)
        {
            return precision + "3 (" + value.x + "," + value.y + "," + value.z + ")";
        }
        public override PreviewProperty GetPreviewProperty(string name)
        {
            var pp = new PreviewProperty
            {
                m_Name = name,
                m_PropType = ConvertConcreteSlotValueTypeToPropertyType(concreteValueType),
                m_Vector4 = new Vector4(value.x, value.y, value.z, 0),
                m_Float = value.x,
                m_Color = new Vector4(value.x, value.x, value.z, 0),
            };
            return pp;
        }

        public override SlotValueType valueType { get { return SlotValueType.Vector3; } }
        public override ConcreteSlotValueType concreteValueType { get { return ConcreteSlotValueType.Vector3; } }
    }

    [Serializable]
    public class Vector4MaterialSlot : MaterialSlot, IMaterialSlotHasVaule<Vector4>
    {
        [SerializeField]
        private Vector4 m_Value;

        [SerializeField]
        private Vector4 m_DefaultValue;

        public Vector4MaterialSlot()
        {
        }

        public Vector4MaterialSlot(
            int slotId,
            string displayName,
            string shaderOutputName,
            SlotType slotType,
            Vector4 value,
            ShaderStage shaderStage = ShaderStage.Dynamic,
            bool hidden = false)
            :base(slotId, displayName, shaderOutputName, slotType, shaderStage, hidden)
        {
            m_Value = value;
        }

        public Vector4 defaultValue { get { return m_DefaultValue; } }

        public Vector4 value
        {
            get { return m_Value; }
            set { m_Value = value; }
        }

        protected override string ConcreteSlotValueAsVariable(AbstractMaterialNode.OutputPrecision precision)
        {
            return precision + "4 (" + value.x + "," + value.y + "," + value.z + "," + value.w + ")";
        }

        public override PreviewProperty GetPreviewProperty(string name)
        {
            var pp = new PreviewProperty
            {
                m_Name = name,
                m_PropType = ConvertConcreteSlotValueTypeToPropertyType(concreteValueType),
                m_Vector4 = new Vector4(value.x, value.y, value.z, value.w),
                m_Float = value.x,
                m_Color = new Vector4(value.x, value.x, value.z, value.w),
            };
            return pp;
        }

        public override SlotValueType valueType { get { return SlotValueType.Vector4; } }
        public override ConcreteSlotValueType concreteValueType { get { return ConcreteSlotValueType.Vector4; } }
    }

    [Serializable]
    public class Matrix2MaterialSlot : MaterialSlot
    {

        public Matrix2MaterialSlot()
        {
        }

        public Matrix2MaterialSlot(
            int slotId,
            string displayName,
            string shaderOutputName,
            SlotType slotType,
            ShaderStage shaderStage = ShaderStage.Dynamic,
            bool hidden = false)
            :base(slotId, displayName, shaderOutputName, slotType, shaderStage, hidden)
        {
        }

        protected override string ConcreteSlotValueAsVariable(AbstractMaterialNode.OutputPrecision precision)
        {
            return precision + "2x2 (1,0,0,1)";
        }

        public override SlotValueType valueType { get { return SlotValueType.Matrix2; } }
        public override ConcreteSlotValueType concreteValueType { get { return ConcreteSlotValueType.Matrix2; } }
    }

    [Serializable]
    public class Matrix3MaterialSlot : MaterialSlot
    {

        public Matrix3MaterialSlot()
        {
        }

        public Matrix3MaterialSlot(
            int slotId,
            string displayName,
            string shaderOutputName,
            SlotType slotType,
            ShaderStage shaderStage = ShaderStage.Dynamic,
            bool hidden = false)
            :base(slotId, displayName, shaderOutputName, slotType, shaderStage, hidden)
        {
        }

        protected override string ConcreteSlotValueAsVariable(AbstractMaterialNode.OutputPrecision precision)
        {
            return precision + "3x3 (1,0,0,0,1,0,0,0,1)";
        }

        public override SlotValueType valueType { get { return SlotValueType.Matrix3; } }
        public override ConcreteSlotValueType concreteValueType { get { return ConcreteSlotValueType.Matrix3; } }
    }

    [Serializable]
    public class Matrix4MaterialSlot : MaterialSlot
    {
        public Matrix4MaterialSlot()
        {
        }

        public Matrix4MaterialSlot(
            int slotId,
            string displayName,
            string shaderOutputName,
            SlotType slotType,
            ShaderStage shaderStage = ShaderStage.Dynamic,
            bool hidden = false)
            :base(slotId, displayName, shaderOutputName, slotType, shaderStage, hidden)
        {
        }


        protected override string ConcreteSlotValueAsVariable(AbstractMaterialNode.OutputPrecision precision)
        {
            return precision + "4x4 (1,0,0,0,0,1,0,0,0,0,1,0,0,0,0,1)";
        }

        public override SlotValueType valueType { get { return SlotValueType.Matrix4; } }
        public override ConcreteSlotValueType concreteValueType { get { return ConcreteSlotValueType.Matrix4; } }
    }

    [Serializable]
    public class Texture2DMaterialSlot : MaterialSlot
    {
        public Texture2DMaterialSlot()
        {
        }

        public Texture2DMaterialSlot(
            int slotId,
            string displayName,
            string shaderOutputName,
            SlotType slotType,
            ShaderStage shaderStage = ShaderStage.Dynamic,
            bool hidden = false)
            :base(slotId, displayName, shaderOutputName, slotType, shaderStage, hidden)
        {
        }

        public static readonly string DefaultTextureName = "ShaderGraph_DefaultTexture";

        public override SlotValueType valueType { get { return SlotValueType.Texture2D; } }
        public override ConcreteSlotValueType concreteValueType { get { return ConcreteSlotValueType.Texture2D; } }
    }

    [Serializable]
    public class SamplerStateMaterialSlot : MaterialSlot
    {
        public SamplerStateMaterialSlot()
        {
        }

        public SamplerStateMaterialSlot(
            int slotId,
            string displayName,
            string shaderOutputName,
            SlotType slotType,
            ShaderStage shaderStage = ShaderStage.Dynamic,
            bool hidden = false)
            :base(slotId, displayName, shaderOutputName, slotType, shaderStage, hidden)
        {
        }

        public override SlotValueType valueType { get { return SlotValueType.SamplerState; } }
        public override ConcreteSlotValueType concreteValueType { get { return ConcreteSlotValueType.SamplerState; } }
    }

    [Serializable]
    public class DynamicVectorMaterialSlot : MaterialSlot, IMaterialSlotHasVaule<Vector4>
    {
        [SerializeField]
        private Vector4 m_Value;

        [SerializeField]
        private Vector4 m_DefaultValue;

        private ConcreteSlotValueType m_ConcreteValueType = ConcreteSlotValueType.Vector4;

        public DynamicVectorMaterialSlot()
        {
        }

        public DynamicVectorMaterialSlot(
            int slotId,
            string displayName,
            string shaderOutputName,
            SlotType slotType,
            Vector4 value,
            ShaderStage shaderStage = ShaderStage.Dynamic,
            bool hidden = false)
            :base(slotId, displayName, shaderOutputName, slotType, shaderStage, hidden)
        {
            m_Value = value;
        }

        public Vector4 defaultValue { get { return m_DefaultValue; } }

        public Vector4 value
        {
            get { return m_Value; }
            set { m_Value = value; }
        }


        public override SlotValueType valueType { get { return SlotValueType.Dynamic; } }

        public override ConcreteSlotValueType concreteValueType
        {
            get { return m_ConcreteValueType; }
        }

        public void SetConcreteType(ConcreteSlotValueType valueType)
        {
            m_ConcreteValueType = valueType;
        }

        public override PreviewProperty GetPreviewProperty(string name)
        {
            var pp = new PreviewProperty
            {
                m_Name = name,
                m_PropType = ConvertConcreteSlotValueTypeToPropertyType(concreteValueType),
                m_Vector4 = new Vector4(value.x, value.y, value.z, value.w),
                m_Float = value.x,
                m_Color = new Vector4(value.x, value.x, value.z, value.w),
            };
            return pp;
        }

        protected override string ConcreteSlotValueAsVariable(AbstractMaterialNode.OutputPrecision precision)
        {
            return precision + "4 (" + value.x + "," + value.y + "," + value.z + "," + value.w + ")";
        }
    }

>>>>>>> a2737ca2
    [Serializable]
    public abstract class MaterialSlot : SerializableSlot
    {
        [SerializeField]
        string m_ShaderOutputName;

        [SerializeField]
        ShaderStage m_ShaderStage;

        private bool m_HasError;

        protected MaterialSlot() { }

        protected MaterialSlot(int slotId, string displayName, string shaderOutputName, SlotType slotType, ShaderStage shaderStage = ShaderStage.Dynamic, bool hidden = false)
            : base(slotId, displayName, slotType, hidden)
        {
            m_ShaderOutputName = shaderOutputName;
            this.shaderStage = shaderStage;
        }

        static string ConcreteSlotValueTypeAsString(ConcreteSlotValueType type)
        {
            switch (type)
            {
                case ConcreteSlotValueType.Vector1:
                    return "(1)";
                case ConcreteSlotValueType.Vector2:
                    return "(2)";
                case ConcreteSlotValueType.Vector3:
                    return "(3)";
                case ConcreteSlotValueType.Vector4:
                    return "(4)";
                case ConcreteSlotValueType.Matrix2:
                    return "(2x2)";
                case ConcreteSlotValueType.Matrix3:
                    return "(3x3)";
                case ConcreteSlotValueType.Matrix4:
                    return "(4x4)";
                case ConcreteSlotValueType.SamplerState:
                    return "(SS)";
                case ConcreteSlotValueType.Texture2D:
                    return "(T)";
                default:
                    return "(E)";
            }
        }

        public override string displayName
        {
            get { return base.displayName + ConcreteSlotValueTypeAsString(concreteValueType); }
            set { base.displayName = value; }
        }

        public string RawDisplayName()
        {
            return base.displayName;
        }

        public static MaterialSlot CreateMaterialSlot(SlotValueType type, int slotId, string displayName, string shaderOutputName, SlotType slotType, Vector4 defaultValue, ShaderStage shaderStage = ShaderStage.Dynamic, bool hidden = false)
        {
            switch (type)
            {
                case SlotValueType.SamplerState:
                    return new SamplerStateMaterialSlot(slotId, displayName, shaderOutputName, slotType, shaderStage, hidden);
                case SlotValueType.Matrix4:
                    return new Matrix4MaterialSlot(slotId, displayName, shaderOutputName, slotType, shaderStage, hidden);
                case SlotValueType.Matrix3:
                    return new Matrix3MaterialSlot(slotId, displayName, shaderOutputName, slotType, shaderStage, hidden);
                case SlotValueType.Matrix2:
                    return new Matrix2MaterialSlot(slotId, displayName, shaderOutputName, slotType, shaderStage, hidden);
                case SlotValueType.Texture2D:
                    return new Texture2DMaterialSlot(slotId, displayName, shaderOutputName, slotType, shaderStage, hidden);
                case SlotValueType.Dynamic:
                    return new DynamicVectorMaterialSlot(slotId, displayName, shaderOutputName, slotType, defaultValue, shaderStage, hidden);
                case SlotValueType.Vector4:
                    return new Vector4MaterialSlot(slotId, displayName, shaderOutputName, slotType, defaultValue, shaderStage, hidden);
                case SlotValueType.Vector3:
                    return new Vector3MaterialSlot(slotId, displayName, shaderOutputName, slotType, defaultValue, shaderStage, hidden);
                case SlotValueType.Vector2:
                    return new Vector2MaterialSlot(slotId, displayName, shaderOutputName, slotType, defaultValue, shaderStage, hidden);
                case SlotValueType.Vector1:
                    return new Vector1MaterialSlot(slotId, displayName, shaderOutputName, slotType, defaultValue.x, shaderStage, hidden);
            }

            throw new ArgumentOutOfRangeException("type", type, null);
        }

        public abstract SlotValueType valueType { get; }

        public abstract ConcreteSlotValueType concreteValueType { get; }

        public string shaderOutputName
        {
            get { return m_ShaderOutputName; }
            private set { m_ShaderOutputName = value; }
        }

        public ShaderStage shaderStage
        {
            get { return m_ShaderStage; }
            set { m_ShaderStage = value; }
        }

        public bool hasError
        {
            get { return m_HasError; }
            set { m_HasError = value; }
        }

        public bool IsCompatibleWithInputSlotType(ConcreteSlotValueType inputType)
        {
            switch (concreteValueType)
            {
                case ConcreteSlotValueType.SamplerState:
                    return inputType == ConcreteSlotValueType.SamplerState;
                case ConcreteSlotValueType.Matrix4:
                    return inputType == ConcreteSlotValueType.Matrix4
                        || inputType == ConcreteSlotValueType.Matrix3
                        || inputType == ConcreteSlotValueType.Matrix2;
                case ConcreteSlotValueType.Matrix3:
                    return inputType == ConcreteSlotValueType.Matrix3
                        || inputType == ConcreteSlotValueType.Matrix2;
                case ConcreteSlotValueType.Matrix2:
                    return inputType == ConcreteSlotValueType.Matrix2;
                case ConcreteSlotValueType.Texture2D:
                    return inputType == ConcreteSlotValueType.Texture2D;
                case ConcreteSlotValueType.Vector4:
                    return inputType == ConcreteSlotValueType.Vector4
                        || inputType == ConcreteSlotValueType.Vector3
                        || inputType == ConcreteSlotValueType.Vector2
                        || inputType == ConcreteSlotValueType.Vector1;
                case ConcreteSlotValueType.Vector3:
                    return inputType == ConcreteSlotValueType.Vector3
                        || inputType == ConcreteSlotValueType.Vector2
                        || inputType == ConcreteSlotValueType.Vector1;
                case ConcreteSlotValueType.Vector2:
                    return inputType == ConcreteSlotValueType.Vector2
                        || inputType == ConcreteSlotValueType.Vector1;
                case ConcreteSlotValueType.Vector1:
                    return inputType == ConcreteSlotValueType.Vector4
                        || inputType == ConcreteSlotValueType.Vector3
                        || inputType == ConcreteSlotValueType.Vector2
                        || inputType == ConcreteSlotValueType.Vector1;
            }
            return false;
        }

        public bool IsCompatibleWith(MaterialSlot otherSlot)
        {
            return otherSlot != null
                && otherSlot.owner != owner
                && otherSlot.isInputSlot != isInputSlot
                && (isInputSlot
                    ? otherSlot.IsCompatibleWithInputSlotType(concreteValueType)
                    : IsCompatibleWithInputSlotType(otherSlot.concreteValueType));
        }

        public virtual string GetDefaultValue(GenerationMode generationMode)
        {
            var matOwner = owner as AbstractMaterialNode;
            if (matOwner == null)
                throw new Exception(string.Format("Slot {0} either has no owner, or the owner is not a {1}", this, typeof(AbstractMaterialNode)));

            if (concreteValueType == ConcreteSlotValueType.Texture2D)
                return Texture2DMaterialSlot.DefaultTextureName;

            if (generationMode.IsPreview())
                return matOwner.GetVariableNameForSlot(id);

            return ConcreteSlotValueAsVariable(matOwner.precision);
        }

        protected virtual string ConcreteSlotValueAsVariable(AbstractMaterialNode.OutputPrecision precision)
        {
            return "error";
        }

        public void AddDefaultProperty(PropertyCollector properties, GenerationMode generationMode)
        {
            // share tex2d for all non connected slots :)
            if (concreteValueType == ConcreteSlotValueType.Texture2D)
            {
                var prop = new TextureShaderProperty();
                prop.overrideReferenceName = Texture2DMaterialSlot.DefaultTextureName;
                prop.modifiable = false;
                prop.generatePropertyBlock = true;
                properties.AddShaderProperty(prop);
                return;
            }

            if (concreteValueType == ConcreteSlotValueType.SamplerState)
                return;

            if (!generationMode.IsPreview())
                return;

            var matOwner = owner as AbstractMaterialNode;
            if (matOwner == null)
                throw new Exception(string.Format("Slot {0} either has no owner, or the owner is not a {1}", this, typeof(AbstractMaterialNode)));

            IShaderProperty property;
            switch (concreteValueType)
            {
                case ConcreteSlotValueType.Vector4:
                    property = new Vector4ShaderProperty();
                    break;
                case ConcreteSlotValueType.Vector3:
                    property = new Vector3ShaderProperty();
                    break;
                case ConcreteSlotValueType.Vector2:
                    property = new Vector2ShaderProperty();
                    break;
                case ConcreteSlotValueType.Vector1:
                    property = new FloatShaderProperty();
                    break;
                default:
                    throw new ArgumentOutOfRangeException();
            }

            property.overrideReferenceName = matOwner.GetVariableNameForSlot(id);
            property.generatePropertyBlock = false;

            properties.AddShaderProperty(property);
        }

        protected static PropertyType ConvertConcreteSlotValueTypeToPropertyType(ConcreteSlotValueType slotValue)
        {
            switch (slotValue)
            {
                case ConcreteSlotValueType.Texture2D:
                    return PropertyType.Texture;
                case ConcreteSlotValueType.Vector1:
                    return PropertyType.Float;
                case ConcreteSlotValueType.Vector2:
                    return PropertyType.Vector2;
                case ConcreteSlotValueType.Vector3:
                    return PropertyType.Vector3;
                case ConcreteSlotValueType.Vector4:
                    return PropertyType.Vector4;
                case ConcreteSlotValueType.Matrix2:
                    return PropertyType.Matrix2;
                case ConcreteSlotValueType.Matrix3:
                    return PropertyType.Matrix3;
                case ConcreteSlotValueType.Matrix4:
                    return PropertyType.Matrix4;
                case ConcreteSlotValueType.SamplerState:
                    return PropertyType.SamplerState;
                default:
                    return PropertyType.Vector4;
            }
        }

        public virtual PreviewProperty GetPreviewProperty(string name)
        {
            return null;
        }
    }
}<|MERGE_RESOLUTION|>--- conflicted
+++ resolved
@@ -4,437 +4,6 @@
 
 namespace UnityEditor.ShaderGraph
 {
-<<<<<<< HEAD
-=======
-    public interface IMaterialSlotHasVaule<T>
-    {
-        T defaultValue { get; }
-        T value { get; }
-    }
-
-    [Serializable]
-    public class Vector1MaterialSlot : MaterialSlot, IMaterialSlotHasVaule<float>
-    {
-        [SerializeField]
-        private float m_Value;
-
-        [SerializeField]
-        private float m_DefaultValue;
-
-        public Vector1MaterialSlot()
-        {
-        }
-
-        public Vector1MaterialSlot(
-            int slotId,
-            string displayName,
-            string shaderOutputName,
-            SlotType slotType,
-            float value,
-            ShaderStage shaderStage = ShaderStage.Dynamic,
-            bool hidden = false)
-            :base(slotId, displayName, shaderOutputName, slotType, shaderStage, hidden)
-        {
-            m_DefaultValue = value;
-            m_Value = value;
-        }
-
-        public float defaultValue { get { return m_DefaultValue; } }
-
-        public float value
-        {
-            get { return m_Value; }
-            set { m_Value = value; }
-        }
-
-        protected override string ConcreteSlotValueAsVariable(AbstractMaterialNode.OutputPrecision precision)
-        {
-            return value.ToString();
-        }
-
-        public override SlotValueType valueType { get { return SlotValueType.Vector1; } }
-        public override ConcreteSlotValueType concreteValueType { get { return ConcreteSlotValueType.Vector1; } }
-
-        public override PreviewProperty GetPreviewProperty(string name)
-        {
-            var pp = new PreviewProperty
-            {
-                m_Name = name,
-                m_PropType = ConvertConcreteSlotValueTypeToPropertyType(concreteValueType),
-                m_Vector4 = new Vector4(value, value, value, value),
-                m_Float = value,
-                m_Color = new Vector4(value, value, value, value),
-            };
-            return pp;
-        }
-    }
-
-    [Serializable]
-    public class Vector2MaterialSlot : MaterialSlot, IMaterialSlotHasVaule<Vector2>
-    {
-        [SerializeField]
-        private Vector2 m_Value;
-
-        [SerializeField]
-        private Vector2 m_DefaultValue;
-
-        public Vector2MaterialSlot()
-        {
-        }
-
-        public Vector2MaterialSlot(
-            int slotId,
-            string displayName,
-            string shaderOutputName,
-            SlotType slotType,
-            Vector2 value,
-            ShaderStage shaderStage = ShaderStage.Dynamic,
-            bool hidden = false)
-            :base(slotId, displayName, shaderOutputName, slotType, shaderStage, hidden)
-        {
-            m_Value = value;
-        }
-
-        public Vector2 defaultValue { get { return m_DefaultValue; } }
-
-        public Vector2 value
-        {
-            get { return m_Value; }
-            set { m_Value = value; }
-        }
-
-        protected override string ConcreteSlotValueAsVariable(AbstractMaterialNode.OutputPrecision precision)
-        {
-            return precision + "2 (" + value.x + "," + value.y + ")";
-        }
-
-        public override PreviewProperty GetPreviewProperty(string name)
-        {
-            var pp = new PreviewProperty
-            {
-                m_Name = name,
-                m_PropType = ConvertConcreteSlotValueTypeToPropertyType(concreteValueType),
-                m_Vector4 = new Vector4(value.x, value.y, 0, 0),
-                m_Float = value.x,
-                m_Color = new Vector4(value.x, value.x, 0, 0),
-            };
-            return pp;
-        }
-
-        public override SlotValueType valueType { get { return SlotValueType.Vector2; } }
-        public override ConcreteSlotValueType concreteValueType { get { return ConcreteSlotValueType.Vector2; } }
-    }
-
-    [Serializable]
-    public class Vector3MaterialSlot : MaterialSlot, IMaterialSlotHasVaule<Vector3>
-    {
-        [SerializeField]
-        private Vector3 m_Value;
-
-        [SerializeField]
-        private Vector3 m_DefaultValue;
-
-        public Vector3MaterialSlot()
-        {
-        }
-
-        public Vector3MaterialSlot(
-            int slotId,
-            string displayName,
-            string shaderOutputName,
-            SlotType slotType,
-            Vector3 value,
-            ShaderStage shaderStage = ShaderStage.Dynamic,
-            bool hidden = false)
-            :base(slotId, displayName, shaderOutputName, slotType, shaderStage, hidden)
-        {
-            m_Value = value;
-        }
-
-        public Vector3 defaultValue { get { return m_DefaultValue; } }
-
-        public Vector3 value
-        {
-            get { return m_Value; }
-            set { m_Value = value; }
-        }
-
-        protected override string ConcreteSlotValueAsVariable(AbstractMaterialNode.OutputPrecision precision)
-        {
-            return precision + "3 (" + value.x + "," + value.y + "," + value.z + ")";
-        }
-        public override PreviewProperty GetPreviewProperty(string name)
-        {
-            var pp = new PreviewProperty
-            {
-                m_Name = name,
-                m_PropType = ConvertConcreteSlotValueTypeToPropertyType(concreteValueType),
-                m_Vector4 = new Vector4(value.x, value.y, value.z, 0),
-                m_Float = value.x,
-                m_Color = new Vector4(value.x, value.x, value.z, 0),
-            };
-            return pp;
-        }
-
-        public override SlotValueType valueType { get { return SlotValueType.Vector3; } }
-        public override ConcreteSlotValueType concreteValueType { get { return ConcreteSlotValueType.Vector3; } }
-    }
-
-    [Serializable]
-    public class Vector4MaterialSlot : MaterialSlot, IMaterialSlotHasVaule<Vector4>
-    {
-        [SerializeField]
-        private Vector4 m_Value;
-
-        [SerializeField]
-        private Vector4 m_DefaultValue;
-
-        public Vector4MaterialSlot()
-        {
-        }
-
-        public Vector4MaterialSlot(
-            int slotId,
-            string displayName,
-            string shaderOutputName,
-            SlotType slotType,
-            Vector4 value,
-            ShaderStage shaderStage = ShaderStage.Dynamic,
-            bool hidden = false)
-            :base(slotId, displayName, shaderOutputName, slotType, shaderStage, hidden)
-        {
-            m_Value = value;
-        }
-
-        public Vector4 defaultValue { get { return m_DefaultValue; } }
-
-        public Vector4 value
-        {
-            get { return m_Value; }
-            set { m_Value = value; }
-        }
-
-        protected override string ConcreteSlotValueAsVariable(AbstractMaterialNode.OutputPrecision precision)
-        {
-            return precision + "4 (" + value.x + "," + value.y + "," + value.z + "," + value.w + ")";
-        }
-
-        public override PreviewProperty GetPreviewProperty(string name)
-        {
-            var pp = new PreviewProperty
-            {
-                m_Name = name,
-                m_PropType = ConvertConcreteSlotValueTypeToPropertyType(concreteValueType),
-                m_Vector4 = new Vector4(value.x, value.y, value.z, value.w),
-                m_Float = value.x,
-                m_Color = new Vector4(value.x, value.x, value.z, value.w),
-            };
-            return pp;
-        }
-
-        public override SlotValueType valueType { get { return SlotValueType.Vector4; } }
-        public override ConcreteSlotValueType concreteValueType { get { return ConcreteSlotValueType.Vector4; } }
-    }
-
-    [Serializable]
-    public class Matrix2MaterialSlot : MaterialSlot
-    {
-
-        public Matrix2MaterialSlot()
-        {
-        }
-
-        public Matrix2MaterialSlot(
-            int slotId,
-            string displayName,
-            string shaderOutputName,
-            SlotType slotType,
-            ShaderStage shaderStage = ShaderStage.Dynamic,
-            bool hidden = false)
-            :base(slotId, displayName, shaderOutputName, slotType, shaderStage, hidden)
-        {
-        }
-
-        protected override string ConcreteSlotValueAsVariable(AbstractMaterialNode.OutputPrecision precision)
-        {
-            return precision + "2x2 (1,0,0,1)";
-        }
-
-        public override SlotValueType valueType { get { return SlotValueType.Matrix2; } }
-        public override ConcreteSlotValueType concreteValueType { get { return ConcreteSlotValueType.Matrix2; } }
-    }
-
-    [Serializable]
-    public class Matrix3MaterialSlot : MaterialSlot
-    {
-
-        public Matrix3MaterialSlot()
-        {
-        }
-
-        public Matrix3MaterialSlot(
-            int slotId,
-            string displayName,
-            string shaderOutputName,
-            SlotType slotType,
-            ShaderStage shaderStage = ShaderStage.Dynamic,
-            bool hidden = false)
-            :base(slotId, displayName, shaderOutputName, slotType, shaderStage, hidden)
-        {
-        }
-
-        protected override string ConcreteSlotValueAsVariable(AbstractMaterialNode.OutputPrecision precision)
-        {
-            return precision + "3x3 (1,0,0,0,1,0,0,0,1)";
-        }
-
-        public override SlotValueType valueType { get { return SlotValueType.Matrix3; } }
-        public override ConcreteSlotValueType concreteValueType { get { return ConcreteSlotValueType.Matrix3; } }
-    }
-
-    [Serializable]
-    public class Matrix4MaterialSlot : MaterialSlot
-    {
-        public Matrix4MaterialSlot()
-        {
-        }
-
-        public Matrix4MaterialSlot(
-            int slotId,
-            string displayName,
-            string shaderOutputName,
-            SlotType slotType,
-            ShaderStage shaderStage = ShaderStage.Dynamic,
-            bool hidden = false)
-            :base(slotId, displayName, shaderOutputName, slotType, shaderStage, hidden)
-        {
-        }
-
-
-        protected override string ConcreteSlotValueAsVariable(AbstractMaterialNode.OutputPrecision precision)
-        {
-            return precision + "4x4 (1,0,0,0,0,1,0,0,0,0,1,0,0,0,0,1)";
-        }
-
-        public override SlotValueType valueType { get { return SlotValueType.Matrix4; } }
-        public override ConcreteSlotValueType concreteValueType { get { return ConcreteSlotValueType.Matrix4; } }
-    }
-
-    [Serializable]
-    public class Texture2DMaterialSlot : MaterialSlot
-    {
-        public Texture2DMaterialSlot()
-        {
-        }
-
-        public Texture2DMaterialSlot(
-            int slotId,
-            string displayName,
-            string shaderOutputName,
-            SlotType slotType,
-            ShaderStage shaderStage = ShaderStage.Dynamic,
-            bool hidden = false)
-            :base(slotId, displayName, shaderOutputName, slotType, shaderStage, hidden)
-        {
-        }
-
-        public static readonly string DefaultTextureName = "ShaderGraph_DefaultTexture";
-
-        public override SlotValueType valueType { get { return SlotValueType.Texture2D; } }
-        public override ConcreteSlotValueType concreteValueType { get { return ConcreteSlotValueType.Texture2D; } }
-    }
-
-    [Serializable]
-    public class SamplerStateMaterialSlot : MaterialSlot
-    {
-        public SamplerStateMaterialSlot()
-        {
-        }
-
-        public SamplerStateMaterialSlot(
-            int slotId,
-            string displayName,
-            string shaderOutputName,
-            SlotType slotType,
-            ShaderStage shaderStage = ShaderStage.Dynamic,
-            bool hidden = false)
-            :base(slotId, displayName, shaderOutputName, slotType, shaderStage, hidden)
-        {
-        }
-
-        public override SlotValueType valueType { get { return SlotValueType.SamplerState; } }
-        public override ConcreteSlotValueType concreteValueType { get { return ConcreteSlotValueType.SamplerState; } }
-    }
-
-    [Serializable]
-    public class DynamicVectorMaterialSlot : MaterialSlot, IMaterialSlotHasVaule<Vector4>
-    {
-        [SerializeField]
-        private Vector4 m_Value;
-
-        [SerializeField]
-        private Vector4 m_DefaultValue;
-
-        private ConcreteSlotValueType m_ConcreteValueType = ConcreteSlotValueType.Vector4;
-
-        public DynamicVectorMaterialSlot()
-        {
-        }
-
-        public DynamicVectorMaterialSlot(
-            int slotId,
-            string displayName,
-            string shaderOutputName,
-            SlotType slotType,
-            Vector4 value,
-            ShaderStage shaderStage = ShaderStage.Dynamic,
-            bool hidden = false)
-            :base(slotId, displayName, shaderOutputName, slotType, shaderStage, hidden)
-        {
-            m_Value = value;
-        }
-
-        public Vector4 defaultValue { get { return m_DefaultValue; } }
-
-        public Vector4 value
-        {
-            get { return m_Value; }
-            set { m_Value = value; }
-        }
-
-
-        public override SlotValueType valueType { get { return SlotValueType.Dynamic; } }
-
-        public override ConcreteSlotValueType concreteValueType
-        {
-            get { return m_ConcreteValueType; }
-        }
-
-        public void SetConcreteType(ConcreteSlotValueType valueType)
-        {
-            m_ConcreteValueType = valueType;
-        }
-
-        public override PreviewProperty GetPreviewProperty(string name)
-        {
-            var pp = new PreviewProperty
-            {
-                m_Name = name,
-                m_PropType = ConvertConcreteSlotValueTypeToPropertyType(concreteValueType),
-                m_Vector4 = new Vector4(value.x, value.y, value.z, value.w),
-                m_Float = value.x,
-                m_Color = new Vector4(value.x, value.x, value.z, value.w),
-            };
-            return pp;
-        }
-
-        protected override string ConcreteSlotValueAsVariable(AbstractMaterialNode.OutputPrecision precision)
-        {
-            return precision + "4 (" + value.x + "," + value.y + "," + value.z + "," + value.w + ")";
-        }
-    }
-
->>>>>>> a2737ca2
     [Serializable]
     public abstract class MaterialSlot : SerializableSlot
     {
