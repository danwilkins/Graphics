﻿using System;
using System.Collections;
using System.Collections.Generic;
using System.Linq;
using System.Reflection;
using UnityEngine;
using UnityEditor.Experimental.UIElements;
using UnityEngine.Experimental.UIElements;
using UnityEditor.Graphing;
using UnityEngine.Experimental.UIElements.StyleSheets;
using Object = UnityEngine.Object;

namespace UnityEditor.ShaderGraph.Drawing.Inspector
{
    public class MasterPreviewView : VisualElement
    {
        PreviewManager m_PreviewManager;
        AbstractMaterialGraph m_Graph;

        PreviewRenderData m_PreviewRenderHandle;
        Image m_PreviewTextureView;

        Vector2 m_PreviewScrollPosition;
        ObjectField m_PreviewMeshPicker;

        IMasterNode m_MasterNode;
        Mesh m_PreviousMesh;

        List<string> m_DoNotShowPrimitives = new List<string>( new string[] {PrimitiveType.Plane.ToString()});

        static Type s_ContextualMenuManipulator = AppDomain.CurrentDomain.GetAssemblies().SelectMany(x => x.GetTypes()).FirstOrDefault(t => t.FullName == "UnityEngine.Experimental.UIElements.ContextualMenuManipulator");
        static Type s_ObjectSelector = AppDomain.CurrentDomain.GetAssemblies().SelectMany(x => x.GetTypes()).FirstOrDefault(t => t.FullName == "UnityEditor.ObjectSelector");

        public MasterPreviewView(string assetName, PreviewManager previewManager, AbstractMaterialGraph graph)
        {
            this.clippingOptions = ClippingOptions.ClipAndCacheContents;
            m_PreviewManager = previewManager;
            m_Graph = graph;

            AddStyleSheetPath("Styles/MasterPreviewView");

            m_PreviewRenderHandle = previewManager.masterRenderData;

            var topContainer = new VisualElement() { name = "top" };
            {
                var title = new Label(assetName.Split('/').Last()) { name = "title" };
                topContainer.Add(title);
            }
            Add(topContainer);

            var middleContainer = new VisualElement {name = "middle"};
            {
                m_PreviewTextureView = CreatePreview(Texture2D.blackTexture);
                m_PreviewScrollPosition = new Vector2(0f, 0f);
                middleContainer.Add(m_PreviewTextureView);
                middleContainer.AddManipulator(new Scrollable(OnScroll));
            }
            m_PreviewRenderHandle.onPreviewChanged += OnPreviewChanged;
            Add(middleContainer);
        }

<<<<<<< HEAD
        Image CreatePreview(Texture texture)
        {
            var image = new Image { name = "preview", image = StyleValue<Texture>.Create(m_PreviewRenderHandle.texture ?? texture) };
            image.AddManipulator(new Draggable(OnMouseDragPreviewMesh, true));
            image.AddManipulator((IManipulator)Activator.CreateInstance(s_ContextualMenuManipulator, (Action<ContextualMenuPopulateEvent>)BuildContextualMenu));
            return image;
        }

        void OnScroll(float scrollValue)
        {
            float rescaleAmount = -scrollValue * .03f;
            m_Graph.previewData.scale = Mathf.Clamp(m_Graph.previewData.scale + rescaleAmount, 0.2f, 5f);
        }

=======
>>>>>>> c46bd9e5
        void BuildContextualMenu(ContextualMenuPopulateEvent evt)
        {
            foreach (var primitiveTypeName in Enum.GetNames(typeof(PrimitiveType)))
            {
                if(m_DoNotShowPrimitives.Contains(primitiveTypeName))
                    continue;
                evt.menu.AppendAction(primitiveTypeName, e => ChangePrimitiveMesh( primitiveTypeName ), ContextualMenu.MenuAction.AlwaysEnabled);
            }

            evt.menu.AppendAction("Custom Mesh", e => ChangeMeshCustom(), ContextualMenu.MenuAction.AlwaysEnabled);
        }

        IMasterNode masterNode
        {
            get { return m_PreviewRenderHandle.shaderData.node as IMasterNode; }
        }

        void DirtyMasterNode(ModificationScope scope)
        {
            var amn = masterNode as AbstractMaterialNode;
            if (amn != null)
                amn.Dirty(scope);
        }

        void OnPreviewChanged()
        {
            m_PreviewTextureView.image = StyleValue<Texture>.Create(m_PreviewRenderHandle.texture ?? Texture2D.blackTexture);
            m_PreviewTextureView.Dirty(ChangeType.Repaint);
        }

        void ChangePrimitiveMesh(string primitiveName)
        {
            Mesh changedPrimitiveMesh = Resources.GetBuiltinResource(typeof(Mesh), string.Format("{0}.fbx", primitiveName)) as Mesh;

            ChangeMesh(changedPrimitiveMesh);
        }

        void ChangeMesh(Mesh mesh)
        {
            Mesh changedMesh = mesh;

            DirtyMasterNode(ModificationScope.Node);

            if (m_Graph.previewData.serializedMesh.mesh != changedMesh)
            {
                m_Graph.previewData.rotation = Quaternion.identity;
            }

            m_Graph.previewData.serializedMesh.mesh = changedMesh;
        }

        private static EditorWindow Get()
        {
            PropertyInfo P = s_ObjectSelector.GetProperty("get", BindingFlags.Public | BindingFlags.Static);
            return P.GetValue(null,null) as EditorWindow;
        }

        void OnMeshChanged(Object obj)
        {
            var mesh = obj as Mesh;
            if (mesh == null)
                mesh = m_PreviousMesh;
            ChangeMesh(mesh);
        }

        void ChangeMeshCustom()
        {
            MethodInfo ShowMethod = s_ObjectSelector.GetMethod("Show", BindingFlags.NonPublic | BindingFlags.Instance | BindingFlags.DeclaredOnly, Type.DefaultBinder, new[] {typeof(Object), typeof(Type), typeof(SerializedProperty), typeof(bool), typeof(List<int>), typeof(Action<Object>), typeof(Action<Object>)}, new ParameterModifier[7]);
            m_PreviousMesh = m_Graph.previewData.serializedMesh.mesh;
            ShowMethod.Invoke(Get(), new object[] { null, typeof(Mesh), null, false, null, (Action<Object>)OnMeshChanged, (Action<Object>)OnMeshChanged });
        }

        public void RefreshRenderTextureSize()
        {
            var currentWidth = m_PreviewRenderHandle.texture != null ? m_PreviewRenderHandle.texture.width : -1;
            var currentHeight = m_PreviewRenderHandle.texture != null ? m_PreviewRenderHandle.texture.height : -1;

            var targetWidth = m_PreviewTextureView.contentRect.width;
            var targetHeight = m_PreviewTextureView.contentRect.height;

            if (Mathf.Approximately(currentWidth, targetHeight) && Mathf.Approximately(currentHeight, targetWidth))
                return;

<<<<<<< HEAD
            m_PreviewManager.ResizeMasterPreview(m_PreviewTextureView.contentRect.size);
=======
            m_PreviewRenderHandle.renderTexture.Release();
            Object.DestroyImmediate(m_PreviewRenderHandle.renderTexture);
            m_PreviewRenderHandle.renderTexture = new RenderTexture(descriptor) { hideFlags = HideFlags.HideAndDontSave };

            DirtyMasterNode(ModificationScope.Node);
>>>>>>> c46bd9e5
        }

        public void UpdateRenderTextureOnNextLayoutChange()
        {
            RegisterCallback<PostLayoutEvent>(AdaptRenderTextureOnLayoutChange);
        }

        void AdaptRenderTextureOnLayoutChange(PostLayoutEvent evt)
        {
            UnregisterCallback<PostLayoutEvent>(AdaptRenderTextureOnLayoutChange);
            RefreshRenderTextureSize();
        }

        void OnScroll(float scrollValue)
        {
            float rescaleAmount = -scrollValue * .03f;
            m_Graph.previewData.scale = Mathf.Clamp(m_Graph.previewData.scale + rescaleAmount, 0.2f, 5f);

            DirtyMasterNode(ModificationScope.Node);
        }

        void OnMouseDragPreviewMesh(Vector2 deltaMouse)
        {
            Vector2 previewSize = m_PreviewTextureView.contentRect.size;

            m_PreviewScrollPosition -= deltaMouse * (Event.current.shift ? 3f : 1f) / Mathf.Min(previewSize.x, previewSize.y) * 140f;
            m_PreviewScrollPosition.y = Mathf.Clamp(m_PreviewScrollPosition.y, -90f, 90f);
            Quaternion previewRotation = Quaternion.Euler(m_PreviewScrollPosition.y, 0, 0) * Quaternion.Euler(0, m_PreviewScrollPosition.x, 0);
            m_Graph.previewData.rotation = previewRotation;

            DirtyMasterNode(ModificationScope.Node);
        }
    }
}<|MERGE_RESOLUTION|>--- conflicted
+++ resolved
@@ -59,7 +59,6 @@
             Add(middleContainer);
         }
 
-<<<<<<< HEAD
         Image CreatePreview(Texture texture)
         {
             var image = new Image { name = "preview", image = StyleValue<Texture>.Create(m_PreviewRenderHandle.texture ?? texture) };
@@ -68,14 +67,6 @@
             return image;
         }
 
-        void OnScroll(float scrollValue)
-        {
-            float rescaleAmount = -scrollValue * .03f;
-            m_Graph.previewData.scale = Mathf.Clamp(m_Graph.previewData.scale + rescaleAmount, 0.2f, 5f);
-        }
-
-=======
->>>>>>> c46bd9e5
         void BuildContextualMenu(ContextualMenuPopulateEvent evt)
         {
             foreach (var primitiveTypeName in Enum.GetNames(typeof(PrimitiveType)))
@@ -159,15 +150,7 @@
             if (Mathf.Approximately(currentWidth, targetHeight) && Mathf.Approximately(currentHeight, targetWidth))
                 return;
 
-<<<<<<< HEAD
             m_PreviewManager.ResizeMasterPreview(m_PreviewTextureView.contentRect.size);
-=======
-            m_PreviewRenderHandle.renderTexture.Release();
-            Object.DestroyImmediate(m_PreviewRenderHandle.renderTexture);
-            m_PreviewRenderHandle.renderTexture = new RenderTexture(descriptor) { hideFlags = HideFlags.HideAndDontSave };
-
-            DirtyMasterNode(ModificationScope.Node);
->>>>>>> c46bd9e5
         }
 
         public void UpdateRenderTextureOnNextLayoutChange()
