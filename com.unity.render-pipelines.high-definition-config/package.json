{
  "name": "com.unity.render-pipelines.high-definition-config",
  "description": "Configuration files for the High Definition Render Pipeline.",
<<<<<<< HEAD
  "version": "10.1.0-preview.26",
  "unity": "2020.2",
=======
  "version": "11.0.0",
  "unity": "2021.1",
  "unityRelease": "0a2",
>>>>>>> a6e5b452
  "displayName": "High Definition RP Config",
  "dependencies": {
    "com.unity.render-pipelines.core": "11.0.0"
  }
}<|MERGE_RESOLUTION|>--- conflicted
+++ resolved
@@ -1,14 +1,9 @@
 {
   "name": "com.unity.render-pipelines.high-definition-config",
   "description": "Configuration files for the High Definition Render Pipeline.",
-<<<<<<< HEAD
-  "version": "10.1.0-preview.26",
-  "unity": "2020.2",
-=======
   "version": "11.0.0",
   "unity": "2021.1",
   "unityRelease": "0a2",
->>>>>>> a6e5b452
   "displayName": "High Definition RP Config",
   "dependencies": {
     "com.unity.render-pipelines.core": "11.0.0"
