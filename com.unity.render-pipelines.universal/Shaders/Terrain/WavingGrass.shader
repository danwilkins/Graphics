--- conflicted
+++ resolved
@@ -109,12 +109,6 @@
             ENDHLSL
         }
 
-<<<<<<< HEAD
-        Pass
-        {
-            Name "Debug Material"
-            Tags{"LightMode" = "DebugMaterial"}
-=======
         // This pass is used when drawing to a _CameraNormalsTexture texture
         Pass
         {
@@ -123,12 +117,39 @@
 
             ZWrite On
             Cull Off
->>>>>>> 12593d02
 
             HLSLPROGRAM
             #pragma target 2.0
 
-<<<<<<< HEAD
+            #pragma vertex DepthNormalOnlyVertex
+            #pragma fragment DepthNormalOnlyFragment
+
+            // -------------------------------------
+            // Material Keywords
+            #define _ALPHATEST_ON
+            #pragma shader_feature_local_fragment _GLOSSINESS_FROM_BASE_ALPHA
+
+            // -------------------------------------
+            // Unity defined keywords
+            #pragma multi_compile_fragment _ _GBUFFER_NORMALS_OCT // forward-only variant
+
+            //--------------------------------------
+            // GPU Instancing
+            #pragma multi_compile_instancing
+
+            #include "Packages/com.unity.render-pipelines.universal/Shaders/Terrain/WavingGrassInput.hlsl"
+            #include "Packages/com.unity.render-pipelines.universal/Shaders/Terrain/WavingGrassPasses.hlsl"
+            ENDHLSL
+        }
+
+        Pass
+        {
+            Name "Debug Material"
+            Tags{"LightMode" = "DebugMaterial"}
+
+            HLSLPROGRAM
+            #pragma target 2.0
+
             // -------------------------------------
             // Universal Pipeline keywords
             #pragma multi_compile _ _MAIN_LIGHT_SHADOWS
@@ -145,25 +166,11 @@
             #pragma multi_compile _ DIRLIGHTMAP_COMBINED
             #pragma multi_compile _ LIGHTMAP_ON
             #pragma multi_compile_fog
-=======
-            #pragma vertex DepthNormalOnlyVertex
-            #pragma fragment DepthNormalOnlyFragment
-
-            // -------------------------------------
-            // Material Keywords
-            #define _ALPHATEST_ON
-            #pragma shader_feature_local_fragment _GLOSSINESS_FROM_BASE_ALPHA
-
-            // -------------------------------------
-            // Unity defined keywords
-            #pragma multi_compile_fragment _ _GBUFFER_NORMALS_OCT // forward-only variant
->>>>>>> 12593d02
 
             //--------------------------------------
             // GPU Instancing
             #pragma multi_compile_instancing
 
-<<<<<<< HEAD
             #pragma vertex WavingGrassVert
             #pragma fragment LitPassFragmentGrass
 
@@ -173,10 +180,6 @@
             #include "Packages/com.unity.render-pipelines.universal/Shaders/Terrain/WavingGrassInput.hlsl"
             #include "Packages/com.unity.render-pipelines.universal/Shaders/Terrain/WavingGrassPasses.hlsl"
 
-=======
-            #include "Packages/com.unity.render-pipelines.universal/Shaders/Terrain/WavingGrassInput.hlsl"
-            #include "Packages/com.unity.render-pipelines.universal/Shaders/Terrain/WavingGrassPasses.hlsl"
->>>>>>> 12593d02
             ENDHLSL
         }
     }
