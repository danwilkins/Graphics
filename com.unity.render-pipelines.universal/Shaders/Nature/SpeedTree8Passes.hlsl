#ifndef UNIVERSAL_SPEEDTREE8_PASSES_INCLUDED
#define UNIVERSAL_SPEEDTREE8_PASSES_INCLUDED

#include "Packages/com.unity.render-pipelines.universal/ShaderLibrary/Lighting.hlsl"
#include "Packages/com.unity.render-pipelines.universal/ShaderLibrary/UnityGBuffer.hlsl"

struct SpeedTreeVertexInput
{
    float4 vertex       : POSITION;
    float3 normal       : NORMAL;
    float4 tangent      : TANGENT;
    float4 texcoord     : TEXCOORD0;
    float4 texcoord1    : TEXCOORD1;
    float4 texcoord2    : TEXCOORD2;
    float4 texcoord3    : TEXCOORD3;
    float4 color        : COLOR;

    UNITY_VERTEX_INPUT_INSTANCE_ID
};

struct SpeedTreeVertexOutput
{
    half2 uv                        : TEXCOORD0;
    half4 color                     : TEXCOORD1;

    half4 fogFactorAndVertexLight   : TEXCOORD2;    // x: fogFactor, yzw: vertex light

    #ifdef EFFECT_BUMP
        half4 normalWS              : TEXCOORD3;    // xyz: normal, w: viewDir.x
        half4 tangentWS             : TEXCOORD4;    // xyz: tangent, w: viewDir.y
        half4 bitangentWS           : TEXCOORD5;    // xyz: bitangent, w: viewDir.z
    #else
        half3 normalWS              : TEXCOORD3;
        half3 viewDirWS             : TEXCOORD4;
    #endif

    #if defined(REQUIRES_VERTEX_SHADOW_COORD_INTERPOLATOR)
        float4 shadowCoord          : TEXCOORD6;
    #endif

    float3 positionWS               : TEXCOORD7;
    DECLARE_LIGHTMAP_OR_SH(lightmapUV, vertexSH, 8);
    float4 clipPos                  : SV_POSITION;
    UNITY_VERTEX_INPUT_INSTANCE_ID
    UNITY_VERTEX_OUTPUT_STEREO
};

struct SpeedTreeVertexDepthOutput
{
    half2 uv                        : TEXCOORD0;
    half4 color                     : TEXCOORD1;
    float4 clipPos                  : SV_POSITION;
    UNITY_VERTEX_INPUT_INSTANCE_ID
    UNITY_VERTEX_OUTPUT_STEREO
};

struct SpeedTreeVertexDepthNormalOutput
{
    half2 uv                        : TEXCOORD0;
    half4 color                     : TEXCOORD1;

    #ifdef EFFECT_BUMP
        half4 normalWS              : TEXCOORD2;    // xyz: normal, w: viewDir.x
        half4 tangentWS             : TEXCOORD3;    // xyz: tangent, w: viewDir.y
        half4 bitangentWS           : TEXCOORD4;    // xyz: bitangent, w: viewDir.z
    #else
        half3 normalWS              : TEXCOORD2;
        half3 viewDirWS             : TEXCOORD3;
    #endif

    float4 clipPos                  : SV_POSITION;
    UNITY_VERTEX_INPUT_INSTANCE_ID
    UNITY_VERTEX_OUTPUT_STEREO
};

struct SpeedTreeDepthNormalFragmentInput
{
    SpeedTreeVertexDepthNormalOutput interpolated;
#ifdef EFFECT_BACKSIDE_NORMALS
    half facing : VFACE;
#endif
};

struct SpeedTreeFragmentInput
{
    SpeedTreeVertexOutput interpolated;
#ifdef EFFECT_BACKSIDE_NORMALS
    half facing : VFACE;
#endif
};

void InitializeData(inout SpeedTreeVertexInput input, float lodValue)
{
    // smooth LOD
    #if defined(LOD_FADE_PERCENTAGE) && !defined(EFFECT_BILLBOARD)
        input.vertex.xyz = lerp(input.vertex.xyz, input.texcoord2.xyz, lodValue);
    #endif

    // wind
    #if defined(ENABLE_WIND) && !defined(_WINDQUALITY_NONE)
        if (_WindEnabled > 0)
        {
            float3 rotatedWindVector = mul(_ST_WindVector.xyz, (float3x3)unity_ObjectToWorld);
            float windLength = length(rotatedWindVector);
            if (windLength < 1e-5)
            {
                // sanity check that wind data is available
                return;
            }
            rotatedWindVector /= windLength;

            float3 treePos = float3(unity_ObjectToWorld[0].w, unity_ObjectToWorld[1].w, unity_ObjectToWorld[2].w);
            float3 windyPosition = input.vertex.xyz;

            #ifndef EFFECT_BILLBOARD
                // geometry type
                float geometryType = (int)(input.texcoord3.w + 0.25);
                bool leafTwo = false;
                if (geometryType > GEOM_TYPE_FACINGLEAF)
                {
                    geometryType -= 2;
                    leafTwo = true;
                }

                // leaves
                if (geometryType > GEOM_TYPE_FROND)
                {
                    // remove anchor position
                    float3 anchor = float3(input.texcoord1.zw, input.texcoord2.w);
                    windyPosition -= anchor;

                    if (geometryType == GEOM_TYPE_FACINGLEAF)
                    {
                        // face camera-facing leaf to camera
                        float offsetLen = length(windyPosition);
                        windyPosition = mul(windyPosition.xyz, (float3x3)UNITY_MATRIX_IT_MV); // inv(MV) * windyPosition
                        windyPosition = normalize(windyPosition) * offsetLen; // make sure the offset vector is still scaled
                    }

                    // leaf wind
                    #if defined(_WINDQUALITY_FAST) || defined(_WINDQUALITY_BETTER) || defined(_WINDQUALITY_BEST)
                        #ifdef _WINDQUALITY_BEST
                            bool bBestWind = true;
                        #else
                            bool bBestWind = false;
                        #endif
                        float leafWindTrigOffset = anchor.x + anchor.y;
                        windyPosition = LeafWind(bBestWind, leafTwo, windyPosition, input.normal, input.texcoord3.x, float3(0,0,0), input.texcoord3.y, input.texcoord3.z, leafWindTrigOffset, rotatedWindVector);
                    #endif

                    // move back out to anchor
                    windyPosition += anchor;
                }

                // frond wind
                bool bPalmWind = false;
                #ifdef _WINDQUALITY_PALM
                    bPalmWind = true;
                    if (geometryType == GEOM_TYPE_FROND)
                    {
                        windyPosition = RippleFrond(windyPosition, input.normal, input.texcoord.x, input.texcoord.y, input.texcoord3.x, input.texcoord3.y, input.texcoord3.z);
                    }
                #endif

                // branch wind (applies to all 3D geometry)
                #if defined(_WINDQUALITY_BETTER) || defined(_WINDQUALITY_BEST) || defined(_WINDQUALITY_PALM)
                    float3 rotatedBranchAnchor = normalize(mul(_ST_WindBranchAnchor.xyz, (float3x3)unity_ObjectToWorld)) * _ST_WindBranchAnchor.w;
                    windyPosition = BranchWind(bPalmWind, windyPosition, treePos, float4(input.texcoord.zw, 0, 0), rotatedWindVector, rotatedBranchAnchor);
                #endif

            #endif // !EFFECT_BILLBOARD

            // global wind
            float globalWindTime = _ST_WindGlobal.x;
            #if defined(EFFECT_BILLBOARD) && defined(UNITY_INSTANCING_ENABLED)
                globalWindTime += UNITY_ACCESS_INSTANCED_PROP(STWind, _GlobalWindTime);
            #endif

            windyPosition = GlobalWind(windyPosition, treePos, true, rotatedWindVector, globalWindTime);
            input.vertex.xyz = windyPosition;
        }
    #endif

    #if defined(EFFECT_BILLBOARD)
        float3 treePos = float3(UNITY_MATRIX_M[0].w, UNITY_MATRIX_M[1].w, UNITY_MATRIX_M[2].w);
        // crossfade faces
        bool topDown = (input.texcoord.z > 0.5);
        float3 viewDir = UNITY_MATRIX_IT_MV[2].xyz;
        float3 cameraDir = normalize(mul((float3x3)UNITY_MATRIX_M, _WorldSpaceCameraPos - treePos));
        float viewDot = max(dot(viewDir, input.normal), dot(cameraDir, input.normal));
        viewDot *= viewDot;
        viewDot *= viewDot;
        viewDot += topDown ? 0.38 : 0.18; // different scales for horz and vert billboards to fix transition zone

        // if invisible, avoid overdraw
        if (viewDot < 0.3333)
        {
            input.vertex.xyz = float3(0, 0, 0);
        }

        input.color = float4(1, 1, 1, clamp(viewDot, 0, 1));

        // adjust lighting on billboards to prevent seams between the different faces
        if (topDown)
        {
            input.normal += cameraDir;
        }
        else
        {
            half3 binormal = cross(input.normal, input.tangent.xyz) * input.tangent.w;
            float3 right = cross(cameraDir, binormal);
            input.normal = cross(binormal, right);
        }
        input.normal = normalize(input.normal);
    #endif
}

SpeedTreeVertexOutput SpeedTree8Vert(SpeedTreeVertexInput input)
{
    SpeedTreeVertexOutput output = (SpeedTreeVertexOutput)0;
    UNITY_SETUP_INSTANCE_ID(input);
    UNITY_TRANSFER_INSTANCE_ID(input, output);
    UNITY_INITIALIZE_VERTEX_OUTPUT_STEREO(output);

    // handle speedtree wind and lod
    InitializeData(input, unity_LODFade.x);

    output.uv = input.texcoord.xy;
    output.color = input.color;

    // color already contains (ao, ao, ao, blend)
    // put hue variation amount in there
    #ifdef EFFECT_HUE_VARIATION
        float3 treePos = float3(UNITY_MATRIX_M[0].w, UNITY_MATRIX_M[1].w, UNITY_MATRIX_M[2].w);
        float hueVariationAmount = frac(treePos.x + treePos.y + treePos.z);
        output.color.g = saturate(hueVariationAmount * _HueVariationColor.a);
    #endif

    VertexPositionInputs vertexInput = GetVertexPositionInputs(input.vertex.xyz);
    half3 normalWS = TransformObjectToWorldNormal(input.normal);

    half3 vertexLight = VertexLighting(vertexInput.positionWS, normalWS);
    half fogFactor = ComputeFogFactor(vertexInput.positionCS.z);
    output.fogFactorAndVertexLight = half4(fogFactor, vertexLight);

    half3 viewDirWS = GetWorldSpaceViewDir(vertexInput.positionWS);

    #ifdef EFFECT_BUMP
        real sign = input.tangent.w * GetOddNegativeScale();
        output.normalWS.xyz = normalWS;
        output.tangentWS.xyz = TransformObjectToWorldDir(input.tangent.xyz);
        output.bitangentWS.xyz = cross(output.normalWS.xyz, output.tangentWS.xyz) * sign;

        // View dir packed in w.
        output.normalWS.w = viewDirWS.x;
        output.tangentWS.w = viewDirWS.y;
        output.bitangentWS.w = viewDirWS.z;
    #else
        output.normalWS = normalWS;
        output.viewDirWS = viewDirWS;
    #endif

    output.positionWS = vertexInput.positionWS;

    #if defined(REQUIRES_VERTEX_SHADOW_COORD_INTERPOLATOR)
        output.shadowCoord = GetShadowCoord(vertexInput);
    #endif

    output.clipPos = vertexInput.positionCS;

    OUTPUT_SH(output.normalWS.xyz, output.vertexSH);

    return output;
}

SpeedTreeVertexDepthOutput SpeedTree8VertDepth(SpeedTreeVertexInput input)
{
    SpeedTreeVertexDepthOutput output = (SpeedTreeVertexDepthOutput)0;
    UNITY_SETUP_INSTANCE_ID(input);
    UNITY_TRANSFER_INSTANCE_ID(input, output);
    UNITY_INITIALIZE_VERTEX_OUTPUT_STEREO(output);

    // handle speedtree wind and lod
    InitializeData(input, unity_LODFade.x);
    output.uv = input.texcoord.xy;
    output.color = input.color;

    VertexPositionInputs vertexInput = GetVertexPositionInputs(input.vertex.xyz);

#ifdef SHADOW_CASTER
    half3 normalWS = TransformObjectToWorldNormal(input.normal);

#if _CASTING_PUNCTUAL_LIGHT_SHADOW
    float3 lightDirectionWS = normalize(_LightPosition - vertexInput.positionWS);
#else
    float3 lightDirectionWS = _LightDirection;
#endif

    float4 positionCS = TransformWorldToHClip(ApplyShadowBias(vertexInput.positionWS, normalWS, lightDirectionWS));
    output.clipPos = positionCS;
#else
    output.clipPos = vertexInput.positionCS;
#endif

    return output;
}

void InitializeInputData(SpeedTreeFragmentInput input, half3 normalTS, out InputData inputData)
{
    inputData.positionWS = input.interpolated.positionWS.xyz;

#ifdef EFFECT_BUMP
    inputData.normalWS = TransformTangentToWorld(normalTS, half3x3(input.interpolated.tangentWS.xyz, input.interpolated.bitangentWS.xyz, input.interpolated.normalWS.xyz));
    inputData.normalWS = NormalizeNormalPerPixel(inputData.normalWS);
    inputData.viewDirectionWS = half3(input.interpolated.normalWS.w, input.interpolated.tangentWS.w, input.interpolated.bitangentWS.w);
#else
    inputData.normalWS = NormalizeNormalPerPixel(input.interpolated.normalWS);
    inputData.viewDirectionWS = input.interpolated.viewDirWS;
#endif

#if SHADER_HINT_NICE_QUALITY
    inputData.viewDirectionWS = SafeNormalize(inputData.viewDirectionWS);
#endif

    #if defined(REQUIRES_VERTEX_SHADOW_COORD_INTERPOLATOR)
        inputData.shadowCoord = input.interpolated.shadowCoord;
    #elif defined(MAIN_LIGHT_CALCULATE_SHADOWS)
        inputData.shadowCoord = TransformWorldToShadowCoord(inputData.positionWS);
    #else
        inputData.shadowCoord = float4(0, 0, 0, 0);
    #endif

    inputData.fogCoord = input.interpolated.fogFactorAndVertexLight.x;
    inputData.vertexLighting = input.interpolated.fogFactorAndVertexLight.yzw;
    inputData.bakedGI = SAMPLE_GI(input.interpolated.lightmapUV, input.interpolated.vertexSH, inputData.normalWS);
    inputData.normalizedScreenSpaceUV = GetNormalizedScreenSpaceUV(input.interpolated.clipPos);
    inputData.shadowMask = half4(1, 1, 1, 1); // No GI currently.
}

#ifdef GBUFFER
FragmentOutput SpeedTree8Frag(SpeedTreeFragmentInput input)
#else
half4 SpeedTree8Frag(SpeedTreeFragmentInput input) : SV_Target
#endif
{
    UNITY_SETUP_INSTANCE_ID(input.interpolated);
    UNITY_SETUP_STEREO_EYE_INDEX_POST_VERTEX(input.interpolated);

#if !defined(SHADER_QUALITY_LOW)
    #ifdef LOD_FADE_CROSSFADE // enable dithering LOD transition if user select CrossFade transition in LOD group
        #ifdef EFFECT_BILLBOARD
            LODDitheringTransition(input.interpolated.clipPos.xy, unity_LODFade.x);
        #endif
    #endif
#endif

    half2 uv = input.interpolated.uv;
    half4 diffuse = SampleAlbedoAlpha(uv, TEXTURE2D_ARGS(_MainTex, sampler_MainTex)) * _Color;

    half alpha = diffuse.a * input.interpolated.color.a;
    AlphaDiscard(alpha - 0.3333, 0.0);

    half3 albedo = diffuse.rgb;
    half3 emission = 0;
    half metallic = 0;
    half smoothness = 0;
    half occlusion = 0;
    half3 specular = 0;

    // hue variation
    #ifdef EFFECT_HUE_VARIATION
        half3 shiftedColor = lerp(albedo, _HueVariationColor.rgb, input.interpolated.color.g);

        // preserve vibrance
        half maxBase = max(albedo.r, max(albedo.g, albedo.b));
        half newMaxBase = max(shiftedColor.r, max(shiftedColor.g, shiftedColor.b));
        maxBase /= newMaxBase;
        maxBase = maxBase * 0.5f + 0.5f;
        shiftedColor.rgb *= maxBase;

        albedo = saturate(shiftedColor);
    #endif

    // normal
    #ifdef EFFECT_BUMP
        half3 normalTs = SampleNormal(uv, TEXTURE2D_ARGS(_BumpMap, sampler_BumpMap));
    #else
        half3 normalTs = half3(0, 0, 1);
    #endif

    // flip normal on backsides
    #ifdef EFFECT_BACKSIDE_NORMALS
        if (input.facing < 0.5)
        {
            normalTs.z = -normalTs.z;
        }
    #endif

    // adjust billboard normals to improve GI and matching
    #ifdef EFFECT_BILLBOARD
        normalTs.z *= 0.5;
        normalTs = normalize(normalTs);
    #endif

    // extra
    #ifdef EFFECT_EXTRA_TEX
        half4 extra = tex2D(_ExtraTex, uv);
        smoothness = extra.r;
        metallic = extra.g;
        occlusion = extra.b * input.interpolated.color.r;
    #else
        smoothness = _Glossiness;
        metallic = _Metallic;
        occlusion = input.interpolated.color.r;
    #endif

    // subsurface (hijack emissive)
    #ifdef EFFECT_SUBSURFACE
        emission = tex2D(_SubsurfaceTex, uv).rgb * _SubsurfaceColor.rgb;
    #endif

    InputData inputData;
    InitializeInputData(input, normalTs, inputData);

#ifdef GBUFFER
    // in LitForwardPass GlobalIllumination (and temporarily LightingPhysicallyBased) are called inside UniversalFragmentPBR
    // in Deferred rendering we store the sum of these values (and of emission as well) in the GBuffer
    BRDFData brdfData;
    InitializeBRDFData(albedo, metallic, specular, smoothness, alpha, brdfData);

    Light mainLight = GetMainLight(inputData.shadowCoord, inputData.positionWS, inputData.shadowMask);
    MixRealtimeAndBakedGI(mainLight, inputData.normalWS, inputData.bakedGI, inputData.shadowMask);
    half3 color = GlobalIllumination(brdfData, inputData.bakedGI, occlusion, inputData.normalWS, inputData.viewDirectionWS);

    return BRDFDataToGbuffer(brdfData, inputData, smoothness, emission + color, occlusion);

#else
    half4 color = UniversalFragmentPBR(inputData, albedo, metallic, specular, smoothness, occlusion, emission, alpha);
    color.rgb = MixFog(color.rgb, inputData.fogCoord);
    color.a = OutputAlpha(color.a, _Surface);

    return color;

#endif
}

half4 SpeedTree8FragDepth(SpeedTreeVertexDepthOutput input) : SV_Target
{
    UNITY_SETUP_INSTANCE_ID(input);
    UNITY_SETUP_STEREO_EYE_INDEX_POST_VERTEX(input);

#if !defined(SHADER_QUALITY_LOW)
    #ifdef LOD_FADE_CROSSFADE // enable dithering LOD transition if user select CrossFade transition in LOD group
        #ifdef EFFECT_BILLBOARD
            LODDitheringTransition(input.clipPos.xy, unity_LODFade.x);
        #endif
    #endif
#endif

    half2 uv = input.uv;
    half4 diffuse = SampleAlbedoAlpha(uv, TEXTURE2D_ARGS(_MainTex, sampler_MainTex)) * _Color;

    half alpha = diffuse.a * input.color.a;
    AlphaDiscard(alpha - 0.3333, 0.0);

    #if defined(SCENESELECTIONPASS)
        // We use depth prepass for scene selection in the editor, this code allow to output the outline correctly
        return half4(_ObjectId, _PassValue, 1.0, 1.0);
    #else
        return half4(0, 0, 0, 0);
    #endif
}

SpeedTreeVertexDepthNormalOutput SpeedTree8VertDepthNormal(SpeedTreeVertexInput input)
{
    SpeedTreeVertexDepthNormalOutput output = (SpeedTreeVertexDepthNormalOutput)0;
    UNITY_SETUP_INSTANCE_ID(input);
    UNITY_TRANSFER_INSTANCE_ID(input, output);
    UNITY_INITIALIZE_VERTEX_OUTPUT_STEREO(output);

    // handle speedtree wind and lod
    InitializeData(input, unity_LODFade.x);
    output.uv = input.texcoord.xy;
    output.color = input.color;

    VertexPositionInputs vertexInput = GetVertexPositionInputs(input.vertex.xyz);
    half3 normalWS = TransformObjectToWorldNormal(input.normal);
    half3 viewDirWS = GetWorldSpaceViewDir(vertexInput.positionWS);
    #ifdef EFFECT_BUMP
        real sign = input.tangent.w * GetOddNegativeScale();
        output.normalWS.xyz = normalWS;
        output.tangentWS.xyz = TransformObjectToWorldDir(input.tangent.xyz);
        output.bitangentWS.xyz = cross(output.normalWS.xyz, output.tangentWS.xyz) * sign;

        // View dir packed in w.
        output.normalWS.w = viewDirWS.x;
        output.tangentWS.w = viewDirWS.y;
        output.bitangentWS.w = viewDirWS.z;
    #else
        output.normalWS = normalWS;
    #endif

    output.clipPos = vertexInput.positionCS;
    return output;
}

half4 SpeedTree8FragDepthNormal(SpeedTreeDepthNormalFragmentInput input) : SV_Target
{
    UNITY_SETUP_INSTANCE_ID(input.interpolated);
    UNITY_SETUP_STEREO_EYE_INDEX_POST_VERTEX(input.interpolated);

    #if !defined(SHADER_QUALITY_LOW)
        #if defined(LOD_FADE_CROSSFADE) // enable dithering LOD transition if user select CrossFade transition in LOD group
            #if defined(EFFECT_BILLBOARD)
                LODDitheringTransition(input.interpolated.clipPos.xy, unity_LODFade.x);
            #endif
        #endif
    #endif

    half2 uv = input.interpolated.uv;
    half4 diffuse = SampleAlbedoAlpha(uv, TEXTURE2D_ARGS(_MainTex, sampler_MainTex)) * _Color;

    half alpha = diffuse.a * input.interpolated.color.a;
    AlphaDiscard(alpha - 0.3333, 0.0);

<<<<<<< HEAD
    // normal
    #if defined(EFFECT_BUMP)
        half3 normalTs = SampleNormal(uv, TEXTURE2D_ARGS(_BumpMap, sampler_BumpMap));
    #else
        half3 normalTs = half3(0, 0, 1);
    #endif

    // flip normal on backsides
    #ifdef EFFECT_BACKSIDE_NORMALS
        if (input.facing < 0.5)
        {
            normalTs.z = -normalTs.z;
        }
    #endif

    // adjust billboard normals to improve GI and matching
    #if defined(EFFECT_BILLBOARD)
        normalTs.z *= 0.5;
        normalTs = normalize(normalTs);
    #endif

    #if defined(EFFECT_BUMP)
        float3 normalWS = TransformTangentToWorld(normalTs, half3x3(input.interpolated.tangentWS.xyz, input.interpolated.bitangentWS.xyz, input.interpolated.normalWS.xyz));
        return half4(NormalizeNormalPerPixel(normalWS), 0.0h);
    #else
        return half4(NormalizeNormalPerPixel(input.interpolated.normalWS), 0.0h);
    #endif
=======
    float3 normalWS = NormalizeNormalPerPixel(input.interpolated.normalWS.xyz);
    return half4(normalWS, 0.0);
>>>>>>> b05621d8
}

#endif<|MERGE_RESOLUTION|>--- conflicted
+++ resolved
@@ -523,7 +523,6 @@
     half alpha = diffuse.a * input.interpolated.color.a;
     AlphaDiscard(alpha - 0.3333, 0.0);
 
-<<<<<<< HEAD
     // normal
     #if defined(EFFECT_BUMP)
         half3 normalTs = SampleNormal(uv, TEXTURE2D_ARGS(_BumpMap, sampler_BumpMap));
@@ -551,10 +550,6 @@
     #else
         return half4(NormalizeNormalPerPixel(input.interpolated.normalWS), 0.0h);
     #endif
-=======
-    float3 normalWS = NormalizeNormalPerPixel(input.interpolated.normalWS.xyz);
-    return half4(normalWS, 0.0);
->>>>>>> b05621d8
 }
 
 #endif