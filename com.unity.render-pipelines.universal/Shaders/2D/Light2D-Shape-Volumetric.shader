Shader "Hidden/Light2D-Shape-Volumetric"
{
    SubShader
    {
        Tags { "RenderType" = "Transparent" "RenderPipeline" = "UniversalPipeline" }

        Pass
        {
            Blend SrcAlpha One
            ZWrite Off
            ZTest Off
            Cull Off

            HLSLPROGRAM
            #pragma vertex vert
            #pragma fragment frag
            #pragma multi_compile_local SPRITE_LIGHT __

            #include "Packages/com.unity.render-pipelines.universal/ShaderLibrary/Core.hlsl"
            #include "Packages/com.unity.render-pipelines.universal/Shaders/2D/Include/LightingUtility.hlsl"

            struct Attributes
            {
                float3 positionOS   : POSITION;
                float4 color        : COLOR;
#ifdef SPRITE_LIGHT
                half2  uv           : TEXCOORD0;
#endif
            };

            struct Varyings
            {
                float4  positionCS  : SV_POSITION;
                half4   color       : COLOR;
                half2   uv          : TEXCOORD0;

                SHADOW_COORDS(TEXCOORD1)
            };

<<<<<<< HEAD
            half4  _VolumeColor;

=======
            half4 _LightColor;
            half  _FalloffDistance;
            half  _VolumeOpacity;
>>>>>>> ada3562d
            half  _InverseHDREmulationScale;

#ifdef SPRITE_LIGHT
            TEXTURE2D(_CookieTex);			// This can either be a sprite texture uv or a falloff texture
            SAMPLER(sampler_CookieTex);
#else
            uniform half  _FalloffIntensity;
            TEXTURE2D(_FalloffLookup);
            SAMPLER(sampler_FalloffLookup);
#endif

            SHADOW_VARIABLES

            Varyings vert(Attributes attributes)
            {
                Varyings o = (Varyings)0;

                float3 positionOS = attributes.positionOS;

                positionOS.x = positionOS.x + _FalloffDistance * attributes.color.r;
                positionOS.y = positionOS.y + _FalloffDistance * attributes.color.g;

                o.positionCS = TransformObjectToHClip(positionOS);
                o.color = _VolumeColor * _InverseHDREmulationScale;

#ifdef SPRITE_LIGHT
                o.uv = attributes.uv;
#else
                o.uv = float2(attributes.color.a, _FalloffIntensity);
#endif
                TRANSFER_SHADOWS(o)

                return o;
            }

            half4 frag(Varyings i) : SV_Target
            {
                half4 color = i.color;

#if SPRITE_LIGHT
                color *= SAMPLE_TEXTURE2D(_CookieTex, sampler_CookieTex, i.uv);
#else
                color.a = i.color.a * SAMPLE_TEXTURE2D(_FalloffLookup, sampler_FalloffLookup, i.uv).r;
#endif

                APPLY_SHADOWS(i, color, _ShadowVolumeIntensity);

                return color;

            }
            ENDHLSL
        }
    }
}<|MERGE_RESOLUTION|>--- conflicted
+++ resolved
@@ -37,14 +37,10 @@
                 SHADOW_COORDS(TEXCOORD1)
             };
 
-<<<<<<< HEAD
+
             half4  _VolumeColor;
+            half   _FalloffDistance;
 
-=======
-            half4 _LightColor;
-            half  _FalloffDistance;
-            half  _VolumeOpacity;
->>>>>>> ada3562d
             half  _InverseHDREmulationScale;
 
 #ifdef SPRITE_LIGHT
