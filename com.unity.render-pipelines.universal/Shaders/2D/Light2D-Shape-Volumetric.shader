Shader "Hidden/Light2D-Shape-Volumetric"
{
    SubShader
    {
        Tags { "RenderType" = "Transparent" "RenderPipeline" = "UniversalPipeline" }

        Pass
        {
            Blend SrcAlpha One
            ZWrite Off
            ZTest Off
            Cull Off

            HLSLPROGRAM
            #pragma vertex vert
            #pragma fragment frag
            #pragma multi_compile_local SPRITE_LIGHT __

            #include "Packages/com.unity.render-pipelines.universal/ShaderLibrary/Core.hlsl"
            #include "Packages/com.unity.render-pipelines.universal/Shaders/2D/Include/LightingUtility.hlsl"

            struct Attributes
            {
                float3 positionOS   : POSITION;
                float4 color        : COLOR;
#ifdef SPRITE_LIGHT
                half2  uv           : TEXCOORD0;
#endif
            };

            struct Varyings
            {
                float4  positionCS  : SV_POSITION;
                half4   color       : COLOR;
                half2   uv          : TEXCOORD0;

                SHADOW_COORDS(TEXCOORD1)
            };

<<<<<<< HEAD
            half  _FalloffDistance;
            half4 _FalloffOffset;
            half4  _VolumeColor;
=======
            half4 _LightColor;
            half  _VolumeOpacity;
>>>>>>> 47bf93ca
            half  _InverseHDREmulationScale;

#ifdef SPRITE_LIGHT
            TEXTURE2D(_CookieTex);			// This can either be a sprite texture uv or a falloff texture
            SAMPLER(sampler_CookieTex);
#else
            uniform half  _FalloffIntensity;
            TEXTURE2D(_FalloffLookup);
            SAMPLER(sampler_FalloffLookup);
#endif

            SHADOW_VARIABLES

            Varyings vert(Attributes attributes)
            {
                Varyings o = (Varyings)0;

                float3 positionOS = attributes.positionOS;
                o.positionCS = TransformObjectToHClip(positionOS);
                o.color = _VolumeColor * _InverseHDREmulationScale;

#ifdef SPRITE_LIGHT
                o.uv = attributes.uv;
#else
                o.uv = float2(attributes.color.a, _FalloffIntensity);
#endif
                TRANSFER_SHADOWS(o)

                return o;
            }

            half4 frag(Varyings i) : SV_Target
            {
                half4 color = i.color;

#if SPRITE_LIGHT
                color *= SAMPLE_TEXTURE2D(_CookieTex, sampler_CookieTex, i.uv);
#else
                color.a = i.color.a * SAMPLE_TEXTURE2D(_FalloffLookup, sampler_FalloffLookup, i.uv).r;
#endif

                APPLY_SHADOWS(i, color, _ShadowVolumeIntensity);

                return color;

            }
            ENDHLSL
        }
    }
}<|MERGE_RESOLUTION|>--- conflicted
+++ resolved
@@ -37,14 +37,8 @@
                 SHADOW_COORDS(TEXCOORD1)
             };
 
-<<<<<<< HEAD
-            half  _FalloffDistance;
-            half4 _FalloffOffset;
             half4  _VolumeColor;
-=======
-            half4 _LightColor;
-            half  _VolumeOpacity;
->>>>>>> 47bf93ca
+
             half  _InverseHDREmulationScale;
 
 #ifdef SPRITE_LIGHT
