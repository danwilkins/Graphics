#ifndef UNIVERSAL_PARTICLES_UNLIT_FORWARD_PASS_INCLUDED
#define UNIVERSAL_PARTICLES_UNLIT_FORWARD_PASS_INCLUDED

#include "Packages/com.unity.render-pipelines.universal/ShaderLibrary/Lighting.hlsl"

struct AttributesParticle
{
    float4 vertex : POSITION;
    float3 normal : NORMAL;
    half4 color : COLOR;
#if defined(_FLIPBOOKBLENDING_ON) && !defined(UNITY_PARTICLE_INSTANCING_ENABLED)
    float4 texcoords : TEXCOORD0;
    float texcoordBlend : TEXCOORD1;
#else
    float2 texcoords : TEXCOORD0;
#endif
    float4 tangent : TANGENT;
    UNITY_VERTEX_INPUT_INSTANCE_ID
};

struct VaryingsParticle
{
    half4 color                     : COLOR;
    float2 texcoord                 : TEXCOORD0;

    float4 positionWS               : TEXCOORD1;

#ifdef _NORMALMAP
    half4 normalWS                  : TEXCOORD2;    // xyz: normal, w: viewDir.x
    half4 tangentWS                 : TEXCOORD3;    // xyz: tangent, w: viewDir.y
    half4 bitangentWS               : TEXCOORD4;    // xyz: bitangent, w: viewDir.z
#else
    half3 normalWS                  : TEXCOORD2;
    half3 viewDirWS                 : TEXCOORD3;
#endif

#if defined(_FLIPBOOKBLENDING_ON)
    float3 texcoord2AndBlend        : TEXCOORD5;
#endif
#if defined(_SOFTPARTICLES_ON) || defined(_FADING_ON) || defined(_DISTORTION_ON)
    float4 projectedPosition        : TEXCOORD6;
#endif

    float3 vertexSH                 : TEXCOORD8; // SH
    float4 clipPos                  : SV_POSITION;
    UNITY_VERTEX_INPUT_INSTANCE_ID
    UNITY_VERTEX_OUTPUT_STEREO
};

void InitializeInputData(VaryingsParticle input, half3 normalTS, out InputData output)
{
    output = (InputData)0;

    output.positionWS = input.positionWS.xyz;

#ifdef _NORMALMAP
    half3 viewDirWS = half3(input.normalWS.w, input.tangentWS.w, input.bitangentWS.w);
    output.tangentMatrixWS = half3x3(input.tangentWS.xyz, input.bitangentWS.xyz, input.normalWS.xyz);
    output.normalWS = TransformTangentToWorld(normalTS, output.tangentMatrixWS);
#else
    half3 viewDirWS = input.viewDirWS;
    output.normalWS = input.normalWS;
#endif

    output.normalWS = NormalizeNormalPerPixel(output.normalWS);

#if SHADER_HINT_NICE_QUALITY
    viewDirWS = SafeNormalize(viewDirWS);
#endif

    output.viewDirectionWS = viewDirWS;

    output.fogCoord = (half)input.positionWS.w;
    output.vertexLighting = half3(0.0h, 0.0h, 0.0h);
    output.bakedGI = SampleSHPixel(input.vertexSH, output.normalWS);
    output.normalizedScreenSpaceUV = GetNormalizedScreenSpaceUV(input.clipPos);
<<<<<<< HEAD
    output.normalTS = normalTS;
=======
    output.shadowMask = half4(1, 1, 1, 1);
>>>>>>> 8a8bf746
}

///////////////////////////////////////////////////////////////////////////////
//                  Vertex and Fragment functions                            //
///////////////////////////////////////////////////////////////////////////////

VaryingsParticle vertParticleUnlit(AttributesParticle input)
{
    VaryingsParticle output = (VaryingsParticle)0;

    UNITY_SETUP_INSTANCE_ID(input);
    UNITY_TRANSFER_INSTANCE_ID(input, output);
    UNITY_INITIALIZE_VERTEX_OUTPUT_STEREO(output);

    VertexPositionInputs vertexInput = GetVertexPositionInputs(input.vertex.xyz);
    VertexNormalInputs normalInput = GetVertexNormalInputs(input.normal, input.tangent);

    // position ws is used to compute eye depth in vertFading
    output.positionWS.xyz = vertexInput.positionWS;
    output.positionWS.w = ComputeFogFactor(vertexInput.positionCS.z);
    output.clipPos = vertexInput.positionCS;
    output.color = GetParticleColor(input.color);

    half3 viewDirWS = GetWorldSpaceViewDir(vertexInput.positionWS);
#if !SHADER_HINT_NICE_QUALITY
    viewDirWS = SafeNormalize(viewDirWS);
#endif

#ifdef _NORMALMAP
    output.normalWS = half4(normalInput.normalWS, viewDirWS.x);
    output.tangentWS = half4(normalInput.tangentWS, viewDirWS.y);
    output.bitangentWS = half4(normalInput.bitangentWS, viewDirWS.z);
#else
    output.normalWS = normalInput.normalWS;
    output.viewDirWS = viewDirWS;
#endif

#if defined(_FLIPBOOKBLENDING_ON)
#if defined(UNITY_PARTICLE_INSTANCING_ENABLED)
    GetParticleTexcoords(output.texcoord, output.texcoord2AndBlend, input.texcoords.xyxy, 0.0);
#else
    GetParticleTexcoords(output.texcoord, output.texcoord2AndBlend, input.texcoords, input.texcoordBlend);
#endif
#else
    GetParticleTexcoords(output.texcoord, input.texcoords.xy);
#endif

#if defined(_SOFTPARTICLES_ON) || defined(_FADING_ON) || defined(_DISTORTION_ON)
    output.projectedPosition = ComputeScreenPos(vertexInput.positionCS);
#endif

    return output;
}

half4 fragParticleUnlit(VaryingsParticle input) : SV_Target
{
    UNITY_SETUP_INSTANCE_ID(input);
    UNITY_SETUP_STEREO_EYE_INDEX_POST_VERTEX(input);

    float2 uv = input.texcoord;
    float3 blendUv = float3(0, 0, 0);
#if defined(_FLIPBOOKBLENDING_ON)
    blendUv = input.texcoord2AndBlend;
#endif

    float4 projectedPosition = float4(0,0,0,0);
#if defined(_SOFTPARTICLES_ON) || defined(_FADING_ON) || defined(_DISTORTION_ON)
    projectedPosition = input.projectedPosition;
#endif

    half4 albedo = SampleAlbedo(uv, blendUv, _BaseColor, input.color, projectedPosition, TEXTURE2D_ARGS(_BaseMap, sampler_BaseMap));
    half3 normalTS = SampleNormalTS(uv, blendUv, TEXTURE2D_ARGS(_BumpMap, sampler_BumpMap));

#if defined (_DISTORTION_ON)
    albedo.rgb = Distortion(albedo, normalTS, _DistortionStrengthScaled, _DistortionBlend, projectedPosition);
#endif

#if defined(_EMISSION)
    half3 emission = BlendTexture(TEXTURE2D_ARGS(_EmissionMap, sampler_EmissionMap), uv, blendUv).rgb * _EmissionColor.rgb;
#else
    half3 emission = half3(0, 0, 0);
#endif

    half3 result = albedo.rgb + emission;
    half fogFactor = input.positionWS.w;
    result = MixFog(result, fogFactor);
    albedo.a = OutputAlpha(albedo.a, _Surface);

    return half4(result, albedo.a);
}

#endif // UNIVERSAL_PARTICLES_UNLIT_FORWARD_PASS_INCLUDED<|MERGE_RESOLUTION|>--- conflicted
+++ resolved
@@ -74,11 +74,8 @@
     output.vertexLighting = half3(0.0h, 0.0h, 0.0h);
     output.bakedGI = SampleSHPixel(input.vertexSH, output.normalWS);
     output.normalizedScreenSpaceUV = GetNormalizedScreenSpaceUV(input.clipPos);
-<<<<<<< HEAD
     output.normalTS = normalTS;
-=======
     output.shadowMask = half4(1, 1, 1, 1);
->>>>>>> 8a8bf746
 }
 
 ///////////////////////////////////////////////////////////////////////////////
