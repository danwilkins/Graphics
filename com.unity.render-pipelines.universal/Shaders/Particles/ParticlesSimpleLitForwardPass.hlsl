--- conflicted
+++ resolved
@@ -4,62 +4,7 @@
 #include "Packages/com.unity.render-pipelines.universal/ShaderLibrary/Lighting.hlsl"
 #include "Packages/com.unity.render-pipelines.universal/ShaderLibrary/Particles.hlsl"
 
-<<<<<<< HEAD
-struct AttributesParticle
-{
-    float4 vertex : POSITION;
-    float3 normal : NORMAL;
-    half4 color : COLOR;
-#if defined(_FLIPBOOKBLENDING_ON) && !defined(UNITY_PARTICLE_INSTANCING_ENABLED)
-    float4 texcoords : TEXCOORD0;
-    float texcoordBlend : TEXCOORD1;
-#else
-    float2 texcoords : TEXCOORD0;
-#endif
-    float4 tangent : TANGENT;
-    UNITY_VERTEX_INPUT_INSTANCE_ID
-};
-
-struct VaryingsParticle
-{
-    half4 color                     : COLOR;
-    float2 texcoord                 : TEXCOORD0;
-
-    float4 positionWS               : TEXCOORD1;
-
-#ifdef _NORMALMAP
-    float4 normalWS                 : TEXCOORD2;    // xyz: normal, w: viewDir.x
-    float4 tangentWS                : TEXCOORD3;    // xyz: tangent, w: viewDir.y
-    float4 bitangentWS              : TEXCOORD4;    // xyz: bitangent, w: viewDir.z
-#else
-    float3 normalWS                 : TEXCOORD2;
-    float3 viewDirWS                : TEXCOORD3;
-#endif
-
-#if defined(_FLIPBOOKBLENDING_ON)
-    float3 texcoord2AndBlend        : TEXCOORD5;
-#endif
-#if defined(_SOFTPARTICLES_ON) || defined(_FADING_ON) || defined(_DISTORTION_ON)
-    float4 projectedPosition        : TEXCOORD6;
-#endif
-
-#if defined(REQUIRES_VERTEX_SHADOW_COORD_INTERPOLATOR)
-    float4 shadowCoord              : TEXCOORD7;
-#endif
-
-    float3 vertexSH                 : TEXCOORD8; // SH
-#if defined(_BACKFACE_VISIBLE)
-    bool isFrontFace                : TEXCOORD9;
-#endif 
-    float4 clipPos                  : SV_POSITION;
-    UNITY_VERTEX_INPUT_INSTANCE_ID
-    UNITY_VERTEX_OUTPUT_STEREO
-};
-
-void InitializeInputData(VaryingsParticle input, half3 normalTS, half3 doubleSidedConstants, out InputData output)
-=======
 void InitializeInputData(VaryingsParticle input, half3 normalTS, out InputData output)
->>>>>>> 5144b4c1
 {
     output = (InputData)0;
 
@@ -196,7 +141,7 @@
 #endif
 
     InputData inputData;
-    InitializeInputData(input, normalTS, _DoubleSidedConstants, inputData);
+    InitializeInputData(input, normalTS, _DoubleSidedConstants.xyz, inputData);
 
     half4 color = UniversalFragmentBlinnPhong(inputData, diffuse, specularGloss, shininess, emission, alpha);
     color.rgb = MixFog(color.rgb, inputData.fogCoord);
