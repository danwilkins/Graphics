--- conflicted
+++ resolved
@@ -111,14 +111,9 @@
             #pragma multi_compile _ _MAIN_LIGHT_SHADOWS
             #pragma multi_compile _ _MAIN_LIGHT_SHADOWS_CASCADE
             #pragma multi_compile _ _ADDITIONAL_LIGHTS_VERTEX _ADDITIONAL_LIGHTS
-<<<<<<< HEAD
-            #pragma multi_compile _ _ADDITIONAL_LIGHT_SHADOWS
-            #pragma multi_compile _ _SHADOWS_SOFT
-            #pragma multi_compile _SHADER_QUALITY_LOW _SHADER_QUALITY_MEDIUM _SHADER_QUALITY_HIGH
-=======
             #pragma multi_compile_fragment _ _ADDITIONAL_LIGHT_SHADOWS
             #pragma multi_compile_fragment _ _SHADOWS_SOFT
->>>>>>> bd4bcd69
+            #pragma multi_compile _SHADER_QUALITY_LOW _SHADER_QUALITY_MEDIUM _SHADER_QUALITY_HIGH
 
             // -------------------------------------
             // Unity defined keywords
