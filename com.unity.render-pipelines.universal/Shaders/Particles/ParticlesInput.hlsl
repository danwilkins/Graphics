#ifndef UNIVERSAL_PARTICLES_INPUT_INCLUDED
#define UNIVERSAL_PARTICLES_INPUT_INCLUDED

#include "Packages/com.unity.render-pipelines.universal/ShaderLibrary/Lighting.hlsl"

struct AttributesParticle
{
    float4 vertex                   : POSITION;
    half4 color                     : COLOR;

    #if defined(_FLIPBOOKBLENDING_ON) && !defined(UNITY_PARTICLE_INSTANCING_ENABLED)
        float4 texcoords            : TEXCOORD0;
        float texcoordBlend         : TEXCOORD1;
    #else
        float2 texcoords            : TEXCOORD0;
    #endif

    #if !defined(PARTICLES_EDITOR_META_PASS)
        half3 normal : NORMAL;
        half4 tangent : TANGENT;
    #endif
    UNITY_VERTEX_INPUT_INSTANCE_ID
};

struct VaryingsParticle
{
    float4 clipPos                  : SV_POSITION;
    float2 texcoord                 : TEXCOORD0;
    half4 color                     : COLOR;

    #if defined(_FLIPBOOKBLENDING_ON)
        float3 texcoord2AndBlend    : TEXCOORD5;
    #endif

    #if !defined(PARTICLES_EDITOR_META_PASS)
        float4 positionWS           : TEXCOORD1;

        #ifdef _NORMALMAP
            half4 normalWS         : TEXCOORD2;    // xyz: normal, w: viewDir.x
            half4 tangentWS        : TEXCOORD3;    // xyz: tangent, w: viewDir.y
            half4 bitangentWS      : TEXCOORD4;    // xyz: bitangent, w: viewDir.z
        #else
            half3 normalWS         : TEXCOORD2;
            half3 viewDirWS        : TEXCOORD3;
        #endif

        #if defined(_SOFTPARTICLES_ON) || defined(_FADING_ON) || defined(_DISTORTION_ON)
            float4 projectedPosition: TEXCOORD6;
        #endif

        #if defined(REQUIRES_VERTEX_SHADOW_COORD_INTERPOLATOR)
            float4 shadowCoord      : TEXCOORD7;
        #endif

<<<<<<< HEAD
        float3 vertexSH             : TEXCOORD8; // SH

        #if defined(_BACKFACE_VISIBLE)
            bool isFrontFace                : TEXCOORD9;
        #endif
=======
        half3 vertexSH             : TEXCOORD8; // SH
>>>>>>> 1966f26a
    #endif

    UNITY_VERTEX_INPUT_INSTANCE_ID
    UNITY_VERTEX_OUTPUT_STEREO
};

struct AttributesDepthOnlyParticle
{
    float4 vertex                       : POSITION;

    #if defined(_ALPHATEST_ON)
        half4 color                     : COLOR;

        #if defined(_FLIPBOOKBLENDING_ON) && !defined(UNITY_PARTICLE_INSTANCING_ENABLED)
            float4 texcoords            : TEXCOORD0;
            float texcoordBlend         : TEXCOORD1;
        #else
            float2 texcoords            : TEXCOORD0;
        #endif
    #endif
    UNITY_VERTEX_INPUT_INSTANCE_ID
};

struct VaryingsDepthOnlyParticle
{
    float4 clipPos                      : SV_POSITION;

    #if defined(_ALPHATEST_ON)
        float2 texcoord                 : TEXCOORD0;
        half4 color                     : COLOR;

        #if defined(_FLIPBOOKBLENDING_ON)
            float3 texcoord2AndBlend    : TEXCOORD5;
        #endif
    #endif

    UNITY_VERTEX_INPUT_INSTANCE_ID
    UNITY_VERTEX_OUTPUT_STEREO
};

struct AttributesDepthNormalsParticle
{
    float4 vertex                       : POSITION;

    #if defined(_ALPHATEST_ON)
        half4 color                     : COLOR;
    #endif

    #if defined(_ALPHATEST_ON) || defined(_NORMALMAP)
        #if defined(_FLIPBOOKBLENDING_ON) && !defined(UNITY_PARTICLE_INSTANCING_ENABLED)
            float4 texcoords            : TEXCOORD0;
            float texcoordBlend         : TEXCOORD1;
        #else
            float2 texcoords            : TEXCOORD0;
        #endif
    #endif

    float3 normal                       : NORMAL;
    float4 tangent                      : TANGENT;

    UNITY_VERTEX_INPUT_INSTANCE_ID
};


struct VaryingsDepthNormalsParticle
{
    float4 clipPos                      : SV_POSITION;

    #if defined(_ALPHATEST_ON)
        half4 color                     : COLOR;
    #endif

    #if defined(_ALPHATEST_ON) || defined(_NORMALMAP)
        float2 texcoord                 : TEXCOORD0;

        #if defined(_FLIPBOOKBLENDING_ON)
            float3 texcoord2AndBlend    : TEXCOORD5;
        #endif
    #endif

    #if defined(_NORMALMAP)
        float4 normalWS                 : TEXCOORD2;    // xyz: normal, w: viewDir.x
        float4 tangentWS                : TEXCOORD3;    // xyz: tangent, w: viewDir.y
        float4 bitangentWS              : TEXCOORD4;    // xyz: bitangent, w: viewDir.z
    #else
        float3 normalWS                 : TEXCOORD2;
        float3 viewDirWS                : TEXCOORD3;
    #endif

    UNITY_VERTEX_INPUT_INSTANCE_ID
    UNITY_VERTEX_OUTPUT_STEREO
};

#endif // UNIVERSAL_PARTICLES_INPUT_INCLUDED<|MERGE_RESOLUTION|>--- conflicted
+++ resolved
@@ -52,15 +52,11 @@
             float4 shadowCoord      : TEXCOORD7;
         #endif
 
-<<<<<<< HEAD
-        float3 vertexSH             : TEXCOORD8; // SH
+        half3 vertexSH             : TEXCOORD8; // SH
 
         #if defined(_BACKFACE_VISIBLE)
             bool isFrontFace                : TEXCOORD9;
         #endif
-=======
-        half3 vertexSH             : TEXCOORD8; // SH
->>>>>>> 1966f26a
     #endif
 
     UNITY_VERTEX_INPUT_INSTANCE_ID
