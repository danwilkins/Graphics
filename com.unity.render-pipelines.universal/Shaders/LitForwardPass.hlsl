--- conflicted
+++ resolved
@@ -91,7 +91,8 @@
     inputData.vertexLighting = input.fogFactorAndVertexLight.yzw;
     inputData.bakedGI = SAMPLE_GI(input.lightmapUV, input.vertexSH, inputData.normalWS);
     inputData.normalizedScreenSpaceUV = GetNormalizedScreenSpaceUV(input.positionCS);
-<<<<<<< HEAD
+    inputData.shadowMask = SAMPLE_SHADOWMASK(input.lightmapUV);
+
     inputData.normalTS = normalTS;
     #if defined(LIGHTMAP_ON)
     inputData.lightmapUV = input.lightmapUV;
@@ -102,9 +103,6 @@
     #if defined(_DEBUG_SHADER)
     inputData.uv = input.uv;
     #endif
-=======
-    inputData.shadowMask = SAMPLE_SHADOWMASK(input.lightmapUV);
->>>>>>> 8a8bf746
 }
 
 ///////////////////////////////////////////////////////////////////////////////
