--- conflicted
+++ resolved
@@ -12,32 +12,37 @@
     float3 normalOS     : NORMAL;
     float4 tangentOS    : TANGENT;
     float2 texcoord     : TEXCOORD0;
-    float2 lightmapUV   : TEXCOORD1;
+    float2 staticLightmapUV   : TEXCOORD1;
+    float2 dynamicLightmapUV  : TEXCOORD2;
     UNITY_VERTEX_INPUT_INSTANCE_ID
 };
 
 struct Varyings
 {
     float2 uv                       : TEXCOORD0;
-    DECLARE_LIGHTMAP_OR_SH(lightmapUV, vertexSH, 1);
 
-    float3 posWS                    : TEXCOORD2;    // xyz: posWS
+    float3 posWS                    : TEXCOORD1;    // xyz: posWS
 
     #ifdef _NORMALMAP
-        half4 normal                   : TEXCOORD3;    // xyz: normal, w: viewDir.x
-        half4 tangent                  : TEXCOORD4;    // xyz: tangent, w: viewDir.y
-        half4 bitangent                : TEXCOORD5;    // xyz: bitangent, w: viewDir.z
+        half4 normal                   : TEXCOORD2;    // xyz: normal, w: viewDir.x
+        half4 tangent                  : TEXCOORD3;    // xyz: tangent, w: viewDir.y
+        half4 bitangent                : TEXCOORD4;    // xyz: bitangent, w: viewDir.z
     #else
-        half3  normal                  : TEXCOORD3;
+        half3  normal                  : TEXCOORD2;
     #endif
 
     #ifdef _ADDITIONAL_LIGHTS_VERTEX
-        half3 vertexLighting            : TEXCOORD6; // xyz: vertex light
+        half3 vertexLighting            : TEXCOORD5; // xyz: vertex light
     #endif
 
     #if defined(REQUIRES_VERTEX_SHADOW_COORD_INTERPOLATOR)
-        float4 shadowCoord              : TEXCOORD7;
+        float4 shadowCoord              : TEXCOORD6;
     #endif
+
+    DECLARE_LIGHTMAP_OR_SH(staticLightmapUV, vertexSH, 7);
+#ifdef DYNAMICLIGHTMAP_ON
+    float2  dynamicLightmapUV : TEXCOORD8; // Dynamic lightmap UVs
+#endif
 
     float4 positionCS               : SV_POSITION;
     UNITY_VERTEX_INPUT_INSTANCE_ID
@@ -78,11 +83,14 @@
     #endif
 
     inputData.fogCoord = 0; // we don't apply fog in the gbuffer pass
-    inputData.bakedGI = SAMPLE_GI(input.lightmapUV, input.vertexSH, inputData.normalWS);
+
+#if defined(DYNAMICLIGHTMAP_ON)
+    inputData.bakedGI = SAMPLE_GI(input.staticLightmapUV, input.dynamicLightmapUV, input.vertexSH, inputData.normalWS);
+#else
+    inputData.bakedGI = SAMPLE_GI(input.staticLightmapUV, input.vertexSH, inputData.normalWS);
+#endif
+
     inputData.normalizedScreenSpaceUV = GetNormalizedScreenSpaceUV(input.positionCS);
-<<<<<<< HEAD
-    inputData.shadowMask = SAMPLE_SHADOWMASK(input.lightmapUV);
-=======
     inputData.shadowMask = SAMPLE_SHADOWMASK(input.staticLightmapUV);
 
 #if defined(LIGHTMAP_ON)
@@ -90,7 +98,6 @@
 #else
     inputData.vertexSH = input.vertexSH;
 #endif
->>>>>>> ed962901
 }
 
 ///////////////////////////////////////////////////////////////////////////////
@@ -122,7 +129,10 @@
         output.normal = NormalizeNormalPerVertex(normalInput.normalWS);
     #endif
 
-    OUTPUT_LIGHTMAP_UV(input.lightmapUV, unity_LightmapST, output.lightmapUV);
+    OUTPUT_LIGHTMAP_UV(input.staticLightmapUV, unity_LightmapST, output.staticLightmapUV);
+#ifdef DYNAMICLIGHTMAP_ON
+    output.dynamicLightmapUV = input.dynamicLightmapUV.xy * unity_DynamicLightmapST.xy + unity_DynamicLightmapST.zw;
+#endif
     OUTPUT_SH(output.normal.xyz, output.vertexSH);
 
     #ifdef _ADDITIONAL_LIGHTS_VERTEX
