using UnityEngine;
using UnityEditorInternal;
using System.Linq;
using System.Collections.Generic;
using UnityEngine.Rendering;
using UnityEngine.Rendering.Universal;
using UnityEngine.Scripting.APIUpdating;

namespace UnityEditor.Rendering.Universal.ShaderGUI
{
    [MovedFrom("UnityEditor.Rendering.LWRP.ShaderGUI")] public static class ParticleGUI
    {
        public enum ColorMode
        {
            Multiply,
            Additive,
            Subtractive,
            Overlay,
            Color,
            Difference
        }

        public static class Styles
        {
            public static GUIContent colorMode = new GUIContent("Color Mode",
                "Controls how the Particle color and the Material color blend together.");

            public static GUIContent flipbookMode = new GUIContent("Flip-Book Blending",
                "Blends the frames in a flip-book together in a smooth animation.");

            public static GUIContent softParticlesEnabled = new GUIContent("Soft Particles",
                "Makes particles fade out when they get close to intersecting with the surface of other geometry in the depth buffer.");

            public static GUIContent softParticlesNearFadeDistanceText =
                new GUIContent("Near",
                    "The distance from the other surface where the particle is completely transparent.");

            public static GUIContent softParticlesFarFadeDistanceText =
                new GUIContent("Far",
                    "The distance from the other surface where the particle is completely opaque.");

            public static GUIContent cameraFadingEnabled = new GUIContent("Camera Fading",
                "Makes particles fade out when they get close to the camera.");

            public static GUIContent cameraNearFadeDistanceText =
                new GUIContent("Near",
                    "The distance from the camera where the particle is completely transparent.");

            public static GUIContent cameraFarFadeDistanceText =
                new GUIContent("Far", "The distance from the camera where the particle is completely opaque.");

            public static GUIContent distortionEnabled = new GUIContent("Distortion",
                "Creates a distortion effect by making particles perform refraction with the objects drawn before them.");

            public static GUIContent distortionStrength = new GUIContent("Strength",
                "Controls how much the Particle distorts the background. ");

            public static GUIContent distortionBlend = new GUIContent("Blend",
                "Controls how visible the distortion effect is. At 0, there’s no visible distortion. At 1, only the distortion effect is visible, not the background.");

            public static GUIContent VertexStreams = new GUIContent("Vertex Streams",
                "The vertex streams needed for this Material to function properly.");

            public static string streamPositionText = "Position (POSITION.xyz)";
            public static string streamNormalText = "Normal (NORMAL.xyz)";
            public static string streamColorText = "Color (COLOR.xyzw)";
            public static string streamColorInstancedText = "Color (INSTANCED0.xyzw)";
            public static string streamUVText = "UV (TEXCOORD0.xy)";
            public static string streamUV2Text = "UV2 (TEXCOORD0.zw)";
            public static string streamAnimBlendText = "AnimBlend (TEXCOORD1.x)";
            public static string streamAnimFrameText = "AnimFrame (INSTANCED1.x)";
            public static string streamTangentText = "Tangent (TANGENT.xyzw)";

            public static GUIContent streamApplyToAllSystemsText = new GUIContent("Fix Now",
                "Apply the vertex stream layout to all Particle Systems using this material");

            public static string undoApplyCustomVertexStreams = L10n.Tr("Apply custom vertex streams from material");

            public static GUIStyle vertexStreamIcon = new GUIStyle();
        }

        private static ReorderableList vertexStreamList;

        public struct ParticleProperties
        {
            // Surface Option Props
            public MaterialProperty colorMode;

            // Advanced Props
            public MaterialProperty flipbookMode;
            public MaterialProperty softParticlesEnabled;
            public MaterialProperty cameraFadingEnabled;
            public MaterialProperty distortionEnabled;
            public MaterialProperty softParticlesNearFadeDistance;
            public MaterialProperty softParticlesFarFadeDistance;
            public MaterialProperty cameraNearFadeDistance;
            public MaterialProperty cameraFarFadeDistance;
            public MaterialProperty distortionBlend;
            public MaterialProperty distortionStrength;

            public ParticleProperties(MaterialProperty[] properties)
            {
                // Surface Option Props
                colorMode = BaseShaderGUI.FindProperty("_ColorMode", properties, false);
                // Advanced Props
                flipbookMode = BaseShaderGUI.FindProperty("_FlipbookBlending", properties);
                softParticlesEnabled = BaseShaderGUI.FindProperty("_SoftParticlesEnabled", properties);
                cameraFadingEnabled = BaseShaderGUI.FindProperty("_CameraFadingEnabled", properties);
                distortionEnabled = BaseShaderGUI.FindProperty("_DistortionEnabled", properties, false);
                softParticlesNearFadeDistance = BaseShaderGUI.FindProperty("_SoftParticlesNearFadeDistance", properties);
                softParticlesFarFadeDistance = BaseShaderGUI.FindProperty("_SoftParticlesFarFadeDistance", properties);
                cameraNearFadeDistance = BaseShaderGUI.FindProperty("_CameraNearFadeDistance", properties);
                cameraFarFadeDistance = BaseShaderGUI.FindProperty("_CameraFarFadeDistance", properties);
                distortionBlend = BaseShaderGUI.FindProperty("_DistortionBlend", properties, false);
                distortionStrength = BaseShaderGUI.FindProperty("_DistortionStrength", properties, false);
            }
        }

        public static void SetupMaterialWithColorMode(Material material)
        {
            var colorMode = (ColorMode)material.GetFloat("_ColorMode");

            switch (colorMode)
            {
                case ColorMode.Multiply:
                    material.DisableKeyword("_COLOROVERLAY_ON");
                    material.DisableKeyword("_COLORCOLOR_ON");
                    material.DisableKeyword("_COLORADDSUBDIFF_ON");
                    break;
                case ColorMode.Overlay:
                    material.DisableKeyword("_COLORCOLOR_ON");
                    material.DisableKeyword("_COLORADDSUBDIFF_ON");
                    material.EnableKeyword("_COLOROVERLAY_ON");
                    break;
                case ColorMode.Color:
                    material.DisableKeyword("_COLOROVERLAY_ON");
                    material.DisableKeyword("_COLORADDSUBDIFF_ON");
                    material.EnableKeyword("_COLORCOLOR_ON");
                    break;
                case ColorMode.Difference:
                    material.DisableKeyword("_COLOROVERLAY_ON");
                    material.DisableKeyword("_COLORCOLOR_ON");
                    material.EnableKeyword("_COLORADDSUBDIFF_ON");
                    material.SetVector("_BaseColorAddSubDiff", new Vector4(-1.0f, 1.0f, 0.0f, 0.0f));
                    break;
                case ColorMode.Additive:
                    material.DisableKeyword("_COLOROVERLAY_ON");
                    material.DisableKeyword("_COLORCOLOR_ON");
                    material.EnableKeyword("_COLORADDSUBDIFF_ON");
                    material.SetVector("_BaseColorAddSubDiff", new Vector4(1.0f, 0.0f, 0.0f, 0.0f));
                    break;
                case ColorMode.Subtractive:
                    material.DisableKeyword("_COLOROVERLAY_ON");
                    material.DisableKeyword("_COLORCOLOR_ON");
                    material.EnableKeyword("_COLORADDSUBDIFF_ON");
                    material.SetVector("_BaseColorAddSubDiff", new Vector4(-1.0f, 0.0f, 0.0f, 0.0f));
                    break;
            }
        }

        public static void FadingOptions(Material material, MaterialEditor materialEditor, ParticleProperties properties)
        {
            // Z write doesn't work with fading
            bool hasZWrite = (material.GetFloat("_ZWrite") > 0.0f);
            if (!hasZWrite)
            {
                // Soft Particles
                {
                    materialEditor.ShaderProperty(properties.softParticlesEnabled, Styles.softParticlesEnabled);
<<<<<<< HEAD
                    var enabled = properties.softParticlesEnabled.floatValue >= 0.5f;

                    if (enabled)
=======
                    if (properties.softParticlesEnabled.floatValue >= 0.5f)
>>>>>>> bfa14a72
                    {
                        UniversalRenderPipelineAsset urpAsset = UniversalRenderPipeline.asset;
                        if (urpAsset != null && !urpAsset.supportsCameraDepthTexture)
                        {
                            GUIStyle warnStyle = new GUIStyle(GUI.skin.label);
                            warnStyle.fontStyle = FontStyle.BoldAndItalic;
                            warnStyle.wordWrap = true;
                            EditorGUILayout.HelpBox("Soft Particles require depth texture. Please enable \"Depth Texture\" in the Universal Render Pipeline settings.", MessageType.Warning);
                        }

                        EditorGUI.indentLevel++;
                        BaseShaderGUI.TwoFloatSingleLine(new GUIContent("Surface Fade"),
                            properties.softParticlesNearFadeDistance,
                            Styles.softParticlesNearFadeDistanceText,
                            properties.softParticlesFarFadeDistance,
                            Styles.softParticlesFarFadeDistanceText,
                            materialEditor);
                        EditorGUI.indentLevel--;
                    }
                }

                // Camera Fading
                {
                    materialEditor.ShaderProperty(properties.cameraFadingEnabled, Styles.cameraFadingEnabled);
<<<<<<< HEAD
                    var enabled = properties.cameraFadingEnabled.floatValue >= 0.5f;

                    if (enabled)
=======
                    if (properties.cameraFadingEnabled.floatValue >= 0.5f)
>>>>>>> bfa14a72
                    {
                        EditorGUI.indentLevel++;
                        BaseShaderGUI.TwoFloatSingleLine(new GUIContent("Distance"),
                            properties.cameraNearFadeDistance,
                            Styles.cameraNearFadeDistanceText,
                            properties.cameraFarFadeDistance,
                            Styles.cameraFarFadeDistanceText,
                            materialEditor);
                        EditorGUI.indentLevel--;
                    }
                }

                // Distortion
                if (properties.distortionEnabled != null)
                {
                    materialEditor.ShaderProperty(properties.distortionEnabled, Styles.distortionEnabled);
<<<<<<< HEAD
                    var enabled = properties.distortionEnabled.floatValue >= 0.5f;

                    if (enabled)
=======
                    if (properties.distortionEnabled.floatValue >= 0.5f)
>>>>>>> bfa14a72
                    {
                        EditorGUI.indentLevel++;
                        materialEditor.ShaderProperty(properties.distortionStrength, Styles.distortionStrength);
                        materialEditor.ShaderProperty(properties.distortionBlend, Styles.distortionBlend);
                        EditorGUI.indentLevel--;
                    }
                }

                EditorGUI.showMixedValue = false;
            }
        }

        public static void DoVertexStreamsArea(Material material, List<ParticleSystemRenderer> renderers, bool useLighting = false)
        {
            EditorGUILayout.Space();
            // Display list of streams required to make this shader work
            bool useNormalMap = false;
            bool useFlipbookBlending = (material.GetFloat("_FlipbookBlending") > 0.0f);
            if (material.HasProperty("_BumpMap"))
                useNormalMap = material.GetTexture("_BumpMap");

            bool useGPUInstancing = ShaderUtil.HasProceduralInstancing(material.shader);
            if (useGPUInstancing && renderers.Count > 0)
            {
                if (!renderers[0].enableGPUInstancing || renderers[0].renderMode != ParticleSystemRenderMode.Mesh)
                    useGPUInstancing = false;
            }

            // Build the list of expected vertex streams
            List<ParticleSystemVertexStream> streams = new List<ParticleSystemVertexStream>();
            List<string> streamList = new List<string>();

            streams.Add(ParticleSystemVertexStream.Position);
            streamList.Add(Styles.streamPositionText);

            if (useLighting || useNormalMap)
            {
                streams.Add(ParticleSystemVertexStream.Normal);
                streamList.Add(Styles.streamNormalText);
                if (useNormalMap)
                {
                    streams.Add(ParticleSystemVertexStream.Tangent);
                    streamList.Add(Styles.streamTangentText);
                }
            }

            streams.Add(ParticleSystemVertexStream.Color);
            streamList.Add(useGPUInstancing ? Styles.streamColorInstancedText : Styles.streamColorText);
            streams.Add(ParticleSystemVertexStream.UV);
            streamList.Add(Styles.streamUVText);

            List<ParticleSystemVertexStream> instancedStreams = new List<ParticleSystemVertexStream>(streams);

            if (useGPUInstancing)
            {
                instancedStreams.Add(ParticleSystemVertexStream.AnimFrame);
                streamList.Add(Styles.streamAnimFrameText);
            }
            else if (useFlipbookBlending && !useGPUInstancing)
            {
                streams.Add(ParticleSystemVertexStream.UV2);
                streamList.Add(Styles.streamUV2Text);
                streams.Add(ParticleSystemVertexStream.AnimBlend);
                streamList.Add(Styles.streamAnimBlendText);
            }

            vertexStreamList = new ReorderableList(streamList, typeof(string), false, true, false, false);

            vertexStreamList.drawHeaderCallback = (Rect rect) => {
                EditorGUI.LabelField(rect, "Vertex Streams");
            };

            vertexStreamList.DoLayoutList();

            // Display a warning if any renderers have incorrect vertex streams
            string Warnings = "";
            List<ParticleSystemVertexStream> rendererStreams = new List<ParticleSystemVertexStream>();
            foreach (ParticleSystemRenderer renderer in renderers)
            {
                renderer.GetActiveVertexStreams(rendererStreams);

                bool streamsValid;
                if (useGPUInstancing && renderer.renderMode == ParticleSystemRenderMode.Mesh && renderer.supportsMeshInstancing)
                    streamsValid = CompareVertexStreams(rendererStreams, instancedStreams);
                else
                    streamsValid = CompareVertexStreams(rendererStreams, instancedStreams);

                if (!streamsValid)
                    Warnings += "-" + renderer.name + "\n";
            }

            if (!string.IsNullOrEmpty(Warnings))
            {
                EditorGUILayout.HelpBox(
                    "The following Particle System Renderers are using this material with incorrect Vertex Streams:\n" +
                    Warnings, MessageType.Error, true);
                // Set the streams on all systems using this material
                if (GUILayout.Button(Styles.streamApplyToAllSystemsText, EditorStyles.miniButton, GUILayout.ExpandWidth(true)))
                {
                    Undo.RecordObjects(renderers.Where(r => r != null).ToArray(), Styles.undoApplyCustomVertexStreams);

                    foreach (ParticleSystemRenderer renderer in renderers)
                    {
                        if (useGPUInstancing && renderer.renderMode == ParticleSystemRenderMode.Mesh && renderer.supportsMeshInstancing)
                            renderer.SetActiveVertexStreams(instancedStreams);
                        else
                            renderer.SetActiveVertexStreams(streams);
                    }
                }
            }
        }

        private static bool CompareVertexStreams(IEnumerable<ParticleSystemVertexStream> a, IEnumerable<ParticleSystemVertexStream> b)
        {
            var differenceA = a.Except(b);
            var differenceB = b.Except(a);
            var difference = differenceA.Union(differenceB).Distinct();
            if (!difference.Any())
                return true;
            // If normals are the only difference, ignore them, because the default particle streams include normals, to make it easy for users to switch between lit and unlit
            if (difference.Count() == 1)
            {
                if (difference.First() == ParticleSystemVertexStream.Normal)
                    return true;
            }
            return false;
        }

        public static void SetMaterialKeywords(Material material)
        {
            // Setup particle + material color blending
            SetupMaterialWithColorMode(material);
            // Is the material transparent, this is set in BaseShaderGUI
            bool isTransparent = material.GetTag("RenderType", false) == "Transparent";
            // Z write doesn't work with distortion/fading
            bool hasZWrite = (material.GetFloat("_ZWrite") > 0.0f);

            // Flipbook blending
            if (material.HasProperty("_FlipbookBlending"))
            {
                var useFlipbookBlending = (material.GetFloat("_FlipbookBlending") > 0.0f);
                CoreUtils.SetKeyword(material, "_FLIPBOOKBLENDING_ON", useFlipbookBlending);
            }
            // Soft particles
            var useSoftParticles = false;
            if (material.HasProperty("_SoftParticlesEnabled"))
            {
                useSoftParticles = (material.GetFloat("_SoftParticlesEnabled") > 0.0f && isTransparent);
                if (useSoftParticles)
                {
                    var softParticlesNearFadeDistance = material.GetFloat("_SoftParticlesNearFadeDistance");
                    var softParticlesFarFadeDistance = material.GetFloat("_SoftParticlesFarFadeDistance");
                    // clamp values
                    if (softParticlesNearFadeDistance < 0.0f)
                    {
                        softParticlesNearFadeDistance = 0.0f;
                        material.SetFloat("_SoftParticlesNearFadeDistance", 0.0f);
                    }

                    if (softParticlesFarFadeDistance < 0.0f)
                    {
                        softParticlesFarFadeDistance = 0.0f;
                        material.SetFloat("_SoftParticlesFarFadeDistance", 0.0f);
                    }
                    // set keywords
                    material.SetVector("_SoftParticleFadeParams",
                        new Vector4(softParticlesNearFadeDistance,
                            1.0f / (softParticlesFarFadeDistance - softParticlesNearFadeDistance), 0.0f, 0.0f));
                }
                else
                {
                    material.SetVector("_SoftParticleFadeParams", new Vector4(0.0f, 0.0f, 0.0f, 0.0f));
                }
                CoreUtils.SetKeyword(material, "_SOFTPARTICLES_ON", useSoftParticles);
            }
            // Camera fading
            var useCameraFading = false;
            if (material.HasProperty("_CameraFadingEnabled") && isTransparent)
            {
                useCameraFading = (material.GetFloat("_CameraFadingEnabled") > 0.0f);
                if (useCameraFading)
                {
                    var cameraNearFadeDistance = material.GetFloat("_CameraNearFadeDistance");
                    var cameraFarFadeDistance = material.GetFloat("_CameraFarFadeDistance");
                    // clamp values
                    if (cameraNearFadeDistance < 0.0f)
                    {
                        cameraNearFadeDistance = 0.0f;
                        material.SetFloat("_CameraNearFadeDistance", 0.0f);
                    }

                    if (cameraFarFadeDistance < 0.0f)
                    {
                        cameraFarFadeDistance = 0.0f;
                        material.SetFloat("_CameraFarFadeDistance", 0.0f);
                    }
                    // set keywords
                    material.SetVector("_CameraFadeParams",
                        new Vector4(cameraNearFadeDistance, 1.0f / (cameraFarFadeDistance - cameraNearFadeDistance),
                            0.0f, 0.0f));
                }
                else
                {
                    material.SetVector("_CameraFadeParams", new Vector4(0.0f, Mathf.Infinity, 0.0f, 0.0f));
                }
            }
            // Distortion
            if (material.HasProperty("_DistortionEnabled"))
            {
                var useDistortion = (material.GetFloat("_DistortionEnabled") > 0.0f) && isTransparent;
                CoreUtils.SetKeyword(material, "_DISTORTION_ON", useDistortion);
                if (useDistortion)
                    material.SetFloat("_DistortionStrengthScaled", material.GetFloat("_DistortionStrength") * 0.1f);
            }

            var useFading = (useSoftParticles || useCameraFading) && !hasZWrite;
            CoreUtils.SetKeyword(material, "_FADING_ON", useFading);
        }
    }
} // namespace UnityEditor<|MERGE_RESOLUTION|>--- conflicted
+++ resolved
@@ -167,13 +167,7 @@
                 // Soft Particles
                 {
                     materialEditor.ShaderProperty(properties.softParticlesEnabled, Styles.softParticlesEnabled);
-<<<<<<< HEAD
-                    var enabled = properties.softParticlesEnabled.floatValue >= 0.5f;
-
-                    if (enabled)
-=======
                     if (properties.softParticlesEnabled.floatValue >= 0.5f)
->>>>>>> bfa14a72
                     {
                         UniversalRenderPipelineAsset urpAsset = UniversalRenderPipeline.asset;
                         if (urpAsset != null && !urpAsset.supportsCameraDepthTexture)
@@ -198,13 +192,7 @@
                 // Camera Fading
                 {
                     materialEditor.ShaderProperty(properties.cameraFadingEnabled, Styles.cameraFadingEnabled);
-<<<<<<< HEAD
-                    var enabled = properties.cameraFadingEnabled.floatValue >= 0.5f;
-
-                    if (enabled)
-=======
                     if (properties.cameraFadingEnabled.floatValue >= 0.5f)
->>>>>>> bfa14a72
                     {
                         EditorGUI.indentLevel++;
                         BaseShaderGUI.TwoFloatSingleLine(new GUIContent("Distance"),
@@ -221,13 +209,7 @@
                 if (properties.distortionEnabled != null)
                 {
                     materialEditor.ShaderProperty(properties.distortionEnabled, Styles.distortionEnabled);
-<<<<<<< HEAD
-                    var enabled = properties.distortionEnabled.floatValue >= 0.5f;
-
-                    if (enabled)
-=======
                     if (properties.distortionEnabled.floatValue >= 0.5f)
->>>>>>> bfa14a72
                     {
                         EditorGUI.indentLevel++;
                         materialEditor.ShaderProperty(properties.distortionStrength, Styles.distortionStrength);
