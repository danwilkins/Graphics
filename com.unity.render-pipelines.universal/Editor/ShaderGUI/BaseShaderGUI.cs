using System;
using System.Collections.Generic;
using UnityEditor.Rendering;
using UnityEngine;
using UnityEngine.Rendering;

namespace UnityEditor
{
    public abstract class BaseShaderGUI : ShaderGUI
    {
        #region EnumsAndClasses

        [Flags]
        protected enum Expandable
        {
            SurfaceOptions = 1 << 0,
            SurfaceInputs = 1 << 1,
            Advanced = 1 << 2,
            Details = 1 << 3,
        }

        public enum SurfaceType
        {
            Opaque,
            Transparent
        }

        public enum BlendMode
        {
            Alpha,   // Old school alpha-blending mode, fresnel does not affect amount of transparency
            Premultiply, // Physically plausible transparency mode, implemented as alpha pre-multiply
            Additive,
            Multiply
        }

        public enum SmoothnessSource
        {
            BaseAlpha,
            SpecularAlpha
        }

        public enum RenderFace
        {
            Front = 2,
            Back = 1,
            Both = 0
        }

        protected class Styles
        {
            public static readonly string[] surfaceTypeNames = Enum.GetNames(typeof(SurfaceType));
            public static readonly string[] blendModeNames = Enum.GetNames(typeof(BlendMode));
            public static readonly string[] renderFaceNames = Enum.GetNames(typeof(RenderFace));

            // Categories
            public static readonly GUIContent SurfaceOptions =
                EditorGUIUtility.TrTextContent("Surface Options", "Controls how Universal RP renders the Material on a screen.");

            public static readonly GUIContent SurfaceInputs = EditorGUIUtility.TrTextContent("Surface Inputs",
                "These settings describe the look and feel of the surface itself.");

            public static readonly GUIContent AdvancedLabel = EditorGUIUtility.TrTextContent("Advanced Options",
                "These settings affect behind-the-scenes rendering and underlying calculations.");

            public static readonly GUIContent surfaceType = EditorGUIUtility.TrTextContent("Surface Type",
                "Select a surface type for your texture. Choose between Opaque or Transparent.");

            public static readonly GUIContent blendingMode = EditorGUIUtility.TrTextContent("Blending Mode",
                "Controls how the color of the Transparent surface blends with the Material color in the background.");

            public static readonly GUIContent cullingText = EditorGUIUtility.TrTextContent("Render Face",
                "Specifies which faces to cull from your geometry. Front culls front faces. Back culls backfaces. None means that both sides are rendered.");

            public static readonly GUIContent alphaClipText = EditorGUIUtility.TrTextContent("Alpha Clipping",
                "Makes your Material act like a Cutout shader. Use this to create a transparent effect with hard edges between opaque and transparent areas.");

            public static readonly GUIContent alphaClipThresholdText = EditorGUIUtility.TrTextContent("Threshold",
                "Sets where the Alpha Clipping starts. The higher the value is, the brighter the  effect is when clipping starts.");

            public static readonly GUIContent receiveShadowText = EditorGUIUtility.TrTextContent("Receive Shadows",
                "When enabled, other GameObjects can cast shadows onto this GameObject.");

            public static readonly GUIContent baseMap = EditorGUIUtility.TrTextContent("Base Map",
                "Specifies the base Material and/or Color of the surface. If you’ve selected Transparent or Alpha Clipping under Surface Options, your Material uses the Texture’s alpha channel or color.");

            public static readonly GUIContent emissionMap = EditorGUIUtility.TrTextContent("Emission Map",
                "Sets a Texture map to use for emission. You can also select a color with the color picker. Colors are multiplied over the Texture.");

            public static readonly GUIContent normalMapText =
                EditorGUIUtility.TrTextContent("Normal Map", "Assigns a tangent-space normal map.");

            public static readonly GUIContent bumpScaleNotSupported =
                EditorGUIUtility.TrTextContent("Bump scale is not supported on mobile platforms");

            public static readonly GUIContent fixNormalNow = EditorGUIUtility.TrTextContent("Fix now",
                "Converts the assigned texture to be a normal map format.");

            public static readonly GUIContent queueSlider = EditorGUIUtility.TrTextContent("Priority",
                "Determines the chronological rendering order for a Material. High values are rendered first.");
        }

        #endregion

        #region Variables

        protected MaterialEditor materialEditor { get; set; }

        protected MaterialProperty surfaceTypeProp { get; set; }

        protected MaterialProperty blendModeProp { get; set; }

        protected MaterialProperty cullingProp { get; set; }

        protected MaterialProperty alphaClipProp { get; set; }

        protected MaterialProperty alphaCutoffProp { get; set; }

        protected MaterialProperty receiveShadowsProp { get; set; }

        // Common Surface Input properties

        protected MaterialProperty baseMapProp { get; set; }

        protected MaterialProperty baseColorProp { get; set; }

        protected MaterialProperty emissionMapProp { get; set; }

        protected MaterialProperty emissionColorProp { get; set; }

        protected MaterialProperty queueOffsetProp { get; set; }

        public bool m_FirstTimeApply = true;

        // By default, everything is expanded, except advanced
        readonly MaterialHeaderScopeList m_MaterialScopeList = new MaterialHeaderScopeList(uint.MaxValue & ~(uint)Expandable.Advanced);

        #endregion

        private const int queueOffsetRange = 50;
        ////////////////////////////////////
        // General Functions              //
        ////////////////////////////////////
        #region GeneralFunctions

        public virtual void FindProperties(MaterialProperty[] properties)
        {
            surfaceTypeProp = FindProperty("_Surface", properties);
            blendModeProp = FindProperty("_Blend", properties);
            cullingProp = FindProperty("_Cull", properties);
            alphaClipProp = FindProperty("_AlphaClip", properties);
            alphaCutoffProp = FindProperty("_Cutoff", properties);
            receiveShadowsProp = FindProperty("_ReceiveShadows", properties, false);
            baseMapProp = FindProperty("_BaseMap", properties, false);
            baseColorProp = FindProperty("_BaseColor", properties, false);
            emissionMapProp = FindProperty("_EmissionMap", properties, false);
            emissionColorProp = FindProperty("_EmissionColor", properties, false);
            queueOffsetProp = FindProperty("_QueueOffset", properties, false);
        }

        public override void OnGUI(MaterialEditor materialEditorIn, MaterialProperty[] properties)
        {
            if (materialEditorIn == null)
                throw new ArgumentNullException("materialEditorIn");

            FindProperties(properties); // MaterialProperties can be animated so we do not cache them but fetch them every event to ensure animated values are updated correctly
            materialEditor = materialEditorIn;
            Material material = materialEditor.target as Material;

            // Make sure that needed setup (ie keywords/renderqueue) are set up if we're switching some existing
            // material to a universal shader.
            if (m_FirstTimeApply)
            {
                OnOpenGUI(material, materialEditorIn);
                m_FirstTimeApply = false;
            }

            m_MaterialScopeList.DrawHeaders(materialEditor, material);
        }

        public virtual void OnOpenGUI(Material material, MaterialEditor materialEditor)
        {
            // Generate the foldouts
            m_MaterialScopeList.RegisterHeaderScope(Styles.SurfaceOptions, (uint)Expandable.SurfaceOptions, DrawSurfaceOptions);
            m_MaterialScopeList.RegisterHeaderScope(Styles.SurfaceInputs, (uint)Expandable.SurfaceInputs, DrawSurfaceInputs);

            FillAdditionalFoldouts(m_MaterialScopeList);

            m_MaterialScopeList.RegisterHeaderScope(Styles.AdvancedLabel, (uint)Expandable.Advanced, DrawAdvancedOptions);
        }

        #endregion
        ////////////////////////////////////
        // Drawing Functions              //
        ////////////////////////////////////
        #region DrawingFunctions

        public virtual void DrawSurfaceOptions(Material material)
        {
            DoPopup(Styles.surfaceType, surfaceTypeProp, Styles.surfaceTypeNames);
            if ((SurfaceType)material.GetFloat("_Surface") == SurfaceType.Transparent)
                DoPopup(Styles.blendingMode, blendModeProp, Styles.blendModeNames);

            DoPopup(Styles.cullingText, cullingProp, Styles.renderFaceNames);

            materialEditor.ShaderProperty(alphaClipProp, Styles.alphaClipText);
            if (alphaClipProp.floatValue == 1)
                materialEditor.ShaderProperty(alphaCutoffProp, Styles.alphaClipThresholdText, 1);

            if (receiveShadowsProp != null)
                materialEditor.ShaderProperty(receiveShadowsProp, Styles.receiveShadowText);
        }

        public virtual void DrawSurfaceInputs(Material material)
        {
            DrawBaseProperties(material);
        }

        public virtual void DrawAdvancedOptions(Material material)
        {
            materialEditor.EnableInstancingField();
            DrawQueueOffsetField();
        }

        protected void DrawQueueOffsetField()
        {
            if (queueOffsetProp != null)
                materialEditor.IntSliderShaderProperty(queueOffsetProp, -queueOffsetRange, queueOffsetRange, Styles.queueSlider);
        }

        public virtual void FillAdditionalFoldouts(MaterialHeaderScopeList materialScopesList) {}

        public virtual void DrawBaseProperties(Material material)
        {
            if (baseMapProp != null && baseColorProp != null) // Draw the baseMap, most shader will have at least a baseMap
            {
                materialEditor.TexturePropertySingleLine(Styles.baseMap, baseMapProp, baseColorProp);
            }
        }

        protected virtual void DrawEmissionProperties(Material material, bool keyword)
        {
            var emissive = true;
            var hadEmissionTexture = emissionMapProp.textureValue != null;

            if (!keyword)
            {
                materialEditor.TexturePropertyWithHDRColor(Styles.emissionMap, emissionMapProp, emissionColorProp,
                    false);
            }
            else
            {
                // Emission for GI?
                emissive = materialEditor.EmissionEnabledProperty();

                EditorGUI.BeginDisabledGroup(!emissive);
                {
                    // Texture and HDR color controls
                    materialEditor.TexturePropertyWithHDRColor(Styles.emissionMap, emissionMapProp,
                        emissionColorProp,
                        false);
                }
                EditorGUI.EndDisabledGroup();
            }

            // If texture was assigned and color was black set color to white
            var brightness = emissionColorProp.colorValue.maxColorComponent;
            if (emissionMapProp.textureValue != null && !hadEmissionTexture && brightness <= 0f)
                emissionColorProp.colorValue = Color.white;

            // UniversalRP does not support RealtimeEmissive. We set it to bake emissive and handle the emissive is black right.
            if (emissive)
            {
                var oldFlags = material.globalIlluminationFlags;
                var newFlags = MaterialGlobalIlluminationFlags.BakedEmissive;

                if (brightness <= 0f)
                    newFlags |= MaterialGlobalIlluminationFlags.EmissiveIsBlack;

                if (newFlags != oldFlags)
                    material.globalIlluminationFlags = newFlags;
            }
        }

        public static void DrawNormalArea(MaterialEditor materialEditor, MaterialProperty bumpMap, MaterialProperty bumpMapScale = null)
        {
            if (bumpMapScale != null)
            {
                materialEditor.TexturePropertySingleLine(Styles.normalMapText, bumpMap,
                    bumpMap.textureValue != null ? bumpMapScale : null);
                if (bumpMapScale.floatValue != 1 &&
                    UnityEditorInternal.InternalEditorUtility.IsMobilePlatform(
                        EditorUserBuildSettings.activeBuildTarget))
                    if (materialEditor.HelpBoxWithButton(Styles.bumpScaleNotSupported, Styles.fixNormalNow))
                        bumpMapScale.floatValue = 1;
            }
            else
            {
                materialEditor.TexturePropertySingleLine(Styles.normalMapText, bumpMap);
            }
        }

        protected static void DrawTileOffset(MaterialEditor materialEditor, MaterialProperty textureProp)
        {
            materialEditor.TextureScaleOffsetProperty(textureProp);
        }

        #endregion
        ////////////////////////////////////
        // Material Data Functions        //
        ////////////////////////////////////
        #region MaterialDataFunctions

        public static void SetMaterialKeywords(Material material, Action<Material> shadingModelFunc = null, Action<Material> shaderFunc = null)
        {
            // Setup blending - consistent across all Universal RP shaders
            SetupMaterialBlendMode(material);

            // Receive Shadows
            if (material.HasProperty("_ReceiveShadows"))
                CoreUtils.SetKeyword(material, "_RECEIVE_SHADOWS_OFF", material.GetFloat("_ReceiveShadows") == 0.0f);

            // Setup double sided GI
<<<<<<< HEAD
            material.doubleSidedGI = (RenderFace)material.GetFloat("_Cull")  != RenderFace.Front;
=======
            bool doubleSidedGI = (RenderFace)material.GetFloat("_Cull")  != RenderFace.Front;
            if (doubleSidedGI != material.doubleSidedGI)
                material.doubleSidedGI = doubleSidedGI;
>>>>>>> bfa14a72

            // Temporary fix for lightmapping. TODO: to be replaced with attribute tag.
            if (material.HasProperty("_MainTex"))
            {
                material.SetTexture("_MainTex", material.GetTexture("_BaseMap"));
                material.SetTextureScale("_MainTex", material.GetTextureScale("_BaseMap"));
                material.SetTextureOffset("_MainTex", material.GetTextureOffset("_BaseMap"));
            }
            if (material.HasProperty("_Color"))
                material.SetColor("_Color", material.GetColor("_BaseColor"));

            // Emission
            if (material.HasProperty("_EmissionColor"))
                MaterialEditor.FixupEmissiveFlag(material);
            bool shouldEmissionBeEnabled =
                (material.globalIlluminationFlags & MaterialGlobalIlluminationFlags.EmissiveIsBlack) == 0;
            if (material.HasProperty("_EmissionEnabled") && !shouldEmissionBeEnabled)
                shouldEmissionBeEnabled = material.GetFloat("_EmissionEnabled") >= 0.5f;
            CoreUtils.SetKeyword(material, "_EMISSION", shouldEmissionBeEnabled);

            // Normal Map
            if (material.HasProperty("_BumpMap"))
                CoreUtils.SetKeyword(material, "_NORMALMAP", material.GetTexture("_BumpMap"));

            // Shader specific keyword functions
            shadingModelFunc?.Invoke(material);
            shaderFunc?.Invoke(material);
        }

        public static void SetupMaterialBlendMode(Material material)
        {
            if (material == null)
                throw new ArgumentNullException("material");

            bool alphaClip = false;
            if (material.HasProperty("_AlphaClip"))
                alphaClip = material.GetFloat("_AlphaClip") >= 0.5;

            CoreUtils.SetKeyword(material, "_ALPHATEST_ON", alphaClip);

            if (material.HasProperty("_Surface"))
            {
                SurfaceType surfaceType = (SurfaceType)material.GetFloat("_Surface");
                if (surfaceType == SurfaceType.Opaque)
                {
                    int renderQueue;
                    if (alphaClip)
                    {
                        renderQueue = (int)RenderQueue.AlphaTest;
                        material.SetOverrideTag("RenderType", "TransparentCutout");
                    }
                    else
                    {
                        renderQueue = (int)RenderQueue.Geometry;
                        material.SetOverrideTag("RenderType", "Opaque");
                    }

                    if (material.HasProperty("_QueueOffset"))
                        renderQueue += (int)material.GetFloat("_QueueOffset");

                    material.renderQueue = renderQueue;
                    material.SetFloat("_SrcBlend", (float)UnityEngine.Rendering.BlendMode.One);
                    material.SetFloat("_DstBlend", (float)UnityEngine.Rendering.BlendMode.Zero);
                    material.SetFloat("_ZWrite", 1.0f);
                    material.DisableKeyword("_ALPHAPREMULTIPLY_ON");
                    material.SetShaderPassEnabled("ShadowCaster", true);
                }
                else
                {
                    BlendMode blendMode = (BlendMode)material.GetFloat("_Blend");

                    // Specific Transparent Mode Settings
                    switch (blendMode)
                    {
                        case BlendMode.Alpha:
                            material.SetFloat("_SrcBlend", (float)UnityEngine.Rendering.BlendMode.SrcAlpha);
                            material.SetFloat("_DstBlend", (float)UnityEngine.Rendering.BlendMode.OneMinusSrcAlpha);
                            material.DisableKeyword("_ALPHAPREMULTIPLY_ON");
                            break;
                        case BlendMode.Premultiply:
                            material.SetFloat("_SrcBlend", (float)UnityEngine.Rendering.BlendMode.One);
                            material.SetFloat("_DstBlend", (float)UnityEngine.Rendering.BlendMode.OneMinusSrcAlpha);
                            material.EnableKeyword("_ALPHAPREMULTIPLY_ON");
                            break;
                        case BlendMode.Additive:
                            material.SetFloat("_SrcBlend", (float)UnityEngine.Rendering.BlendMode.SrcAlpha);
                            material.SetFloat("_DstBlend", (float)UnityEngine.Rendering.BlendMode.One);
                            material.DisableKeyword("_ALPHAPREMULTIPLY_ON");
                            break;
                        case BlendMode.Multiply:
                            material.SetFloat("_SrcBlend", (float)UnityEngine.Rendering.BlendMode.DstColor);
                            material.SetFloat("_DstBlend", (float)UnityEngine.Rendering.BlendMode.Zero);
                            material.DisableKeyword("_ALPHAPREMULTIPLY_ON");
                            material.EnableKeyword("_ALPHAMODULATE_ON");
                            break;
                    }

                    // General Transparent Material Settings
                    material.SetOverrideTag("RenderType", "Transparent");
                    material.SetFloat("_ZWrite", 0.0f);
                    material.renderQueue = (int)RenderQueue.Transparent;
                    material.renderQueue += material.HasProperty("_QueueOffset") ? (int)material.GetFloat("_QueueOffset") : 0;
                    material.SetShaderPassEnabled("ShadowCaster", false);
                }
            }
        }

        public override void AssignNewShaderToMaterial(Material material, Shader oldShader, Shader newShader)
        {
            // Clear all keywords for fresh start
            material.shaderKeywords = null;

            base.AssignNewShaderToMaterial(material, oldShader, newShader);
        }

        #endregion
        ////////////////////////////////////
        // Helper Functions               //
        ////////////////////////////////////
        #region HelperFunctions

        public static void TwoFloatSingleLine(GUIContent title, MaterialProperty prop1, GUIContent prop1Label,
            MaterialProperty prop2, GUIContent prop2Label, MaterialEditor materialEditor, float labelWidth = 30f)
        {
<<<<<<< HEAD
            materialEditor.BeginProperty(prop1);
            materialEditor.BeginProperty(prop2);
=======
            const int kInterFieldPadding = 2;
>>>>>>> bfa14a72

            Rect rect = EditorGUILayout.GetControlRect();
            EditorGUI.PrefixLabel(rect, title);

            var indent = EditorGUI.indentLevel;
            var preLabelWidth = EditorGUIUtility.labelWidth;
            EditorGUI.indentLevel = 0;
            EditorGUIUtility.labelWidth = labelWidth;

            Rect propRect1 = new Rect(rect.x + preLabelWidth, rect.y,
                (rect.width - preLabelWidth) * 0.5f - 1, EditorGUIUtility.singleLineHeight);
            EditorGUI.BeginChangeCheck();
            EditorGUI.showMixedValue = prop1.hasMixedValue;
            var prop1val = EditorGUI.FloatField(propRect1, prop1Label, prop1.floatValue);
            if (EditorGUI.EndChangeCheck())
                prop1.floatValue = prop1val;

<<<<<<< HEAD
            Rect propRect2 = new Rect(propRect1.x + propRect1.width + 2, rect.y,
=======
            Rect propRect2 = new Rect(propRect1.x + propRect1.width + kInterFieldPadding, rect.y,
>>>>>>> bfa14a72
                propRect1.width, EditorGUIUtility.singleLineHeight);
            EditorGUI.BeginChangeCheck();
            EditorGUI.showMixedValue = prop2.hasMixedValue;
            var prop2val = EditorGUI.FloatField(propRect2, prop2Label, prop2.floatValue);
            if (EditorGUI.EndChangeCheck())
                prop2.floatValue = prop2val;

            EditorGUI.indentLevel = indent;
            EditorGUIUtility.labelWidth = preLabelWidth;

            EditorGUI.showMixedValue = false;

            materialEditor.EndProperty();
            materialEditor.EndProperty();
        }

        public void DoPopup(GUIContent label, MaterialProperty property, string[] options)
        {
            materialEditor.PopupShaderProperty(property, label, options);
        }

        // Helper to show texture and color properties
        public static Rect TextureColorProps(MaterialEditor materialEditor, GUIContent label, MaterialProperty textureProp, MaterialProperty colorProp, bool hdr = false)
        {
            materialEditor.BeginProperty(textureProp);
            materialEditor.BeginProperty(colorProp);

            Rect rect = EditorGUILayout.GetControlRect();
            EditorGUI.showMixedValue = textureProp.hasMixedValue;
            materialEditor.TexturePropertyMiniThumbnail(rect, textureProp, label.text, label.tooltip);
            EditorGUI.showMixedValue = false;

            if (colorProp != null)
            {
                EditorGUI.BeginChangeCheck();
                EditorGUI.showMixedValue = colorProp.hasMixedValue;
                int indentLevel = EditorGUI.indentLevel;
                EditorGUI.indentLevel = 0;
                Rect rectAfterLabel = new Rect(rect.x + EditorGUIUtility.labelWidth, rect.y,
                    EditorGUIUtility.fieldWidth, EditorGUIUtility.singleLineHeight);
                var col = EditorGUI.ColorField(rectAfterLabel, GUIContent.none, colorProp.colorValue, true,
                    false, hdr);
                EditorGUI.indentLevel = indentLevel;
                if (EditorGUI.EndChangeCheck())
                {
                    materialEditor.RegisterPropertyChangeUndo(colorProp.displayName);
                    colorProp.colorValue = col;
                }
                EditorGUI.showMixedValue = false;
            }

            materialEditor.EndProperty();
            materialEditor.EndProperty();

            return rect;
        }

        // Copied from shaderGUI as it is a protected function in an abstract class, unavailable to others

        public new static MaterialProperty FindProperty(string propertyName, MaterialProperty[] properties)
        {
            return FindProperty(propertyName, properties, true);
        }

        // Copied from shaderGUI as it is a protected function in an abstract class, unavailable to others

        public new static MaterialProperty FindProperty(string propertyName, MaterialProperty[] properties, bool propertyIsMandatory)
        {
            for (int index = 0; index < properties.Length; ++index)
            {
                if (properties[index] != null && properties[index].name == propertyName)
                    return properties[index];
            }
            if (propertyIsMandatory)
                throw new ArgumentException("Could not find MaterialProperty: '" + propertyName + "', Num properties: " + (object)properties.Length);
            return null;
        }

        #endregion
    }
}<|MERGE_RESOLUTION|>--- conflicted
+++ resolved
@@ -320,13 +320,7 @@
                 CoreUtils.SetKeyword(material, "_RECEIVE_SHADOWS_OFF", material.GetFloat("_ReceiveShadows") == 0.0f);
 
             // Setup double sided GI
-<<<<<<< HEAD
             material.doubleSidedGI = (RenderFace)material.GetFloat("_Cull")  != RenderFace.Front;
-=======
-            bool doubleSidedGI = (RenderFace)material.GetFloat("_Cull")  != RenderFace.Front;
-            if (doubleSidedGI != material.doubleSidedGI)
-                material.doubleSidedGI = doubleSidedGI;
->>>>>>> bfa14a72
 
             // Temporary fix for lightmapping. TODO: to be replaced with attribute tag.
             if (material.HasProperty("_MainTex"))
@@ -451,12 +445,10 @@
         public static void TwoFloatSingleLine(GUIContent title, MaterialProperty prop1, GUIContent prop1Label,
             MaterialProperty prop2, GUIContent prop2Label, MaterialEditor materialEditor, float labelWidth = 30f)
         {
-<<<<<<< HEAD
+            const int kInterFieldPadding = 2;
+
             materialEditor.BeginProperty(prop1);
             materialEditor.BeginProperty(prop2);
-=======
-            const int kInterFieldPadding = 2;
->>>>>>> bfa14a72
 
             Rect rect = EditorGUILayout.GetControlRect();
             EditorGUI.PrefixLabel(rect, title);
@@ -474,11 +466,7 @@
             if (EditorGUI.EndChangeCheck())
                 prop1.floatValue = prop1val;
 
-<<<<<<< HEAD
-            Rect propRect2 = new Rect(propRect1.x + propRect1.width + 2, rect.y,
-=======
             Rect propRect2 = new Rect(propRect1.x + propRect1.width + kInterFieldPadding, rect.y,
->>>>>>> bfa14a72
                 propRect1.width, EditorGUIUtility.singleLineHeight);
             EditorGUI.BeginChangeCheck();
             EditorGUI.showMixedValue = prop2.hasMixedValue;
