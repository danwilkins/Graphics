--- conflicted
+++ resolved
@@ -536,7 +536,6 @@
                     switch (blendMode)
                     {
                         case BlendMode.Alpha:
-<<<<<<< HEAD
                             if (preserveSpecular)
                             {
                                 // Lift alpha multiply from ROP to shader by setting pre-multiplied _SrcBlend mode
@@ -552,29 +551,18 @@
                             }
                             material.SetInt("_SrcBlendA", (int) srcBlendA);
                             material.SetInt("_DstBlendA", (int) UnityEngine.Rendering.BlendMode.OneMinusSrcAlpha);
-=======
-                            material.SetFloat("_SrcBlend", (float)UnityEngine.Rendering.BlendMode.SrcAlpha);
-                            material.SetFloat("_DstBlend", (float)UnityEngine.Rendering.BlendMode.OneMinusSrcAlpha);
-                            material.DisableKeyword("_ALPHAPREMULTIPLY_ON");
->>>>>>> 4ee6869d
                             break;
 
                         case BlendMode.Premultiply:
-<<<<<<< HEAD
                             material.SetInt("_SrcBlend", (int) UnityEngine.Rendering.BlendMode.One);
                             material.SetInt("_DstBlend", (int) UnityEngine.Rendering.BlendMode.OneMinusSrcAlpha);
                             // Alpha channel blended the same way as in the straight alpha blending.
                             material.SetInt("_SrcBlendA", (int) srcBlendA);
                             material.SetInt("_DstBlendA", (int) UnityEngine.Rendering.BlendMode.OneMinusSrcAlpha);
-=======
-                            material.SetFloat("_SrcBlend", (float)UnityEngine.Rendering.BlendMode.One);
-                            material.SetFloat("_DstBlend", (float)UnityEngine.Rendering.BlendMode.OneMinusSrcAlpha);
->>>>>>> 4ee6869d
                             material.EnableKeyword("_ALPHAPREMULTIPLY_ON");
                             break;
 
                         case BlendMode.Additive:
-<<<<<<< HEAD
                             if (preserveSpecular)
                             {
                                 // Similar to alpha blend. Lift alpha from ROP to shader by setting "pre-multiplied" _SrcBlend mode.
@@ -588,22 +576,11 @@
                             }
                             material.SetInt("_SrcBlendA", (int) srcBlendA);
                             material.SetInt("_DstBlendA", (int) UnityEngine.Rendering.BlendMode.One);
-=======
-                            material.SetFloat("_SrcBlend", (float)UnityEngine.Rendering.BlendMode.SrcAlpha);
-                            material.SetFloat("_DstBlend", (float)UnityEngine.Rendering.BlendMode.One);
-                            material.DisableKeyword("_ALPHAPREMULTIPLY_ON");
->>>>>>> 4ee6869d
                             break;
 
                         case BlendMode.Multiply:
-<<<<<<< HEAD
                             material.SetInt("_SrcBlend", (int) UnityEngine.Rendering.BlendMode.Zero);
                             material.SetInt("_DstBlend", (int) UnityEngine.Rendering.BlendMode.SrcColor);
-=======
-                            material.SetFloat("_SrcBlend", (float)UnityEngine.Rendering.BlendMode.DstColor);
-                            material.SetFloat("_DstBlend", (float)UnityEngine.Rendering.BlendMode.Zero);
-                            material.DisableKeyword("_ALPHAPREMULTIPLY_ON");
->>>>>>> 4ee6869d
                             material.EnableKeyword("_ALPHAMODULATE_ON");
                             // TODO: what would make the most sense
                             material.SetInt("_SrcBlendA", (int) UnityEngine.Rendering.BlendMode.Zero);
