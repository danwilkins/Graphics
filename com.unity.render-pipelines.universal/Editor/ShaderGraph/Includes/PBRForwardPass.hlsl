
void InitializeInputData(Varyings input, SurfaceDescription surfaceDescription, out InputData inputData)
{
    inputData = (InputData)0;

    inputData.positionWS = input.positionWS;

    #ifdef _NORMALMAP
        // IMPORTANT! If we ever support Flip on double sided materials ensure bitangent and tangent are NOT flipped.
        float crossSign = (input.tangentWS.w > 0.0 ? 1.0 : -1.0) * GetOddNegativeScale();
        float3 bitangent = crossSign * cross(input.normalWS.xyz, input.tangentWS.xyz);

        inputData.tangentToWorld = half3x3(input.tangentWS.xyz, bitangent.xyz, input.normalWS.xyz);
        #if _NORMAL_DROPOFF_TS
            inputData.normalWS = TransformTangentToWorld(surfaceDescription.NormalTS, inputData.tangentToWorld);
        #elif _NORMAL_DROPOFF_OS
            inputData.normalWS = TransformObjectToWorldNormal(surfaceDescription.NormalOS);
        #elif _NORMAL_DROPOFF_WS
            inputData.normalWS = surfaceDescription.NormalWS;
        #endif
    #else
        inputData.normalWS = input.normalWS;
    #endif
    inputData.normalWS = NormalizeNormalPerPixel(inputData.normalWS);
    inputData.viewDirectionWS = SafeNormalize(input.viewDirectionWS);

    #if defined(REQUIRES_VERTEX_SHADOW_COORD_INTERPOLATOR)
        inputData.shadowCoord = input.shadowCoord;
    #elif defined(MAIN_LIGHT_CALCULATE_SHADOWS)
        inputData.shadowCoord = TransformWorldToShadowCoord(inputData.positionWS);
    #else
        inputData.shadowCoord = float4(0, 0, 0, 0);
    #endif

    inputData.fogCoord = InitializeInputDataFog(float4(input.positionWS, 1.0), input.fogFactorAndVertexLight.x);
    inputData.vertexLighting = input.fogFactorAndVertexLight.yzw;
    inputData.bakedGI = SAMPLE_GI(input.lightmapUV, input.sh, inputData.normalWS);
    inputData.normalizedScreenSpaceUV = GetNormalizedScreenSpaceUV(input.positionCS);
<<<<<<< HEAD
    inputData.shadowMask = SAMPLE_SHADOWMASK(input.lightmapUV);
=======
    inputData.shadowMask = SAMPLE_SHADOWMASK(input.staticLightmapUV);

    #if defined(LIGHTMAP_ON)
    inputData.lightmapUV = input.staticLightmapUV;
    #else
    inputData.vertexSH = input.sh;
    #endif
>>>>>>> ed962901
}

PackedVaryings vert(Attributes input)
{
    Varyings output = (Varyings)0;
    output = BuildVaryings(input);
    PackedVaryings packedOutput = (PackedVaryings)0;
    packedOutput = PackVaryings(output);
    return packedOutput;
}

half4 frag(PackedVaryings packedInput) : SV_TARGET
{
    Varyings unpacked = UnpackVaryings(packedInput);
    UNITY_SETUP_INSTANCE_ID(unpacked);
    UNITY_SETUP_STEREO_EYE_INDEX_POST_VERTEX(unpacked);

    SurfaceDescriptionInputs surfaceDescriptionInputs = BuildSurfaceDescriptionInputs(unpacked);
    SurfaceDescription surfaceDescription = SurfaceDescriptionFunction(surfaceDescriptionInputs);

    #if _AlphaClip
        half alpha = surfaceDescription.Alpha;
        clip(alpha - surfaceDescription.AlphaClipThreshold);
    #elif _SURFACE_TYPE_TRANSPARENT
        half alpha = surfaceDescription.Alpha;
    #else
        half alpha = 1;
    #endif

    InputData inputData;
    InitializeInputData(unpacked, surfaceDescription, inputData);
    // TODO: Mip debug modes would require this, open question how to do this on ShaderGraph.
    //SETUP_DEBUG_TEXTURE_DATA(inputData, unpacked.texCoord1.xy, _MainTex);

    #ifdef _SPECULAR_SETUP
        float3 specular = surfaceDescription.Specular;
        float metallic = 1;
    #else
        float3 specular = 0;
        float metallic = surfaceDescription.Metallic;
    #endif

    half3 normalTS = half3(0, 0, 0);
    #if defined(_NORMALMAP) && defined(_NORMAL_DROPOFF_TS)
        normalTS = surfaceDescription.NormalTS;
    #endif

    SurfaceData surface;
    surface.albedo              = surfaceDescription.BaseColor;
    surface.metallic            = saturate(metallic);
    surface.specular            = specular;
    surface.smoothness          = saturate(surfaceDescription.Smoothness),
    surface.occlusion           = surfaceDescription.Occlusion,
    surface.emission            = surfaceDescription.Emission,
    surface.alpha               = saturate(alpha);
    surface.normalTS            = normalTS;
    surface.clearCoatMask       = 0;
    surface.clearCoatSmoothness = 1;

    #ifdef _CLEARCOAT
        surface.clearCoatMask       = saturate(surfaceDescription.CoatMask);
        surface.clearCoatSmoothness = saturate(surfaceDescription.CoatSmoothness);
    #endif

    half4 color = UniversalFragmentPBR(inputData, surface);

    color.rgb = MixFog(color.rgb, inputData.fogCoord);
    return color;
}<|MERGE_RESOLUTION|>--- conflicted
+++ resolved
@@ -34,11 +34,12 @@
 
     inputData.fogCoord = InitializeInputDataFog(float4(input.positionWS, 1.0), input.fogFactorAndVertexLight.x);
     inputData.vertexLighting = input.fogFactorAndVertexLight.yzw;
-    inputData.bakedGI = SAMPLE_GI(input.lightmapUV, input.sh, inputData.normalWS);
+#if defined(DYNAMICLIGHTMAP_ON)
+    inputData.bakedGI = SAMPLE_GI(input.staticLightmapUV, input.dynamicLightmapUV.xy, input.sh, inputData.normalWS);
+#else
+    inputData.bakedGI = SAMPLE_GI(input.staticLightmapUV, input.sh, inputData.normalWS);
+#endif
     inputData.normalizedScreenSpaceUV = GetNormalizedScreenSpaceUV(input.positionCS);
-<<<<<<< HEAD
-    inputData.shadowMask = SAMPLE_SHADOWMASK(input.lightmapUV);
-=======
     inputData.shadowMask = SAMPLE_SHADOWMASK(input.staticLightmapUV);
 
     #if defined(LIGHTMAP_ON)
@@ -46,7 +47,6 @@
     #else
     inputData.vertexSH = input.sh;
     #endif
->>>>>>> ed962901
 }
 
 PackedVaryings vert(Attributes input)
