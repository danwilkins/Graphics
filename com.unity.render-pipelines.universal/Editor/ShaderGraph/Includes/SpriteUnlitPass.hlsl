--- conflicted
+++ resolved
@@ -1,4 +1,4 @@
-#if ETC1_EXTERNAL_ALPHA
+﻿#if ETC1_EXTERNAL_ALPHA
     TEXTURE2D(_AlphaTex); SAMPLER(sampler_AlphaTex);
     float _EnableAlphaTexture;
 #endif
@@ -26,13 +26,7 @@
     surfaceDescription.Alpha = lerp (surfaceDescription.Alpha, alpha.r, _EnableAlphaTexture);
 #endif
 
-<<<<<<< HEAD
-    surfaceDescription.Color *= unpacked.color * _RendererColor;
-
-    return surfaceDescription.Color;
-=======
     half4 color = half4(surfaceDescription.BaseColor, surfaceDescription.Alpha);
     color *= unpacked.color;
     return color;
->>>>>>> 6a9c18d0
 }