using System;
using System.Linq;
using System.Collections.Generic;
using UnityEngine;
using UnityEditor.ShaderGraph;
using UnityEngine.Rendering;
using UnityEditor.UIElements;
using UnityEngine.UIElements;
using UnityEditor.ShaderGraph.Legacy;

namespace UnityEditor.Rendering.Universal.ShaderGraph
{
    sealed class UniversalLitSubTarget : SubTarget<UniversalTarget>, ILegacyTarget
    {
        static readonly GUID kSourceCodeGuid = new GUID("d6c78107b64145745805d963de80cc17"); // UniversalLitSubTarget.cs

        [SerializeField]
        WorkflowMode m_WorkflowMode = WorkflowMode.Metallic;

        [SerializeField]
        NormalDropOffSpace m_NormalDropOffSpace = NormalDropOffSpace.Tangent;

        [SerializeField]
        bool m_ClearCoat = false;

        public UniversalLitSubTarget()
        {
            displayName = "Lit";
        }

        public WorkflowMode workflowMode
        {
            get => m_WorkflowMode;
            set => m_WorkflowMode = value;
        }

        public NormalDropOffSpace normalDropOffSpace
        {
            get => m_NormalDropOffSpace;
            set => m_NormalDropOffSpace = value;
        }

        public bool clearCoat
        {
            get => m_ClearCoat;
            set => m_ClearCoat = value;
        }

        private bool complexLit
        {
            get
            {
                // Rules for switching to ComplexLit with forward only pass
                return clearCoat; // && <complex feature>
            }
        }

        public override bool IsActive() => true;

        public override void Setup(ref TargetSetupContext context)
        {
            context.AddAssetDependency(kSourceCodeGuid, AssetCollection.Flags.SourceDependency);
            if (!context.HasCustomEditorForRenderPipeline(typeof(UnityEngine.Rendering.Universal.UniversalRenderPipelineAsset)))
                context.AddCustomEditorForRenderPipeline("ShaderGraph.PBRMasterGUI", typeof(UnityEngine.Rendering.Universal.UniversalRenderPipelineAsset)); // TODO: This should be owned by URP

            // Process SubShaders
            SubShaderDescriptor[] litSubShaders = { SubShaders.LitComputeDOTS, SubShaders.LitGLES };
            SubShaderDescriptor[] complexLitSubShaders = { SubShaders.ComplexLitComputeDOTS, SubShaders.LitGLESForwardOnly};

            // TODO: In the future:
            // We could take a copy of subshaders and dynamically modify them here.
            // For example, toggle "ComplexLit.ForwardOnlyPass.defines.ClearCoat" index/enable/disable to dynamically
            // remove clear coat code.
            // Currently ClearCoat is always on for a ComplexLit, but it's only used when ClearCoat is on.
            // An alternative is to rely on shader branches and reduce variants/unique graph generations.

            SubShaderDescriptor[] subShaders = complexLit ? complexLitSubShaders : litSubShaders;

            for (int i = 0; i < subShaders.Length; i++)
            {
                // Update Render State
                subShaders[i].renderType = target.renderType;
                subShaders[i].renderQueue = target.renderQueue;

                context.AddSubShader(subShaders[i]);
            }
        }

        public override void GetFields(ref TargetFieldContext context)
        {
            var descs = context.blocks.Select(x => x.descriptor);
            // Surface Type & Blend Mode
            // These must be set per SubTarget as Sprite SubTargets override them
<<<<<<< HEAD
            context.AddField(UniversalFields.SurfaceOpaque,       target.surfaceType == SurfaceType.Opaque);
            if (target.surfaceType != SurfaceType.Opaque)
            {
                context.AddField(UniversalFields.SurfaceTransparent,  true);
                context.AddField(UniversalFields.BlendAdd,                   target.alphaMode == AlphaMode.Additive && !target.preserveSpecular);
                context.AddField(UniversalFields.BlendAddPreserveSpecular,   target.alphaMode == AlphaMode.Additive && target.preserveSpecular);
                context.AddField(Fields.BlendAlpha,                          target.alphaMode == AlphaMode.Alpha    && !target.preserveSpecular);
                context.AddField(UniversalFields.BlendAlphaPreserveSpecular, target.alphaMode == AlphaMode.Alpha    && target.preserveSpecular);
                context.AddField(UniversalFields.BlendMultiply,              target.alphaMode == AlphaMode.Multiply && !target.preserveSpecular);
                context.AddField(UniversalFields.BlendPremultiply,           target.alphaMode == AlphaMode.Premultiply);
            }
=======
            context.AddField(UniversalFields.SurfaceOpaque,         target.surfaceType == SurfaceType.Opaque);
            context.AddField(UniversalFields.SurfaceTransparent,    target.surfaceType != SurfaceType.Opaque);
            context.AddField(UniversalFields.BlendAdd,              target.surfaceType != SurfaceType.Opaque && target.alphaMode == AlphaMode.Additive);
            context.AddField(Fields.BlendAlpha,                     target.surfaceType != SurfaceType.Opaque && target.alphaMode == AlphaMode.Alpha);
            context.AddField(UniversalFields.BlendMultiply,         target.surfaceType != SurfaceType.Opaque && target.alphaMode == AlphaMode.Multiply);
            context.AddField(UniversalFields.BlendPremultiply,      target.surfaceType != SurfaceType.Opaque && target.alphaMode == AlphaMode.Premultiply);
>>>>>>> 5d31ae84

            // Lit
            context.AddField(UniversalFields.NormalDropOffOS,       normalDropOffSpace == NormalDropOffSpace.Object);
            context.AddField(UniversalFields.NormalDropOffTS,       normalDropOffSpace == NormalDropOffSpace.Tangent);
            context.AddField(UniversalFields.NormalDropOffWS,       normalDropOffSpace == NormalDropOffSpace.World);
            context.AddField(UniversalFields.SpecularSetup,         workflowMode == WorkflowMode.Specular);
            context.AddField(UniversalFields.Normal,                descs.Contains(BlockFields.SurfaceDescription.NormalOS) ||
                descs.Contains(BlockFields.SurfaceDescription.NormalTS) ||
                descs.Contains(BlockFields.SurfaceDescription.NormalWS));
            // Complex Lit

            // Template Predicates
            //context.AddField(UniversalFields.PredicateClearCoat, clearCoat);
        }

        public override void GetActiveBlocks(ref TargetActiveBlockContext context)
        {
            context.AddBlock(BlockFields.SurfaceDescription.Smoothness);
            context.AddBlock(BlockFields.SurfaceDescription.NormalOS,           normalDropOffSpace == NormalDropOffSpace.Object);
            context.AddBlock(BlockFields.SurfaceDescription.NormalTS,           normalDropOffSpace == NormalDropOffSpace.Tangent);
            context.AddBlock(BlockFields.SurfaceDescription.NormalWS,           normalDropOffSpace == NormalDropOffSpace.World);
            context.AddBlock(BlockFields.SurfaceDescription.Emission);
            context.AddBlock(BlockFields.SurfaceDescription.Occlusion);
            context.AddBlock(BlockFields.SurfaceDescription.Specular,           workflowMode == WorkflowMode.Specular);
            context.AddBlock(BlockFields.SurfaceDescription.Metallic,           workflowMode == WorkflowMode.Metallic);
            context.AddBlock(BlockFields.SurfaceDescription.Alpha,              target.surfaceType == SurfaceType.Transparent || target.alphaClip);
            context.AddBlock(BlockFields.SurfaceDescription.AlphaClipThreshold, target.alphaClip);
            context.AddBlock(BlockFields.SurfaceDescription.CoatMask,           clearCoat);
            context.AddBlock(BlockFields.SurfaceDescription.CoatSmoothness,     clearCoat);
        }

        public override void GetPropertiesGUI(ref TargetPropertyGUIContext context, Action onChange, Action<String> registerUndo)
        {
            context.AddProperty("Workflow", new EnumField(WorkflowMode.Metallic) { value = workflowMode }, (evt) =>
            {
                if (Equals(workflowMode, evt.newValue))
                    return;

                registerUndo("Change Workflow");
                workflowMode = (WorkflowMode)evt.newValue;
                onChange();
            });

            context.AddProperty("Surface", new EnumField(SurfaceType.Opaque) { value = target.surfaceType }, (evt) =>
            {
                if (Equals(target.surfaceType, evt.newValue))
                    return;

                registerUndo("Change Surface");
                target.surfaceType = (SurfaceType)evt.newValue;
                onChange();
            });

            context.AddProperty("Blend", new EnumField(AlphaMode.Alpha) { value = target.alphaMode }, target.surfaceType == SurfaceType.Transparent, (evt) =>
            {
                if (Equals(target.alphaMode, evt.newValue))
                    return;

                registerUndo("Change Blend");
                target.alphaMode = (AlphaMode)evt.newValue;
                onChange();
            });

            // Hide checkbox for Preserve Specular if unsupported blend mode
            if (target.surfaceType == SurfaceType.Transparent && target.alphaMode != AlphaMode.Multiply)
            {
                context.AddProperty("Preserve Specular", new Toggle() { value = target.preserveSpecular }, (evt) =>
                {
                    if (Equals(target.preserveSpecular, evt.newValue))
                        return;

                    registerUndo("Change Preserve Specular");
                    target.preserveSpecular = evt.newValue;
                    onChange();
                });
            }

            context.AddProperty("Alpha Clip", new Toggle() { value = target.alphaClip }, (evt) =>
            {
                if (Equals(target.alphaClip, evt.newValue))
                    return;

                registerUndo("Change Alpha Clip");
                target.alphaClip = evt.newValue;
                onChange();
            });

            context.AddProperty("Two Sided", new Toggle() { value = target.twoSided }, (evt) =>
            {
                if (Equals(target.twoSided, evt.newValue))
                    return;

                registerUndo("Change Two Sided");
                target.twoSided = evt.newValue;
                onChange();
            });

            context.AddProperty("Fragment Normal Space", new EnumField(NormalDropOffSpace.Tangent) { value = normalDropOffSpace }, (evt) =>
            {
                if (Equals(normalDropOffSpace, evt.newValue))
                    return;

                registerUndo("Change Fragment Normal Space");
                normalDropOffSpace = (NormalDropOffSpace)evt.newValue;
                onChange();
            });

            context.AddProperty("Clear Coat", new Toggle() { value = clearCoat }, (evt) =>
            {
                if (Equals(clearCoat, evt.newValue))
                    return;

                registerUndo("Change Clear Coat");
                clearCoat = evt.newValue;
                onChange();
            });
        }

        public bool TryUpgradeFromMasterNode(IMasterNode1 masterNode, out Dictionary<BlockFieldDescriptor, int> blockMap)
        {
            blockMap = null;
            if (!(masterNode is PBRMasterNode1 pbrMasterNode))
                return false;

            m_WorkflowMode = (WorkflowMode)pbrMasterNode.m_Model;
            m_NormalDropOffSpace = (NormalDropOffSpace)pbrMasterNode.m_NormalDropOffSpace;

            // Handle mapping of Normal block specifically
            BlockFieldDescriptor normalBlock;
            switch (m_NormalDropOffSpace)
            {
                case NormalDropOffSpace.Object:
                    normalBlock = BlockFields.SurfaceDescription.NormalOS;
                    break;
                case NormalDropOffSpace.World:
                    normalBlock = BlockFields.SurfaceDescription.NormalWS;
                    break;
                default:
                    normalBlock = BlockFields.SurfaceDescription.NormalTS;
                    break;
            }

            // PBRMasterNode adds/removes Metallic/Specular based on settings
            BlockFieldDescriptor specularMetallicBlock;
            int specularMetallicId;
            if (m_WorkflowMode == WorkflowMode.Specular)
            {
                specularMetallicBlock = BlockFields.SurfaceDescription.Specular;
                specularMetallicId = 3;
            }
            else
            {
                specularMetallicBlock = BlockFields.SurfaceDescription.Metallic;
                specularMetallicId = 2;
            }

            // Set blockmap
            blockMap = new Dictionary<BlockFieldDescriptor, int>()
            {
                { BlockFields.VertexDescription.Position, 9 },
                { BlockFields.VertexDescription.Normal, 10 },
                { BlockFields.VertexDescription.Tangent, 11 },
                { BlockFields.SurfaceDescription.BaseColor, 0 },
                { normalBlock, 1 },
                { specularMetallicBlock, specularMetallicId },
                { BlockFields.SurfaceDescription.Emission, 4 },
                { BlockFields.SurfaceDescription.Smoothness, 5 },
                { BlockFields.SurfaceDescription.Occlusion, 6 },
                { BlockFields.SurfaceDescription.Alpha, 7 },
                { BlockFields.SurfaceDescription.AlphaClipThreshold, 8 },
            };

            return true;
        }

        #region SubShader
        static class SubShaders
        {
            // Overloads to do inline PassDescriptor modifications
            // NOTE: param order should match PassDescriptor struct field order for consistency
            #region PassVariant
            private static PassDescriptor PassVariant(in PassDescriptor source, PragmaCollection pragmas)
            {
                var result = source;
                result.pragmas = pragmas;
                return result;
            }

            private static PassDescriptor PassVariant(in PassDescriptor source, BlockFieldDescriptor[] vertexBlocks, BlockFieldDescriptor[] pixelBlocks, PragmaCollection pragmas, DefineCollection defines)
            {
                var result = source;
                result.validVertexBlocks = vertexBlocks;
                result.validPixelBlocks = pixelBlocks;
                result.pragmas = pragmas;
                result.defines = defines;
                return result;
            }

            #endregion

            // SM 4.5, compute with dots instancing
            public readonly static SubShaderDescriptor LitComputeDOTS = new SubShaderDescriptor()
            {
                pipelineTag = UniversalTarget.kPipelineTag,
                customTags = UniversalTarget.kLitMaterialTypeTag,
                generatesPreview = true,
                passes = new PassCollection
                {
                    { PassVariant(LitPasses.Forward,         CorePragmas.DOTSForward) },
                    { LitPasses.GBuffer },
                    { PassVariant(CorePasses.ShadowCaster,   CorePragmas.DOTSInstanced) },
                    { PassVariant(CorePasses.DepthOnly,      CorePragmas.DOTSInstanced) },
                    { PassVariant(LitPasses.DepthNormalOnly, CorePragmas.DOTSInstanced) },
                    { PassVariant(LitPasses.Meta,            CorePragmas.DOTSDefault) },
                    { PassVariant(LitPasses._2D,             CorePragmas.DOTSDefault) },
                },
            };

            // Similar to lit, but handles complex material features.
            // Always ForwardOnly and acts as forward fallback in deferred.
            // SM 4.5, compute with dots instancing
            public readonly static SubShaderDescriptor ComplexLitComputeDOTS = new SubShaderDescriptor()
            {
                pipelineTag = UniversalTarget.kPipelineTag,
                customTags = UniversalTarget.kLitMaterialTypeTag,
                generatesPreview = true,
                passes = new PassCollection
                {
                    { PassVariant(LitPasses.ForwardOnly,     CoreBlockMasks.Vertex, LitBlockMasks.FragmentComplexLit, CorePragmas.DOTSForward, LitDefines.ComplexLit) },
                    { PassVariant(CorePasses.ShadowCaster,   CorePragmas.DOTSInstanced) },
                    { PassVariant(CorePasses.DepthOnly,      CorePragmas.DOTSInstanced) },
                    { PassVariant(LitPasses.DepthNormalOnly, CorePragmas.DOTSInstanced) },
                    { PassVariant(LitPasses.Meta,            CorePragmas.DOTSDefault)   },
                    { PassVariant(LitPasses._2D,             CorePragmas.DOTSDefault)   },
                },
            };

            // SM 2.0, GLES
            public readonly static SubShaderDescriptor LitGLES = new SubShaderDescriptor()
            {
                pipelineTag = UniversalTarget.kPipelineTag,
                customTags = UniversalTarget.kLitMaterialTypeTag,
                generatesPreview = true,
                passes = new PassCollection
                {
                    { LitPasses.Forward },
                    { CorePasses.ShadowCaster },
                    { CorePasses.DepthOnly },
                    { LitPasses.DepthNormalOnly },
                    { LitPasses.Meta },
                    { LitPasses._2D },
                },
            };

            // ForwardOnly pass for SM 2.0, GLES
            // Used as complex Lit SM 2.0 fallback for GLES. Drops advanced features and renders materials as Lit.
            public readonly static SubShaderDescriptor LitGLESForwardOnly = new SubShaderDescriptor()
            {
                pipelineTag = UniversalTarget.kPipelineTag,
                customTags = UniversalTarget.kLitMaterialTypeTag,
                generatesPreview = true,
                passes = new PassCollection
                {
                    { LitPasses.ForwardOnly },
                    { CorePasses.ShadowCaster },
                    { CorePasses.DepthOnly },
                    { LitPasses.DepthNormalOnly },
                    { LitPasses.Meta },
                    { LitPasses._2D },
                },
            };
        }
        #endregion

        #region Passes
        static class LitPasses
        {
            public static PassDescriptor Forward = new PassDescriptor
            {
                // Definition
                displayName = "Universal Forward",
                referenceName = "SHADERPASS_FORWARD",
                lightMode = "UniversalForward",
                useInPreview = true,

                // Template
<<<<<<< HEAD
                passTemplatePath = UniversalTarget.kTemplateFilePath,
                sharedTemplateDirectories = GenerationUtils.GetDefaultSharedTemplateDirectories(),
=======
                passTemplatePath = UniversalTarget.kTemplatePath,
                sharedTemplateDirectories = UniversalTarget.kSharedTemplateDirectories,
>>>>>>> 5d31ae84

                // Port Mask
                validVertexBlocks = CoreBlockMasks.Vertex,
                validPixelBlocks = LitBlockMasks.FragmentLit,

                // Fields
                structs = CoreStructCollections.Default,
                requiredFields = LitRequiredFields.Forward,
                fieldDependencies = CoreFieldDependencies.Default,

                // Conditional State
                renderStates = CoreRenderStates.Default,
                pragmas  = CorePragmas.Forward,     // NOTE: SM 2.0 only GL
                keywords = LitKeywords.Forward,
                includes = LitIncludes.Forward,

                // Custom Interpolator Support
                customInterpolators = CoreCustomInterpDescriptors.Common
            };

            public static PassDescriptor ForwardOnly = new PassDescriptor
            {
                // Definition
                displayName = "Universal Forward Only",
                referenceName = "SHADERPASS_FORWARDONLY",
                lightMode = "UniversalForwardOnly",
                useInPreview = true,

                // Template
<<<<<<< HEAD
                passTemplatePath = UniversalTarget.kTemplateFilePath,
                sharedTemplateDirectories = GenerationUtils.GetDefaultSharedTemplateDirectories(),
=======
                passTemplatePath = UniversalTarget.kTemplatePath,
                sharedTemplateDirectories = UniversalTarget.kSharedTemplateDirectories,
>>>>>>> 5d31ae84

                // Port Mask
                validVertexBlocks = CoreBlockMasks.Vertex,
                validPixelBlocks = LitBlockMasks.FragmentLit,

                // Fields
                structs = CoreStructCollections.Default,
                requiredFields = LitRequiredFields.Forward,
                fieldDependencies = CoreFieldDependencies.Default,

                // Conditional State
                renderStates = CoreRenderStates.Default,
                pragmas  = CorePragmas.Forward,    // NOTE: SM 2.0 only GL
                keywords = LitKeywords.Forward,
                includes = LitIncludes.Forward,

                // Custom Interpolator Support
                customInterpolators = CoreCustomInterpDescriptors.Common
            };

            // Deferred only in SM4.5, MRT not supported in GLES2
            public static PassDescriptor GBuffer = new PassDescriptor
            {
                // Definition
                displayName = "GBuffer",
                referenceName = "SHADERPASS_GBUFFER",
                lightMode = "UniversalGBuffer",

                // Template
<<<<<<< HEAD
                passTemplatePath = UniversalTarget.kTemplateFilePath,
                sharedTemplateDirectories = GenerationUtils.GetDefaultSharedTemplateDirectories(),
=======
                passTemplatePath = UniversalTarget.kTemplatePath,
                sharedTemplateDirectories = UniversalTarget.kSharedTemplateDirectories,
>>>>>>> 5d31ae84

                // Port Mask
                validVertexBlocks = CoreBlockMasks.Vertex,
                validPixelBlocks = LitBlockMasks.FragmentLit,

                // Fields
                structs = CoreStructCollections.Default,
                requiredFields = LitRequiredFields.GBuffer,
                fieldDependencies = CoreFieldDependencies.Default,

                // Conditional State
                renderStates = CoreRenderStates.Default,
                pragmas = CorePragmas.DOTSGBuffer,
                keywords = LitKeywords.GBuffer,
                includes = LitIncludes.GBuffer,

                // Custom Interpolator Support
                customInterpolators = CoreCustomInterpDescriptors.Common
            };

            public static PassDescriptor Meta = new PassDescriptor()
            {
                // Definition
                displayName = "Meta",
                referenceName = "SHADERPASS_META",
                lightMode = "Meta",

                // Template
<<<<<<< HEAD
                passTemplatePath = UniversalTarget.kTemplateFilePath,
                sharedTemplateDirectories = GenerationUtils.GetDefaultSharedTemplateDirectories(),
=======
                passTemplatePath = UniversalTarget.kTemplatePath,
                sharedTemplateDirectories = UniversalTarget.kSharedTemplateDirectories,
>>>>>>> 5d31ae84

                // Port Mask
                validVertexBlocks = CoreBlockMasks.Vertex,
                validPixelBlocks = LitBlockMasks.FragmentMeta,

                // Fields
                structs = CoreStructCollections.Default,
                requiredFields = LitRequiredFields.Meta,
                fieldDependencies = CoreFieldDependencies.Default,

                // Conditional State
                renderStates = CoreRenderStates.Meta,
                pragmas = CorePragmas.Default,
                keywords = LitKeywords.Meta,
                includes = LitIncludes.Meta,

                // Custom Interpolator Support
                customInterpolators = CoreCustomInterpDescriptors.Common
            };

            public static readonly PassDescriptor _2D = new PassDescriptor()
            {
                // Definition
                referenceName = "SHADERPASS_2D",
                lightMode = "Universal2D",

                // Template
<<<<<<< HEAD
                passTemplatePath = UniversalTarget.kTemplateFilePath,
                sharedTemplateDirectories = GenerationUtils.GetDefaultSharedTemplateDirectories(),
=======
                passTemplatePath = UniversalTarget.kTemplatePath,
                sharedTemplateDirectories = UniversalTarget.kSharedTemplateDirectories,
>>>>>>> 5d31ae84

                // Port Mask
                validVertexBlocks = CoreBlockMasks.Vertex,
                validPixelBlocks = CoreBlockMasks.FragmentColorAlpha,

                // Fields
                structs = CoreStructCollections.Default,
                fieldDependencies = CoreFieldDependencies.Default,

                // Conditional State
                renderStates = CoreRenderStates.Default,
                pragmas = CorePragmas.Instanced,
                includes = LitIncludes._2D,

                // Custom Interpolator Support
                customInterpolators = CoreCustomInterpDescriptors.Common
            };

            public static readonly PassDescriptor DepthNormalOnly = new PassDescriptor()
            {
                // Definition
                displayName = "DepthNormals",
                referenceName = "SHADERPASS_DEPTHNORMALSONLY",
                lightMode = "DepthNormals",
                useInPreview = false,

                // Template
<<<<<<< HEAD
                passTemplatePath = UniversalTarget.kTemplateFilePath,
                sharedTemplateDirectories = GenerationUtils.GetDefaultSharedTemplateDirectories(),
=======
                passTemplatePath = UniversalTarget.kTemplatePath,
                sharedTemplateDirectories = UniversalTarget.kSharedTemplateDirectories,
>>>>>>> 5d31ae84

                // Port Mask
                validVertexBlocks = CoreBlockMasks.Vertex,
                validPixelBlocks = LitBlockMasks.FragmentDepthNormals,

                // Fields
                structs = CoreStructCollections.Default,
                requiredFields = LitRequiredFields.DepthNormals,
                fieldDependencies = CoreFieldDependencies.Default,

                // Conditional State
                renderStates = CoreRenderStates.DepthNormalsOnly,
                pragmas = CorePragmas.Instanced,
                includes = CoreIncludes.DepthNormalsOnly,

                // Custom Interpolator Support
                customInterpolators = CoreCustomInterpDescriptors.Common
            };
        }
        #endregion

        #region PortMasks
        static class LitBlockMasks
        {
            public static readonly BlockFieldDescriptor[] FragmentLit = new BlockFieldDescriptor[]
            {
                BlockFields.SurfaceDescription.BaseColor,
                BlockFields.SurfaceDescription.NormalOS,
                BlockFields.SurfaceDescription.NormalTS,
                BlockFields.SurfaceDescription.NormalWS,
                BlockFields.SurfaceDescription.Emission,
                BlockFields.SurfaceDescription.Metallic,
                BlockFields.SurfaceDescription.Specular,
                BlockFields.SurfaceDescription.Smoothness,
                BlockFields.SurfaceDescription.Occlusion,
                BlockFields.SurfaceDescription.Alpha,
                BlockFields.SurfaceDescription.AlphaClipThreshold,
            };

            public static readonly BlockFieldDescriptor[] FragmentComplexLit = new BlockFieldDescriptor[]
            {
                BlockFields.SurfaceDescription.BaseColor,
                BlockFields.SurfaceDescription.NormalOS,
                BlockFields.SurfaceDescription.NormalTS,
                BlockFields.SurfaceDescription.NormalWS,
                BlockFields.SurfaceDescription.Emission,
                BlockFields.SurfaceDescription.Metallic,
                BlockFields.SurfaceDescription.Specular,
                BlockFields.SurfaceDescription.Smoothness,
                BlockFields.SurfaceDescription.Occlusion,
                BlockFields.SurfaceDescription.Alpha,
                BlockFields.SurfaceDescription.AlphaClipThreshold,
                BlockFields.SurfaceDescription.CoatMask,
                BlockFields.SurfaceDescription.CoatSmoothness,
            };

            public static readonly BlockFieldDescriptor[] FragmentMeta = new BlockFieldDescriptor[]
            {
                BlockFields.SurfaceDescription.BaseColor,
                BlockFields.SurfaceDescription.Emission,
                BlockFields.SurfaceDescription.Alpha,
                BlockFields.SurfaceDescription.AlphaClipThreshold,
            };

            public static readonly BlockFieldDescriptor[] FragmentDepthNormals = new BlockFieldDescriptor[]
            {
                BlockFields.SurfaceDescription.NormalOS,
                BlockFields.SurfaceDescription.NormalTS,
                BlockFields.SurfaceDescription.NormalWS,
                BlockFields.SurfaceDescription.Alpha,
                BlockFields.SurfaceDescription.AlphaClipThreshold,
            };
        }
        #endregion

        #region RequiredFields
        static class LitRequiredFields
        {
            public static readonly FieldCollection Forward = new FieldCollection()
            {
                StructFields.Attributes.uv1,                            // needed for meta vertex position
                StructFields.Varyings.positionWS,
                StructFields.Varyings.normalWS,
                StructFields.Varyings.tangentWS,                        // needed for vertex lighting
                StructFields.Varyings.viewDirectionWS,
                UniversalStructFields.Varyings.lightmapUV,
                UniversalStructFields.Varyings.sh,
                UniversalStructFields.Varyings.fogFactorAndVertexLight, // fog and vertex lighting, vert input is dependency
                UniversalStructFields.Varyings.shadowCoord,             // shadow coord, vert input is dependency
            };

            public static readonly FieldCollection GBuffer = new FieldCollection()
            {
                StructFields.Attributes.uv1,                            // needed for meta vertex position
                StructFields.Varyings.positionWS,
                StructFields.Varyings.normalWS,
                StructFields.Varyings.tangentWS,                        // needed for vertex lighting
                StructFields.Varyings.viewDirectionWS,
                UniversalStructFields.Varyings.lightmapUV,
                UniversalStructFields.Varyings.sh,
                UniversalStructFields.Varyings.fogFactorAndVertexLight, // fog and vertex lighting, vert input is dependency
                UniversalStructFields.Varyings.shadowCoord,             // shadow coord, vert input is dependency
            };

            public static readonly FieldCollection DepthNormals = new FieldCollection()
            {
                StructFields.Attributes.uv1,                            // needed for meta vertex position
                StructFields.Varyings.normalWS,
                StructFields.Varyings.tangentWS,                        // needed for vertex lighting
            };

            public static readonly FieldCollection Meta = new FieldCollection()
            {
                StructFields.Attributes.uv1,                            // needed for meta vertex position
                StructFields.Attributes.uv2,                            //needed for meta vertex position
            };
        }
        #endregion

        #region Defines
        static class LitDefines
        {
            public static readonly KeywordDescriptor ClearCoat = new KeywordDescriptor()
            {
                displayName = "Clear Coat",
                referenceName = "_CLEARCOAT 1",
                type = KeywordType.Boolean,
                definition = KeywordDefinition.ShaderFeature,
                scope = KeywordScope.Local,
            };

            public static readonly DefineCollection ComplexLit = new DefineCollection()
            {
                {ClearCoat, 1},
            };
        }
        #endregion

        #region Keywords
        static class LitKeywords
        {
            public static readonly KeywordDescriptor GBufferNormalsOct = new KeywordDescriptor()
            {
                displayName = "GBuffer normal octaedron encoding",
                referenceName = "_GBUFFER_NORMALS_OCT",
                type = KeywordType.Boolean,
                definition = KeywordDefinition.MultiCompile,
                scope = KeywordScope.Global,
            };

            public static readonly KeywordDescriptor ScreenSpaceAmbientOcclusion = new KeywordDescriptor()
            {
                displayName = "Screen Space Ambient Occlusion",
                referenceName = "_SCREEN_SPACE_OCCLUSION",
                type = KeywordType.Boolean,
                definition = KeywordDefinition.MultiCompile,
                scope = KeywordScope.Global,
            };

            public static readonly KeywordCollection Forward = new KeywordCollection
            {
                { ScreenSpaceAmbientOcclusion },
                { CoreKeywordDescriptors.Lightmap },
                { CoreKeywordDescriptors.DirectionalLightmapCombined },
                { CoreKeywordDescriptors.MainLightShadows },
                { CoreKeywordDescriptors.AdditionalLights },
                { CoreKeywordDescriptors.AdditionalLightShadows },
                { CoreKeywordDescriptors.ShadowsSoft },
                { CoreKeywordDescriptors.LightmapShadowMixing },
                { CoreKeywordDescriptors.ShadowsShadowmask },
            };

            public static readonly KeywordCollection GBuffer = new KeywordCollection
            {
                { CoreKeywordDescriptors.Lightmap },
                { CoreKeywordDescriptors.DirectionalLightmapCombined },
                { CoreKeywordDescriptors.MainLightShadows },
                { CoreKeywordDescriptors.ShadowsSoft },
                { CoreKeywordDescriptors.LightmapShadowMixing },
                { CoreKeywordDescriptors.MixedLightingSubtractive },
                { GBufferNormalsOct },
            };

            public static readonly KeywordCollection Meta = new KeywordCollection
            {
                { CoreKeywordDescriptors.SmoothnessChannel },
            };
        }
        #endregion

        #region Includes
        static class LitIncludes
        {
            const string kShadows = "Packages/com.unity.render-pipelines.universal/ShaderLibrary/Shadows.hlsl";
            const string kMetaInput = "Packages/com.unity.render-pipelines.universal/ShaderLibrary/MetaInput.hlsl";
            const string kForwardPass = "Packages/com.unity.render-pipelines.universal/Editor/ShaderGraph/Includes/PBRForwardPass.hlsl";
            const string kGBuffer = "Packages/com.unity.render-pipelines.universal/ShaderLibrary/UnityGBuffer.hlsl";
            const string kPBRGBufferPass = "Packages/com.unity.render-pipelines.universal/Editor/ShaderGraph/Includes/PBRGBufferPass.hlsl";
            const string kLightingMetaPass = "Packages/com.unity.render-pipelines.universal/Editor/ShaderGraph/Includes/LightingMetaPass.hlsl";
            const string k2DPass = "Packages/com.unity.render-pipelines.universal/Editor/ShaderGraph/Includes/PBR2DPass.hlsl";

            public static readonly IncludeCollection Forward = new IncludeCollection
            {
                // Pre-graph
                { CoreIncludes.CorePregraph },
                { kShadows, IncludeLocation.Pregraph },
                { CoreIncludes.ShaderGraphPregraph },

                // Post-graph
                { CoreIncludes.CorePostgraph },
                { kForwardPass, IncludeLocation.Postgraph },
            };

            public static readonly IncludeCollection GBuffer = new IncludeCollection
            {
                // Pre-graph
                { CoreIncludes.CorePregraph },
                { kShadows, IncludeLocation.Pregraph },
                { CoreIncludes.ShaderGraphPregraph },

                // Post-graph
                { CoreIncludes.CorePostgraph },
                { kGBuffer, IncludeLocation.Postgraph },
                { kPBRGBufferPass, IncludeLocation.Postgraph },
            };

            public static readonly IncludeCollection Meta = new IncludeCollection
            {
                // Pre-graph
                { CoreIncludes.CorePregraph },
                { CoreIncludes.ShaderGraphPregraph },
                { kMetaInput, IncludeLocation.Pregraph },

                // Post-graph
                { CoreIncludes.CorePostgraph },
                { kLightingMetaPass, IncludeLocation.Postgraph },
            };

            public static readonly IncludeCollection _2D = new IncludeCollection
            {
                // Pre-graph
                { CoreIncludes.CorePregraph },
                { CoreIncludes.ShaderGraphPregraph },

                // Post-graph
                { CoreIncludes.CorePostgraph },
                { k2DPass, IncludeLocation.Postgraph },
            };
        }
        #endregion
    }
}<|MERGE_RESOLUTION|>--- conflicted
+++ resolved
@@ -91,26 +91,17 @@
             var descs = context.blocks.Select(x => x.descriptor);
             // Surface Type & Blend Mode
             // These must be set per SubTarget as Sprite SubTargets override them
-<<<<<<< HEAD
-            context.AddField(UniversalFields.SurfaceOpaque,       target.surfaceType == SurfaceType.Opaque);
+            context.AddField(UniversalFields.SurfaceOpaque,         target.surfaceType == SurfaceType.Opaque);
             if (target.surfaceType != SurfaceType.Opaque)
             {
-                context.AddField(UniversalFields.SurfaceTransparent,  true);
-                context.AddField(UniversalFields.BlendAdd,                   target.alphaMode == AlphaMode.Additive && !target.preserveSpecular);
-                context.AddField(UniversalFields.BlendAddPreserveSpecular,   target.alphaMode == AlphaMode.Additive && target.preserveSpecular);
-                context.AddField(Fields.BlendAlpha,                          target.alphaMode == AlphaMode.Alpha    && !target.preserveSpecular);
-                context.AddField(UniversalFields.BlendAlphaPreserveSpecular, target.alphaMode == AlphaMode.Alpha    && target.preserveSpecular);
-                context.AddField(UniversalFields.BlendMultiply,              target.alphaMode == AlphaMode.Multiply && !target.preserveSpecular);
-                context.AddField(UniversalFields.BlendPremultiply,           target.alphaMode == AlphaMode.Premultiply);
-            }
-=======
-            context.AddField(UniversalFields.SurfaceOpaque,         target.surfaceType == SurfaceType.Opaque);
-            context.AddField(UniversalFields.SurfaceTransparent,    target.surfaceType != SurfaceType.Opaque);
-            context.AddField(UniversalFields.BlendAdd,              target.surfaceType != SurfaceType.Opaque && target.alphaMode == AlphaMode.Additive);
-            context.AddField(Fields.BlendAlpha,                     target.surfaceType != SurfaceType.Opaque && target.alphaMode == AlphaMode.Alpha);
-            context.AddField(UniversalFields.BlendMultiply,         target.surfaceType != SurfaceType.Opaque && target.alphaMode == AlphaMode.Multiply);
-            context.AddField(UniversalFields.BlendPremultiply,      target.surfaceType != SurfaceType.Opaque && target.alphaMode == AlphaMode.Premultiply);
->>>>>>> 5d31ae84
+                context.AddField(UniversalFields.SurfaceTransparent,         target.surfaceType != SurfaceType.Opaque);
+                context.AddField(UniversalFields.BlendAdd,                   target.surfaceType != SurfaceType.Opaque && target.alphaMode == AlphaMode.Additive && !target.preserveSpecular);
+                context.AddField(UniversalFields.BlendAddPreserveSpecular,   target.surfaceType != SurfaceType.Opaque && target.alphaMode == AlphaMode.Additive && target.preserveSpecular);
+                context.AddField(Fields.BlendAlpha,                          target.surfaceType != SurfaceType.Opaque && target.alphaMode == AlphaMode.Alpha    && !target.preserveSpecular);
+                context.AddField(UniversalFields.BlendAlphaPreserveSpecular, target.surfaceType != SurfaceType.Opaque && target.alphaMode == AlphaMode.Alpha    && target.preserveSpecular);
+                context.AddField(UniversalFields.BlendMultiply,              target.surfaceType != SurfaceType.Opaque && target.alphaMode == AlphaMode.Multiply && !target.preserveSpecular);
+                context.AddField(UniversalFields.BlendPremultiply,           target.surfaceType != SurfaceType.Opaque && target.alphaMode == AlphaMode.Premultiply);
+            }
 
             // Lit
             context.AddField(UniversalFields.NormalDropOffOS,       normalDropOffSpace == NormalDropOffSpace.Object);
@@ -397,13 +388,8 @@
                 useInPreview = true,
 
                 // Template
-<<<<<<< HEAD
-                passTemplatePath = UniversalTarget.kTemplateFilePath,
-                sharedTemplateDirectories = GenerationUtils.GetDefaultSharedTemplateDirectories(),
-=======
                 passTemplatePath = UniversalTarget.kTemplatePath,
                 sharedTemplateDirectories = UniversalTarget.kSharedTemplateDirectories,
->>>>>>> 5d31ae84
 
                 // Port Mask
                 validVertexBlocks = CoreBlockMasks.Vertex,
@@ -433,13 +419,8 @@
                 useInPreview = true,
 
                 // Template
-<<<<<<< HEAD
-                passTemplatePath = UniversalTarget.kTemplateFilePath,
-                sharedTemplateDirectories = GenerationUtils.GetDefaultSharedTemplateDirectories(),
-=======
                 passTemplatePath = UniversalTarget.kTemplatePath,
                 sharedTemplateDirectories = UniversalTarget.kSharedTemplateDirectories,
->>>>>>> 5d31ae84
 
                 // Port Mask
                 validVertexBlocks = CoreBlockMasks.Vertex,
@@ -469,13 +450,8 @@
                 lightMode = "UniversalGBuffer",
 
                 // Template
-<<<<<<< HEAD
-                passTemplatePath = UniversalTarget.kTemplateFilePath,
-                sharedTemplateDirectories = GenerationUtils.GetDefaultSharedTemplateDirectories(),
-=======
                 passTemplatePath = UniversalTarget.kTemplatePath,
                 sharedTemplateDirectories = UniversalTarget.kSharedTemplateDirectories,
->>>>>>> 5d31ae84
 
                 // Port Mask
                 validVertexBlocks = CoreBlockMasks.Vertex,
@@ -504,13 +480,8 @@
                 lightMode = "Meta",
 
                 // Template
-<<<<<<< HEAD
-                passTemplatePath = UniversalTarget.kTemplateFilePath,
-                sharedTemplateDirectories = GenerationUtils.GetDefaultSharedTemplateDirectories(),
-=======
                 passTemplatePath = UniversalTarget.kTemplatePath,
                 sharedTemplateDirectories = UniversalTarget.kSharedTemplateDirectories,
->>>>>>> 5d31ae84
 
                 // Port Mask
                 validVertexBlocks = CoreBlockMasks.Vertex,
@@ -538,13 +509,8 @@
                 lightMode = "Universal2D",
 
                 // Template
-<<<<<<< HEAD
-                passTemplatePath = UniversalTarget.kTemplateFilePath,
-                sharedTemplateDirectories = GenerationUtils.GetDefaultSharedTemplateDirectories(),
-=======
                 passTemplatePath = UniversalTarget.kTemplatePath,
                 sharedTemplateDirectories = UniversalTarget.kSharedTemplateDirectories,
->>>>>>> 5d31ae84
 
                 // Port Mask
                 validVertexBlocks = CoreBlockMasks.Vertex,
@@ -572,13 +538,8 @@
                 useInPreview = false,
 
                 // Template
-<<<<<<< HEAD
-                passTemplatePath = UniversalTarget.kTemplateFilePath,
-                sharedTemplateDirectories = GenerationUtils.GetDefaultSharedTemplateDirectories(),
-=======
                 passTemplatePath = UniversalTarget.kTemplatePath,
                 sharedTemplateDirectories = UniversalTarget.kSharedTemplateDirectories,
->>>>>>> 5d31ae84
 
                 // Port Mask
                 validVertexBlocks = CoreBlockMasks.Vertex,
