--- conflicted
+++ resolved
@@ -34,12 +34,8 @@
             // Quality
             public static GUIContent hdrText = EditorGUIUtility.TrTextContent("HDR", "Controls the global HDR settings.");
             public static GUIContent msaaText = EditorGUIUtility.TrTextContent("Anti Aliasing (MSAA)", "Controls the global anti aliasing settings.");
-<<<<<<< HEAD
-            public static GUIContent renderScaleText = EditorGUIUtility.TrTextContent("Render Scale", "Scales the camera render target allowing the game to render at a resolution different than native resolution. UI is always rendered at native resolution. When VR is enabled, this is overridden by XRSettings.");
+            public static GUIContent renderScaleText = EditorGUIUtility.TrTextContent("Render Scale", "Scales the camera render target allowing the game to render at a resolution different than native resolution. UI is always rendered at native resolution.");
             public static GUIContent shaderQualityText = EditorGUIUtility.TrTextContent("Shader Quality", "Controls the URP and Shader Graph shaders quality.");
-=======
-            public static GUIContent renderScaleText = EditorGUIUtility.TrTextContent("Render Scale", "Scales the camera render target allowing the game to render at a resolution different than native resolution. UI is always rendered at native resolution.");
->>>>>>> acd55b03
 
             // Main light
             public static GUIContent mainLightRenderingModeText = EditorGUIUtility.TrTextContent("Main Light", "Main light is the brightest directional light.");
@@ -252,11 +248,7 @@
                 EditorGUILayout.PropertyField(m_HDR, Styles.hdrText);
                 EditorGUILayout.PropertyField(m_MSAA, Styles.msaaText);
                 m_RenderScale.floatValue = EditorGUILayout.Slider(Styles.renderScaleText, m_RenderScale.floatValue, UniversalRenderPipeline.minRenderScale, UniversalRenderPipeline.maxRenderScale);
-<<<<<<< HEAD
-                EditorGUI.EndDisabledGroup();
                 EditorGUILayout.PropertyField(m_ShaderQuality, Styles.shaderQualityText);
-=======
->>>>>>> acd55b03
                 EditorGUI.indentLevel--;
                 EditorGUILayout.Space();
                 EditorGUILayout.Space();
