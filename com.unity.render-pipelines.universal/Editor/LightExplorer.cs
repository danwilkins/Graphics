using UnityEngine;
using UnityEngine.Rendering;
using UnityEngine.Rendering.Universal;
using UnityEngine.Scripting.APIUpdating;

namespace UnityEditor
{
    [LightingExplorerExtensionAttribute(typeof(UniversalRenderPipelineAsset))]
    [MovedFrom("UnityEditor.Rendering.LWRP")] public class LightExplorer : DefaultLightingExplorerExtension
    {
        private static class Styles
        {
            public static readonly GUIContent Enabled = EditorGUIUtility.TrTextContent("Enabled");
            public static readonly GUIContent Name = EditorGUIUtility.TrTextContent("Name");
            public static readonly GUIContent Mode = EditorGUIUtility.TrTextContent("Mode");

            public static readonly GUIContent HDR = EditorGUIUtility.TrTextContent("HDR");
            public static readonly GUIContent ShadowDistance = EditorGUIUtility.TrTextContent("Shadow Distance");
            public static readonly GUIContent NearPlane = EditorGUIUtility.TrTextContent("Near Plane");
            public static readonly GUIContent FarPlane = EditorGUIUtility.TrTextContent("Far Plane");
            public static readonly GUIContent Resolution = EditorGUIUtility.TrTextContent("Resolution");

            public static readonly GUIContent[] ReflectionProbeModeTitles = { EditorGUIUtility.TrTextContent("Baked"), EditorGUIUtility.TrTextContent("Realtime"), EditorGUIUtility.TrTextContent("Custom") };
            public static readonly int[] ReflectionProbeModeValues = { (int)ReflectionProbeMode.Baked, (int)ReflectionProbeMode.Realtime, (int)ReflectionProbeMode.Custom };
            public static readonly GUIContent[] ReflectionProbeSizeTitles = { EditorGUIUtility.TrTextContent("16"),
<<<<<<< HEAD
                                                                                EditorGUIUtility.TrTextContent("32"),
                                                                                EditorGUIUtility.TrTextContent("64"),
                                                                                EditorGUIUtility.TrTextContent("128"),
                                                                                EditorGUIUtility.TrTextContent("256"),
                                                                                EditorGUIUtility.TrTextContent("512"),
                                                                                EditorGUIUtility.TrTextContent("1024"),
                                                                                EditorGUIUtility.TrTextContent("2048") };
=======
                                                                              EditorGUIUtility.TrTextContent("32"),
                                                                              EditorGUIUtility.TrTextContent("64"),
                                                                              EditorGUIUtility.TrTextContent("128"),
                                                                              EditorGUIUtility.TrTextContent("256"),
                                                                              EditorGUIUtility.TrTextContent("512"),
                                                                              EditorGUIUtility.TrTextContent("1024"),
                                                                              EditorGUIUtility.TrTextContent("2048") };
>>>>>>> 30d75d04
            public static readonly int[] ReflectionProbeSizeValues = { 16, 32, 64, 128, 256, 512, 1024, 2048 };
        }

        protected override LightingExplorerTableColumn[] GetReflectionProbeColumns()
        {
            return new[]
            {
                new LightingExplorerTableColumn(LightingExplorerTableColumn.DataType.Checkbox, Styles.Enabled, "m_Enabled", 50), // 0: Enabled
                new LightingExplorerTableColumn(LightingExplorerTableColumn.DataType.Name, Styles.Name, null, 200),  // 1: Name
                new LightingExplorerTableColumn(LightingExplorerTableColumn.DataType.Int, Styles.Mode, "m_Mode", 70, (r, prop, dep) =>
                {
                    EditorGUI.IntPopup(r, prop, Styles.ReflectionProbeModeTitles, Styles.ReflectionProbeModeValues, GUIContent.none);
                }),     // 2: Mode
                new LightingExplorerTableColumn(LightingExplorerTableColumn.DataType.Checkbox, Styles.HDR, "m_HDR", 35),  // 3: HDR
                new LightingExplorerTableColumn(LightingExplorerTableColumn.DataType.Enum, Styles.Resolution, "m_Resolution", 100, (r, prop, dep) =>
                {
                    EditorGUI.IntPopup(r, prop, Styles.ReflectionProbeSizeTitles, Styles.ReflectionProbeSizeValues, GUIContent.none);
                }), // 4: Probe Resolution
                new LightingExplorerTableColumn(LightingExplorerTableColumn.DataType.Float, Styles.ShadowDistance, "m_ShadowDistance", 100), // 5: Shadow Distance
                new LightingExplorerTableColumn(LightingExplorerTableColumn.DataType.Float, Styles.NearPlane, "m_NearClip", 70), // 6: Near Plane
                new LightingExplorerTableColumn(LightingExplorerTableColumn.DataType.Float, Styles.FarPlane, "m_FarClip", 70), // 7: Far Plane
            };
        }
    }
}<|MERGE_RESOLUTION|>--- conflicted
+++ resolved
@@ -23,15 +23,6 @@
             public static readonly GUIContent[] ReflectionProbeModeTitles = { EditorGUIUtility.TrTextContent("Baked"), EditorGUIUtility.TrTextContent("Realtime"), EditorGUIUtility.TrTextContent("Custom") };
             public static readonly int[] ReflectionProbeModeValues = { (int)ReflectionProbeMode.Baked, (int)ReflectionProbeMode.Realtime, (int)ReflectionProbeMode.Custom };
             public static readonly GUIContent[] ReflectionProbeSizeTitles = { EditorGUIUtility.TrTextContent("16"),
-<<<<<<< HEAD
-                                                                                EditorGUIUtility.TrTextContent("32"),
-                                                                                EditorGUIUtility.TrTextContent("64"),
-                                                                                EditorGUIUtility.TrTextContent("128"),
-                                                                                EditorGUIUtility.TrTextContent("256"),
-                                                                                EditorGUIUtility.TrTextContent("512"),
-                                                                                EditorGUIUtility.TrTextContent("1024"),
-                                                                                EditorGUIUtility.TrTextContent("2048") };
-=======
                                                                               EditorGUIUtility.TrTextContent("32"),
                                                                               EditorGUIUtility.TrTextContent("64"),
                                                                               EditorGUIUtility.TrTextContent("128"),
@@ -39,7 +30,6 @@
                                                                               EditorGUIUtility.TrTextContent("512"),
                                                                               EditorGUIUtility.TrTextContent("1024"),
                                                                               EditorGUIUtility.TrTextContent("2048") };
->>>>>>> 30d75d04
             public static readonly int[] ReflectionProbeSizeValues = { 16, 32, 64, 128, 256, 512, 1024, 2048 };
         }
 
