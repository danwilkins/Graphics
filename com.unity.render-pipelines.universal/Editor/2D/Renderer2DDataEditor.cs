--- conflicted
+++ resolved
@@ -31,16 +31,10 @@
             public static readonly GUIContent blendFactorAdditive = EditorGUIUtility.TrTextContent("Additive");
             public static readonly GUIContent useDepthStencilBuffer = EditorGUIUtility.TrTextContent("Depth/Stencil Buffer", "Uncheck this when you are certain you don't use any feature that requires the depth/stencil buffer (e.g. Sprite Mask). Not using the depth/stencil buffer may improve performance, especially on mobile platforms.");
 
-<<<<<<< HEAD
             public static readonly GUIContent enableBatching = EditorGUIUtility.TrTextContent("Enable Light Batching", "Enable Batching for Shape / Parametric Lights.");
-
-            public static readonly GUIContent cameraSortingLayerTextureBound = EditorGUIUtility.TrTextContent("Camera Sorting Layers Texture Bound", "Layers from back most to selected bounds will be rendered to _CameraSortingLayersTexture");
-            public static readonly GUIContent cameraSortingLayerDownsampling = EditorGUIUtility.TrTextContent("Camera Sorting Layers Downsampling Method", "Method used to copy _CameraSortingLayersTexture");
-=======
             public static readonly GUIContent cameraSortingLayerTextureHeader = EditorGUIUtility.TrTextContent("Camera Sorting Layers Texture", "Layers from back most to selected bounds will be rendered to _CameraSortingLayersTexture");
             public static readonly GUIContent cameraSortingLayerTextureBound = EditorGUIUtility.TrTextContent("Bound", "Layers from back most to selected bounds will be rendered to _CameraSortingLayersTexture");
             public static readonly GUIContent cameraSortingLayerDownsampling = EditorGUIUtility.TrTextContent("Downsampling Method", "Method used to copy _CameraSortingLayersTexture");
->>>>>>> 933cdde3
         }
 
         struct LightBlendStyleProps
@@ -62,12 +56,9 @@
         SerializedProperty m_DefaultMaterialType;
         SerializedProperty m_DefaultCustomMaterial;
         SerializedProperty m_MaxLightRenderTextureCount;
-<<<<<<< HEAD
+        SerializedProperty m_MaxShadowRenderTextureCount;
+
         SerializedProperty m_EnableBatchingProp;
-=======
-        SerializedProperty m_MaxShadowRenderTextureCount;
->>>>>>> 933cdde3
-
         SerializedProperty m_UseCameraSortingLayersTexture;
         SerializedProperty m_CameraSortingLayersTextureBound;
         SerializedProperty m_CameraSortingLayerDownsamplingMethod;
@@ -105,12 +96,9 @@
             m_LightRenderTextureScale = serializedObject.FindProperty("m_LightRenderTextureScale");
             m_LightBlendStyles = serializedObject.FindProperty("m_LightBlendStyles");
             m_MaxLightRenderTextureCount = serializedObject.FindProperty("m_MaxLightRenderTextureCount");
-<<<<<<< HEAD
+            m_MaxShadowRenderTextureCount = serializedObject.FindProperty("m_MaxShadowRenderTextureCount");
+
             m_EnableBatchingProp = serializedObject.FindProperty("m_EnableBatching");
-=======
-            m_MaxShadowRenderTextureCount = serializedObject.FindProperty("m_MaxShadowRenderTextureCount");
->>>>>>> 933cdde3
-
             m_CameraSortingLayersTextureBound = serializedObject.FindProperty("m_CameraSortingLayersTextureBound");
             m_UseCameraSortingLayersTexture = serializedObject.FindProperty("m_UseCameraSortingLayersTexture");
             m_CameraSortingLayerDownsamplingMethod = serializedObject.FindProperty("m_CameraSortingLayerDownsamplingMethod");
