--- conflicted
+++ resolved
@@ -19,15 +19,12 @@
 - Move Assets/Create/Rendering/Universal Render Pipeline/Pipeline Asset (Forward Renderer) to Assets/Create/Rendering/URP Asset (with Forward Renderer)
 - Move Assets/Create/Rendering/Universal Render Pipeline/XR System Data to Assets/Create/Rendering/URP XR System Data
 - Move Assets/Create/Rendering/Universal Render Pipeline/Forward Renderer to Assets/Create/Rendering/URP Forward Renderer
-<<<<<<< HEAD
-- Use PBRLit shadergraphs as default shader for SpeedTree8. Add defaultSpeedTree8Billboard shader to renderpipeline so that importer works correctly.
-=======
 - Removing unused temporary depth buffers for Depth of Field and Panini Projection.
 - Optimized the Bokeh Depth of Field shader on mobile by using half precision floats.
 - Added Depth and DepthNormals passes to particles shaders.
 - Changed UniversalRenderPipelineCameraEditor to URPCameraEditor
 - Reduced the size of the fragment input struct of the TerrainLitPasses and LitGBufferPass, SimpleLitForwardPass and SimpleLitGBufferPass lighting shaders.
->>>>>>> ac361c97
+- Use PBRLit shadergraphs as default shader for SpeedTree8. Add defaultSpeedTree8Billboard shader to renderpipeline so that importer works correctly.
 
 ### Fixed
 - Fixed an issue where ShadowCaster2D was generating garbage when running in the editor. [case 1304158](https://issuetracker.unity3d.com/product/unity/issues/guid/1304158/)
