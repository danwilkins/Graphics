# Changelog
All notable changes to this package will be documented in this file.

The format is based on [Keep a Changelog](http://keepachangelog.com/en/1.0.0/)
and this project adheres to [Semantic Versioning](http://semver.org/spec/v2.0.0.html).

## [10.0.0] - 2019-06-10
### Added
- Added the option to strip Terrain hole Shader variants.
- Added support for additional Directional Lights. The amount of additional Directional Lights is limited by the maximum Per-object Lights in the Render Pipeline Asset.
- Added default implementations of OnPreprocessMaterialDescription for FBX, Obj, Sketchup and 3DS file formats.
- Added Transparency Sort Mode and Transparency Sort Axis to 2DRendererData.
- Added support for a user defined default material to 2DRendererData.
- Added the option to toggle shadow receiving on transparent objects.
- Added XR multipass rendering. Multipass rendering is a requirement on many VR platforms and allows graceful fallback when single-pass rendering isn't available.
- Added support for Camera Stacking when using the Forward Renderer. This introduces the Camera `Render Type` property. A Base Camera can be initialized with either the Skybox or Solid Color, and can combine its output with that of one or more Overlay Cameras. An Overlay Camera is always initialized with the contents of the previous Camera that rendered in the Camera Stack.
- Fixed NaNs in tonemap algorithms (neutral and ACES) on Nintendo Switch.
- Added AssetPostprocessors and Shadergraphs to handle Arnold Standard Surface and 3DsMax Physical material import from FBX.
- Added `[MainTexture]` and `[MainColor]` shader property attributes to URP shader properties. These will link script material.mainTextureOffset and material.color to `_BaseMap` and `_BaseColor` shader properties.
- Added the option to specify the maximum number of visible lights. If you set a value, lights are sorted based on their distance from the Camera.
- Added the option to control the transparent layer separately in the Forward Renderer.
- Added the ability to set individual RendererFeatures to be active or not, use `ScriptableRendererFeature.SetActive(bool)` to set whether a Renderer Feature will execute,  `ScriptableRendererFeature.isActive` can be used to check the current active state of the Renderer Feature.
 additional steps to the 2D Renderer setup page for quality and platform settings.
- If Unity Editor Analytics are enabled, Universal collects anonymous data about usage of Universal. This helps the Universal team focus our efforts on the most common scenarios, and better understand the needs of our customers.
- Added a OnCameraSetup() function to the ScriptableRenderPass API, that gets called by the renderer before rendering each camera
- Added a OnCameraCleanup() function to the ScriptableRenderPass API, that gets called by the renderer after rendering each camera
- Added Default Material Type options to the 2D Renderer Data Asset property settings.
- Added additional steps to the 2D Renderer setup page for quality and platform settings.
- Added support for clear coat material feature in the Lit shader.
- Added option to disable XR autotests on test settings.
- Added option to enable/disable Adaptive Performance when it's package is available.
<<<<<<< HEAD
- Added deferred renderer asset.
=======
- Added support for 3DsMax's 2021 Simplified Physical Material from FBX files in the Model Importer.
- Added support for DXT5nm-style normal maps on Android, iOS and tvOS
>>>>>>> cd398501

### Changed

- Moved the icon that indicates the type of a Light 2D from the Inspector header to the Light Type field.
- Eliminated some GC allocations from the 2D Renderer.
- Added SceneSelection pass for TerrainLit shader.
- Remove final blit pass to force alpha to 1.0 on mobile platforms.
- Deprecated the CinemachineUniversalPixelPerfect extension. Use the one from Cinemachine v2.4 instead.
- Replaced PlayerSettings.virtualRealitySupported with XRGraphics.tryEnable.
- Blend Style in the 2DRendererData are now automatically enabled/disabled.
- When using the 2D Renderer, Sprites will render with a faster rendering path when no lights are present.
- Particle shaders now receive shadows
- The Scene view now mirrors the Volume Layer Mask set on the Main Camera.
- Drawing order of SRPDefaultUnlit is now the same as the Built-in Render Pipline.
- Made MaterialDescriptionPreprocessors private.
- UniversalRenderPipelineAsset no longer supports presets [case 1197020](https://issuetracker.unity3d.com/issues/urp-reset-functionality-does-not-work-on-preset-of-universalrenderpipelineassets)
- The number of maximum visible lights is now determined by whether the platform is mobile or not.
- Renderer Feature list is now redesigned to fit more closely to the Volume Profile UI, this vastly improves UX and reliability of the Renderer Features List.
- Default color values for Lit and SimpleLit shaders changed to white due to issues with texture based workflows.
- You can now subclass ForwardRenderer to create a custom renderer based on it.
- The pipeline is now computing tangent space in per fragment.
- Optimized the 2D Renderer to skip rendering into certain internal buffers when not necessary.
- You can now subclass ForwardRenderer to create a custom renderer based on it.
- URP shaders that contain a priority slider now no longer have an offset of 50 by default.
- The virtual ScriptableRenderer.FrameCleanup() function has been marked obsolete and replaced by ScriptableRenderer.OnCameraCleanup() to better describe when the function gets invoked by the renderer.
- DepthOnlyPass, CopyDepthPass and CopyColorPass now use OnCameraSetup() instead of Configure() to set up their passes before executing as they only need to get their rendertextures once per camera instead of once per eye.
- Updated shaders to be compatible with Microsoft's DXC.
- Mesh GPU Instancing option is now hidden from the particles system renderer as this feature is not supported by URP.
- The 2D Renderer now supports camera stacking.
- 2D shaders now use half-precision floats whenever precise results are not necessary.
- Removed the ETC1_EXTERNAL_ALPHA variant from Shader Graph Sprite shaders.
- Eliminated GC allocations caused by the 2D Renderer.

### Fixed
- Fixed a performance problem with ShaderPreprocessor with large amount of active shader variants in the project 
- Fixed an issue where linear to sRGB conversion occurred twice on certain Android devices.
- Fixed an issue where there were 2 widgets showing the outer angle of a spot light.
- Fixed an issue where Unity rendered fullscreen quads with the pink error shader when you enabled the Stop NaN post-processing pass.
- Fixed an issue where Terrain hole Shader changes were missing. [case 1179808](https://issuetracker.unity3d.com/issues/terrain-brush-tool-is-not-drawing-when-paint-holes-is-selected)
- Fixed an issue where the Shader Graph `SceneDepth` node didn't work with XR single-pass (double-wide) rendering. See [case 1123069](https://issuetracker.unity3d.com/issues/lwrp-vr-shadergraph-scenedepth-doesnt-work-in-single-pass-rendering).
- Fixed Unlit and BakedLit shader compilations in the meta pass.
- Fixed an issue where the Bokeh Depth of Field shader would fail to compile on PS4.
- Fixed an issue where the Scene lighting button didn't work when you used the 2D Renderer.
- Fixed a performance regression when you used the 2D Renderer.
- Fixed an issue where the Freeform 2D Light gizmo didn't correctly show the Falloff offset.
- Fixed an issue where the 2D Renderer rendered nothing when you used shadow-casting lights with incompatible Renderer2DData.
- Fixed an issue where Prefab previews were incorrectly lit when you used the 2D Renderer.
- Fixed an issue where the Light didn't update correctly when you deleted a Sprite that a Sprite 2D Light uses.
- Fixed an issue where 2D Lighting was broken for Perspective Cameras.
- Fixed an issue where resetting a Freeform 2D Light would throw null reference exceptions. [case 1184536](https://issuetracker.unity3d.com/issues/lwrp-changing-light-type-to-freeform-after-clicking-on-reset-throws-multiple-arguementoutofrangeexception)
- Fixed an issue where Freeform 2D Lights were not culled correctly when there was a Falloff Offset.
- Fixed an issue where Tilemap palettes were invisible in the Tile Palette window when the 2D Renderer was in use. [case 1162550](https://issuetracker.unity3d.com/issues/adding-tiles-in-the-tile-palette-makes-the-tiles-invisible)
- Fixed issue where black emission would cause unneccesary inspector UI repaints [case 1105661](https://issuetracker.unity3d.com/issues/lwrp-inspector-window-is-being-repainted-when-using-the-material-with-emission-enabled-and-set-to-black-00-0)
- Fixed user LUT sampling being done in Linear instead of sRGB.
- Fixed an issue when trying to get the Renderer via API on the first frame [case 1189196](https://issuetracker.unity3d.com/product/unity/issues/guid/1189196/)
- Fixed a material leak on domain reload.
- Fixed an issue where deleting an entry from the Renderer List and then undoing that change could cause a null reference. [case 1191896](https://issuetracker.unity3d.com/issues/nullreferenceexception-when-attempting-to-remove-entry-from-renderer-features-list-after-it-has-been-removed-and-then-undone)
- Fixed an issue where the user would get an error if they removed the Additional Camera Data component. [case 1189926](https://issuetracker.unity3d.com/issues/unable-to-remove-universal-slash-hd-additional-camera-data-component-serializedobject-target-destroyed-error-is-thrown)
- Fixed post-processing with XR single-pass rendering modes.
- Fixed an issue where Cinemachine v2.4 couldn't be used together with Universal RP due to a circular dependency between the two packages.
- Fixed an issue that caused shaders containing `HDRP` string in their path to be stripped from the build.
- Fixed an issue that caused only selected object to render in SceneView when Wireframe drawmode was selected.
- Fixed Renderer Features UI tooltips. [case 1191901](https://issuetracker.unity3d.com/issues/forward-renderers-render-objects-layer-mask-tooltip-is-incorrect-and-contains-a-typo)
- Fixed multiple issues where Shader Graph shaders failed to build for XR in the Universal RP.
- Fixed an issue when using the 2D Renderer where some types of renderers would not be assigned the correct material.
- Fixed inconsistent lighting between the forward renderer and the deferred renderer, that was caused by a missing normalize operation on vertex normals on some speedtree shader variants.
- Fixed issue where XR Multiview failed to render when using URP Shader Graph Shaders
- Fixed lazy initialization with last version of ResourceReloader
- Fixed broken images in package documentation.
- Fixed an issue where viewport aspect ratio was wrong when using the Stretch Fill option of the Pixel Perfect Camera. [case 1188695](https://issuetracker.unity3d.com/issues/pixel-perfect-camera-component-does-not-maintain-the-aspect-ratio-when-the-stretch-fill-is-enabled)
- Fixed an issue where setting a Normal map on a newly created material would not update. [case 1197217](https://issuetracker.unity3d.com/product/unity/issues/guid/1197217/)
- Fixed an issue where post-processing was not applied for custom renderers set to run on the "After Rendering" event [case 1196219](https://issuetracker.unity3d.com/issues/urp-post-processing-is-not-applied-to-the-scene-when-render-ui-event-is-set-to-after-rendering)
- Fixed an issue that caused an extra blit when using custom renderers [case 1156741](https://issuetracker.unity3d.com/issues/lwrp-performance-decrease-when-using-a-scriptablerendererfeature)
- Fixed an issue with transparent objects not receiving shadows when using shadow cascades. [case 1116936](https://issuetracker.unity3d.com/issues/lwrp-cascaded-shadows-do-not-appear-on-alpha-blended-objects)
- Fixed issue where using a ForwardRendererData preset would cause a crash. [case 1201052](https://issuetracker.unity3d.com/product/unity/issues/guid/1201052/)
- Fixed an issue where particles had dark outlines when blended together [case 1199812](https://issuetracker.unity3d.com/issues/urp-soft-particles-create-dark-blending-artefacts-when-intersecting-with-scene-geometry)
- Fixed an issue with deleting shader passes in the custom renderer features list [case 1201664](https://issuetracker.unity3d.com/issues/urp-remove-button-is-not-activated-in-shader-passes-list-after-creating-objects-from-renderer-features-in-urpassets-renderer)
- Fixed camera inverse view-projection matrix in XR mode, depth-copy and color-copy passes.
- Fixed an issue with the null check when `UniversalRenderPipelineLightEditor.cs` tries to access `SceneView.lastActiveSceneView`.
- Fixed an issue where the 'Depth Texture' drop down was incorrectly disabled in the Camera Inspector. 
- Fixed an issue that caused errors if you disabled the VR Module when building a project.
- Fixed an issue where the default TerrainLit Material was outdated, which caused the default Terrain to use per-vertex normals instead of per-pixel normals.
- Fixed shader errors and warnings in the default Universal RP Terrain Shader. [case 1185948](https://issuetracker.unity3d.com/issues/urp-terrain-slash-lit-base-pass-shader-does-not-compile)
- Fixed an issue where the URP Material Upgrader tried to upgrade standard Universal Shaders. [case 1144710](https://issuetracker.unity3d.com/issues/upgrading-to-lwrp-materials-is-trying-to-upgrade-lwrp-materials)
- Fixed an issue where some Materials threw errors when you upgraded them to Universal Shaders. [case 1200938](https://issuetracker.unity3d.com/issues/universal-some-materials-throw-errors-when-updated-to-universal-rp-through-update-materials-to-universal-rp)
- Fixed issue where normal maps on terrain appeared to have flipped X-components when compared to the same normal map on a mesh. [case 1181518](https://fogbugz.unity3d.com/f/cases/1181518/)
- Fixed an issue where the editor would sometimes crash when using additional lights [case 1176131](https://issuetracker.unity3d.com/issues/mac-crash-on-processshadowcasternodevisibilityandcullwithoutumbra-when-same-rp-asset-is-set-in-graphics-and-quality-settings)
- Fixed RemoveComponent on Camera contextual menu to not remove Camera while a component depend on it.
- Fixed an issue where right eye is not rendered to. [case 1170619](https://issuetracker.unity3d.com/issues/vr-lwrp-terrain-is-not-rendered-in-the-right-eye-of-an-hmd-when-using-single-pass-instanced-stereo-rendering-mode-with-lwrp)
- Fixed issue where TerrainDetailLit.shader fails to compile when XR is enabled.
- Fixed an issue that allowed height-based blending on Terrains with more than 4 materials, which is not supported.
- Fixed an issue where opaque objects were outputting incorrect alpha values [case 1168283](https://issuetracker.unity3d.com/issues/lwrp-alpha-clipping-material-makes-other-materials-look-like-alpha-clipping-when-gameobject-is-shown-in-render-texture)
- Fixed an issue where a depth texture was always created when post-processing was enabled, even if no effects made use of it.
- Fixed incorrect light attenuation on Nintendo Switch.
- Fixed an issue where the Volume System would not use the Cameras Transform when no `Volume Trigger` was set.
- Fixed an issue where post processing disappeared when using custom renderers and SMAA or no AA
- Fixed an issue where the 2D Renderer upgrader did not upgrade using the correct default material
- Fixed an issue with soft particles having dark blending when intersecting with scene geometry [case 1199812](https://issuetracker.unity3d.com/issues/urp-soft-particles-create-dark-blending-artefacts-when-intersecting-with-scene-geometry)
- Fixed an issue with additive particles blending incorrectly [case 1215713](https://issuetracker.unity3d.com/issues/universal-render-pipeline-additive-particles-not-using-vertex-alpha)
- Fixed an issue where camera preview window was missing in scene view. [case 1211971](https://issuetracker.unity3d.com/issues/scene-view-urp-camera-preview-window-is-missing-in-the-scene-view)
- Fixed an issue with shadow cascade values were not readable in the render pipeline asset [case 1219003](https://issuetracker.unity3d.com/issues/urp-cascade-values-truncated-on-selecting-two-or-four-cascades-in-shadows-under-universalrenderpipelineasset)
- Fixed an issue where MSAA isn't applied until eye textures are relocated by changing their resolution. [case 1197958](https://issuetracker.unity3d.com/issues/oculus-quest-oculus-go-urp-msaa-isnt-applied-until-eye-textures-are-relocated-by-changing-their-resolution)
- Fixed an issue where camera stacking didn't work properly inside prefab mode. [case 1220509](https://issuetracker.unity3d.com/issues/urp-cannot-assign-overlay-cameras-to-a-camera-stack-while-in-prefab-mode)
- Fixed the definition of `mad()` in SMAA shader for OpenGL.
- Fixed an issue where partical shaders failed to handle Single-Pass Stereo VR rendering with Double-Wide Textures. [case 1201208](https://issuetracker.unity3d.com/issues/urp-vr-each-eye-uses-the-cameraopaquetexture-of-both-eyes-for-rendering-when-using-single-pass-rendering-mode)
- Fixed an issue that caused assets to be reimported if player prefs were cleared. [case 1192259](https://issuetracker.unity3d.com/issues/lwrp-clearing-playerprefs-through-a-script-or-editor-causes-delay-and-console-errors-to-appear-when-entering-the-play-mode)
- Fixed missing Custom Render Features after Library deletion. [case 1196338](https://issuetracker.unity3d.com/product/unity/issues/guid/1196338/)
- Fixed not being able to remove a Renderer Feature due to tricky UI selection rects. [case 1208113](https://issuetracker.unity3d.com/product/unity/issues/guid/1208113/)
- Fixed an issue where the Camera Override on the Render Object Feature would not work with many Render Features in a row. [case 1205185](https://issuetracker.unity3d.com/product/unity/issues/guid/1205185/)
- Fixed UI clipping issue in Forward Renderer inspector. [case 1211954](https://issuetracker.unity3d.com/product/unity/issues/guid/1211954/)
- Fixed a Null ref when trying to remove a missing Renderer Feature from the Forward Renderer. [case 1196651](https://issuetracker.unity3d.com/product/unity/issues/guid/1196651/)
- Fixed data serialization issue when adding a Renderer Feature to teh Forward Renderer. [case 1214779](https://issuetracker.unity3d.com/product/unity/issues/guid/1214779/)
- Fixed issue with AssetPostprocessors dependencies causing models to be imported twice when upgrading the package version.
- Fixed an issue where NullReferenceException might be thrown when creating 2D Lights. [case 1219374](https://issuetracker.unity3d.com/issues/urp-nullreferenceexception-threw-on-adding-the-light-2d-experimental-component-when-2d-render-data-not-assigned) 
- Fixed an issue with a blurry settings icon. [case 1201895](https://issuetracker.unity3d.com/issues/urp-setting-icon-blurred-in-universalrendererpipelineasset)
- Fixed issue that caused the QualitySettings anti-aliasing changing without user interaction. [case 1195272](https://issuetracker.unity3d.com/issues/lwrp-the-anti-alias-quality-settings-value-is-changing-without-user-interaction)
- Fixed an issue where Shader Graph shaders generate undeclared identifier 'GetWorldSpaceNormalizeViewDir' error.
- Fixed an issue where rendering into RenderTexture with Single Pass Instanced renders both eyes overlapping.
- Fixed an issue where Renderscale setting has no effect when using XRSDK.
- Fixed an issue where renderScale != 1 or Display.main.requiresBlitToBackbuffer forced an unnecessary blit on XR.
- Fixed an issue that causes double sRGB correction on Quest. [case 1209292](https://issuetracker.unity3d.com/product/unity/issues/guid/1209292)
- Fixed an issue where terrain DepthOnly pass does not work for XR.
- Fixed an issue that caused depth texture to be flipped when sampling from shaders [case 1225362](https://issuetracker.unity3d.com/issues/game-object-is-rendered-incorrectly-in-the-game-view-when-sampling-depth-texture)
- Fixed an issue with URP switching such that every avaiable URP makes a total set of supported features such that all URPs are taken into consideration. [case 1157420](https://issuetracker.unity3d.com/issues/lwrp-srp-switching-doesnt-work-even-with-manually-adding-shadervariants-per-scene)
- Fixed an issue where XR multipass throws doesn't support camera stack spamming.
- Fixed an issue with shadows not appearing on terrains when no cascades were selected [case 1226530](https://issuetracker.unity3d.com/issues/urp-no-shadows-on-terrain-when-cascades-is-set-to-no-cascades-in-render-pipeline-asset-settings)
- Fixed a shader issue that caused the Color in Sprite Shape to work improperly.
- Fixed an issue with URP switching such that every available URP makes a total set of supported features such that all URPs are taken into consideration. [case 1157420](https://issuetracker.unity3d.com/issues/lwrp-srp-switching-doesnt-work-even-with-manually-adding-shadervariants-per-scene)
- Metallic slider on the Lit shader is now linear meaning correct values are used for PBR.
- Fixed an issue where Post-Processing caused nothing to render on GLES2.
- Fixed an issue that causes viewport to not work correctly when rendering to textures. [case 1225103](https://issuetracker.unity3d.com/issues/urp-the-viewport-rect-isnt-correctly-applied-when-the-camera-is-outputting-into-a-rendertexture)
- Fixed an issue that caused incorrect sampling of HDR reflection probe textures.
- Fixed UI text of RenderObjects feature to display LightMode tag instead of Shader Pass Name. [case 1201696](https://issuetracker.unity3d.com/issues/render-feature-slash-pass-ui-has-a-field-for-shader-pass-name-when-it-actually-expects-shader-pass-lightmode)
- Fixed an issue when Linear -> sRGB conversion would not happen on some Android devices. [case 1226208](https://issuetracker.unity3d.com/issues/no-srgb-conversion-on-some-android-devices-when-using-the-universal-render-pipeline)
- Fixed issue where using DOF at the same time as Dynamic Scaling, the depth buffer was smapled with incorrect UVs. [case 1225467](https://issuetracker.unity3d.com/product/unity/issues/guid/1225467/)
- Fixed an issue where an exception would be thrown when resetting the ShadowCaster2D component. [case 1225339](https://issuetracker.unity3d.com/issues/urp-unassignedreferenceexception-thrown-on-resetting-the-shadow-caster-2d-component)
- Fixe an issue where using a Subtractive Blend Style for your 2D Lights might cause artifacts in certain post-processing effects. [case 1215584](https://issuetracker.unity3d.com/issues/urp-incorrect-colors-in-scene-when-using-subtractive-and-multiply-blend-mode-in-gamma-color-space)
- Fixed an issue where Cinemachine Pixel Perfect Extension didn't work when CinemachineBrain Update Method is anything other than Late Update.
- Fixed an issue where Sprite Shader Graph shaders weren't double-sided by default.
- Fixed an issue where particles using Sprite Shader Graph shaders were invisible.
- Fixed an issue where Scene objects might be incorrectly affected by 2D Lights from a previous Sorting Layer.
- Fixed an issue where errors would appear in the Console when entering Play Mode with a 2D Light selected in the Hierarchy. [Case 1226918](https://issuetracker.unity3d.com/issues/errors-appear-in-the-console-when-global-2d-light-is-selected-in-hierarchy)
- Fixed an issue that caused Android GLES to render blank screen when Depth texture was enabled without Opaque texture [case 1219325](https://issuetracker.unity3d.com/issues/scene-is-not-rendered-on-android-8-and-9-when-depth-texture-is-enabled-in-urp-asset)
- Fixed an issue that caused transparent objects to always render over top of world space UI. [case 1219877](https://issuetracker.unity3d.com/product/unity/issues/guid/1219877/)
- Fixed issue causing sorting fudge to not work between shadergraph and urp particle shaders. [case 1222762](https://issuetracker.unity3d.com/product/unity/issues/guid/1222762/)
- Fixed shader compilation errors when using multiple lights in DX10 level GPU. [case 1222302](https://issuetracker.unity3d.com/issues/urp-no-materials-apart-from-ui-are-rendered-when-using-direct3d11-graphics-api-on-a-dx10-gpu)
- Fixed an issue with shadows not being correctly calculated in some shaders.
- Fixed invalid implementation of one function in LWRP -> URP backward compatibility support.
- Fixed issue on Nintendo Switch where maximum number of visible lights in C# code did not match maximum number in shader code.
- Fixed OpenGL ES 3.0 support for URP ShaderGraph. [case 1230890](https://issuetracker.unity3d.com/issues/urptemplate-gles3-android-custom-shader-fails-to-compile-on-adreno-306-gpu)
- Fixed an issue where multi edit camera properties didn't work. [case 1230080](https://issuetracker.unity3d.com/issues/urp-certain-settings-are-not-applied-to-all-cameras-when-multi-editing-in-the-inspector)
- Fixed an issue where the emission value in particle shaders would not update in the editor without entering playmode.
- Fixed issues with performance when importing fbx files
- Fixed issues with NullReferenceException happening with URP shaders
- Fixed an issue that caused memory allocations when sorting cameras. [case 1226448](https://issuetracker.unity3d.com/issues/2d-renderer-using-more-than-one-camera-that-renders-out-to-a-render-texture-creates-gc-alloc-every-frame)
- Fixed an issue where grid lines were being drawn on top of opaque objects in the preview window [case 1240723](https://issuetracker.unity3d.com/issues/urp-grid-is-rendered-in-front-of-the-model-in-the-inspector-animation-preview-window-when-depth-or-opaque-texture-is-enabled)
- Fixed an issue where objects in the preview window were being affected by layer mask settings in the default renderer [case 1204376](https://issuetracker.unity3d.com/issues/urp-prefab-preview-is-blank-when-a-custom-forward-renderer-data-and-default-layer-mask-is-mixed-are-used)
- Fixed an issue with reflections when using an orthographic camera [case 1209255](https://issuetracker.unity3d.com/issues/urp-weird-reflections-when-using-lit-material-and-a-camera-with-orthographic-projection)
- Fixed issue that caused unity_AmbientSky, unity_AmbientEquator and unity_AmbientGround variables to be unintialized.
- Fixed issue that caused `SHADERGRAPH_AMBIENT_SKY`, `SHADERGRAPH_AMBIENT_EQUATOR` and `SHADERGRAPH_AMBIENT_GROUND` variables to be uninitialized.
- Fixed SceneView Draw Modes not being properly updated after opening new scene view panels or changing the editor layout.
- Fixed GLES shaders compilation failing on Windows platform (not a mobile platform) due to uniform count limit.
- Fixed an issue that caused the inverse view and projection matrix to output wrong values in some platforms. [case 1243990](https://issuetracker.unity3d.com/issues/urp-8-dot-1-breaks-unity-matrix-i-vp)
- Fixed an issue where the Render Scale setting of the pipeline asset didn't properly change the resolution when using the 2D Renderer. [case 1241537](https://issuetracker.unity3d.com/issues/render-scale-is-not-applied-to-the-rendered-image-when-2d-renderer-is-used-and-hdr-option-is-disabled)
- Fixed an issue where 2D lights didn't respect the Camera's Culling Mask. [case 1239136](https://issuetracker.unity3d.com/issues/urp-2d-2d-lights-are-ignored-by-camera-culling-mask)
- Fixed an issue where Stencil settings wasn't serialized properly in sub object [case 1241218](https://issuetracker.unity3d.com/issues/stencil-overrides-in-urp-7-dot-3-1-render-objects-does-not-save-or-apply)
- Fixed an issue with not being able to remove Light Mode Tags [case 1240895](https://issuetracker.unity3d.com/issues/urp-unable-to-remove-added-lightmode-tags-of-filters-property-in-render-object)
- Fixed an issue where preset button could still be used, when it is not supposed to. [case 1246261](https://issuetracker.unity3d.com/issues/urp-reset-functionality-does-not-work-for-renderobject-preset-asset)
- Fixed issue with Model Importer materials using the Legacy standard shader instead of URP's Lit shader when import happens at Editor startup.
- Fixed an issue where only unique names of cameras could be added to the camera stack.
- Fixed issue that caused shaders to fail to compile in OpenGL 4.1 or below.
- Optimized shader compilation times by compiling different variant sets for vertex and fragment shaders.

## [7.1.1] - 2019-09-05
### Upgrade Guide
- The render pipeline now handles custom renderers differently. You must now set up renderers for the Camera on the Render Pipeline Asset.
- Render Pipeline Assets upgrades automatically and either creates a default forward renderer in your project or links the existing custom one that you've assigned.
- If you have custom renderers assigned to Cameras, you must now add them to the current Render Pipeline Asset. Then you can select which renderer to use on the Camera.

### Added
- Added shader function `GetMainLightShadowParams`. This returns a half4 for the main light that packs shadow strength in x component and shadow soft property in y component.
- Added shader function `GetAdditionalLightShadowParams`. This returns a half4 for an additional light that packs shadow strength in x component and shadow soft property in y component.
- Added a `Debug Level` option to the Render Pipeline Asset. With this, you can control the amount of debug information generated by the render pipeline.
- Added ability to set the `ScriptableRenderer` that the Camera renders with via C# using `UniversalAdditionalCameraData.SetRenderer(int index)`. This maps to the **Renderer List** on the Render Pipeline Asset.
- Added shadow support for the 2D Renderer. 
- Added ShadowCaster2D, and CompositeShadowCaster2D components.
- Added shadow intensity and shadow volume intensity properties to Light2D.
- Added new Gizmos for Lights.
- Added CinemachineUniversalPixelPerfect, a Cinemachine Virtual Camera Extension that solves some compatibility issues between Cinemachine and Pixel Perfect Camera.
- Added an option that disables the depth/stencil buffer for the 2D Renderer.
- Added manipulation handles for the inner cone angle for spot lights.
- Added documentation for the built-in post-processing solution and Volumes framework (and removed incorrect mention of the PPv2 package). 

### Changed
- Increased visible lights limit for the forward renderer. It now supports 256 visible lights except in mobile platforms. Mobile platforms support 32 visible lights.
- Increased per-object lights limit for the forward renderer. It now supports 8 per-object lights in all platforms except GLES2. GLES2 supports 4 per-object lights.
- The Sprite-Lit-Default shader and the Sprite Lit Shader Graph shaders now use the vertex tangents for tangent space calculations.
- Temporary render textures for cameras rendering to render textures now use the same format and multisampling configuration as camera's target texture.
- All platforms now use R11G11B10_UFloat format for HDR render textures if supported.
- There is now a list of `ScriptableRendererData` on the Render Pipeline Asset as opposed to a renderer type. These are available to all Cameras and are included in builds.
- The renderer override on the Camera is now an enum that maps to the list of `ScriptableRendererData` on the Render Pipeline Asset.
- Pixel Perfect Camera now allows rendering to a render texture.
- Light2D GameObjects that you've created now have a default position with z equal to 0.
- Documentation: Changed the "Getting Started" section into "Install and Configure". Re-arranged the Table of Content.  

### Fixed
- Fixed LightProbe occlusion contribution. [case 1146667](https://issuetracker.unity3d.com/product/unity/issues/guid/1146667/)
- Fixed an issue that caused a log message to be printed in the console when creating a new Material. [case 1173160](https://issuetracker.unity3d.com/product/unity/issues/guid/1173160/)
- Fixed an issue where OnRenderObjectCallback was never invoked. [case 1122420](https://issuetracker.unity3d.com/issues/lwrp-gl-dot-lines-and-debug-dot-drawline-dont-render-when-scriptable-render-pipeline-settings-is-set-to-lwrp)
- Fixed an issue where Sprite Masks didn't function properly when using the 2D Renderer. [case 1163474](https://issuetracker.unity3d.com/issues/lwrp-sprite-renderer-ignores-sprite-mask-when-lightweight-render-pipeline-asset-data-is-set-to-2d-renderer-experimental)
- Fixed memory leaks when using the Frame Debugger with the 2D Renderer.
- Fixed an issue where materials using `_Time` did not animate in the scene. [1175396](https://issuetracker.unity3d.com/product/unity/issues/guid/1175396/)
- Fixed an issue where the Particle Lit shader had artifacts when both soft particles and HDR were enabled. [1136285](https://issuetracker.unity3d.com/product/unity/issues/guid/1136285/)
- Fixed an issue where the Area Lights were set to Realtime, which caused them to not bake. [1159838](https://issuetracker.unity3d.com/issues/lwrp-template-baked-area-lights-do-not-work-if-project-is-created-with-lightweight-rp-template)
- Fixed an issue where the Disc Light did not generate any light. [1175097](https://issuetracker.unity3d.com/issues/using-lwrp-area-light-does-not-generate-light-when-its-shape-is-set-to-disc)
- Fixed an issue where the alpha was killed when an opaque texture was requested on an offscreen camera with HDR enabled [case 1163320](https://issuetracker.unity3d.com/issues/lwrp-mobile-secondary-camera-background-alpha-value-is-lost-when-hdr-and-opaque-texture-are-enabled-in-lwrp-asset).
- Fixed an issue that caused Orthographic camera with far plane set to 0 to span Unity console with errors. [case 1172269](https://issuetracker.unity3d.com/issues/orthographic-camera-with-far-plane-set-to-0-results-in-assertions)
- Fixed an issue causing heap allocation in `RenderPipelineManager.DoRenderLoop` [case 1156241](https://issuetracker.unity3d.com/issues/lwrp-playerloop-renderpipelinemanager-dot-dorenderloop-internal-gc-dot-alloc-allocates-around-2-dot-6kb-for-every-camera-in-the-scene)
- Fixed an issue that caused shadow artifacts when using large spot angle values [case 1136165](https://issuetracker.unity3d.com/issues/lwrp-adjusting-spot-angle-on-a-spotlight-produces-shadowmap-artifacts)
- Fixed an issue that caused self-shadowing artifacts when adjusting shadow near-plane on spot lights.
- Fixed an issue that caused specular highlights to disappear when the smoothness value was set to 1.0. [case 1161827](https://issuetracker.unity3d.com/issues/lwrp-hdrp-lit-shader-max-smoothness-value-is-incosistent-between-pipelines)
- Fixed an issue in the Material upgrader that caused transparent Materials to not upgrade correctly to Universal RP. [case 1170419](https://issuetracker.unity3d.com/issues/shader-conversion-upgrading-project-materials-causes-standard-transparent-materials-to-flicker-when-moving-the-camera).
- Fixed an issue causing shadows to be incorrectly rendered when a light was close to the shadow caster.
- Fixed post-processing for the 2D Renderer.
- Fixed an issue in Light2D that caused a black line to appear for a 360 degree spotlight.
- Fixed a post-processing rendering issue with non-fullscreen viewport. [case 1177660](https://issuetracker.unity3d.com/issues/urp-render-scale-slider-value-modifies-viewport-coordinates-of-the-screen-instead-of-the-resolution)
- Fixed an issue where **Undo** would not undo the creation of Additional Camera Data. [case 1158861](https://issuetracker.unity3d.com/issues/lwrp-additional-camera-data-script-component-appears-on-camera-after-manually-re-picking-use-pipeline-settings)
- Fixed an issue where selecting the same drop-down menu item twice would trigger a change event. [case 1158861](https://issuetracker.unity3d.com/issues/lwrp-additional-camera-data-script-component-appears-on-camera-after-manually-re-picking-use-pipeline-settings)
- Fixed an issue where selecting certain objects that use instancing materials would throw console warnings. [case 1127324](https://issuetracker.unity3d.com/issues/console-warning-is-being-spammed-when-having-lwrp-enabled-and-shader-with-gpu-instancing-present-in-the-scene)
- Fixed a GUID conflict with LWRP. [case 1179895](https://issuetracker.unity3d.com/product/unity/issues/guid/1179895/)
- Fixed an issue where the Terrain shader generated NaNs.
- Fixed an issue that caused the `Opaque Color` pass to never render at half or quarter resolution.
- Fixed and issue where stencil state on a `ForwardRendererData` was reset each time rendering happened.

## [7.0.1] - 2019-07-25
### Changed
- Platform checks now provide more helpful feedback about supported features in the Inspectors.

### Fixed
- Fixed specular lighting related artifacts on Mobile [case 1143049](https://issuetracker.unity3d.com/issues/ios-lwrp-rounded-cubes-has-graphical-artifacts-when-setting-pbr-shaders-smoothness-about-to-0-dot-65-in-shadergraph) and [case 1164822](https://issuetracker.unity3d.com/issues/lwrp-specular-highlight-becomes-hard-edged-when-increasing-the-size-of-an-object).
- Post-processing is no longer enabled in the previews.
- Unity no longer force-enables post-processing on a camera by default.
- Fixed an issue that caused the Scene to render darker in GLES3 and linear color space. [case 1169789](https://issuetracker.unity3d.com/issues/lwrp-android-scene-is-rendered-darker-in-build-when-graphics-api-set-to-gles3-and-color-space-set-to-linear)

## [7.0.0] - 2019-07-17
### Universal Render Pipeline
- LWRP has been renamed to the "Universal Render Pipeline" (UniversalRP).
- UniversalRP is the same as LWRP in terms of features and scope.
- Classes have moved to the Universal namespace (from LWRP).

### Upgrade Guide
- Upgrading to UniversalRP is designed to be almost seamless from the user side.
- LWRP package still exists, this forwards includes and classes to the UniversalRP Package.
- Please see the more involved upgrade guide (https://docs.google.com/document/d/1Xd5bZa8pYZRHri-EnNkyhwrWEzSa15vtnpcg--xUCIs/).

### Added
- Initial Stadia platform support.
- Added a menu option to create a new `ScriptableRendererFeature` script. To do so in the Editor, click on Asset > Create > Rendering > Lightweight Render Pipeline > Renderer Feature.
- Added documentation for SpeedTree Shaders in LWRP.
- Added extended features to LWRP Terrain Shader, so terrain assets can be forward-compatible with HDRP.
- Enabled per-layer advanced or legacy-mode blending in LWRP Terrain Shader. 
- Added the documentation page "Rendering in LWRP", which describes the forward rendering camera loop.
- Added documentation overview for how Post Processing Version 2 works in LWRP.
- Added documentation notes and FAQ entry on the 2D Renderer affecting the LWRP Asset.

### Changed
- Replaced beginCameraRendering callbacks by non obsolete implementation in Light2D
- Updated `ScriptableRendererFeature` and `ScriptableRenderPass` API docs.
- Shader type Real translates to FP16 precision on Nintendo Switch.

### Fixed
- Fixed a case where built-in Shader time values could be out of sync with actual time. [case 1142495](https://fogbugz.unity3d.com/f/cases/1142495/)
- Fixed an issue that caused forward renderer resources to not load properly when you upgraded LWRP from an older version to 7.0.0. [case 1154925](https://issuetracker.unity3d.com/issues/lwrp-upgrading-lwrp-package-to-7-dot-0-0-breaks-forwardrenderdata-asset-in-resource-files)
- Fixed GC spikes caused by LWRP allocating heap memory every frame.
- Fixed distortion effect on particle unlit shader.
- Fixed NullReference exception caused when trying to add a ScriptableRendererFeature.
- Fixed issue with certain LWRP shaders not showing when using forward/2D renderer.
- Fixed the shadow resolve pass and the final pass, so they're not consuming unnecessary bandwidth. [case 1152439](https://issuetracker.unity3d.com/issues/lwrp-mobile-increased-memory-usage-and-extra-rendering-steps) 
- Added missing page for 2D Lights in LWRP.
- Tilemap tiles no longer appear black when you use the 2D renderer.
- Sprites in the preview window are no longer lit by 2D Scene lighting.
- Fixed warnings for unsupported shadow map formats for GLES2 API.
- Disabled shadows for devices that do not support shadow maps or depth textures.
- Fixed support for LWRP per-pixel terrain. [case 1110520](https://fogbugz.unity3d.com/f/cases/1110520)
- Fixed some basic UI/usability issues with LWRP terrain Materials (use of warnings and modal value changes).
- Fixed an issue where using LWRP and Sprite Shape together would produce meta file conflicts.
- Fixed fp16 overflow in Switch in specular calculation
- Fixed shader compilation errors for Android XR projects.
- Updated the pipeline Asset UI to cap the render scale at 2x so that it matches the render pipeline implementation limit.

## [6.7.0] - 2019-05-16
### Added
- Added SpeedTree Shaders.
- Added two Shader Graph master nodes: Lit Sprite and Unlit Sprite. They only work with the 2D renderer.
- Added documentation for the 2D renderer.

### Changed
- The 2D renderer and Light2D component received a number of improvements and are now ready to try as experimental features.
- Updated the [Feature Comparison Table](lwrp-builtin-feature-comparison.md) to reflect the current state of LWRP features.

### Fixed
- When in playmode, the error 'Non matching Profiler.EndSample' no longer appears. [case 1140750](https://fogbugz.unity3d.com/f/cases/1140750/)
- LWRP Particle Shaders now correctly render in stereo rendering modes. [case 1106699](https://fogbugz.unity3d.com/f/cases/1106699/)
- Shaders with 'debug' in the name are no longer stripped automatically. [case 1112983](https://fogbugz.unity3d.com/f/cases/1112983/)
- Fixed tiling issue with selection outline and baked cutout shadows.
- in the Shadergraph Unlit Master node, Premultiply no longer acts the same as Alpha. [case 1114708](https://fogbugz.unity3d.com/f/cases/1114708/)
- Fixed an issue where Lightprobe data was missing if it was needed per-pixel and GPU instancing was enabled.
- The Soft ScreenSpaceShadows Shader variant no longer gets stripped form builds. [case 1138236](https://fogbugz.unity3d.com/f/cases/1138236/)
- Fixed a typo in the Particle Unlit Shader, so Soft Particles now work correctly.
- Fixed emissive Materials not being baked for some meshes. [case 1145297](https://issuetracker.unity3d.com/issues/lwrp-emissive-materials-are-not-baked)
- Camera matrices are now correctly set up when you call rendering functions in EndCameraRendering. [case 1146586](https://issuetracker.unity3d.com/issues/lwrp-drawmeshnow-returns-wrong-positions-slash-scales-when-called-from-endcamerarendering-hook)
- Fixed GI not baking correctly while in gamma color space.
- Fixed a NullReference exception when adding a renderer feature that is contained in a global namespace. [case 1147068](https://issuetracker.unity3d.com/issues/scriptablerenderpipeline-inspector-ui-crashes-when-a-scriptablerenderfeature-is-not-in-a-namespace)
- Shaders are now set up for VR stereo instancing on Vulkan. [case 1142952](https://fogbugz.unity3d.com/f/cases/1142952/).
- VR stereo matrices and vertex inputs are now set up on Vulkan. [case 1142952](https://fogbugz.unity3d.com/f/cases/1142952/).
- Fixed the Material Upgrader so it's now run upon updating the LWRP package. [1148764](https://issuetracker.unity3d.com/product/unity/issues/guid/1148764/)
- Fixed a NullReference exception when you create a new Lightweight Render Pipeline Asset. [case 1153388](https://issuetracker.unity3d.com/product/unity/issues/guid/1153388/) 

## [6.6.0] - 2019-04-01
### Added
- Added support for Baked Indirect mixed lighting.
- You can now use Light Probes for occlusion. This means that baked lights can now occlude dynamic objects.
- Added RenderObjects. You can add RenderObjects to a Renderer to perform custom rendering.
- (WIP) Added an experimental 2D renderer that implements a 2D lighting system.
- (WIP) Added a Light2D component that works with the 2D renderer to add lighting effects to 2D sprites.

### Fixed
- Fixed a project import issue in the LWRP template.
- Fixed the warnings that appear when you create new Unlit Shader Graphs using the Lightweight Render Pipeline.
- Fixed light attenuation precision on mobile platforms.
- Fixed split-screen rendering on mobile platforms.
- Fixed rendering when using an off-screen camera that renders to a depth texture.
- Fixed the exposed stencil render state in the renderer.
- Fixed the default layer mask so it's now applied to a depth pre-pass.
- Made several improvements and fixes to the render pass UI.
- Fixed artifacts that appeared due to precision errors in large scaled objects.
- Fixed an XR rendering issue where Unity required a depth texture.
- Fixed an issue that caused transparent objects to sort incorrectly.

## [6.5.0] - 2019-03-07
### Added
- You can now create a custom forward renderer by clicking on `Assets/Create/Rendering/Lightweight Render Pipeline/Forward Renderer`. This creates an Asset in your Project. You can add additional features to it and drag-n-drop the renderer to either the pipeline Asset or to a camera.
- You can now add `ScriptableRendererFeature`  to the `ScriptableRenderer` to extend it with custom effects. A feature is an `ScriptableObject` that can be drag-n-dropped in the renderer and adds one or more `ScriptableRenderPass` to the renderer.
- `ScriptableRenderer` now exposes interface to configure lights. To do so, implement `SetupLights` when you create a new renderer.
- `ScriptableRenderer` now exposes interface to configure culling. To do so, implement `SetupCullingParameters` when you create a new renderer.
- `ScriptableRendererData` contains rendering resources for `ScriptableRenderer`. A renderer can be overridden globally for all cameras or on a per-camera basis.
- `ScriptableRenderPass` now has a `RenderPassEvents`. This controls where in the pipeline the render pass is added.
- `ScriptableRenderPass` now exposes `ConfigureTarget` and `ConfigureClear`. This allows the renderer to automatically figure out the currently active rendering targets.
- `ScriptableRenderPass` now exposes `Blit`. This performs a blit and sets the active render target in the renderer.
- `ScriptableRenderPass` now exposes `RenderPostProcessing`. This renders post-processing and sets the active render target in the renderer.
- `ScriptableRenderPass` now exposes `CreateDrawingSettings` as a helper for render passes that need to call `ScriptableRenderContext.DrawRenderers`.

### Changed
- Removed `RegisterShaderPassName` from `ScriptableRenderPass`. Instead, `CreateDrawingSettings` now  takes one or a list of `ShaderTagId`. 
- Removed remaining experimental namespace from LWRP. All APIrelated to `ScriptableRenderer`, `ScriptableRenderPass`, and render pass injection is now out of preview.
- Removed `SetRenderTarget` from `ScriptableRenderPass`. You should never call it. Instead, call `ConfigureTarget`, and the renderer automatically sets up targets for you. 
- Removed `RenderFullscreenQuad` from `ScriptableRenderer`. Use `CommandBuffer.DrawMesh` and `RenderingUtils.fullscreenMesh` instead.
- Removed `RenderPostProcess` from `ScriptableRenderer`. Use `ScriptableRenderPass.RenderPostProcessing` instead.
- Removed `postProcessingContext` property from `ScriptableRenderer`. This is now exposed in `RenderingUtils.postProcessingContext`.
- Removed `GetCameraClearFlag` from `ScriptableRenderer`.

### Fixed
- Fixed y-flip in VR when post-processing is active.
- Fixed occlusion mesh for VR not rendering before rendering opaques.
- Enabling or disabling SRP Batcher in runtime works now.
- Fixed video player recorder when post-processing is enabled.

## [6.4.0] - 2019-02-21

## [6.3.0] - 2019-02-18

## [6.2.0] - 2019-02-15

### Changed
- Code refactor: all macros with ARGS have been swapped with macros with PARAM. This is because the ARGS macros were incorrectly named.

## [6.1.0] - 2019-02-13

## [6.0.0] - 2019-02-23
### Added
- You can now implement a custom renderer for LWRP. To do so, implement an `IRendererData` that contains all resources used in rendering. Then create an `IRendererSetup` that creates and queues `ScriptableRenderPass`. Change the renderer type either in the Pipeline Asset or in the Camera Inspector.
- LWRP now uses the Unity recorder extension. You can use this to capture the output of Cameras.
- You can now inject a custom render pass before LWRP renders opaque objects. To do so, implement an `IBeforeRender` interface.
- Distortion support in all Particle Shaders.
- An upgrade system for LWRP Materials with `MaterialPostprocessor`.
- An upgrade path for Unlit shaders
- Tooltips for Shaders.
- SRP Batcher support for Particle Shaders.
- Docs for these Shaders: Baked Lit, Particles Lit, Particles Simple Lit, and Particles Unlit.
- LWRP now supports dynamic resolution scaling. The target platform must also support it.
- LWRP now includes version defines for both C# and Shaders in the format of `LWRP_X_Y_Z_OR_NEWER`. For example, `LWRP_5_3_0_OR_NEWER` defines version 5.3.0.
- The Terrain Lit Shader now samples Spherical Harmonics if you haven't baked any lightmaps for terrain.
- Added a __Priority__ option, which you can use to tweak the rendering order. This is similar to render queue in the built-in render pipeline. These Shaders now have this option: Lit, Simple Lit, Baked Lit, Unlit, and all three Particle Shaders.
- Added support for overriding terrain detail rendering shaders, via the render pipeline editor resources asset.

### Changed
- You can now only initialize a camera by setting a Background Type. The supported options are Skybox, Solid Color, and Don't Care.
- LWRP now uses non-square shadowmap textures when it renders directional shadows with 2 shadow cascades. 
- LWRP now uses RGB111110 as the HDR format on mobile devices, when this format is supported.
- Removed `IAfterDepthPrePass` interface.
- We’ve redesigned the Shader GUI. For example, all property names in Shaders are now inline across the board
- The Simple Lit Shader now has Smoothness, which can be stored in the alpha of specular or albedo maps.
- The Simple Lit and Particles Simple Lit Shaders now take shininess from the length (brightness) of the specular map.
- The __Double sided__ property is now __Render Face__. This means you can also do front face culling.
- Changed the docs for Lit Shader, Simple Lit Shader and Unlit Shader according to Shader GUI changes.
- When you create a new LWRP Asset, it will now be initialized with settings that favor performance on mobile platforms.
- Updated the [FAQ](faq.md) and the [Built-in/LWRP feature comparison table](lwrp-builtin-feature-comparison.md).

### Fixed
- Several tweaks to reduce bandwidth consumption on mobile devices.
- The foldouts in the Lightweight Asset inspector UI now remember their state.
- Added missing meta file for GizmosRenderingPass.cs.
- Fixed artifacts when using multiple or Depth Only cameras. [Case 1072615](https://issuetracker.unity3d.com/issues/ios-using-multiple-cameras-in-the-scene-in-lightweight-render-pipeline-gives-corrupted-image-in-ios-device)
- Fixed a typo in ERROR_ON_UNSUPPORTED_FUNCTION() that was causing the shader compiler to run out of memory in GLES2. [Case 1104271](https://issuetracker.unity3d.com/issues/mobile-os-restarts-because-of-high-memory-usage-when-compiling-shaders-for-opengles2)
- LWRP now renders shadows on scaled objects correctly. [Case 1109017](https://issuetracker.unity3d.com/issues/scaled-objects-render-shadows-and-specularity-incorrectly-in-the-lwrp-on-device)
- LWRP now allows some Asset settings to be changed at runtime. [Case 1105552](https://issuetracker.unity3d.com/issues/lwrp-changing-render-scale-in-runtime-has-no-effect-since-lwrp-3-dot-3-0)
- Realtime shadows now work in GLES2. [Case 1087251](https://issuetracker.unity3d.com/issues/android-lwrp-no-real-time-light-and-shadows-using-gles2)
- Framedebugger now renders correctly when stepping through drawcalls.
- Cameras that request MSAA and Opaque Textures now use less frame bandwidth when they render.
- Fixed rendering in the gamma color space, so it doesn't appear darker.
- Particles SImple Lit and Particles Unlit Shaders now work correctly.
- __Soft Particles__ now work correctly.
- Camera fading for particles.
- Fixed a typo in the Unlit `IgnoreProjector` tag.
- Particles render in both eyes with stereo instancing
- Fixed specular issues on mobile. [case 1109017](https://issuetracker.unity3d.com/issues/scaled-objects-render-shadows-and-specularity-incorrectly-in-the-lwrp-on-device)
- Fixed issue causing LWRP to create MSAA framebuffer even when MSAA setting was disabled.
- Post-processing in mobile VR is now forced to be disabled. It was causing many rendering issues.
- Fixed Editor Previews breaking in Play Mode when VR is enabled. [Case 1109009](https://issuetracker.unity3d.com/issues/lwrp-editor-previews-break-in-play-mode-if-vr-is-enabled)
- A camera's HDR enable flag is now respected when rendering in XR.
- Terrain detail rendering now works correctly when LWRP is installed but inactive.

## [5.2.0] - 2018-11-27
### Added
- LWRP now handles blits that are required by the device when rendering to the backbuffer.
- You can now enable the SRP Batcher. To do so, go to the `Pipeline Asset`. Under `Advanced`, toggle `SRP Batcher`.

### Changed
- Renamed shader variable `unity_LightIndicesOffsetAndCount` to `unity_PerObjectLightData`.
- Shader variables `unity_4LightIndices0` and `unity_4LightIndices1` are now declared as `unity_PerObjectLightIndices` array.

## [5.1.0] - 2018-11-19
### Added
- The user documentation for LWRP is now in this GitHub repo, instead of in the separate GitHub wiki. You can find the most up-to-date pages in the [TableOfContents.md](TableOfCotents.md) file. Pages not listed in that file are still in progress.

### Changed
- The LWRP package is no longer in preview.
- LWRP built-in render passes are now internal.
- Changed namespace from `UnityEngine.Experimental.Rendering.LightweightPipeline` to `UnityEngine.Rendering.LWRP`.
- Changed namespace from `UnityEditor.Experimental.Rendering.LightweightPipeline` to `UnityEditor.Rendering.LWRP`.

### Fixed
- LWRP now respects the iOS Player setting **Force hard shadows**. When you enable this setting, hardware filtering of shadows is disabled.
- Scene view mode now renders baked lightmaps correctly. [Case 1092227](https://issuetracker.unity3d.com/issues/lwrp-scene-view-modes-render-objects-black)
- Shadow bias calculations are now correct for both Shader Graph and Terrain shaders.
- Blit shader now ignores culling.
- When you select __Per Vertex__ option for __Additional Lights__, the __Per Object Limit__ option is not greyed out anymore.
- When you change camera viewport height to values above 1.0, the Unity Editor doesn't freeze anymore. [Case 1097497](https://issuetracker.unity3d.com/issues/macos-lwrp-editor-freezes-after-changing-cameras-viewport-rect-values)
- When you use AR with LWRP, the following error message is not displayed in the console anymore: "The camera list passed to the render pipeline is either null or empty."

## [5.0.0-preview] - 2018-09-28
### Added
- Added occlusion mesh rendering/hookup for VR
- You can now configure default depth and normal shadow bias values in the pipeline asset.
- You can now add the `LWRPAdditionalLightData` component to a `Light` to override the default depth and normal shadow bias.
- You can now log the amount of shader variants in your build. To do so, go to the `Pipeline Asset`. Under `Advanced`, select and set the `Shader Variant Log Level`.
### Changed
- Removed the `supportedShaderFeatures` property from LWRP core. The shader stripper now figures out which variants to strip based on the current assigned pipeline Asset in the Graphics settings.
### Fixed
- The following error does not appear in console anymore: ("Begin/End Profiler section mismatch")
- When you select a material with the Lit shader, this no longer causes the following error in the console: ("Material doesn't have..."). [case 1092354](https://fogbugz.unity3d.com/f/cases/1092354/)
- In the Simple Lit shader, per-vertex additional lights are now shaded properly.
- Shader variant stripping now works when you're building a Project with Cloud Build. This greatly reduces build times from Cloud Build.
- Dynamic Objects now receive lighting when the light mode is set to mixed.
- MSAA now works on Desktop platforms.
- The shadow bias value is now computed correctly for shadow cascades and different shadow resolutions. [case 1076285](https://issuetracker.unity3d.com/issues/lwrp-realtime-directional-light-shadow-maps-exhibit-artifacts)
- When you use __Area Light__ with LWRP, __Cast Shadows__ no longer overlaps with other UI elements in the Inspector. [case 1085363](https://issuetracker.unity3d.com/issues/inspector-area-light-cast-shadows-ui-option-is-obscured-by-render-mode-for-lwrp-regression-in-2018-dot-3a3)

### Changed
Read/write XRGraphicsConfig -> Read-only XRGraphics interface to XRSettings. 

## [4.0.0-preview] - 2018-09-28
### Added
- When you have enabled Gizmos, they now appear correctly in the Game view.
- Added requiresDepthPrepass field to RenderingData struct to tell if the runtime platform requires a depth prepass to generate a camera depth texture.
- The `RenderingData` struct now holds a reference to `CullResults`.
- When __HDR__ is enabled in the Camera but disabled in the Asset, an information box in the Camera Inspector informs you about it.
- When __MSAA__ is enabled in the Camera but disabled in the Asset, an information box in the Camera Inspector informs you about it.
- Enabled instancing on the terrain shader.
- Sorting of opaque objects now respects camera `opaqueSortMode` setting.
- Sorting of opaque objects disables front-to-back sorting flag, when camera settings allow that and the GPU has hidden surface removal.
- LWRP now has a Custom Light Explorer that suits its feature set.
- LWRP now supports Vertex Lit shaders for detail meshes on terrain.
- LWRP now has three interactive Autodesk shaders: Autodesk Interactive, Autodesk Interactive Masked and Autodesk Interactive Transparent.
- [Shader API] The `GetMainLight` and `GetAdditionalLight` functions can now compute shadow attenuation and store it in the new `shadowAttenuation` field in `LightData` struct.
- [Shader API] Added a `VertexPositionInputs` struct that contains vertex position in difference spaces (world, view, hclip).
- [Shader API] Added a `GetVertexPositionInputs` function to get an initialized `VertexPositionInputs`.
- [Shader API] Added a `GetPerObjectLightIndex` function to return the per-object index given a for-loop index.
- [Shader API] Added a `GetShadowCoord` function that takes a `VertexPositionInputs` as input.
- [ShaderLibrary] Added VertexNormalInputs struct that contains data for per-pixel normal computation.
- [ShaderLibrary] Added GetVertexNormalInputs function to return an initialized VertexNormalInputs.

### Changed
- The `RenderingData` struct is now read-only.
- `ScriptableRenderer`always performs a Clear before calling `IRendererSetup::Setup.` 
- `ScriptableRenderPass::Execute` no longer takes `CullResults` as input. Instead, use `RenderingData`as input, since that references `CullResults`.
- `IRendererSetup_Setup` no longer takes `ScriptableRenderContext` and `CullResults` as input.
- Shader includes are now referenced via package relative paths instead of via the deprecated shader export path mechanism https://docs.unity3d.com/2018.3/Documentation/ScriptReference/ShaderIncludePathAttribute.html.
- The LWRP Asset settings were re-organized to be more clear.
- Vertex lighting now controls if additional lights should be shaded per-vertex or per-pixel.
- Renamed all `Local Lights` nomenclature to `Additional Lights`.
- Changed shader naming to conform to our SRP shader code convention.
- [Shader API] Renamed `SpotAttenuation` function to `AngleAttenuation`.
- [Shader API] Renamed `_SHADOWS_ENABLED` keyword to `_MAIN_LIGHT_SHADOWS`
- [Shader API] Renamed `_SHADOWS_CASCADE` keyword to `_MAIN_LIGHT_SHADOWS_CASCADE`
- [Shader API] Renamed `_VERTEX_LIGHTS` keyword to `_ADDITIONAL_LIGHTS_VERTEX`.
- [Shader API] Renamed `_LOCAL_SHADOWS_ENABLED` to `_ADDITIONAL_LIGHT_SHADOWS`
- [Shader API] Renamed `GetLight` function to `GetAdditionalLight`.
- [Shader API] Renamed `GetPixelLightCount` function to `GetAdditionalLightsCount`.
- [Shader API] Renamed `attenuation` to `distanceAttenuation` in `LightData`.
- [Shader API] Renamed `GetLocalLightShadowStrength` function to `GetAdditionalLightShadowStrength`.
- [Shader API] Renamed `SampleScreenSpaceShadowMap` functions to `SampleScreenSpaceShadowmap`.
- [Shader API] Renamed `MainLightRealtimeShadowAttenuation` function to `MainLightRealtimeShadow`.
- [Shader API] Renamed light constants from `Directional` and `Local` to `MainLight` and `AdditionalLights`.
- [Shader API] Renamed `GetLocalLightShadowSamplingData` function to `GetAdditionalLightShadowSamplingData`.
- [Shader API] Removed OUTPUT_NORMAL macro.
- [Shader API] Removed `lightIndex` and `substractiveAttenuation` from `LightData`.
- [Shader API] Removed `ComputeShadowCoord` function. `GetShadowCoord` is provided instead.
- All `LightweightPipeline` references in API and classes are now named `LightweightRenderPipeline`.
- Files no longer have the `Lightweight` prefix.
- Renamed Physically Based shaders to `Lit`, `ParticlesLit`, and `TerrainLit`.
- Renamed Simple Lighting shaders to `SimpleLit`, and `ParticlesSimpleLit`.
- [ShaderLibrary] Renamed `InputSurfacePBR.hlsl`, `InputSurfaceSimple.hlsl`, and `InputSurfaceUnlit` to `LitInput.hlsl`, `SimpleLitInput.hlsl`, and `UnlitInput.hlsl`. These files were moved from the `ShaderLibrary` folder to the`Shaders`.
- [ShaderLibrary] Renamed `LightweightPassLit.hlsl` and `LightweightPassLitSimple.hlsl` to `LitForwardPass.hlsl` and `SimpleLitForwardPass.hlsl`. These files were moved from the `ShaderLibrary` folder to `Shaders`.
- [ShaderLibrary] Renamed `LightweightPassMetaPBR.hlsl`, `LightweightPassMetaSimple.hlsl` and `LighweightPassMetaUnlit` to `LitMetaPass.hlsl`, `SimpleLitMetaPass.hlsl` and `UnlitMetaPass.hlsl`. These files were moved from the `ShaderLibrary` folder to `Shaders`.
- [ShaderLibrary] Renamed `LightweightPassShadow.hlsl` to `ShadowCasterPass.hlsl`. This file was moved to the `Shaders` folder.
- [ShaderLibrary] Renamed `LightweightPassDepthOnly.hlsl` to `DepthOnlyPass.hlsl`. This file was moved to the `Shaders` folder.
- [ShaderLibrary] Renamed `InputSurfaceTerrain.hlsl` to `TerrainLitInput.hlsl`. This file was moved to the `Shaders` folder.
- [ShaderLibrary] Renamed `LightweightPassLitTerrain.hlsl` to `TerrainLitPases.hlsl`. This file was moved to the `Shaders` folder.
- [ShaderLibrary] Renamed `ParticlesPBR.hlsl` to `ParticlesLitInput.hlsl`. This file was moved to the `Shaders` folder.
- [ShaderLibrary] Renamed `InputSurfacePBR.hlsl` to `LitInput.hlsl`. This file was moved to the `Shaders` folder.
- [ShaderLibrary] Renamed `InputSurfaceUnlit.hlsl` to `UnlitInput.hlsl`. This file was moved to the `Shaders` folder.
- [ShaderLibrary] Renamed `InputBuiltin.hlsl` to `UnityInput.hlsl`.
- [ShaderLibrary] Renamed `LightweightPassMetaCommon.hlsl` to `MetaInput.hlsl`.
- [ShaderLibrary] Renamed `InputSurfaceCommon.hlsl` to `SurfaceInput.hlsl`.
- [ShaderLibrary] Removed LightInput struct and GetLightDirectionAndAttenuation. Use GetAdditionalLight function instead.
- [ShaderLibrary] Removed ApplyFog and ApplyFogColor functions. Use MixFog and MixFogColor instead.
- [ShaderLibrary] Removed TangentWorldToNormal function. Use TransformTangentToWorld instead.
- [ShaderLibrary] Removed view direction normalization functions. View direction should always be normalized per pixel for accurate results.
- [ShaderLibrary] Renamed FragmentNormalWS function to NormalizeNormalPerPixel.

### Fixed
- If you have more than 16 lights in a scene, LWRP no longer causes random glitches while rendering lights.
- The Unlit shader now samples Global Illumination correctly.
- The Inspector window for the Unlit shader now displays correctly.
- Reduced GC pressure by removing several per-frame memory allocations.
- The tooltip for the the camera __MSAA__ property now appears correctly.
- Fixed multiple C# code analysis rule violations.
- The fullscreen mesh is no longer recreated upon every call to `ScriptableRenderer.fullscreenMesh`.

## [3.3.0-preview] - 2018-01-01
### Added
- Added callbacks to LWRP that can be attached to a camera (IBeforeCameraRender, IAfterDepthPrePass, IAfterOpaquePass, IAfterOpaquePostProcess, IAfterSkyboxPass, IAfterTransparentPass, IAfterRender)

###Changed
- Clean up LWRP creation of render textures. If we are not going straight to screen ensure that we create both depth and color targets.
- UNITY_DECLARE_FRAMEBUFFER_INPUT and UNITY_READ_FRAMEBUFFER_INPUT macros were added. They are necessary for reading transient attachments.
- UNITY_MATRIX_I_VP is now defined.
- Renamed LightweightForwardRenderer to ScriptableRenderer.
- Moved all light constants to _LightBuffer CBUFFER. Now _PerCamera CBUFFER contains all other per camera constants.
- Change real-time attenuation to inverse square.
- Change attenuation for baked GI to inverse square, to match real-time attenuation.
- Small optimization in light attenuation shader code.

### Fixed
- Lightweight Unlit shader UI doesn't throw an error about missing receive shadow property anymore.

## [3.2.0-preview] - 2018-01-01
### Changed
- Receive Shadows property is now exposed in the material instead of in the renderer.
- The UI for Lightweight asset has been updated with new categories. A more clean structure and foldouts has been added to keep things organized.

### Fixed
- Shadow casters are now properly culled per cascade. (case 1059142)
- Rendering no longer breaks when Android platform is selected in Build Settings. (case 1058812)
- Scriptable passes no longer have missing material references. Now they access cached materials in the renderer.(case 1061353)
- When you change a Shadow Cascade option in the Pipeline Asset, this no longer warns you that you've exceeded the array size for the _WorldToShadow property.
- Terrain shader optimizations.

## [3.1.0-preview] - 2018-01-01

### Fixed
- Fixed assert errors caused by multi spot lights
- Fixed LWRP-DirectionalShadowConstantBuffer params setting

## [3.0.0-preview] - 2018-01-01
### Added
- Added camera additional data component to control shadows, depth and color texture.
- pipeline now uses XRSEttings.eyeTextureResolutionScale as renderScale when in XR.
- New pass architecture. Allows for custom passes to be written and then used on a per camera basis in LWRP

### Changed
- Shadow rendering has been optimized for the Mali Utgard architecture by removing indexing and avoiding divisions for orthographic projections. This reduces the frame time by 25% on the Overdraw benchmark.
- Removed 7x7 tent filtering when using cascades.
- Screenspace shadow resolve is now only done when rendering shadow cascades.
- Updated the UI for the Lighweight pipeline asset.
- Update assembly definitions to output assemblies that match Unity naming convention (Unity.*).

### Fixed
- Post-processing now works with VR on PC.
- PS4 compiler error
- Fixed VR multiview rendering by forcing MSAA to be off. There's a current issue in engine that breaks MSAA and Texture2DArray.
- Fixed UnityPerDraw CB layout
- GLCore compute buffer compiler error
- Occlusion strength not being applied on LW standard shaders
- CopyDepth pass is being called even when a depth from prepass is available
- GLES2 shader compiler error in IntegrationTests
- Can't set RenderScale and ShadowDistance by script
- VR Single Pass Instancing shadows
- Fixed compilation errors on Nintendo Switch (limited XRSetting support).

## [2.0.0-preview] - 2018-01-01

### Added
- Explicit render target load/store actions were added to improve tile utilization
- Camera opaque color can be requested on the pipeline asset. It can be accessed in the shader by defining a _CameraOpaqueTexture. This can be used as an alternative to GrabPass.
- Dynamic Batching can be enabled in the pipeline asset
- Pipeline now strips unused or invalid variants and passes based on selected pipeline capabilities in the asset. This reduces build and memory consuption on target.
- Shader stripping settings were added to pipeline asset

### Changed
#### Pipeline
- Pipeline code is now more modular and extensible. A ForwardRenderer class is initialized by the pipeline with RenderingData and it's responsible for enqueueing and executing passes. In the future pluggable renderers will be supported.
- On mobile 1 directional light + up to 4 local lights (point or spot) are computed
- On other platforms 1 directional light + up to 8 local lights are computed
- Multiple shadow casting lights are supported. Currently only 1 directional + 4 spots light shadows.
#### Shading Framework
- Directional Lights are always considered a main light in shader. They have a fast shading path with no branching and no indexing.
- GetMainLight() is provided in shader to initialize Light struct with main light shading data. 
- Directional lights have a dedicated shadowmap for performance reasons. Shadow coord always comes from interpolator.
- MainLigthRealtimeShadowAttenuation(float4 shadowCoord) is provided to compute main light realtime shadows.
- Spot and Point lights are always shaded in the light loop. Branching on uniform and indexing happens when shading them.
- GetLight(half index, float3 positionWS) is provided in shader to initialize Light struct for spot and point lights.
- Spot light shadows are baked into a single shadow atlas.
- Shadow coord for spot lights is always computed on fragment.
- Use LocalLightShadowAttenuation(int lightIndex, float3 positionWS) to comppute realtime shadows for spot lights.

### Fixed
- Issue that was causing VR on Android to render black
- Camera viewport issues
- UWP build issues
- Prevent nested camera rendering in the pipeline

## [1.1.4-preview] - 2018-01-01

### Added
 - Terrain and grass shaders ported
 - Updated materials and shader default albedo and specular color to midgrey.
 - Exposed _ScaledScreenParams to shader. It works the same as _ScreenParams but takes pipeline RenderScale into consideration
 - Performance Improvements in mobile

### Fixed
 - SRP Shader library issue that was causing all constants to be highp in mobile
 - shader error that prevented LWRP to build to UWP
 - shader compilation errors in Linux due to case sensitive includes
 - Rendering Texture flipping issue
 - Standard Particles shader cutout and blending modes
 - crash caused by using projectors
 - issue that was causing Shadow Strength to not be computed on mobile
 - Material Upgrader issue that caused editor to SoftLocks
 - GI in Unlit shader
 - Null reference in the Unlit material shader GUI

## [1.1.2-preview] - 2018-01-01

### Changed
 - Performance improvements in mobile  

### Fixed
 - Shadows on GLES 2.0
 - CPU performance regression in shadow rendering
 - Alpha clip shadow issues
 - Unmatched command buffer error message
 - Null reference exception caused by missing resource in LWRP
 - Issue that was causing Camera clear flags was being ignored in mobile


## [1.1.1-preview] - 2018-01-01

### Added
 - Added Cascade Split selection UI
 - Added SHADER_HINT_NICE_QUALITY. If user defines this to 1 in the shader Lightweight pipeline will favor quality even on mobile platforms.

### Changed
 - Shadowmap uses 16bit format instead of 32bit.
 - Small shader performance improvements

### Fixed
 - Subtractive Mode
 - Shadow Distance does not accept negative values anymore


## [0.1.24] - 2018-01-01

### Added
 - Added Light abstraction layer on lightweight shader library.
 - Added HDR global setting on pipeline asset. 
 - Added Soft Particles settings on pipeline asset.
 - Ported particles shaders to SRP library

### Changed
 - HDR RT now uses what format is configured in Tier settings.
 - Refactored lightweight standard shaders and shader library to improve ease of use.
 - Optimized tile LOAD op on mobile.
 - Reduced GC pressure
 - Reduced shader variant count by ~56% by improving fog and lightmap keywords
 - Converted LW shader library files to use real/half when necessary.

### Fixed
 - Realtime shadows on OpenGL
 - Shader compiler errors in GLES 2.0
 - Issue sorting issues when BeforeTransparent custom fx was enabled.
 - VR single pass rendering.
 - Viewport rendering issues when rendering to backbuffer.
 - Viewport rendering issues when rendering to with MSAA turned off.
 - Multi-camera rendering.

## [0.1.23] - 2018-01-01

### Added
 - UI Improvements (Rendering features not supported by LW are hidden)

### Changed
 - Shaders were ported to the new SRP shader library. 
 - Constant Buffer refactor to use new Batcher
 - Shadow filtering and bias improved.
 - Pipeline now updates color constants in gamma when in Gamma colorspace.
 - Optimized ALU and CB usage on Shadows.
 - Reduced shader variant count by ~33% by improving shadow and light classification keywords
 - Default resources were removed from the pipeline asset.

### Fixed
 - Fixed shader include path when using SRP from package manager.
 - Fixed spot light attenuation to match Unity Built-in pipeline.
 - Fixed depth pre-pass clearing issue.

## [0.1.12] - 2018-01-01

### Added
 - Standard Unlit shader now has an option to sample GI.
 - Added Material Upgrader for stock Unity Mobile and Legacy Shaders.
 - UI improvements

### Changed
- Realtime shadow filtering was improved. 

### Fixed
 - Fixed an issue that was including unreferenced shaders in the build.
 - Fixed a null reference caused by Particle System component lights.<|MERGE_RESOLUTION|>--- conflicted
+++ resolved
@@ -29,12 +29,9 @@
 - Added support for clear coat material feature in the Lit shader.
 - Added option to disable XR autotests on test settings.
 - Added option to enable/disable Adaptive Performance when it's package is available.
-<<<<<<< HEAD
 - Added deferred renderer asset.
-=======
 - Added support for 3DsMax's 2021 Simplified Physical Material from FBX files in the Model Importer.
 - Added support for DXT5nm-style normal maps on Android, iOS and tvOS
->>>>>>> cd398501
 
 ### Changed
 
