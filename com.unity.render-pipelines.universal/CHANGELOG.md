--- conflicted
+++ resolved
@@ -11,9 +11,6 @@
 - Enabled deferred renderer in UI.
 
 ### Changed
-<<<<<<< HEAD
-- Use PBRLit shadergraphs as default shader for SpeedTree8. Add defaultSpeedTree8Billboard shader to renderpipeline so that importer works correctly.
-=======
 - Move Assets/Create/Rendering/Universal Render Pipeline/Pipeline Asset (2D Renderer) to Assets/Create/Rendering/URP Asset (with 2D Renderer)
 - Move Assets/Create/Rendering/Universal Render Pipeline/2D Renderer to Assets/Create/Rendering/URP 2D Renderer
 - Move Assets/Create/Rendering/Universal Render Pipeline/Renderer Feature to Assets/Create/Rendering/URP Renderer Feature
@@ -21,7 +18,7 @@
 - Move Assets/Create/Rendering/Universal Render Pipeline/Pipeline Asset (Forward Renderer) to Assets/Create/Rendering/URP Asset (with Forward Renderer)
 - Move Assets/Create/Rendering/Universal Render Pipeline/XR System Data to Assets/Create/Rendering/URP XR System Data
 - Move Assets/Create/Rendering/Universal Render Pipeline/Forward Renderer to Assets/Create/Rendering/URP Forward Renderer
->>>>>>> 3ccf300f
+- Use PBRLit shadergraphs as default shader for SpeedTree8. Add defaultSpeedTree8Billboard shader to renderpipeline so that importer works correctly.
 
 ### Fixed
 - Fixed an issue where objects in motion might jitter when the Pixel Perfect Camera is used. [case 1300474](https://issuetracker.unity3d.com/issues/urp-characters-sprite-repeats-in-the-build-when-using-pixel-perfect-camera-and-2d-renderer)
