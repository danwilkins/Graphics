# Changelog
All notable changes to this package will be documented in this file.

The format is based on [Keep a Changelog](http://keepachangelog.com/en/1.0.0/)
and this project adheres to [Semantic Versioning](http://semver.org/spec/v2.0.0.html).

## [12.0.0] - 2021-01-11
### Changed
- Moved fog evaluation from vertex shader to pixel shader. This improves rendering of fog for big triangles and fog quality. This can change the look of the fog slightly.
- UNITY_Z_0_FAR_FROM_CLIPSPACE now remaps to [0, far] range on all platforms consistently. Previously OpenGL platforms did not remap, discarding small amount of range [-near, 0].

### Added
- Added View Vector node to mimic old behavior of View Direction node in URP.
- Added support for the PlayStation 5 platform.
- Enabled deferred renderer in UI.
- Fixed an error where multisampled texture being bound to a non-multisampled sampler in XR. [case 1297013](https://issuetracker.unity3d.com/issues/android-urp-black-screen-when-building-project-to-an-android-device-with-mock-hmd-enabled-and-multisampled-sampler-errors)

### Changed
- ClearFlag.Depth does not implicitely clear stencil anymore. ClearFlag.Stencil added.
- The Forward Renderer asset is renamed to the Universal Renderer asset. The Universal Renderer asset contains the property Rendering Path that lets you select the Forward or the Deferred Rendering Path.
- Move Assets/Create/Rendering/Universal Render Pipeline/Pipeline Asset (2D Renderer) to Assets/Create/Rendering/URP Asset (with 2D Renderer)
- Move Assets/Create/Rendering/Universal Render Pipeline/2D Renderer to Assets/Create/Rendering/URP 2D Renderer
- Move Assets/Create/Rendering/Universal Render Pipeline/Renderer Feature to Assets/Create/Rendering/URP Renderer Feature
- Move Assets/Create/Rendering/Universal Render Pipeline/Post-process Data to Assets/Create/Rendering/URP Post-process Data
- Move Assets/Create/Rendering/Universal Render Pipeline/Pipeline Asset (Forward Renderer) to Assets/Create/Rendering/URP Asset (with Forward Renderer)
- Move Assets/Create/Rendering/Universal Render Pipeline/XR System Data to Assets/Create/Rendering/URP XR System Data
- Move Assets/Create/Rendering/Universal Render Pipeline/Forward Renderer to Assets/Create/Rendering/URP Forward Renderer
- Removing unused temporary depth buffers for Depth of Field and Panini Projection.
- Optimized the Bokeh Depth of Field shader on mobile by using half precision floats.
- Added Depth and DepthNormals passes to particles shaders.
- Changed UniversalRenderPipelineCameraEditor to URPCameraEditor
- Reduced the size of the fragment input struct of the TerrainLitPasses and LitGBufferPass, SimpleLitForwardPass and SimpleLitGBufferPass lighting shaders.
<<<<<<< HEAD
- Fixed materials being constantly dirty.
- Fixed double sided and clear coat multi editing shader.
=======
- Bokeh Depth of Field performance improvement: moved some calculations from GPU to CPU.
>>>>>>> bfa14a72

### Fixed
- Fixed an issue where ShadowCaster2D was generating garbage when running in the editor. [case 1304158](https://issuetracker.unity3d.com/product/unity/issues/guid/1304158/)
- Fixed an issue where 2D lighting was incorrectly calculated when using a perspective camera.
- Fixed an issue where objects in motion might jitter when the Pixel Perfect Camera is used. [case 1300474](https://issuetracker.unity3d.com/issues/urp-characters-sprite-repeats-in-the-build-when-using-pixel-perfect-camera-and-2d-renderer)
- Fixed an issue where the scene view camera was not correctly cleared for the 2D Renderer. [case 1311377](https://issuetracker.unity3d.com/product/unity/issues/guid/1311377/)
- Fixed an issue where the letter box/pillar box areas were not properly cleared when the Pixel Perfect Camera is used. [case 1291224](https://issuetracker.unity3d.com/issues/pixel-perfect-image-artifact-appear-between-the-reference-resolution-and-screen-resolution-borders-when-strech-fill-is-enabled)
- Fixed an issue where the Cinemachine Pixel Perfect Extension might cause the Orthographic Size of the Camera to jump to 1 when the Scene is loaded. [case 1249076](https://issuetracker.unity3d.com/issues/cinemachine-pixel-perfect-camera-extension-causes-the-orthogonal-size-to-jump-to-1-when-the-scene-is-loaded)
- Fixed an issue where 2D Shadows were casting to the wrong layers [case 1300753][https://issuetracker.unity3d.com/product/unity/issues/guid/1300753/]
- Fixed an issue where Light2D did not upgrade Shadow Strength, Volumetric Intensity, Volumetric Shadow Strength correctly [case 1317755](https://issuetracker.unity3d.com/issues/urp-lighting-missing-orange-tint-in-scene-background)
- Fixed an issue where render scale was breaking SSAO in scene view. [case 1296710](https://issuetracker.unity3d.com/issues/ssao-effect-floating-in-the-air-in-scene-view-when-2-objects-with-shadergraph-materials-are-on-top-of-each-other)
- Fixed GC allocations from XR occlusion mesh when using multipass.
- SMAA post-filter only clear stencil buffer instead of depth and stencil buffers.
- Fixed an issue where the inspector of Renderer Data would break after adding RenderObjects renderer feature and then adding another renderer feature.
- Fixed an issue where soft particles did not work with orthographic projection. [case 1294607](https://issuetracker.unity3d.com/product/unity/issues/guid/1294607/)
- Fixed wrong shader / properties assignement to materials created from 3DsMax 2021 Physical Material. (case 1293576)
- Normalized the view direction in Shader Graph to be consistent across Scriptable Render Pieplines.
- Fixed material upgrader to run in batch mode [case 1305402]
- Fixed gizmos drawing in game view. [case 1302504](https://issuetracker.unity3d.com/issues/urp-handles-with-set-ztest-do-not-respect-depth-sorting-in-the-game-view)
- Fixed an issue in shaderGraph target where the ShaderPass.hlsl was being included after SHADERPASS was defined
- Fixed base camera to keep render texture in sync with camera stacks. [case 1288105](https://issuetracker.unity3d.com/issues/srp-base-camera-rendering-to-render-texture-takes-overlay-camera-into-account-but-not-its-canvas)
- Fixed base camera to keep viewport in sync with camera stacks. [case 1311268](https://issuetracker.unity3d.com/issues/buttons-clickable-area-is-offset-when-canvas-render-camera-is-an-overlay-camera-and-viewport-rect-is-changed-on-base-camera)
- Fixed base camera to keep display index in sync with camera stacks. [case 1252265](https://issuetracker.unity3d.com/issues/universal-rp-overlay-camera-still-renders-to-displaya)
- Fixed base camera to keep display index in sync with camera stacks for canvas. [case 1291872](https://issuetracker.unity3d.com/issues/canvas-renders-only-on-the-display-1-when-its-set-to-screen-space-camera-or-world-space-and-has-overlay-type-camera-assigned)
- Fixed render pass reusage with camera stack on vulkan. [case 1226940](https://issuetracker.unity3d.com/issues/vulkan-each-camera-stack-layer-generate-a-render-pass-separately-when-render-pass-are-the-same)
- Fixed camera stack UI correctly work with prefabs. [case 1308717](https://issuetracker.unity3d.com/issues/the-prefab-apply-slash-revert-menu-cant-be-opened-by-right-clicking-on-the-stack-label-under-the-camera-component-in-the-inspector)
- Fixed an issue where Particle Lit shader had an incorrect fallback shader [case 1312459]
- Fixed an issue with backbuffer MSAA on Vulkan desktop platforms.
- Fixed shadow cascade blend culling factor.
- Fixed shadowCoord error when main light shadow defined in unlit shader graph [case 1175274](https://issuetracker.unity3d.com/issues/shadows-not-applying-when-using-file-in-a-custom-function-node-with-universal-rp)
- Removed Custom.meta which was causing warnings. [case 1314288](https://issuetracker.unity3d.com/issues/urp-warnings-about-missing-metadata-appear-after-installing)
- Fixed a case where shadow fade was clipped too early.
- Fixed multi editing of Bias property on lights. [case 1289620]
- Fixed an issue where bokeh dof is applied incorrectly when there is an overlay camera in the camera stack. [case 1303572](https://issuetracker.unity3d.com/issues/urp-bokeh-depth-of-field-is-applied-incorrectly-when-the-main-camera-has-an-overlay-camera-in-the-camera-stack)
- Fixed SafeNormalize returning invalid vector when using half with zero length. [case 1315956]
- Fixed lit shader property duplication issue. [case 1315032](https://issuetracker.unity3d.com/issues/shader-dot-propertytoid-returns-the-same-id-when-shaders-properties-have-the-same-name-but-different-type)
- Fixed undo issues for the additional light property on the UniversalRenderPipeline Asset. [case 1300367]
- Fixed an issue where SSAO would sometimes not render with a recently imported renderer.
- Fixed a regression where the precision was changed. [case 1313942](https://issuetracker.unity3d.com/issues/urp-shader-precision-is-reduced-to-half-when-scriptablerenderfeature-class-is-in-the-project)
- Fixed an issue where motion blur would allocate memory each frame. [case 1314613](https://issuetracker.unity3d.com/issues/urp-gc-alloc-increases-when-motion-blur-override-is-enabled-with-intensity-set-above-0)
- Fixed an issue where using Camera.targetTexture with Linear Color Space on an Android device that does not support sRGB backbuffer results in a RenderTexture that is too bright. [case 1307710]
- Fixed issue causing missing shaders on DirectX 11 feature level 10 GPUs. [case 1278390](https://issuetracker.unity3d.com/product/unity/issues/guid/1278390/)
- Fixed errors when the Profiler is used with XR multipass. [case 1313141](https://issuetracker.unity3d.com/issues/xr-urp-profiler-spams-errors-in-the-console-upon-entering-play-mode)
- Fixed materials being constantly dirty.
- Fixed double sided and clear coat multi editing shader.

### Changed
- Change Asset/Create/Shader/Universal Render Pipeline/Lit Shader Graph to Asset/Create/Shader Graph/URP/Lit Shader Graph
- Change Asset/Create/Shader/Universal Render Pipeline/Sprite Lit Shader Graph to Asset/Create/Shader Graph/URP/Sprite Lit Shader Graph
- Change Asset/Create/Shader/Universal Render Pipeline/Unlit Shader Graph to Asset/Create/Shader Graph/URP/Unlit Shader Graph
- Change Asset/Create/Shader/Universal Render Pipeline/Sprite Unlit Shader Graph to Asset/Create/Shader Graph/URP/Sprite Unlit Shader Graph
- Moved Edit/Render Pipeline/Universal Render Pipeline/Upgrade Project Materials to 2D Renderer Materials to Edit/Rendering/Materials/Convert All Built-in Materials to URP 2D Renderer
- Moved Edit/Render Pipeline/Universal Render Pipeline/Upgrade Scene Materials to 2D Renderer Materials to Edit/Rendering/Materials/Convert All Built-in Scene Materials to URP 2D Renderer
- Moved Edit/Render Pipeline/Universal Render Pipeline/Upgrade Project URP Parametric Lights to Freeform to Edit/Rendering/Lights/Convert Project URP Parametric Lights to Freeform
- Moved Edit/Render Pipeline/Universal Render Pipeline/Upgrade Scene URP Parametric Lights to Freeform to Edit/Rendering/Lights/Convert Scene URP Parametric Lights to Freeform
- Moved Edit/Render Pipeline/Universal Render Pipeline/Upgrade Project Materials to URP Materials to Edit/Rendering/Materials/Convert All Built-in Materials to URP
- Moved Edit/Render Pipeline/Universal Render Pipeline/Upgrade Selected Materials to URP Materials to Edit/Rendering/Materials/Convert Selected Built-in Materials to URP
- Deprecated GetShadowFade in Shadows.hlsl, use GetMainLightShadowFade or GetAdditionalLightShadowFade.
- Improved shadow cascade GUI drawing with pixel perfect, hover and focus functionalities.
- Shadow fade now uses border value for calculating shadow fade distance and fall off linearly.
- Improved URP profiling scopes. Remove low impact scopes from the command buffer for a small performance gain. Fix the name and invalid scope for context.submit() scope. Change the default profiling name of ScriptableRenderPass to Unnamed_ScriptableRenderPass.
- Using the same MaterialHeaderScope for material editor as HDRP is using

## [11.0.0] - 2020-10-21
### Added
- Added real-time Point Light Shadows.
- Added a supported MSAA samples count check, so the actual supported MSAA samples count value can be assigned to RenderTexture descriptors.
- Added the TerrainCompatible SubShader Tag. Use this Tag in your custom shader to tell Unity that the shader is compatible with the Terrain system.
- Added _CameraSortingLayerTexture global shader variable and related parameters
- Added preset shapes for creating a freeform light
- Added serialization of Freeform ShapeLight mesh to avoid CPU cost of generating them on the runtime.
- Added 2D Renderer Asset Preset for creating a Universal Renderer Asset
- Added an option to use faster, but less accurate approximation functions when converting between the sRGB and Linear color spaces.
- Added screen space shadow as renderer feature
- Added [DisallowMultipleRendererFeature] attribute for Renderer Features.

### Changed
- Optimized 2D Renderer performance on mobile GPUs by reducing the number of render target switches.
- Optimized 2D Renderer performance by rendering the normal buffer at the same lower resolution as the light buffers.
- Improved Light2D UI/UX
- Improved 2D Menu layout
- Deprecated Light2D Parametric Light
- Deprecated Light2D point light cookie
- Renamed Light2D point light to spot light
- 2D Renderer: The per Blend Style render texture scale setting was replaced by a global scale setting for all Blend Styles.
- Optimized 2D Renderer performance by using a tiny light texture for layer/blend style pairs for which no light is rendered.
- Reorgnized the settings in 2D Renderer Data Inspector.
- FallOff Lookup Texture is now part of 2D RenderData.
- Creating a Shadow Caster 2D will use try and use sprite and physics bounds as the default shape
- Deleting all points in a Shadow Caster will cause the shape to use the bounds.
- Improved Geometry for Smooth Falloff of 2D Shape Lights.
- Updated the tooltips for Light 2D Inspector.
- Removed the Custom blend Mode option from the Blend Styles.
- New default Blend Styles when a new 2D Renderer Data asset is created.
- Added a supported MSAA samples count check, so the actual supported MSAA samples count value can be assigned to RenderTexture descriptors.
- Bloom in Gamma color-space now more closely matches Linear color-space, this will mean project using Bloom and Gamma color-space may need to adjust Bloom Intensity to match previous look.
- Autodesk Interactive Shader Graph files and folders containing them were renamed. The new file paths do not have spaces.
- Moved `FinalPostProcessPass` to `AfterRenderingPostProcessing` event from `AfterRendering`. This allows user pass to execute before and after `FinalPostProcessPass` and `CapturePass` to capture everything.
- Changed shader keywords of main light shadow from toggling to enumerating.
- Always use "High" quality normals, which normalizes the normal in pixel shader. "Low" quality normals looked too much like a bug.
- Re-enabled implicit MSAA resolve to backbuffer on Metal MacOS.
- Optimized 2D performance by rendering straight to the backbuffer if possible
- Changed Post Process Data to bool. When it is no enabled all post processing is stripped from build, when it is enabled you can still override resources there.
- Converted XR automated tests to use MockHMD.
- Reduced the size of the fragment input struct of the Terrain and Forward lighting shaders.

### Fixed
- Fixed an issue where additional lights would not render with WebGL 1
- Fixed an issue where the 2D Renderer was incorrectly rendering transparency with normal maps on an empty background.
- Fixed an issue that that caused a null error when creating a Sprite Light. [case 1307125](https://issuetracker.unity3d.com/issues/urp-nullreferenceexception-thrown-on-creating-sprite-light-2d-object-in-the-hierarchy)
- Fixed an issue where Sprites on one Sorting Layer were fully lit even when there's no 2D light targeting that layer.
- Fixed an issue where null reference exception was thrown when creating a 2D Renderer Data asset while scripts are compiling. [case 1263040](https://issuetracker.unity3d.com/issues/urp-nullreferenceexception-error-is-thrown-on-creating-2d-renderer-asset)
- Fixed an issue where no preview would show for the lit sprite master node in shadergraph
- Fixed an issue where no shader was generated for unlit sprite shaders in shadergraph
- Fixed an issue where Sprite-Lit-Default shader's Normal Map property wasn't affected by Tiling or Offset. [case 1270850](https://issuetracker.unity3d.com/issues/sprite-lit-default-shaders-normal-map-and-mask-textures-are-not-affected-by-tiling-and-offset-values)
- Fixed an issue where normal-mapped Sprites could render differently depending on whether they're dynamically-batched. [case 1286186](https://issuetracker.unity3d.com/issues/urp-2d-2d-light-on-a-rotated-sprite-is-skewed-when-using-normal-map-and-sorting-layer-is-not-default)
- Removed the warning about mis-matched vertex streams when creating a default Particle System. [case 1285272](https://issuetracker.unity3d.com/issues/particles-urp-default-material-shows-warning-in-inspector)
- Fixed latest mockHMD renderviewport scale doesn't fill whole view after scaling. [case 1286161] (https://issuetracker.unity3d.com/issues/xr-urp-renderviewportscale-doesnt-fill-whole-view-after-scaling)
- Fixed camera renders black in XR when user sets invalid MSAA value.
- Fixed an issue causing additional lights to stop working when set as the sun source. [case 1278768](https://issuetracker.unity3d.com/issues/urp-every-light-type-is-rendered-as-directional-light-if-it-is-set-as-sun-source-of-the-environment)
- Fixed an issue causing passthrough camera to not render. [case 1283894](https://issuetracker.unity3d.com/product/unity/issues/guid/1283894/)
- Fixed an issue that caused a null reference when Lift Gamma Gain was being displayed in the Inspector and URP was upgraded to a newer version.  [case 1283588](https://issuetracker.unity3d.com/issues/argumentnullexception-is-thrown-when-upgrading-urp-package-and-volume-with-lift-gamma-gain-is-focused-in-inspector)
- Fixed an issue where soft particles were not rendered when depth texture was disabled in the URP Asset. [case 1162556](https://issuetracker.unity3d.com/issues/lwrp-unlit-particles-shader-is-not-rendered-when-soft-particles-are-enabled-on-built-application)
- Fixed an issue where soft particles were rendered opaque on OpenGL. [case 1226288](https://issuetracker.unity3d.com/issues/urp-objects-that-are-using-soft-particles-are-rendered-opaque-when-opengl-is-used)
- Fixed an issue where the depth texture sample node used an incorrect texture in some frames. [case 1268079](https://issuetracker.unity3d.com/issues/urp-depth-texture-sample-node-does-not-use-correct-texture-in-some-frames)
- Fixed a compiler error in BakedLit shader when using Hybrid Renderer.
- Fixed an issue with upgrading material set to cutout didn't properly set alpha clipping. [case 1235516](https://issuetracker.unity3d.com/issues/urp-upgrade-material-utility-does-not-set-the-alpha-clipping-when-material-was-using-a-shader-with-rendering-mode-set-to-cutout)
- Fixed XR camera fov can be changed through camera inspector.
- Fixed an issue where Universal Render Pipeline with disabled antiAliasing was overwriting QualitySettings.asset on frequent cases. [case 1219159](https://issuetracker.unity3d.com/issues/urp-qualitysettings-dot-asset-file-gets-overwritten-with-the-same-content-when-the-editor-is-closed)
- Fixed a case where overlay camera with output texture caused base camera not to render to screen. [case 1283225](https://issuetracker.unity3d.com/issues/game-view-renders-a-black-view-when-having-an-overlay-camera-which-had-output-texture-assigned-in-the-camera-stack)
- Fixed an issue where the scene view camera ignored the pipeline assets HDR setting. [case 1284369](https://issuetracker.unity3d.com/issues/urp-scene-view-camera-ignores-pipeline-assets-hdr-settings-when-main-camera-uses-pipeline-settings)
- Fixed an issue where the Camera inspector was grabbing the URP asset in Graphics Settings rather than the currently active.
- Fixed an issue where the Light Explorer was grabbing the URP asset in Graphics Settings rather than the currently active.
- Fixed an issue causing materials to be upgraded multiple times.
- Fixed bloom inconsistencies between Gamma and Linear color-spaces.
- Fixed an issue in where all the entries in the Renderer List wasn't selectable and couldn't be deleted.
- Fixed Deferred renderer on some Android devices by forcing accurate GBuffer normals. [case 1288042]
- Fixed an issue where MSAA did not work in Editor Game View on Windows with Vulkan.
- Fixed issue where selecting and deselecting Forward Renderer asset would leak memory [case 1290628](https://issuetracker.unity3d.com/issues/urp-scriptablerendererfeatureeditor-memory-leak-while-interacting-with-forward-renderer-in-the-project-window)
- Fixed the default background color for previews to use the original color.
- Fixed an issue where the scene view would turn black when bloom was enabled. [case 1298790](https://issuetracker.unity3d.com/issues/urp-bloom-and-tonemapping-causes-the-screen-to-go-black-in-scene-mode)
- Fixed an issue where having "Opaque Texture" and MSAA enabled would cause the opaque texture to be rendered black on old Apple GPUs [case 1247423](https://issuetracker.unity3d.com/issues/urp-metal-opaque-objects-are-rendered-black-when-msaa-is-enabled)
- Fixed SAMPLE_TEXTURECUBE_ARRAY_LOD macro when using OpenGL ES. [case 1285132](https://issuetracker.unity3d.com/issues/urp-android-error-sample-texturecube-array-lod-is-not-supported-on-gles-3-dot-0-when-using-cubemap-array-shader-shaders)
- Fixed an issue such that it is now posible to enqueue render passes at runtime.
- Fixed SpeedTree LOD fade functionality. [case 1198135]

## [10.2.0] - 2020-10-19

### Changed
- Changed RenderObjectsFeature UI to only expose valid events. Previously, when selecting events before BeforeRenderingPrepasses objects would not be drawn correctly as stereo and camera setup only happens before rendering opaques objects.
- Transparent Lit ShaderGraph using Additive blending will now properly fade with alpha [1270344]

### Fixed
- Fixed the Unlit shader not being SRP Batcher compatible on OpenGLES/OpenGLCore. [case 1263720](https://issuetracker.unity3d.com/issues/urp-mobile-srp-batcher-is-not-visible-on-mobile-devices-in-frame-debugger)
- Fixed an issue with soft particles not rendering correctly for overlay cameras with post processing. [case 1241626](https://issuetracker.unity3d.com/issues/soft-particles-does-not-fade-out-near-the-opaque-surfaces-when-post-processing-is-enabled-on-a-stacked-camera)
- Fixed MSAA override on camera does not work in non-XR project if target eye is selected to both eye.

## [10.1.0] - 2020-10-12
- Added support for the Shadowmask Mixed Lighting Mode (Forward only), which supports up to four baked-shadow Lights.
- Added ComplexLit shader for advanced material features and deferred forward fallback.
- Added Clear Coat feature for ComplexLit shader and for shader graph.
- Added Parallax Mapping to the Lit shader (Lit.shader).
- Added the Detail Inputs setting group in the Lit shader (Lit.shader).
- Added Smooth shadow fading.
- Added SSAO support for deferred renderer.
- The pipeline now outputs a warning in the console when trying to access camera color or depth texture when those are not valid. Those textures are only available in the context of `ScriptableRenderPass`.
- Added a property to access the renderer from the `CameraData`.

### Changed
- Shader functions SampleSH9, SampleSHPixel, SampleSHVertex are now gamma corrected in gamma space. As result LightProbes are gamma corrected too.
- The maximum number of visible lights when using OpenGL ES 3.x on Android now depends on the minimum OpenGL ES 3.x version as configured in PlayerSettings.
- The default value of the HDR property of a newly created Universal Render Pipeline Asset, is now set to true.

### Fixed
- Fixed an issue where the CapturePass would not capture the post processing effects.
- Fixed an issue were the filter window could not be defocused using the mouse. [case 1242032](https://issuetracker.unity3d.com/issues/urp-volume-override-window-doesnt-disappear-when-clicked-on-the-other-windows-in-the-editor)
- Fixed camera backgrounds not matching between editor and build when background is set to 'Uninitialized'. [case 1224369](https://issuetracker.unity3d.com/issues/urp-uninitialized-camera-background-type-does-not-match-between-the-build-and-game-view)
- Fixed a case where main light hard shadows would not work if any other light is present with soft shadows.[case 1250829](https://issuetracker.unity3d.com/issues/main-light-shadows-are-ignored-in-favor-of-additional-lights-shadows)
- Fixed issue that caused color grading to not work correctly with camera stacking. [case 1263193](https://issuetracker.unity3d.com/product/unity/issues/guid/1263193/)
- Fixed an issue that caused an infinite asset database reimport when running Unity in command line with -testResults argument.
- Fixed ParticlesUnlit shader to use fog color instead of always black. [case 1264585]
- Fixed issue that caused some properties in the camera to not be bolded and highlighted when edited in prefab mode. [case 1230082](https://issuetracker.unity3d.com/issues/urp-camera-prefab-fields-render-type-renderer-background-type-are-not-bolded-and-highlighted-when-edited-in-prefab-mode)
- Fixed issue where blur would sometimes flicker [case 1224915](https://issuetracker.unity3d.com/issues/urp-bloom-effect-flickers-when-using-integrated-post-processing-feature-set)
- Fixed an issue in where the camera inspector didn't refresh properly when changing pipeline in graphic settings. [case 1222668](https://issuetracker.unity3d.com/issues/urp-camera-properties-not-refreshing-on-adding-or-removing-urp-pipeline-in-the-graphics-setting)
- Fixed depth of field to work with dynamic resolution. [case 1225467](https://issuetracker.unity3d.com/issues/dynamic-resolution-rendering-error-when-using-depth-of-field-in-urp)
- Fixed FXAA, SSAO, Motion Blur to work with dynamic resolution.
- Fixed an issue where Pixel lighting variants were stripped in builds if another URP asset had Additional Lights set to Per Vertex [case 1263514](https://issuetracker.unity3d.com/issues/urp-all-pixel-lighting-variants-are-stripped-in-build-if-at-least-one-urp-asset-has-additional-lights-set-to-per-vertex)
- Fixed an issue where transparent meshes were rendered opaque when using custom render passes [case 1262887](https://issuetracker.unity3d.com/issues/urp-transparent-meshes-are-rendered-as-opaques-when-using-lit-shader-with-custom-render-pass)
- Fixed regression from 8.x.x that increased launch times on Android with GLES3. [case 1269119](https://issuetracker.unity3d.com/issues/android-launch-times-increased-x4-from-urp-8-dot-1-0-to-urp-10-dot-0-0-preview-dot-26)
- Fixed an issue with a render texture failing assertion when chosing an invalid format. [case 1222676](https://issuetracker.unity3d.com/issues/the-error-occurs-when-a-render-texture-which-has-a-certain-color-format-is-applied-to-the-cameras-output-target)
- Fixed an issue that caused the unity_CameraToWorld matrix to have z flipped values. [case 1257518](https://issuetracker.unity3d.com/issues/parameter-unity-cameratoworld-dot-13-23-33-is-inverted-when-using-universal-rp-7-dot-4-1-and-newer)
- Fixed not using the local skybox on the camera game object when the Skybox Material property in the Lighting window was set to null.
- Fixed an issue where, if URP was not in use, you would sometimes get errors about 2D Lights when going through the menus.
- Fixed GC when using XR single-pass automated tests.
- Fixed an issue that caused a null reference when deleting camera component in a prefab. [case 1244430](https://issuetracker.unity3d.com/issues/urp-argumentnullexception-error-is-thrown-on-removing-camera-component-from-camera-prefab)
- Fixed resolution of intermediate textures when rendering to part of a render texture. [case 1261287](https://issuetracker.unity3d.com/product/unity/issues/guid/1261287/)
- Fixed indirect albedo not working with shadergraph shaders in some rare setups. [case 1274967](https://issuetracker.unity3d.com/issues/gameobjects-with-custom-mesh-are-not-reflecting-the-light-when-using-the-shader-graph-shaders)
- Fixed XR mirroView sRGB issue when color space is gamma.
- Fixed an issue where XR eye textures are recreated multiple times per frame due to per camera MSAA change.
- Fixed an issue wehre XR mirror view selector stuck.
- Fixed LightProbes to have gamma correct when using gamma color space. [case 1268911](https://issuetracker.unity3d.com/issues/urp-has-no-gamma-correction-for-lightprobes)
- Fixed GLES2 shader compilation.
- Fixed useless mip maps on temporary RTs/PostProcessing inherited from Main RT descriptor.
- Fixed issue with lens distortion breaking rendering when enabled and its intensity is 0.
- Fixed mixed lighting subtractive and shadowmask modes for deferred renderer.
- Fixed issue that caused motion blur to not work in XR.
- Fixed 2D renderer when using Linear rendering on Android directly to backbuffer.
- Fixed issue where multiple cameras would cause GC each frame. [case 1259717](https://issuetracker.unity3d.com/issues/urp-scriptablerendercontext-dot-getcamera-array-dot-resize-creates-garbage-every-frame-when-more-than-one-camera-is-active)
- Fixed Missing camera cannot be removed after scene is saved by removing the Missing camera label. [case 1252255](https://issuetracker.unity3d.com/issues/universal-rp-missing-camera-cannot-be-removed-from-camera-stack-after-scene-is-saved)
- Fixed MissingReferenceException when removing Missing camera from camera stack by removing Missing camera label. [case 1252263](https://issuetracker.unity3d.com/issues/universal-rp-missingreferenceexception-errors-when-removing-missing-camera-from-stack)
- Fixed slow down in the editor when editing properties in the UI for renderer features. [case 1279804](https://issuetracker.unity3d.com/issues/a-short-freeze-occurs-in-the-editor-when-expanding-or-collapsing-with-the-arrow-the-renderer-feature-in-the-forward-renderer)
- Fixed test 130_UnityMatrixIVP on OpenGL ES 3
- Fixed MSAA on Metal MacOS and Editor.

## [10.0.0] - 2020-06-10
### Added
- Added the option to strip Terrain hole Shader variants.
- Added support for additional Directional Lights. The amount of additional Directional Lights is limited by the maximum Per-object Lights in the Render Pipeline Asset.
- Added default implementations of OnPreprocessMaterialDescription for FBX, Obj, Sketchup and 3DS file formats.
- Added Transparency Sort Mode and Transparency Sort Axis to 2DRendererData.
- Added support for a user defined default material to 2DRendererData.
- Added the option to toggle shadow receiving on transparent objects.
- Added XR multipass rendering. Multipass rendering is a requirement on many VR platforms and allows graceful fallback when single-pass rendering isn't available.
- Added support for Camera Stacking when using the Forward Renderer. This introduces the Camera `Render Type` property. A Base Camera can be initialized with either the Skybox or Solid Color, and can combine its output with that of one or more Overlay Cameras. An Overlay Camera is always initialized with the contents of the previous Camera that rendered in the Camera Stack.
- Added AssetPostprocessors and Shadergraphs to handle Arnold Standard Surface and 3DsMax Physical material import from FBX.
- Added `[MainTexture]` and `[MainColor]` shader property attributes to URP shader properties. These will link script material.mainTextureOffset and material.color to `_BaseMap` and `_BaseColor` shader properties.
- Added the option to specify the maximum number of visible lights. If you set a value, lights are sorted based on their distance from the Camera.
- Added the option to control the transparent layer separately in the Forward Renderer.
- Added the ability to set individual RendererFeatures to be active or not, use `ScriptableRendererFeature.SetActive(bool)` to set whether a Renderer Feature will execute,  `ScriptableRendererFeature.isActive` can be used to check the current active state of the Renderer Feature.
 additional steps to the 2D Renderer setup page for quality and platform settings.
- If Unity Editor Analytics are enabled, Universal collects anonymous data about usage of Universal. This helps the Universal team focus our efforts on the most common scenarios, and better understand the needs of our customers.
- Added a OnCameraSetup() function to the ScriptableRenderPass API, that gets called by the renderer before rendering each camera
- Added a OnCameraCleanup() function to the ScriptableRenderPass API, that gets called by the renderer after rendering each camera
- Added Default Material Type options to the 2D Renderer Data Asset property settings.
- Added additional steps to the 2D Renderer setup page for quality and platform settings.
- Added option to disable XR autotests on test settings.
- Shader Preprocessor strips gbuffer shader variants if DeferredRenderer is not in the list of renderers in any Scriptable Pipeline Assets.
- Added an option to enable/disable Adaptive Performance when the Adaptive Performance package is available in the project.
- Added support for 3DsMax's 2021 Simplified Physical Material from FBX files in the Model Importer.
- Added GI to SpeedTree
- Added support for DXT5nm-style normal maps on Android, iOS and tvOS
- Added stencil override support for deferred renderer.
- Added a warning message when a renderer is used with an unsupported graphics API, as the deferred renderer does not officially support GL-based platforms.
- Added option to skip a number of final bloom iterations.
- Added support for [Screen Space Ambient Occlusion](https://docs.unity3d.com/Packages/com.unity.render-pipelines.universal@10.0/manual/post-processing-ssao.html) and a new shader variant _SCREEN_SPACE_OCCLUSION.
- Added support for Normal Texture being generated in a prepass.
- Added a ConfigureInput() function to ScriptableRenderPass, so it is possible for passes to ask that a Depth, Normal and/or Opaque textures to be generated by the forward renderer.
- Added a float2 normalizedScreenSpaceUV to the InputData Struct.
- Added new sections to documentation: [Writing custom shaders](https://docs.unity3d.com/Packages/com.unity.render-pipelines.universal@10.0/manual/writing-custom-shaders-urp.html), and [Using the beginCameraRendering event](https://docs.unity3d.com/Packages/com.unity.render-pipelines.universal@10.0/manual/using-begincamerarendering.html).
- Added support for GPU instanced mesh particles on supported platforms.
- Added API to check if a Camera or Light is compatible with Universal Render Pipeline.

### Changed
- Moved the icon that indicates the type of a Light 2D from the Inspector header to the Light Type field.
- Eliminated some GC allocations from the 2D Renderer.
- Added SceneSelection pass for TerrainLit shader.
- Remove final blit pass to force alpha to 1.0 on mobile platforms.
- Deprecated the CinemachineUniversalPixelPerfect extension. Use the one from Cinemachine v2.4 instead.
- Replaced PlayerSettings.virtualRealitySupported with XRGraphics.tryEnable.
- Blend Style in the 2DRendererData are now automatically enabled/disabled.
- When using the 2D Renderer, Sprites will render with a faster rendering path when no lights are present.
- Particle shaders now receive shadows
- The Scene view now mirrors the Volume Layer Mask set on the Main Camera.
- Drawing order of SRPDefaultUnlit is now the same as the Built-in Render Pipline.
- Made MaterialDescriptionPreprocessors private.
- UniversalRenderPipelineAsset no longer supports presets. [Case 1197020](https://issuetracker.unity3d.com/issues/urp-reset-functionality-does-not-work-on-preset-of-universalrenderpipelineassets).
- The number of maximum visible lights is now determined by whether the platform is mobile or not.
- Renderer Feature list is now redesigned to fit more closely to the Volume Profile UI, this vastly improves UX and reliability of the Renderer Features List.
- Default color values for Lit and SimpleLit shaders changed to white due to issues with texture based workflows.
- You can now subclass ForwardRenderer to create a custom renderer based on it.
- URP is now computing tangent space per fragment.
- Optimized the 2D Renderer to skip rendering into certain internal buffers when not necessary.
- You can now subclass ForwardRenderer to create a custom renderer based on it.
- URP shaders that contain a priority slider now no longer have an offset of 50 by default.
- The virtual ScriptableRenderer.FrameCleanup() function has been marked obsolete and replaced by ScriptableRenderer.OnCameraCleanup() to better describe when the function gets invoked by the renderer.
- DepthOnlyPass, CopyDepthPass and CopyColorPass now use OnCameraSetup() instead of Configure() to set up their passes before executing as they only need to get their rendertextures once per camera instead of once per eye.
- Updated shaders to be compatible with Microsoft's DXC.
- Mesh GPU Instancing option is now hidden from the particles system renderer as this feature is not supported by URP.
- The 2D Renderer now supports camera stacking.
- 2D shaders now use half-precision floats whenever precise results are not necessary.
- Removed the ETC1_EXTERNAL_ALPHA variant from Shader Graph Sprite shaders.
- Eliminated some unnecessary clearing of render targets when using the 2D Renderer.
- The rendering of 2D lights is more effient as sorting layers affected by the same set of lights are now batched.
- Removed the 8 renderer limit from URP Asset.
- Merged the deferred renderer into the forward renderer.
- Changing the default value of Skip Iterations to 1 in Bloom effect editor
- Use SystemInfo to check if multiview is supported instead of being platform hardcoded
- Default attachment setup behaviour for ScriptableRenderPasses that execute before rendering opaques is now set use current the active render target setup. This improves performance in some situations.
- Combine XR occlusion meshes into one when using single-pass (multiview or instancing) to reduce draw calls and state changes.
- Shaders included in the URP package now use local Material keywords instead of global keywords. This increases the amount of available global user-defined Material keywords.

### Fixed
- Fixed an issue that caused WebGL to render blank screen when Depth texture was enabled [case 1240228](https://issuetracker.unity3d.com/issues/webgl-urp-scene-is-rendered-black-in-webgl-build-when-depth-texture-is-enabled)
- Fixed NaNs in tonemap algorithms (neutral and ACES) on platforms defaulting to lower precision.
- Fixed a performance problem with ShaderPreprocessor with large amount of active shader variants in the project
- Fixed an issue where linear to sRGB conversion occurred twice on certain Android devices.
- Fixed an issue where there were 2 widgets showing the outer angle of a spot light.
- Fixed an issue where Unity rendered fullscreen quads with the pink error shader when you enabled the Stop NaN post-processing pass.
- Fixed an issue where Terrain hole Shader changes were missing. [Case 1179808](https://issuetracker.unity3d.com/issues/terrain-brush-tool-is-not-drawing-when-paint-holes-is-selected).
- Fixed an issue where the Shader Graph `SceneDepth` node didn't work with XR single-pass (double-wide) rendering. See [case 1123069](https://issuetracker.unity3d.com/issues/lwrp-vr-shadergraph-scenedepth-doesnt-work-in-single-pass-rendering).
- Fixed Unlit and BakedLit shader compilations in the meta pass.
- Fixed an issue where the Bokeh Depth of Field shader would fail to compile on PS4.
- Fixed an issue where the Scene lighting button didn't work when you used the 2D Renderer.
- Fixed a performance regression when you used the 2D Renderer.
- Fixed an issue where the Freeform 2D Light gizmo didn't correctly show the Falloff offset.
- Fixed an issue where the 2D Renderer rendered nothing when you used shadow-casting lights with incompatible Renderer2DData.
- Fixed an issue where errors were generated when the Physics2D module was not included in the project's manifest.
- Fixed an issue where Prefab previews were incorrectly lit when you used the 2D Renderer.
- Fixed an issue where the Light didn't update correctly when you deleted a Sprite that a Sprite 2D Light uses.
- Fixed an issue where 2D Lighting was broken for Perspective Cameras.
- Fixed an issue where resetting a Freeform 2D Light would throw null reference exceptions. [Case 1184536](https://issuetracker.unity3d.com/issues/lwrp-changing-light-type-to-freeform-after-clicking-on-reset-throws-multiple-arguementoutofrangeexception).
- Fixed an issue where Freeform 2D Lights were not culled correctly when there was a Falloff Offset.
- Fixed an issue where Tilemap palettes were invisible in the Tile Palette window when the 2D Renderer was in use. [Case 1162550](https://issuetracker.unity3d.com/issues/adding-tiles-in-the-tile-palette-makes-the-tiles-invisible).
- Fixed issue where black emission would cause unneccesary inspector UI repaints. [Case 1105661](https://issuetracker.unity3d.com/issues/lwrp-inspector-window-is-being-repainted-when-using-the-material-with-emission-enabled-and-set-to-black-00-0).
- Fixed user LUT sampling being done in Linear instead of sRGB.
- Fixed an issue when trying to get the Renderer via API on the first frame. [Case 1189196](https://issuetracker.unity3d.com/product/unity/issues/guid/1189196/).
- Fixed a material leak on domain reload.
- Fixed an issue where deleting an entry from the Renderer List and then undoing that change could cause a null reference. [Case 1191896](https://issuetracker.unity3d.com/issues/nullreferenceexception-when-attempting-to-remove-entry-from-renderer-features-list-after-it-has-been-removed-and-then-undone).
- Fixed an issue where the user would get an error if they removed the Additional Camera Data component. [Case 1189926](https://issuetracker.unity3d.com/issues/unable-to-remove-universal-slash-hd-additional-camera-data-component-serializedobject-target-destroyed-error-is-thrown).
- Fixed post-processing with XR single-pass rendering modes.
- Fixed an issue where Cinemachine v2.4 couldn't be used together with Universal RP due to a circular dependency between the two packages.
- Fixed an issue that caused shaders containing `HDRP` string in their path to be stripped from the build.
- Fixed an issue that caused only selected object to render in SceneView when Wireframe drawmode was selected.
- Fixed Renderer Features UI tooltips. [Case 1191901](https://issuetracker.unity3d.com/issues/forward-renderers-render-objects-layer-mask-tooltip-is-incorrect-and-contains-a-typo).
- Fixed multiple issues where Shader Graph shaders failed to build for XR in the Universal RP.
- Fixed an issue when using the 2D Renderer where some types of renderers would not be assigned the correct material.
- Fixed inconsistent lighting between the forward renderer and the deferred renderer, that was caused by a missing normalize operation on vertex normals on some speedtree shader variants.
- Fixed issue where XR Multiview failed to render when using URP Shader Graph Shaders
- Fixed lazy initialization with last version of ResourceReloader
- Fixed broken images in package documentation.
- Fixed an issue where viewport aspect ratio was wrong when using the Stretch Fill option of the Pixel Perfect Camera. [case 1188695](https://issuetracker.unity3d.com/issues/pixel-perfect-camera-component-does-not-maintain-the-aspect-ratio-when-the-stretch-fill-is-enabled)
- Fixed an issue where setting a Normal map on a newly created material would not update. [case 1197217](https://issuetracker.unity3d.com/product/unity/issues/guid/1197217/)
- Fixed an issue where post-processing was not applied for custom renderers set to run on the "After Rendering" event [case 1196219](https://issuetracker.unity3d.com/issues/urp-post-processing-is-not-applied-to-the-scene-when-render-ui-event-is-set-to-after-rendering)
- Fixed an issue that caused an extra blit when using custom renderers [case 1156741](https://issuetracker.unity3d.com/issues/lwrp-performance-decrease-when-using-a-scriptablerendererfeature)
- Fixed an issue with transparent objects not receiving shadows when using shadow cascades. [case 1116936](https://issuetracker.unity3d.com/issues/lwrp-cascaded-shadows-do-not-appear-on-alpha-blended-objects)
- Fixed issue where using a ForwardRendererData preset would cause a crash. [case 1201052](https://issuetracker.unity3d.com/product/unity/issues/guid/1201052/)
- Fixed an issue where particles had dark outlines when blended together [case 1199812](https://issuetracker.unity3d.com/issues/urp-soft-particles-create-dark-blending-artefacts-when-intersecting-with-scene-geometry)
- Fixed an issue with deleting shader passes in the custom renderer features list [case 1201664](https://issuetracker.unity3d.com/issues/urp-remove-button-is-not-activated-in-shader-passes-list-after-creating-objects-from-renderer-features-in-urpassets-renderer)
- Fixed camera inverse view-projection matrix in XR mode, depth-copy and color-copy passes.
- Fixed an issue with the null check when `UniversalRenderPipelineLightEditor.cs` tries to access `SceneView.lastActiveSceneView`.
- Fixed an issue where the 'Depth Texture' drop down was incorrectly disabled in the Camera Inspector.
- Fixed an issue that caused errors if you disabled the VR Module when building a project.
- Fixed an issue where the default TerrainLit Material was outdated, which caused the default Terrain to use per-vertex normals instead of per-pixel normals.
- Fixed shader errors and warnings in the default Universal RP Terrain Shader. [case 1185948](https://issuetracker.unity3d.com/issues/urp-terrain-slash-lit-base-pass-shader-does-not-compile)
- Fixed an issue where the URP Material Upgrader tried to upgrade standard Universal Shaders. [case 1144710](https://issuetracker.unity3d.com/issues/upgrading-to-lwrp-materials-is-trying-to-upgrade-lwrp-materials)
- Fixed an issue where some Materials threw errors when you upgraded them to Universal Shaders. [case 1200938](https://issuetracker.unity3d.com/issues/universal-some-materials-throw-errors-when-updated-to-universal-rp-through-update-materials-to-universal-rp)
- Fixed issue where normal maps on terrain appeared to have flipped X-components when compared to the same normal map on a mesh. [case 1181518](https://fogbugz.unity3d.com/f/cases/1181518/)
- Fixed an issue where the editor would sometimes crash when using additional lights [case 1176131](https://issuetracker.unity3d.com/issues/mac-crash-on-processshadowcasternodevisibilityandcullwithoutumbra-when-same-rp-asset-is-set-in-graphics-and-quality-settings)
- Fixed RemoveComponent on Camera contextual menu to not remove Camera while a component depend on it.
- Fixed an issue where right eye is not rendered to. [case 1170619](https://issuetracker.unity3d.com/issues/vr-lwrp-terrain-is-not-rendered-in-the-right-eye-of-an-hmd-when-using-single-pass-instanced-stereo-rendering-mode-with-lwrp)
- Fixed issue where TerrainDetailLit.shader fails to compile when XR is enabled.
- Fixed an issue that allowed height-based blending on Terrains with more than 4 materials, which is not supported.
- Fixed an issue where opaque objects were outputting incorrect alpha values [case 1168283](https://issuetracker.unity3d.com/issues/lwrp-alpha-clipping-material-makes-other-materials-look-like-alpha-clipping-when-gameobject-is-shown-in-render-texture)
- Fixed an issue where a depth texture was always created when post-processing was enabled, even if no effects made use of it.
- Fixed incorrect light attenuation on some platforms.
- Fixed an issue where the Volume System would not use the Cameras Transform when no `Volume Trigger` was set.
- Fixed an issue where post processing disappeared when using custom renderers and SMAA or no AA
- Fixed an issue where the 2D Renderer upgrader did not upgrade using the correct default material
- Fixed an issue with soft particles having dark blending when intersecting with scene geometry [case 1199812](https://issuetracker.unity3d.com/issues/urp-soft-particles-create-dark-blending-artefacts-when-intersecting-with-scene-geometry)
- Fixed an issue with additive particles blending incorrectly [case 1215713](https://issuetracker.unity3d.com/issues/universal-render-pipeline-additive-particles-not-using-vertex-alpha)
- Fixed an issue where camera preview window was missing in scene view. [case 1211971](https://issuetracker.unity3d.com/issues/scene-view-urp-camera-preview-window-is-missing-in-the-scene-view)
- Fixed an issue with shadow cascade values were not readable in the render pipeline asset [case 1219003](https://issuetracker.unity3d.com/issues/urp-cascade-values-truncated-on-selecting-two-or-four-cascades-in-shadows-under-universalrenderpipelineasset)
- Fixed an issue where MSAA isn't applied until eye textures are relocated by changing their resolution. [case 1197958](https://issuetracker.unity3d.com/issues/oculus-quest-oculus-go-urp-msaa-isnt-applied-until-eye-textures-are-relocated-by-changing-their-resolution)
- Fixed an issue where camera stacking didn't work properly inside prefab mode. [case 1220509](https://issuetracker.unity3d.com/issues/urp-cannot-assign-overlay-cameras-to-a-camera-stack-while-in-prefab-mode)
- Fixed the definition of `mad()` in SMAA shader for OpenGL.
- Fixed an issue where partical shaders failed to handle Single-Pass Stereo VR rendering with Double-Wide Textures. [case 1201208](https://issuetracker.unity3d.com/issues/urp-vr-each-eye-uses-the-cameraopaquetexture-of-both-eyes-for-rendering-when-using-single-pass-rendering-mode)
- Fixed an issue that caused assets to be reimported if player prefs were cleared. [case 1192259](https://issuetracker.unity3d.com/issues/lwrp-clearing-playerprefs-through-a-script-or-editor-causes-delay-and-console-errors-to-appear-when-entering-the-play-mode)
- Fixed missing Custom Render Features after Library deletion. [case 1196338](https://issuetracker.unity3d.com/product/unity/issues/guid/1196338/)
- Fixed not being able to remove a Renderer Feature due to tricky UI selection rects. [case 1208113](https://issuetracker.unity3d.com/product/unity/issues/guid/1208113/)
- Fixed an issue where the Camera Override on the Render Object Feature would not work with many Render Features in a row. [case 1205185](https://issuetracker.unity3d.com/product/unity/issues/guid/1205185/)
- Fixed UI clipping issue in Forward Renderer inspector. [case 1211954](https://issuetracker.unity3d.com/product/unity/issues/guid/1211954/)
- Fixed a Null ref when trying to remove a missing Renderer Feature from the Forward Renderer. [case 1196651](https://issuetracker.unity3d.com/product/unity/issues/guid/1196651/)
- Fixed data serialization issue when adding a Renderer Feature to teh Forward Renderer. [case 1214779](https://issuetracker.unity3d.com/product/unity/issues/guid/1214779/)
- Fixed issue with AssetPostprocessors dependencies causing models to be imported twice when upgrading the package version.
- Fixed an issue where NullReferenceException might be thrown when creating 2D Lights. [case 1219374](https://issuetracker.unity3d.com/issues/urp-nullreferenceexception-threw-on-adding-the-light-2d-experimental-component-when-2d-render-data-not-assigned)
- Fixed an issue with a blurry settings icon. [case 1201895](https://issuetracker.unity3d.com/issues/urp-setting-icon-blurred-in-universalrendererpipelineasset)
- Fixed issue that caused the QualitySettings anti-aliasing changing without user interaction. [case 1195272](https://issuetracker.unity3d.com/issues/lwrp-the-anti-alias-quality-settings-value-is-changing-without-user-interaction)
- Fixed an issue where Shader Graph shaders generate undeclared identifier 'GetWorldSpaceNormalizeViewDir' error.
- Fixed an issue where rendering into RenderTexture with Single Pass Instanced renders both eyes overlapping.
- Fixed an issue where Renderscale setting has no effect when using XRSDK.
- Fixed an issue where renderScale != 1 or Display.main.requiresBlitToBackbuffer forced an unnecessary blit on XR.
- Fixed an issue that causes double sRGB correction on Quest. [case 1209292](https://issuetracker.unity3d.com/product/unity/issues/guid/1209292)
- Fixed an issue where terrain DepthOnly pass does not work for XR.
- Fixed an issue that caused depth texture to be flipped when sampling from shaders [case 1225362](https://issuetracker.unity3d.com/issues/game-object-is-rendered-incorrectly-in-the-game-view-when-sampling-depth-texture)
- Fixed an issue with URP switching such that every avaiable URP makes a total set of supported features such that all URPs are taken into consideration. [case 1157420](https://issuetracker.unity3d.com/issues/lwrp-srp-switching-doesnt-work-even-with-manually-adding-shadervariants-per-scene)
- Fixed an issue where XR multipass repeatedly throws error messages "Multi pass stereo mode doesn't support Camera Stacking".
- Fixed an issue with shadows not appearing on terrains when no cascades were selected [case 1226530](https://issuetracker.unity3d.com/issues/urp-no-shadows-on-terrain-when-cascades-is-set-to-no-cascades-in-render-pipeline-asset-settings)
- Fixed a shader issue that caused the Color in Sprite Shape to work improperly.
- Fixed an issue with URP switching such that every available URP makes a total set of supported features such that all URPs are taken into consideration. [case 1157420](https://issuetracker.unity3d.com/issues/lwrp-srp-switching-doesnt-work-even-with-manually-adding-shadervariants-per-scene)
- Metallic slider on the Lit shader is now linear meaning correct values are used for PBR.
- Fixed an issue where Post-Processing caused nothing to render on GLES2.
- Fixed an issue that causes viewport to not work correctly when rendering to textures. [case 1225103](https://issuetracker.unity3d.com/issues/urp-the-viewport-rect-isnt-correctly-applied-when-the-camera-is-outputting-into-a-rendertexture)
- Fixed an issue that caused incorrect sampling of HDR reflection probe textures.
- Fixed UI text of RenderObjects feature to display LightMode tag instead of Shader Pass Name. [case 1201696](https://issuetracker.unity3d.com/issues/render-feature-slash-pass-ui-has-a-field-for-shader-pass-name-when-it-actually-expects-shader-pass-lightmode)
- Fixed an issue when Linear -> sRGB conversion would not happen on some Android devices. [case 1226208](https://issuetracker.unity3d.com/issues/no-srgb-conversion-on-some-android-devices-when-using-the-universal-render-pipeline)
- Fixed issue where using DOF at the same time as Dynamic Scaling, the depth buffer was smapled with incorrect UVs. [case 1225467](https://issuetracker.unity3d.com/product/unity/issues/guid/1225467/)
- Fixed an issue where an exception would be thrown when resetting the ShadowCaster2D component. [case 1225339](https://issuetracker.unity3d.com/issues/urp-unassignedreferenceexception-thrown-on-resetting-the-shadow-caster-2d-component)
- Fixe an issue where using a Subtractive Blend Style for your 2D Lights might cause artifacts in certain post-processing effects. [case 1215584](https://issuetracker.unity3d.com/issues/urp-incorrect-colors-in-scene-when-using-subtractive-and-multiply-blend-mode-in-gamma-color-space)
- Fixed an issue where Cinemachine Pixel Perfect Extension didn't work when CinemachineBrain Update Method is anything other than Late Update.
- Fixed an issue where Sprite Shader Graph shaders weren't double-sided by default.
- Fixed an issue where particles using Sprite Shader Graph shaders were invisible.
- Fixed an issue where Scene objects might be incorrectly affected by 2D Lights from a previous Sorting Layer.
- Fixed an issue where errors would appear in the Console when entering Play Mode with a 2D Light selected in the Hierarchy. [Case 1226918](https://issuetracker.unity3d.com/issues/errors-appear-in-the-console-when-global-2d-light-is-selected-in-hierarchy)
- Fixed an issue that caused Android GLES to render blank screen when Depth texture was enabled without Opaque texture [case 1219325](https://issuetracker.unity3d.com/issues/scene-is-not-rendered-on-android-8-and-9-when-depth-texture-is-enabled-in-urp-asset)
- Fixed an issue that caused transparent objects to always render over top of world space UI. [case 1219877](https://issuetracker.unity3d.com/product/unity/issues/guid/1219877/)
- Fixed issue causing sorting fudge to not work between shadergraph and urp particle shaders. [case 1222762](https://issuetracker.unity3d.com/product/unity/issues/guid/1222762/)
- Fixed shader compilation errors when using multiple lights in DX10 level GPU. [case 1222302](https://issuetracker.unity3d.com/issues/urp-no-materials-apart-from-ui-are-rendered-when-using-direct3d11-graphics-api-on-a-dx10-gpu)
- Fixed an issue with shadows not being correctly calculated in some shaders.
- Fixed invalid implementation of one function in LWRP -> URP backward compatibility support.
- Fixed issue where maximum number of visible lights in C# code did not match maximum number in shader code on some platforms.
- Fixed OpenGL ES 3.0 support for URP ShaderGraph. [case 1230890](https://issuetracker.unity3d.com/issues/urptemplate-gles3-android-custom-shader-fails-to-compile-on-adreno-306-gpu)
- Fixed an issue where multi edit camera properties didn't work. [case 1230080](https://issuetracker.unity3d.com/issues/urp-certain-settings-are-not-applied-to-all-cameras-when-multi-editing-in-the-inspector)
- Fixed an issue where the emission value in particle shaders would not update in the editor without entering the Play mode.
- Fixed issues with performance when importing fbx files.
- Fixed issues with NullReferenceException happening with URP shaders.
- Fixed an issue that caused memory allocations when sorting cameras. [case 1226448](https://issuetracker.unity3d.com/issues/2d-renderer-using-more-than-one-camera-that-renders-out-to-a-render-texture-creates-gc-alloc-every-frame)
- Fixed an issue where grid lines were drawn on top of opaque objects in the preview window. [Case 1240723](https://issuetracker.unity3d.com/issues/urp-grid-is-rendered-in-front-of-the-model-in-the-inspector-animation-preview-window-when-depth-or-opaque-texture-is-enabled).
- Fixed an issue where objects in the preview window were affected by layer mask settings in the default renderer. [Case 1204376](https://issuetracker.unity3d.com/issues/urp-prefab-preview-is-blank-when-a-custom-forward-renderer-data-and-default-layer-mask-is-mixed-are-used).
- Fixed an issue with reflections when using an orthographic camera [case 1209255](https://issuetracker.unity3d.com/issues/urp-weird-reflections-when-using-lit-material-and-a-camera-with-orthographic-projection)
- Fixed issue that caused unity_AmbientSky, unity_AmbientEquator and unity_AmbientGround variables to be unintialized.
- Fixed issue that caused `SHADERGRAPH_AMBIENT_SKY`, `SHADERGRAPH_AMBIENT_EQUATOR` and `SHADERGRAPH_AMBIENT_GROUND` variables to be uninitialized.
- Fixed SceneView Draw Modes not being properly updated after opening new scene view panels or changing the editor layout.
- Fixed GLES shaders compilation failing on Windows platform (not a mobile platform) due to uniform count limit.
- Fixed an issue that caused the inverse view and projection matrix to output wrong values in some platforms. [case 1243990](https://issuetracker.unity3d.com/issues/urp-8-dot-1-breaks-unity-matrix-i-vp)
- Fixed an issue where the Render Scale setting of the pipeline asset didn't properly change the resolution when using the 2D Renderer. [case 1241537](https://issuetracker.unity3d.com/issues/render-scale-is-not-applied-to-the-rendered-image-when-2d-renderer-is-used-and-hdr-option-is-disabled)
- Fixed an issue where 2D lights didn't respect the Camera's Culling Mask. [case 1239136](https://issuetracker.unity3d.com/issues/urp-2d-2d-lights-are-ignored-by-camera-culling-mask)
- Fixed broken documentation links for some 2D related components.
- Fixed an issue where Sprite shaders generated by Shader Graph weren't double-sided. [case 1261232](https://issuetracker.unity3d.com/product/unity/issues/guid/1261232/)
- Fixed an issue where the package would fail to compile if the Animation module was disabled. [case 1227068](https://issuetracker.unity3d.com/product/unity/issues/guid/1227068/)
- Fixed an issue where Stencil settings wasn't serialized properly in sub object [case 1241218](https://issuetracker.unity3d.com/issues/stencil-overrides-in-urp-7-dot-3-1-render-objects-does-not-save-or-apply)
- Fixed an issue with not being able to remove Light Mode Tags [case 1240895](https://issuetracker.unity3d.com/issues/urp-unable-to-remove-added-lightmode-tags-of-filters-property-in-render-object)
- Fixed an issue where preset button could still be used, when it is not supposed to. [case 1246261](https://issuetracker.unity3d.com/issues/urp-reset-functionality-does-not-work-for-renderobject-preset-asset)
- Fixed an issue where Model Importer Materials used the Standard Shader from the Built-in Render Pipeline instead of URP Lit shader when the import happened at Editor startup.
- Fixed an issue where only unique names of cameras could be added to the camera stack.
- Fixed issue that caused shaders to fail to compile in OpenGL 4.1 or below.
- Fixed an issue where camera stacking with MSAA on OpenGL resulted in a black screen. [case 1250602](https://issuetracker.unity3d.com/issues/urp-camera-stacking-results-in-black-screen-when-msaa-and-opengl-graphics-api-are-used)
- Optimized shader compilation times by compiling different variant sets for vertex and fragment shaders.
- Fixed shadows for additional lights by limiting MAX_VISIBLE_LIGHTS to 16 for OpenGL ES 2.0 and 3.0 on mobile platforms. [case 1244391](https://issuetracker.unity3d.com/issues/android-urp-spotlight-shadows-are-not-being-rendered-on-adreno-330-and-320-when-built)
- Fixed Lit/SimpleLit/ParticlesLit/ParticlesSimpleLit/ParticlesUnlit shaders emission color not to be converted from gamma to linear color space. [case 1249615]
- Fixed missing unity_MatrixInvP for shader code and shaderGraph.
- Fixed XR support for deferred renderer.
- Fixing RenderObject to reflect name changes done at CustomForwardRenderer asset in project view. [case 1246256](https://issuetracker.unity3d.com/issues/urp-renderobject-name-does-not-reflect-inside-customforwardrendererdata-asset-on-renaming-in-the-inspector)
- Fixing camera overlay stacking adding to respect unity general reference restrictions. [case 1240788](https://issuetracker.unity3d.com/issues/urp-overlay-camera-is-missing-in-stack-list-of-the-base-camera-prefab)
- Fixed profiler marker errors. [case 1240963](https://issuetracker.unity3d.com/issues/urp-errors-are-thrown-in-a-console-when-using-profiler-to-profile-editor)
- Fixed issue that caused the pipeline to not create _CameraColorTexture if a custom render pass is injected. [case 1232761](https://issuetracker.unity3d.com/issues/urp-the-intermediate-color-texture-is-no-longer-created-when-there-is-at-least-one-renderer-feature)
- Fixed target eye UI for XR rendering is missing from camera inspector. [case 1261612](https://issuetracker.unity3d.com/issues/xr-cameras-target-eye-property-is-missing-when-inspector-is-in-normal-mode)
- Fixed an issue where terrain and speedtree materials would not get upgraded by upgrade project materials. [case 1204189](https://fogbugz.unity3d.com/f/cases/1204189/)
- Fixed an issue that caused renderer feature to not render correctly if the pass was injected before rendering opaques and didn't implement `Configure` method. [case 1259750](https://issuetracker.unity3d.com/issues/urp-not-rendering-with-a-renderer-feature-before-rendering-shadows)
- Fixed an issue where postFX's temp texture is not released properly.
- Fixed an issue where ArgumentOutOfRangeException errors were thrown after removing Render feature [case 1268147](https://issuetracker.unity3d.com/issues/urp-argumentoutofrangeexception-errors-are-thrown-on-undoing-after-removing-render-feature)
- Fixed an issue where depth and depth/normal of grass isn't rendered to depth texture.
- Fixed an issue that impacted MSAA performance on iOS/Metal [case 1219054](https://issuetracker.unity3d.com/issues/urp-ios-msaa-has-a-bigger-negative-impact-on-performance-when-using-urp-compared-to-built-in-rp)
- Fixed an issue that caused a warning to be thrown about temporary render texture not found when user calls ConfigureTarget(0). [case 1220871](https://issuetracker.unity3d.com/issues/urp-scriptable-render-passes-which-dont-require-a-bound-render-target-triggers-render-target-warning)
- Fixed performance issues in the C# shader stripper.

## [7.1.1] - 2019-09-05
### Upgrade Guide
- The render pipeline now handles custom renderers differently. You must now set up renderers for the Camera on the Render Pipeline Asset.
- Render Pipeline Assets upgrades automatically and either creates a default forward renderer in your project or links the existing custom one that you've assigned.
- If you have custom renderers assigned to Cameras, you must now add them to the current Render Pipeline Asset. Then you can select which renderer to use on the Camera.

### Added
- Added shader function `GetMainLightShadowParams`. This returns a half4 for the main light that packs shadow strength in x component and shadow soft property in y component.
- Added shader function `GetAdditionalLightShadowParams`. This returns a half4 for an additional light that packs shadow strength in x component and shadow soft property in y component.
- Added a `Debug Level` option to the Render Pipeline Asset. With this, you can control the amount of debug information generated by the render pipeline.
- Added ability to set the `ScriptableRenderer` that the Camera renders with via C# using `UniversalAdditionalCameraData.SetRenderer(int index)`. This maps to the **Renderer List** on the Render Pipeline Asset.
- Added shadow support for the 2D Renderer.
- Added ShadowCaster2D, and CompositeShadowCaster2D components.
- Added shadow intensity and shadow volume intensity properties to Light2D.
- Added new Gizmos for Lights.
- Added CinemachineUniversalPixelPerfect, a Cinemachine Virtual Camera Extension that solves some compatibility issues between Cinemachine and Pixel Perfect Camera.
- Added an option that disables the depth/stencil buffer for the 2D Renderer.
- Added manipulation handles for the inner cone angle for spot lights.
- Added documentation for the built-in post-processing solution and Volumes framework (and removed incorrect mention of the PPv2 package).

### Changed
- Increased visible lights limit for the forward renderer. It now supports 256 visible lights except in mobile platforms. Mobile platforms support 32 visible lights.
- Increased per-object lights limit for the forward renderer. It now supports 8 per-object lights in all platforms except GLES2. GLES2 supports 4 per-object lights.
- The Sprite-Lit-Default shader and the Sprite Lit Shader Graph shaders now use the vertex tangents for tangent space calculations.
- Temporary render textures for cameras rendering to render textures now use the same format and multisampling configuration as camera's target texture.
- All platforms now use R11G11B10_UFloat format for HDR render textures if supported.
- There is now a list of `ScriptableRendererData` on the Render Pipeline Asset as opposed to a renderer type. These are available to all Cameras and are included in builds.
- The renderer override on the Camera is now an enum that maps to the list of `ScriptableRendererData` on the Render Pipeline Asset.
- Pixel Perfect Camera now allows rendering to a render texture.
- Light2D GameObjects that you've created now have a default position with z equal to 0.
- Documentation: Changed the "Getting Started" section into "Install and Configure". Re-arranged the Table of Content.

### Fixed
- Fixed LightProbe occlusion contribution. [case 1146667](https://issuetracker.unity3d.com/product/unity/issues/guid/1146667/)
- Fixed an issue that caused a log message to be printed in the console when creating a new Material. [case 1173160](https://issuetracker.unity3d.com/product/unity/issues/guid/1173160/)
- Fixed an issue where OnRenderObjectCallback was never invoked. [case 1122420](https://issuetracker.unity3d.com/issues/lwrp-gl-dot-lines-and-debug-dot-drawline-dont-render-when-scriptable-render-pipeline-settings-is-set-to-lwrp)
- Fixed an issue where Sprite Masks didn't function properly when using the 2D Renderer. [case 1163474](https://issuetracker.unity3d.com/issues/lwrp-sprite-renderer-ignores-sprite-mask-when-lightweight-render-pipeline-asset-data-is-set-to-2d-renderer-experimental)
- Fixed memory leaks when using the Frame Debugger with the 2D Renderer.
- Fixed an issue where materials using `_Time` did not animate in the scene. [1175396](https://issuetracker.unity3d.com/product/unity/issues/guid/1175396/)
- Fixed an issue where the Particle Lit shader had artifacts when both soft particles and HDR were enabled. [1136285](https://issuetracker.unity3d.com/product/unity/issues/guid/1136285/)
- Fixed an issue where the Area Lights were set to Realtime, which caused them to not bake. [1159838](https://issuetracker.unity3d.com/issues/lwrp-template-baked-area-lights-do-not-work-if-project-is-created-with-lightweight-rp-template)
- Fixed an issue where the Disc Light did not generate any light. [1175097](https://issuetracker.unity3d.com/issues/using-lwrp-area-light-does-not-generate-light-when-its-shape-is-set-to-disc)
- Fixed an issue where the alpha was killed when an opaque texture was requested on an offscreen camera with HDR enabled [case 1163320](https://issuetracker.unity3d.com/issues/lwrp-mobile-secondary-camera-background-alpha-value-is-lost-when-hdr-and-opaque-texture-are-enabled-in-lwrp-asset).
- Fixed an issue that caused Orthographic camera with far plane set to 0 to span Unity console with errors. [case 1172269](https://issuetracker.unity3d.com/issues/orthographic-camera-with-far-plane-set-to-0-results-in-assertions)
- Fixed an issue causing heap allocation in `RenderPipelineManager.DoRenderLoop` [case 1156241](https://issuetracker.unity3d.com/issues/lwrp-playerloop-renderpipelinemanager-dot-dorenderloop-internal-gc-dot-alloc-allocates-around-2-dot-6kb-for-every-camera-in-the-scene)
- Fixed an issue that caused shadow artifacts when using large spot angle values [case 1136165](https://issuetracker.unity3d.com/issues/lwrp-adjusting-spot-angle-on-a-spotlight-produces-shadowmap-artifacts)
- Fixed an issue that caused self-shadowing artifacts when adjusting shadow near-plane on spot lights.
- Fixed an issue that caused specular highlights to disappear when the smoothness value was set to 1.0. [case 1161827](https://issuetracker.unity3d.com/issues/lwrp-hdrp-lit-shader-max-smoothness-value-is-incosistent-between-pipelines)
- Fixed an issue in the Material upgrader that caused transparent Materials to not upgrade correctly to Universal RP. [case 1170419](https://issuetracker.unity3d.com/issues/shader-conversion-upgrading-project-materials-causes-standard-transparent-materials-to-flicker-when-moving-the-camera).
- Fixed an issue causing shadows to be incorrectly rendered when a light was close to the shadow caster.
- Fixed post-processing for the 2D Renderer.
- Fixed an issue in Light2D that caused a black line to appear for a 360 degree spotlight.
- Fixed a post-processing rendering issue with non-fullscreen viewport. [case 1177660](https://issuetracker.unity3d.com/issues/urp-render-scale-slider-value-modifies-viewport-coordinates-of-the-screen-instead-of-the-resolution)
- Fixed an issue where **Undo** would not undo the creation of Additional Camera Data. [case 1158861](https://issuetracker.unity3d.com/issues/lwrp-additional-camera-data-script-component-appears-on-camera-after-manually-re-picking-use-pipeline-settings)
- Fixed an issue where selecting the same drop-down menu item twice would trigger a change event. [case 1158861](https://issuetracker.unity3d.com/issues/lwrp-additional-camera-data-script-component-appears-on-camera-after-manually-re-picking-use-pipeline-settings)
- Fixed an issue where selecting certain objects that use instancing materials would throw console warnings. [case 1127324](https://issuetracker.unity3d.com/issues/console-warning-is-being-spammed-when-having-lwrp-enabled-and-shader-with-gpu-instancing-present-in-the-scene)
- Fixed a GUID conflict with LWRP. [case 1179895](https://issuetracker.unity3d.com/product/unity/issues/guid/1179895/)
- Fixed an issue where the Terrain shader generated NaNs.
- Fixed an issue that caused the `Opaque Color` pass to never render at half or quarter resolution.
- Fixed and issue where stencil state on a `ForwardRendererData` was reset each time rendering happened.

## [7.0.1] - 2019-07-25
### Changed
- Platform checks now provide more helpful feedback about supported features in the Inspectors.

### Fixed
- Fixed specular lighting related artifacts on Mobile [case 1143049](https://issuetracker.unity3d.com/issues/ios-lwrp-rounded-cubes-has-graphical-artifacts-when-setting-pbr-shaders-smoothness-about-to-0-dot-65-in-shadergraph) and [case 1164822](https://issuetracker.unity3d.com/issues/lwrp-specular-highlight-becomes-hard-edged-when-increasing-the-size-of-an-object).
- Post-processing is no longer enabled in the previews.
- Unity no longer force-enables post-processing on a camera by default.
- Fixed an issue that caused the Scene to render darker in GLES3 and linear color space. [case 1169789](https://issuetracker.unity3d.com/issues/lwrp-android-scene-is-rendered-darker-in-build-when-graphics-api-set-to-gles3-and-color-space-set-to-linear)

## [7.0.0] - 2019-07-17
### Universal Render Pipeline
- LWRP has been renamed to the "Universal Render Pipeline" (UniversalRP).
- UniversalRP is the same as LWRP in terms of features and scope.
- Classes have moved to the Universal namespace (from LWRP).

### Upgrade Guide
- Upgrading to URP is designed to be almost seamless from the user side.
- LWRP package still exists, this forwards includes and classes to the UniversalRP Package.
- Please see the more involved upgrade guide (https://docs.google.com/document/d/1Xd5bZa8pYZRHri-EnNkyhwrWEzSa15vtnpcg--xUCIs/).

### Added
- Initial Stadia platform support.
- Added a menu option to create a new `ScriptableRendererFeature` script. To do so in the Editor, click on Asset > Create > Rendering > Lightweight Render Pipeline > Renderer Feature.
- Added documentation for SpeedTree Shaders in LWRP.
- Added extended features to LWRP Terrain Shader, so terrain assets can be forward-compatible with HDRP.
- Enabled per-layer advanced or legacy-mode blending in LWRP Terrain Shader.
- Added the documentation page "Rendering in LWRP", which describes the forward rendering camera loop.
- Added documentation overview for how Post Processing Version 2 works in LWRP.
- Added documentation notes and FAQ entry on the 2D Renderer affecting the LWRP Asset.

### Changed
- Replaced beginCameraRendering callbacks by non obsolete implementation in Light2D
- Updated `ScriptableRendererFeature` and `ScriptableRenderPass` API docs.
- Changed shader type Real to translate to FP16 precision on some platforms.

### Fixed
- Fixed a case where built-in Shader time values could be out of sync with actual time. [case 1142495](https://fogbugz.unity3d.com/f/cases/1142495/)
- Fixed an issue that caused forward renderer resources to not load properly when you upgraded LWRP from an older version to 7.0.0. [case 1154925](https://issuetracker.unity3d.com/issues/lwrp-upgrading-lwrp-package-to-7-dot-0-0-breaks-forwardrenderdata-asset-in-resource-files)
- Fixed GC spikes caused by LWRP allocating heap memory every frame.
- Fixed distortion effect on particle unlit shader.
- Fixed NullReference exception caused when trying to add a ScriptableRendererFeature.
- Fixed issue with certain LWRP shaders not showing when using forward/2D renderer.
- Fixed the shadow resolve pass and the final pass, so they're not consuming unnecessary bandwidth. [case 1152439](https://issuetracker.unity3d.com/issues/lwrp-mobile-increased-memory-usage-and-extra-rendering-steps)
- Added missing page for 2D Lights in LWRP.
- Tilemap tiles no longer appear black when you use the 2D renderer.
- Sprites in the preview window are no longer lit by 2D Scene lighting.
- Fixed warnings for unsupported shadow map formats for GLES2 API.
- Disabled shadows for devices that do not support shadow maps or depth textures.
- Fixed support for LWRP per-pixel terrain. [case 1110520](https://fogbugz.unity3d.com/f/cases/1110520)
- Fixed some basic UI/usability issues with LWRP terrain Materials (use of warnings and modal value changes).
- Fixed an issue where using LWRP and Sprite Shape together would produce meta file conflicts.
- Fixed specular calculation fp16 overflow on some platforms
- Fixed shader compilation errors for Android XR projects.
- Updated the pipeline Asset UI to cap the render scale at 2x so that it matches the render pipeline implementation limit.

## [6.7.0] - 2019-05-16
### Added
- Added SpeedTree Shaders.
- Added two Shader Graph master nodes: Lit Sprite and Unlit Sprite. They only work with the 2D renderer.
- Added documentation for the 2D renderer.

### Changed
- The 2D renderer and Light2D component received a number of improvements and are now ready to try as experimental features.
- Updated the [Feature Comparison Table](lwrp-builtin-feature-comparison.md) to reflect the current state of LWRP features.

### Fixed
- When in playmode, the error 'Non matching Profiler.EndSample' no longer appears. [case 1140750](https://fogbugz.unity3d.com/f/cases/1140750/)
- LWRP Particle Shaders now correctly render in stereo rendering modes. [case 1106699](https://fogbugz.unity3d.com/f/cases/1106699/)
- Shaders with 'debug' in the name are no longer stripped automatically. [case 1112983](https://fogbugz.unity3d.com/f/cases/1112983/)
- Fixed tiling issue with selection outline and baked cutout shadows.
- in the Shadergraph Unlit Master node, Premultiply no longer acts the same as Alpha. [case 1114708](https://fogbugz.unity3d.com/f/cases/1114708/)
- Fixed an issue where Lightprobe data was missing if it was needed per-pixel and GPU instancing was enabled.
- The Soft ScreenSpaceShadows Shader variant no longer gets stripped form builds. [case 1138236](https://fogbugz.unity3d.com/f/cases/1138236/)
- Fixed a typo in the Particle Unlit Shader, so Soft Particles now work correctly.
- Fixed emissive Materials not being baked for some meshes. [case 1145297](https://issuetracker.unity3d.com/issues/lwrp-emissive-materials-are-not-baked)
- Camera matrices are now correctly set up when you call rendering functions in EndCameraRendering. [case 1146586](https://issuetracker.unity3d.com/issues/lwrp-drawmeshnow-returns-wrong-positions-slash-scales-when-called-from-endcamerarendering-hook)
- Fixed GI not baking correctly while in gamma color space.
- Fixed a NullReference exception when adding a renderer feature that is contained in a global namespace. [case 1147068](https://issuetracker.unity3d.com/issues/scriptablerenderpipeline-inspector-ui-crashes-when-a-scriptablerenderfeature-is-not-in-a-namespace)
- Shaders are now set up for VR stereo instancing on Vulkan. [case 1142952](https://fogbugz.unity3d.com/f/cases/1142952/).
- VR stereo matrices and vertex inputs are now set up on Vulkan. [case 1142952](https://fogbugz.unity3d.com/f/cases/1142952/).
- Fixed the Material Upgrader so it's now run upon updating the LWRP package. [1148764](https://issuetracker.unity3d.com/product/unity/issues/guid/1148764/)
- Fixed a NullReference exception when you create a new Lightweight Render Pipeline Asset. [case 1153388](https://issuetracker.unity3d.com/product/unity/issues/guid/1153388/)

## [6.6.0] - 2019-04-01
### Added
- Added support for Baked Indirect mixed lighting.
- You can now use Light Probes for occlusion. This means that baked lights can now occlude dynamic objects.
- Added RenderObjects. You can add RenderObjects to a Renderer to perform custom rendering.
- (WIP) Added an experimental 2D renderer that implements a 2D lighting system.
- (WIP) Added a Light2D component that works with the 2D renderer to add lighting effects to 2D sprites.

### Fixed
- Fixed a project import issue in the LWRP template.
- Fixed the warnings that appear when you create new Unlit Shader Graphs using the Lightweight Render Pipeline.
- Fixed light attenuation precision on mobile platforms.
- Fixed split-screen rendering on mobile platforms.
- Fixed rendering when using an off-screen camera that renders to a depth texture.
- Fixed the exposed stencil render state in the renderer.
- Fixed the default layer mask so it's now applied to a depth pre-pass.
- Made several improvements and fixes to the render pass UI.
- Fixed artifacts that appeared due to precision errors in large scaled objects.
- Fixed an XR rendering issue where Unity required a depth texture.
- Fixed an issue that caused transparent objects to sort incorrectly.

## [6.5.0] - 2019-03-07
### Added
- You can now create a custom forward renderer by clicking on `Assets/Create/Rendering/Lightweight Render Pipeline/Forward Renderer`. This creates an Asset in your Project. You can add additional features to it and drag-n-drop the renderer to either the pipeline Asset or to a camera.
- You can now add `ScriptableRendererFeature`  to the `ScriptableRenderer` to extend it with custom effects. A feature is an `ScriptableObject` that can be drag-n-dropped in the renderer and adds one or more `ScriptableRenderPass` to the renderer.
- `ScriptableRenderer` now exposes interface to configure lights. To do so, implement `SetupLights` when you create a new renderer.
- `ScriptableRenderer` now exposes interface to configure culling. To do so, implement `SetupCullingParameters` when you create a new renderer.
- `ScriptableRendererData` contains rendering resources for `ScriptableRenderer`. A renderer can be overridden globally for all cameras or on a per-camera basis.
- `ScriptableRenderPass` now has a `RenderPassEvents`. This controls where in the pipeline the render pass is added.
- `ScriptableRenderPass` now exposes `ConfigureTarget` and `ConfigureClear`. This allows the renderer to automatically figure out the currently active rendering targets.
- `ScriptableRenderPass` now exposes `Blit`. This performs a blit and sets the active render target in the renderer.
- `ScriptableRenderPass` now exposes `RenderPostProcessing`. This renders post-processing and sets the active render target in the renderer.
- `ScriptableRenderPass` now exposes `CreateDrawingSettings` as a helper for render passes that need to call `ScriptableRenderContext.DrawRenderers`.

### Changed
- Removed `RegisterShaderPassName` from `ScriptableRenderPass`. Instead, `CreateDrawingSettings` now  takes one or a list of `ShaderTagId`.
- Removed remaining experimental namespace from LWRP. All APIrelated to `ScriptableRenderer`, `ScriptableRenderPass`, and render pass injection is now out of preview.
- Removed `SetRenderTarget` from `ScriptableRenderPass`. You should never call it. Instead, call `ConfigureTarget`, and the renderer automatically sets up targets for you.
- Removed `RenderFullscreenQuad` from `ScriptableRenderer`. Use `CommandBuffer.DrawMesh` and `RenderingUtils.fullscreenMesh` instead.
- Removed `RenderPostProcess` from `ScriptableRenderer`. Use `ScriptableRenderPass.RenderPostProcessing` instead.
- Removed `postProcessingContext` property from `ScriptableRenderer`. This is now exposed in `RenderingUtils.postProcessingContext`.
- Removed `GetCameraClearFlag` from `ScriptableRenderer`.

### Fixed
- Fixed y-flip in VR when post-processing is active.
- Fixed occlusion mesh for VR not rendering before rendering opaques.
- Enabling or disabling SRP Batcher in runtime works now.
- Fixed video player recorder when post-processing is enabled.

## [6.4.0] - 2019-02-21

## [6.3.0] - 2019-02-18

## [6.2.0] - 2019-02-15

### Changed
- Code refactor: all macros with ARGS have been swapped with macros with PARAM. This is because the ARGS macros were incorrectly named.

## [6.1.0] - 2019-02-13

## [6.0.0] - 2019-02-23
### Added
- You can now implement a custom renderer for LWRP. To do so, implement an `IRendererData` that contains all resources used in rendering. Then create an `IRendererSetup` that creates and queues `ScriptableRenderPass`. Change the renderer type either in the Pipeline Asset or in the Camera Inspector.
- LWRP now uses the Unity recorder extension. You can use this to capture the output of Cameras.
- You can now inject a custom render pass before LWRP renders opaque objects. To do so, implement an `IBeforeRender` interface.
- Distortion support in all Particle Shaders.
- An upgrade system for LWRP Materials with `MaterialPostprocessor`.
- An upgrade path for Unlit shaders
- Tooltips for Shaders.
- SRP Batcher support for Particle Shaders.
- Docs for these Shaders: Baked Lit, Particles Lit, Particles Simple Lit, and Particles Unlit.
- LWRP now supports dynamic resolution scaling. The target platform must also support it.
- LWRP now includes version defines for both C# and Shaders in the format of `LWRP_X_Y_Z_OR_NEWER`. For example, `LWRP_5_3_0_OR_NEWER` defines version 5.3.0.
- The Terrain Lit Shader now samples Spherical Harmonics if you haven't baked any lightmaps for terrain.
- Added a __Priority__ option, which you can use to tweak the rendering order. This is similar to render queue in the built-in render pipeline. These Shaders now have this option: Lit, Simple Lit, Baked Lit, Unlit, and all three Particle Shaders.
- Added support for overriding terrain detail rendering shaders, via the render pipeline editor resources asset.

### Changed
- You can now only initialize a camera by setting a Background Type. The supported options are Skybox, Solid Color, and Don't Care.
- LWRP now uses non-square shadowmap textures when it renders directional shadows with 2 shadow cascades.
- LWRP now uses RGB111110 as the HDR format on mobile devices, when this format is supported.
- Removed `IAfterDepthPrePass` interface.
- We’ve redesigned the Shader GUI. For example, all property names in Shaders are now inline across the board
- The Simple Lit Shader now has Smoothness, which can be stored in the alpha of specular or albedo maps.
- The Simple Lit and Particles Simple Lit Shaders now take shininess from the length (brightness) of the specular map.
- The __Double sided__ property is now __Render Face__. This means you can also do front face culling.
- Changed the docs for Lit Shader, Simple Lit Shader and Unlit Shader according to Shader GUI changes.
- When you create a new LWRP Asset, it will now be initialized with settings that favor performance on mobile platforms.
- Updated the [FAQ](faq.md) and the [Built-in/LWRP feature comparison table](lwrp-builtin-feature-comparison.md).

### Fixed
- Several tweaks to reduce bandwidth consumption on mobile devices.
- The foldouts in the Lightweight Asset inspector UI now remember their state.
- Added missing meta file for GizmosRenderingPass.cs.
- Fixed artifacts when using multiple or Depth Only cameras. [Case 1072615](https://issuetracker.unity3d.com/issues/ios-using-multiple-cameras-in-the-scene-in-lightweight-render-pipeline-gives-corrupted-image-in-ios-device)
- Fixed a typo in ERROR_ON_UNSUPPORTED_FUNCTION() that was causing the shader compiler to run out of memory in GLES2. [Case 1104271](https://issuetracker.unity3d.com/issues/mobile-os-restarts-because-of-high-memory-usage-when-compiling-shaders-for-opengles2)
- LWRP now renders shadows on scaled objects correctly. [Case 1109017](https://issuetracker.unity3d.com/issues/scaled-objects-render-shadows-and-specularity-incorrectly-in-the-lwrp-on-device)
- LWRP now allows some Asset settings to be changed at runtime. [Case 1105552](https://issuetracker.unity3d.com/issues/lwrp-changing-render-scale-in-runtime-has-no-effect-since-lwrp-3-dot-3-0)
- Realtime shadows now work in GLES2. [Case 1087251](https://issuetracker.unity3d.com/issues/android-lwrp-no-real-time-light-and-shadows-using-gles2)
- Framedebugger now renders correctly when stepping through drawcalls.
- Cameras that request MSAA and Opaque Textures now use less frame bandwidth when they render.
- Fixed rendering in the gamma color space, so it doesn't appear darker.
- Particles SImple Lit and Particles Unlit Shaders now work correctly.
- __Soft Particles__ now work correctly.
- Camera fading for particles.
- Fixed a typo in the Unlit `IgnoreProjector` tag.
- Particles render in both eyes with stereo instancing
- Fixed specular issues on mobile. [case 1109017](https://issuetracker.unity3d.com/issues/scaled-objects-render-shadows-and-specularity-incorrectly-in-the-lwrp-on-device)
- Fixed issue causing LWRP to create MSAA framebuffer even when MSAA setting was disabled.
- Post-processing in mobile VR is now forced to be disabled. It was causing many rendering issues.
- Fixed Editor Previews breaking in Play Mode when VR is enabled. [Case 1109009](https://issuetracker.unity3d.com/issues/lwrp-editor-previews-break-in-play-mode-if-vr-is-enabled)
- A camera's HDR enable flag is now respected when rendering in XR.
- Terrain detail rendering now works correctly when LWRP is installed but inactive.

## [5.2.0] - 2018-11-27
### Added
- LWRP now handles blits that are required by the device when rendering to the backbuffer.
- You can now enable the SRP Batcher. To do so, go to the `Pipeline Asset`. Under `Advanced`, toggle `SRP Batcher`.

### Changed
- Renamed shader variable `unity_LightIndicesOffsetAndCount` to `unity_PerObjectLightData`.
- Shader variables `unity_4LightIndices0` and `unity_4LightIndices1` are now declared as `unity_PerObjectLightIndices` array.

## [5.1.0] - 2018-11-19
### Added
- The user documentation for LWRP is now in this GitHub repo, instead of in the separate GitHub wiki. You can find the most up-to-date pages in the [TableOfContents.md](TableOfCotents.md) file. Pages not listed in that file are still in progress.

### Changed
- The LWRP package is no longer in preview.
- LWRP built-in render passes are now internal.
- Changed namespace from `UnityEngine.Experimental.Rendering.LightweightPipeline` to `UnityEngine.Rendering.LWRP`.
- Changed namespace from `UnityEditor.Experimental.Rendering.LightweightPipeline` to `UnityEditor.Rendering.LWRP`.

### Fixed
- LWRP now respects the iOS Player setting **Force hard shadows**. When you enable this setting, hardware filtering of shadows is disabled.
- Scene view mode now renders baked lightmaps correctly. [Case 1092227](https://issuetracker.unity3d.com/issues/lwrp-scene-view-modes-render-objects-black)
- Shadow bias calculations are now correct for both Shader Graph and Terrain shaders.
- Blit shader now ignores culling.
- When you select __Per Vertex__ option for __Additional Lights__, the __Per Object Limit__ option is not greyed out anymore.
- When you change camera viewport height to values above 1.0, the Unity Editor doesn't freeze anymore. [Case 1097497](https://issuetracker.unity3d.com/issues/macos-lwrp-editor-freezes-after-changing-cameras-viewport-rect-values)
- When you use AR with LWRP, the following error message is not displayed in the console anymore: "The camera list passed to the render pipeline is either null or empty."

## [5.0.0-preview] - 2018-09-28
### Added
- Added occlusion mesh rendering/hookup for VR
- You can now configure default depth and normal shadow bias values in the pipeline asset.
- You can now add the `LWRPAdditionalLightData` component to a `Light` to override the default depth and normal shadow bias.
- You can now log the amount of shader variants in your build. To do so, go to the `Pipeline Asset`. Under `Advanced`, select and set the `Shader Variant Log Level`.
### Changed
- Removed the `supportedShaderFeatures` property from LWRP core. The shader stripper now figures out which variants to strip based on the current assigned pipeline Asset in the Graphics settings.
### Fixed
- The following error does not appear in console anymore: ("Begin/End Profiler section mismatch")
- When you select a material with the Lit shader, this no longer causes the following error in the console: ("Material doesn't have..."). [case 1092354](https://fogbugz.unity3d.com/f/cases/1092354/)
- In the Simple Lit shader, per-vertex additional lights are now shaded properly.
- Shader variant stripping now works when you're building a Project with Cloud Build. This greatly reduces build times from Cloud Build.
- Dynamic Objects now receive lighting when the light mode is set to mixed.
- MSAA now works on Desktop platforms.
- The shadow bias value is now computed correctly for shadow cascades and different shadow resolutions. [case 1076285](https://issuetracker.unity3d.com/issues/lwrp-realtime-directional-light-shadow-maps-exhibit-artifacts)
- When you use __Area Light__ with LWRP, __Cast Shadows__ no longer overlaps with other UI elements in the Inspector. [case 1085363](https://issuetracker.unity3d.com/issues/inspector-area-light-cast-shadows-ui-option-is-obscured-by-render-mode-for-lwrp-regression-in-2018-dot-3a3)

### Changed
Read/write XRGraphicsConfig -> Read-only XRGraphics interface to XRSettings.

## [4.0.0-preview] - 2018-09-28
### Added
- When you have enabled Gizmos, they now appear correctly in the Game view.
- Added requiresDepthPrepass field to RenderingData struct to tell if the runtime platform requires a depth prepass to generate a camera depth texture.
- The `RenderingData` struct now holds a reference to `CullResults`.
- When __HDR__ is enabled in the Camera but disabled in the Asset, an information box in the Camera Inspector informs you about it.
- When __MSAA__ is enabled in the Camera but disabled in the Asset, an information box in the Camera Inspector informs you about it.
- Enabled instancing on the terrain shader.
- Sorting of opaque objects now respects camera `opaqueSortMode` setting.
- Sorting of opaque objects disables front-to-back sorting flag, when camera settings allow that and the GPU has hidden surface removal.
- LWRP now has a Custom Light Explorer that suits its feature set.
- LWRP now supports Vertex Lit shaders for detail meshes on terrain.
- LWRP now has three interactive Autodesk shaders: Autodesk Interactive, Autodesk Interactive Masked and Autodesk Interactive Transparent.
- [Shader API] The `GetMainLight` and `GetAdditionalLight` functions can now compute shadow attenuation and store it in the new `shadowAttenuation` field in `LightData` struct.
- [Shader API] Added a `VertexPositionInputs` struct that contains vertex position in difference spaces (world, view, hclip).
- [Shader API] Added a `GetVertexPositionInputs` function to get an initialized `VertexPositionInputs`.
- [Shader API] Added a `GetPerObjectLightIndex` function to return the per-object index given a for-loop index.
- [Shader API] Added a `GetShadowCoord` function that takes a `VertexPositionInputs` as input.
- [ShaderLibrary] Added VertexNormalInputs struct that contains data for per-pixel normal computation.
- [ShaderLibrary] Added GetVertexNormalInputs function to return an initialized VertexNormalInputs.

### Changed
- The `RenderingData` struct is now read-only.
- `ScriptableRenderer`always performs a Clear before calling `IRendererSetup::Setup.`
- `ScriptableRenderPass::Execute` no longer takes `CullResults` as input. Instead, use `RenderingData`as input, since that references `CullResults`.
- `IRendererSetup_Setup` no longer takes `ScriptableRenderContext` and `CullResults` as input.
- Shader includes are now referenced via package relative paths instead of via the deprecated shader export path mechanism https://docs.unity3d.com/2018.3/Documentation/ScriptReference/ShaderIncludePathAttribute.html.
- The LWRP Asset settings were re-organized to be more clear.
- Vertex lighting now controls if additional lights should be shaded per-vertex or per-pixel.
- Renamed all `Local Lights` nomenclature to `Additional Lights`.
- Changed shader naming to conform to our SRP shader code convention.
- [Shader API] Renamed `SpotAttenuation` function to `AngleAttenuation`.
- [Shader API] Renamed `_SHADOWS_ENABLED` keyword to `_MAIN_LIGHT_SHADOWS`
- [Shader API] Renamed `_SHADOWS_CASCADE` keyword to `_MAIN_LIGHT_SHADOWS_CASCADE`
- [Shader API] Renamed `_VERTEX_LIGHTS` keyword to `_ADDITIONAL_LIGHTS_VERTEX`.
- [Shader API] Renamed `_LOCAL_SHADOWS_ENABLED` to `_ADDITIONAL_LIGHT_SHADOWS`
- [Shader API] Renamed `GetLight` function to `GetAdditionalLight`.
- [Shader API] Renamed `GetPixelLightCount` function to `GetAdditionalLightsCount`.
- [Shader API] Renamed `attenuation` to `distanceAttenuation` in `LightData`.
- [Shader API] Renamed `GetLocalLightShadowStrength` function to `GetAdditionalLightShadowStrength`.
- [Shader API] Renamed `SampleScreenSpaceShadowMap` functions to `SampleScreenSpaceShadowmap`.
- [Shader API] Renamed `MainLightRealtimeShadowAttenuation` function to `MainLightRealtimeShadow`.
- [Shader API] Renamed light constants from `Directional` and `Local` to `MainLight` and `AdditionalLights`.
- [Shader API] Renamed `GetLocalLightShadowSamplingData` function to `GetAdditionalLightShadowSamplingData`.
- [Shader API] Removed OUTPUT_NORMAL macro.
- [Shader API] Removed `lightIndex` and `substractiveAttenuation` from `LightData`.
- [Shader API] Removed `ComputeShadowCoord` function. `GetShadowCoord` is provided instead.
- All `LightweightPipeline` references in API and classes are now named `LightweightRenderPipeline`.
- Files no longer have the `Lightweight` prefix.
- Renamed Physically Based shaders to `Lit`, `ParticlesLit`, and `TerrainLit`.
- Renamed Simple Lighting shaders to `SimpleLit`, and `ParticlesSimpleLit`.
- [ShaderLibrary] Renamed `InputSurfacePBR.hlsl`, `InputSurfaceSimple.hlsl`, and `InputSurfaceUnlit` to `LitInput.hlsl`, `SimpleLitInput.hlsl`, and `UnlitInput.hlsl`. These files were moved from the `ShaderLibrary` folder to the`Shaders`.
- [ShaderLibrary] Renamed `LightweightPassLit.hlsl` and `LightweightPassLitSimple.hlsl` to `LitForwardPass.hlsl` and `SimpleLitForwardPass.hlsl`. These files were moved from the `ShaderLibrary` folder to `Shaders`.
- [ShaderLibrary] Renamed `LightweightPassMetaPBR.hlsl`, `LightweightPassMetaSimple.hlsl` and `LighweightPassMetaUnlit` to `LitMetaPass.hlsl`, `SimpleLitMetaPass.hlsl` and `UnlitMetaPass.hlsl`. These files were moved from the `ShaderLibrary` folder to `Shaders`.
- [ShaderLibrary] Renamed `LightweightPassShadow.hlsl` to `ShadowCasterPass.hlsl`. This file was moved to the `Shaders` folder.
- [ShaderLibrary] Renamed `LightweightPassDepthOnly.hlsl` to `DepthOnlyPass.hlsl`. This file was moved to the `Shaders` folder.
- [ShaderLibrary] Renamed `InputSurfaceTerrain.hlsl` to `TerrainLitInput.hlsl`. This file was moved to the `Shaders` folder.
- [ShaderLibrary] Renamed `LightweightPassLitTerrain.hlsl` to `TerrainLitPases.hlsl`. This file was moved to the `Shaders` folder.
- [ShaderLibrary] Renamed `ParticlesPBR.hlsl` to `ParticlesLitInput.hlsl`. This file was moved to the `Shaders` folder.
- [ShaderLibrary] Renamed `InputSurfacePBR.hlsl` to `LitInput.hlsl`. This file was moved to the `Shaders` folder.
- [ShaderLibrary] Renamed `InputSurfaceUnlit.hlsl` to `UnlitInput.hlsl`. This file was moved to the `Shaders` folder.
- [ShaderLibrary] Renamed `InputBuiltin.hlsl` to `UnityInput.hlsl`.
- [ShaderLibrary] Renamed `LightweightPassMetaCommon.hlsl` to `MetaInput.hlsl`.
- [ShaderLibrary] Renamed `InputSurfaceCommon.hlsl` to `SurfaceInput.hlsl`.
- [ShaderLibrary] Removed LightInput struct and GetLightDirectionAndAttenuation. Use GetAdditionalLight function instead.
- [ShaderLibrary] Removed ApplyFog and ApplyFogColor functions. Use MixFog and MixFogColor instead.
- [ShaderLibrary] Removed TangentWorldToNormal function. Use TransformTangentToWorld instead.
- [ShaderLibrary] Removed view direction normalization functions. View direction should always be normalized per pixel for accurate results.
- [ShaderLibrary] Renamed FragmentNormalWS function to NormalizeNormalPerPixel.

### Fixed
- If you have more than 16 lights in a scene, LWRP no longer causes random glitches while rendering lights.
- The Unlit shader now samples Global Illumination correctly.
- The Inspector window for the Unlit shader now displays correctly.
- Reduced GC pressure by removing several per-frame memory allocations.
- The tooltip for the the camera __MSAA__ property now appears correctly.
- Fixed multiple C# code analysis rule violations.
- The fullscreen mesh is no longer recreated upon every call to `ScriptableRenderer.fullscreenMesh`.

## [3.3.0-preview] - 2018-01-01
### Added
- Added callbacks to LWRP that can be attached to a camera (IBeforeCameraRender, IAfterDepthPrePass, IAfterOpaquePass, IAfterOpaquePostProcess, IAfterSkyboxPass, IAfterTransparentPass, IAfterRender)

###Changed
- Clean up LWRP creation of render textures. If we are not going straight to screen ensure that we create both depth and color targets.
- UNITY_DECLARE_FRAMEBUFFER_INPUT and UNITY_READ_FRAMEBUFFER_INPUT macros were added. They are necessary for reading transient attachments.
- UNITY_MATRIX_I_VP is now defined.
- Renamed LightweightForwardRenderer to ScriptableRenderer.
- Moved all light constants to _LightBuffer CBUFFER. Now _PerCamera CBUFFER contains all other per camera constants.
- Change real-time attenuation to inverse square.
- Change attenuation for baked GI to inverse square, to match real-time attenuation.
- Small optimization in light attenuation shader code.

### Fixed
- Lightweight Unlit shader UI doesn't throw an error about missing receive shadow property anymore.

## [3.2.0-preview] - 2018-01-01
### Changed
- Receive Shadows property is now exposed in the material instead of in the renderer.
- The UI for Lightweight asset has been updated with new categories. A more clean structure and foldouts has been added to keep things organized.

### Fixed
- Shadow casters are now properly culled per cascade. (case 1059142)
- Rendering no longer breaks when Android platform is selected in Build Settings. (case 1058812)
- Scriptable passes no longer have missing material references. Now they access cached materials in the renderer.(case 1061353)
- When you change a Shadow Cascade option in the Pipeline Asset, this no longer warns you that you've exceeded the array size for the _WorldToShadow property.
- Terrain shader optimizations.

## [3.1.0-preview] - 2018-01-01

### Fixed
- Fixed assert errors caused by multi spot lights
- Fixed LWRP-DirectionalShadowConstantBuffer params setting

## [3.0.0-preview] - 2018-01-01
### Added
- Added camera additional data component to control shadows, depth and color texture.
- pipeline now uses XRSEttings.eyeTextureResolutionScale as renderScale when in XR.
- New pass architecture. Allows for custom passes to be written and then used on a per camera basis in LWRP

### Changed
- Shadow rendering has been optimized for the Mali Utgard architecture by removing indexing and avoiding divisions for orthographic projections. This reduces the frame time by 25% on the Overdraw benchmark.
- Removed 7x7 tent filtering when using cascades.
- Screenspace shadow resolve is now only done when rendering shadow cascades.
- Updated the UI for the Lighweight pipeline asset.
- Update assembly definitions to output assemblies that match Unity naming convention (Unity.*).

### Fixed
- Post-processing now works with VR on PC.
- PS4 compiler error
- Fixed VR multiview rendering by forcing MSAA to be off. There's a current issue in engine that breaks MSAA and Texture2DArray.
- Fixed UnityPerDraw CB layout
- GLCore compute buffer compiler error
- Occlusion strength not being applied on LW standard shaders
- CopyDepth pass is being called even when a depth from prepass is available
- GLES2 shader compiler error in IntegrationTests
- Can't set RenderScale and ShadowDistance by script
- VR Single Pass Instancing shadows
- Fixed compilation errors on platforms with limited XRSetting support.

## [2.0.0-preview] - 2018-01-01

### Added
- Explicit render target load/store actions were added to improve tile utilization
- Camera opaque color can be requested on the pipeline asset. It can be accessed in the shader by defining a _CameraOpaqueTexture. This can be used as an alternative to GrabPass.
- Dynamic Batching can be enabled in the pipeline asset
- Pipeline now strips unused or invalid variants and passes based on selected pipeline capabilities in the asset. This reduces build and memory consuption on target.
- Shader stripping settings were added to pipeline asset

### Changed
#### Pipeline
- Pipeline code is now more modular and extensible. A ForwardRenderer class is initialized by the pipeline with RenderingData and it's responsible for enqueueing and executing passes. In the future pluggable renderers will be supported.
- On mobile 1 directional light + up to 4 local lights (point or spot) are computed
- On other platforms 1 directional light + up to 8 local lights are computed
- Multiple shadow casting lights are supported. Currently only 1 directional + 4 spots light shadows.
#### Shading Framework
- Directional Lights are always considered a main light in shader. They have a fast shading path with no branching and no indexing.
- GetMainLight() is provided in shader to initialize Light struct with main light shading data.
- Directional lights have a dedicated shadowmap for performance reasons. Shadow coord always comes from interpolator.
- MainLigthRealtimeShadowAttenuation(float4 shadowCoord) is provided to compute main light realtime shadows.
- Spot and Point lights are always shaded in the light loop. Branching on uniform and indexing happens when shading them.
- GetLight(half index, float3 positionWS) is provided in shader to initialize Light struct for spot and point lights.
- Spot light shadows are baked into a single shadow atlas.
- Shadow coord for spot lights is always computed on fragment.
- Use LocalLightShadowAttenuation(int lightIndex, float3 positionWS) to comppute realtime shadows for spot lights.

### Fixed
- Issue that was causing VR on Android to render black
- Camera viewport issues
- UWP build issues
- Prevent nested camera rendering in the pipeline

## [1.1.4-preview] - 2018-01-01

### Added
 - Terrain and grass shaders ported
 - Updated materials and shader default albedo and specular color to midgrey.
 - Exposed _ScaledScreenParams to shader. It works the same as _ScreenParams but takes pipeline RenderScale into consideration
 - Performance Improvements in mobile

### Fixed
 - SRP Shader library issue that was causing all constants to be highp in mobile
 - shader error that prevented LWRP to build to UWP
 - shader compilation errors in Linux due to case sensitive includes
 - Rendering Texture flipping issue
 - Standard Particles shader cutout and blending modes
 - crash caused by using projectors
 - issue that was causing Shadow Strength to not be computed on mobile
 - Material Upgrader issue that caused editor to SoftLocks
 - GI in Unlit shader
 - Null reference in the Unlit material shader GUI

## [1.1.2-preview] - 2018-01-01

### Changed
 - Performance improvements in mobile

### Fixed
 - Shadows on GLES 2.0
 - CPU performance regression in shadow rendering
 - Alpha clip shadow issues
 - Unmatched command buffer error message
 - Null reference exception caused by missing resource in LWRP
 - Issue that was causing Camera clear flags was being ignored in mobile


## [1.1.1-preview] - 2018-01-01

### Added
 - Added Cascade Split selection UI
 - Added SHADER_HINT_NICE_QUALITY. If user defines this to 1 in the shader Lightweight pipeline will favor quality even on mobile platforms.

### Changed
 - Shadowmap uses 16bit format instead of 32bit.
 - Small shader performance improvements

### Fixed
 - Subtractive Mode
 - Shadow Distance does not accept negative values anymore


## [0.1.24] - 2018-01-01

### Added
 - Added Light abstraction layer on lightweight shader library.
 - Added HDR global setting on pipeline asset.
 - Added Soft Particles settings on pipeline asset.
 - Ported particles shaders to SRP library

### Changed
 - HDR RT now uses what format is configured in Tier settings.
 - Refactored lightweight standard shaders and shader library to improve ease of use.
 - Optimized tile LOAD op on mobile.
 - Reduced GC pressure
 - Reduced shader variant count by ~56% by improving fog and lightmap keywords
 - Converted LW shader library files to use real/half when necessary.

### Fixed
 - Realtime shadows on OpenGL
 - Shader compiler errors in GLES 2.0
 - Issue sorting issues when BeforeTransparent custom fx was enabled.
 - VR single pass rendering.
 - Viewport rendering issues when rendering to backbuffer.
 - Viewport rendering issues when rendering to with MSAA turned off.
 - Multi-camera rendering.

## [0.1.23] - 2018-01-01

### Added
 - UI Improvements (Rendering features not supported by LW are hidden)

### Changed
 - Shaders were ported to the new SRP shader library.
 - Constant Buffer refactor to use new Batcher
 - Shadow filtering and bias improved.
 - Pipeline now updates color constants in gamma when in Gamma colorspace.
 - Optimized ALU and CB usage on Shadows.
 - Reduced shader variant count by ~33% by improving shadow and light classification keywords
 - Default resources were removed from the pipeline asset.

### Fixed
 - Fixed shader include path when using SRP from package manager.
 - Fixed spot light attenuation to match Unity Built-in pipeline.
 - Fixed depth pre-pass clearing issue.

## [0.1.12] - 2018-01-01

### Added
 - Standard Unlit shader now has an option to sample GI.
 - Added Material Upgrader for stock Unity Mobile and Legacy Shaders.
 - UI improvements

### Changed
- Realtime shadow filtering was improved.

### Fixed
 - Fixed an issue that was including unreferenced shaders in the build.
 - Fixed a null reference caused by Particle System component lights.<|MERGE_RESOLUTION|>--- conflicted
+++ resolved
@@ -30,12 +30,7 @@
 - Added Depth and DepthNormals passes to particles shaders.
 - Changed UniversalRenderPipelineCameraEditor to URPCameraEditor
 - Reduced the size of the fragment input struct of the TerrainLitPasses and LitGBufferPass, SimpleLitForwardPass and SimpleLitGBufferPass lighting shaders.
-<<<<<<< HEAD
-- Fixed materials being constantly dirty.
-- Fixed double sided and clear coat multi editing shader.
-=======
 - Bokeh Depth of Field performance improvement: moved some calculations from GPU to CPU.
->>>>>>> bfa14a72
 
 ### Fixed
 - Fixed an issue where ShadowCaster2D was generating garbage when running in the editor. [case 1304158](https://issuetracker.unity3d.com/product/unity/issues/guid/1304158/)
