# Changelog
All notable changes to this package will be documented in this file.

The format is based on [Keep a Changelog](http://keepachangelog.com/en/1.0.0/)
and this project adheres to [Semantic Versioning](http://semver.org/spec/v2.0.0.html).

## [10.0.0] - 2019-06-10
### Added
- Added the option to strip Terrain hole Shader variants.
- Added support for additional Directional Lights. The amount of additional Directional Lights is limited by the maximum Per-object Lights in the Render Pipeline Asset.
- Added default implementations of OnPreprocessMaterialDescription for FBX, Obj, Sketchup and 3DS file formats.
- Added Transparency Sort Mode and Transparency Sort Axis to 2DRendererData.
- Added support for a user defined default material to 2DRendererData.
- Added the option to toggle shadow receiving on transparent objects.
- Added XR multipass rendering. Multipass rendering is a requirement on many VR platforms and allows graceful fallback when single-pass rendering isn't available.
- Added support for Camera Stacking when using the Forward Renderer. This introduces the Camera `Render Type` property. A Base Camera can be initialized with either the Skybox or Solid Color, and can combine its output with that of one or more Overlay Cameras. An Overlay Camera is always initialized with the contents of the previous Camera that rendered in the Camera Stack.
- Fixed NaNs in tonemap algorithms (neutral and ACES) on Nintendo Switch.
- Added AssetPostprocessors and Shadergraphs to handle Arnold Standard Surface and 3DsMax Physical material import from FBX.
- Added `[MainTexture]` and `[MainColor]` shader property attributes to URP shader properties. These will link script material.mainTextureOffset and material.color to `_BaseMap` and `_BaseColor` shader properties.
- Added the option to specify the maximum number of visible lights. If you set a value, lights are sorted based on their distance from the Camera.
- Added the option to control the transparent layer separately in the Forward Renderer.
- Added the ability to set individual RendererFeatures to be active or not, use `ScriptableRendererFeature.SetActive(bool)` to set whether a Renderer Feature will execute,  `ScriptableRendererFeature.isActive` can be used to check the current active state of the Renderer Feature.
 additional steps to the 2D Renderer setup page for quality and platform settings.
- If Unity Editor Analytics are enabled, Universal collects anonymous data about usage of Universal. This helps the Universal team focus our efforts on the most common scenarios, and better understand the needs of our customers.
- Added a OnCameraSetup() function to the ScriptableRenderPass API, that gets called by the renderer before rendering each camera
- Added a OnCameraCleanup() function to the ScriptableRenderPass API, that gets called by the renderer after rendering each camera
- Added Default Material Type options to the 2D Renderer Data Asset property settings.
- Added additional steps to the 2D Renderer setup page for quality and platform settings.
- Added support for clear coat material feature in the Lit shader.
- Added option to disable XR autotests on test settings.
- Added option to enable/disable Adaptive Performance when it's package is available.
- Added support for 3DsMax's 2021 Simplified Physical Material from FBX files in the Model Importer.
<<<<<<< HEAD
- Added the option to enable/disable volume updates on each renderer.
=======
- Added support for DXT5nm-style normal maps on Android, iOS and tvOS
>>>>>>> b001294d

### Changed

- Moved the icon that indicates the type of a Light 2D from the Inspector header to the Light Type field.
- Eliminated some GC allocations from the 2D Renderer.
- Added SceneSelection pass for TerrainLit shader.
- Remove final blit pass to force alpha to 1.0 on mobile platforms.
- Deprecated the CinemachineUniversalPixelPerfect extension. Use the one from Cinemachine v2.4 instead.
- Replaced PlayerSettings.virtualRealitySupported with XRGraphics.tryEnable.
- Blend Style in the 2DRendererData are now automatically enabled/disabled.
- When using the 2D Renderer, Sprites will render with a faster rendering path when no lights are present.
- Particle shaders now receive shadows
- The Scene view now mirrors the Volume Layer Mask set on the Main Camera.
- Drawing order of SRPDefaultUnlit is now the same as the Built-in Render Pipline.
- Made MaterialDescriptionPreprocessors private.
- UniversalRenderPipelineAsset no longer supports presets [case 1197020](https://issuetracker.unity3d.com/issues/urp-reset-functionality-does-not-work-on-preset-of-universalrenderpipelineassets)
- The number of maximum visible lights is now determined by whether the platform is mobile or not.
- Renderer Feature list is now redesigned to fit more closely to the Volume Profile UI, this vastly improves UX and reliability of the Renderer Features List.
- Default color values for Lit and SimpleLit shaders changed to white due to issues with texture based workflows.
- You can now subclass ForwardRenderer to create a custom renderer based on it.
- The pipeline is now computing tangent space in per fragment.
- Optimized the 2D Renderer to skip rendering into certain internal buffers when not necessary.
- You can now subclass ForwardRenderer to create a custom renderer based on it.
- URP shaders that contain a priority slider now no longer have an offset of 50 by default.
- The virtual ScriptableRenderer.FrameCleanup() function has been marked obsolete and replaced by ScriptableRenderer.OnCameraCleanup() to better describe when the function gets invoked by the renderer.
- DepthOnlyPass, CopyDepthPass and CopyColorPass now use OnCameraSetup() instead of Configure() to set up their passes before executing as they only need to get their rendertextures once per camera instead of once per eye.
- Updated shaders to be compatible with Microsoft's DXC.
- Mesh GPU Instancing option is now hidden from the particles system renderer as this feature is not supported by URP.
- The 2D Renderer now supports camera stacking.
- 2D shaders now use half-precision floats whenever precise results are not necessary.
- Removed the ETC1_EXTERNAL_ALPHA variant from Shader Graph Sprite shaders.
- Eliminated GC allocations caused by the 2D Renderer.

### Fixed
- Fixed a performance problem with ShaderPreprocessor with large amount of active shader variants in the project 
- Fixed an issue where linear to sRGB conversion occurred twice on certain Android devices.
- Fixed an issue where there were 2 widgets showing the outer angle of a spot light.
- Fixed an issue where Unity rendered fullscreen quads with the pink error shader when you enabled the Stop NaN post-processing pass.
- Fixed an issue where Terrain hole Shader changes were missing. [case 1179808](https://issuetracker.unity3d.com/issues/terrain-brush-tool-is-not-drawing-when-paint-holes-is-selected)
- Fixed an issue where the Shader Graph `SceneDepth` node didn't work with XR single-pass (double-wide) rendering. See [case 1123069](https://issuetracker.unity3d.com/issues/lwrp-vr-shadergraph-scenedepth-doesnt-work-in-single-pass-rendering).
- Fixed Unlit and BakedLit shader compilations in the meta pass.
- Fixed an issue where the Bokeh Depth of Field shader would fail to compile on PS4.
- Fixed an issue where the Scene lighting button didn't work when you used the 2D Renderer.
- Fixed a performance regression when you used the 2D Renderer.
- Fixed an issue where the Freeform 2D Light gizmo didn't correctly show the Falloff offset.
- Fixed an issue where the 2D Renderer rendered nothing when you used shadow-casting lights with incompatible Renderer2DData.
- Fixed an issue where Prefab previews were incorrectly lit when you used the 2D Renderer.
- Fixed an issue where the Light didn't update correctly when you deleted a Sprite that a Sprite 2D Light uses.
- Fixed an issue where 2D Lighting was broken for Perspective Cameras.
- Fixed an issue where resetting a Freeform 2D Light would throw null reference exceptions. [case 1184536](https://issuetracker.unity3d.com/issues/lwrp-changing-light-type-to-freeform-after-clicking-on-reset-throws-multiple-arguementoutofrangeexception)
- Fixed an issue where Freeform 2D Lights were not culled correctly when there was a Falloff Offset.
- Fixed an issue where Tilemap palettes were invisible in the Tile Palette window when the 2D Renderer was in use. [case 1162550](https://issuetracker.unity3d.com/issues/adding-tiles-in-the-tile-palette-makes-the-tiles-invisible)
- Fixed issue where black emission would cause unneccesary inspector UI repaints [case 1105661](https://issuetracker.unity3d.com/issues/lwrp-inspector-window-is-being-repainted-when-using-the-material-with-emission-enabled-and-set-to-black-00-0)
- Fixed user LUT sampling being done in Linear instead of sRGB.
- Fixed an issue when trying to get the Renderer via API on the first frame [case 1189196](https://issuetracker.unity3d.com/product/unity/issues/guid/1189196/)
- Fixed a material leak on domain reload.
- Fixed an issue where deleting an entry from the Renderer List and then undoing that change could cause a null reference. [case 1191896](https://issuetracker.unity3d.com/issues/nullreferenceexception-when-attempting-to-remove-entry-from-renderer-features-list-after-it-has-been-removed-and-then-undone)
- Fixed an issue where the user would get an error if they removed the Additional Camera Data component. [case 1189926](https://issuetracker.unity3d.com/issues/unable-to-remove-universal-slash-hd-additional-camera-data-component-serializedobject-target-destroyed-error-is-thrown)
- Fixed post-processing with XR single-pass rendering modes.
- Fixed an issue where Cinemachine v2.4 couldn't be used together with Universal RP due to a circular dependency between the two packages.
- Fixed an issue that caused shaders containing `HDRP` string in their path to be stripped from the build.
- Fixed an issue that caused only selected object to render in SceneView when Wireframe drawmode was selected.
- Fixed Renderer Features UI tooltips. [case 1191901](https://issuetracker.unity3d.com/issues/forward-renderers-render-objects-layer-mask-tooltip-is-incorrect-and-contains-a-typo)
- Fixed multiple issues where Shader Graph shaders failed to build for XR in the Universal RP.
- Fixed an issue when using the 2D Renderer where some types of renderers would not be assigned the correct material.
- Fixed inconsistent lighting between the forward renderer and the deferred renderer, that was caused by a missing normalize operation on vertex normals on some speedtree shader variants.
- Fixed issue where XR Multiview failed to render when using URP Shader Graph Shaders
- Fixed lazy initialization with last version of ResourceReloader
- Fixed broken images in package documentation.
- Fixed an issue where viewport aspect ratio was wrong when using the Stretch Fill option of the Pixel Perfect Camera. [case 1188695](https://issuetracker.unity3d.com/issues/pixel-perfect-camera-component-does-not-maintain-the-aspect-ratio-when-the-stretch-fill-is-enabled)
- Fixed an issue where setting a Normal map on a newly created material would not update. [case 1197217](https://issuetracker.unity3d.com/product/unity/issues/guid/1197217/)
- Fixed an issue where post-processing was not applied for custom renderers set to run on the "After Rendering" event [case 1196219](https://issuetracker.unity3d.com/issues/urp-post-processing-is-not-applied-to-the-scene-when-render-ui-event-is-set-to-after-rendering)
- Fixed an issue that caused an extra blit when using custom renderers [case 1156741](https://issuetracker.unity3d.com/issues/lwrp-performance-decrease-when-using-a-scriptablerendererfeature)
- Fixed an issue with transparent objects not receiving shadows when using shadow cascades. [case 1116936](https://issuetracker.unity3d.com/issues/lwrp-cascaded-shadows-do-not-appear-on-alpha-blended-objects)
- Fixed issue where using a ForwardRendererData preset would cause a crash. [case 1201052](https://issuetracker.unity3d.com/product/unity/issues/guid/1201052/)
- Fixed an issue where particles had dark outlines when blended together [case 1199812](https://issuetracker.unity3d.com/issues/urp-soft-particles-create-dark-blending-artefacts-when-intersecting-with-scene-geometry)
- Fixed an issue with deleting shader passes in the custom renderer features list [case 1201664](https://issuetracker.unity3d.com/issues/urp-remove-button-is-not-activated-in-shader-passes-list-after-creating-objects-from-renderer-features-in-urpassets-renderer)
- Fixed camera inverse view-projection matrix in XR mode, depth-copy and color-copy passes.
- Fixed an issue with the null check when `UniversalRenderPipelineLightEditor.cs` tries to access `SceneView.lastActiveSceneView`.
- Fixed an issue where the 'Depth Texture' drop down was incorrectly disabled in the Camera Inspector. 
- Fixed an issue that caused errors if you disabled the VR Module when building a project.
- Fixed an issue where the default TerrainLit Material was outdated, which caused the default Terrain to use per-vertex normals instead of per-pixel normals.
- Fixed shader errors and warnings in the default Universal RP Terrain Shader. [case 1185948](https://issuetracker.unity3d.com/issues/urp-terrain-slash-lit-base-pass-shader-does-not-compile)
- Fixed an issue where the URP Material Upgrader tried to upgrade standard Universal Shaders. [case 1144710](https://issuetracker.unity3d.com/issues/upgrading-to-lwrp-materials-is-trying-to-upgrade-lwrp-materials)
- Fixed an issue where some Materials threw errors when you upgraded them to Universal Shaders. [case 1200938](https://issuetracker.unity3d.com/issues/universal-some-materials-throw-errors-when-updated-to-universal-rp-through-update-materials-to-universal-rp)
- Fixed issue where normal maps on terrain appeared to have flipped X-components when compared to the same normal map on a mesh. [case 1181518](https://fogbugz.unity3d.com/f/cases/1181518/)
- Fixed an issue where the editor would sometimes crash when using additional lights [case 1176131](https://issuetracker.unity3d.com/issues/mac-crash-on-processshadowcasternodevisibilityandcullwithoutumbra-when-same-rp-asset-is-set-in-graphics-and-quality-settings)
- Fixed RemoveComponent on Camera contextual menu to not remove Camera while a component depend on it.
- Fixed an issue where right eye is not rendered to. [case 1170619](https://issuetracker.unity3d.com/issues/vr-lwrp-terrain-is-not-rendered-in-the-right-eye-of-an-hmd-when-using-single-pass-instanced-stereo-rendering-mode-with-lwrp)
- Fixed issue where TerrainDetailLit.shader fails to compile when XR is enabled.
- Fixed an issue that allowed height-based blending on Terrains with more than 4 materials, which is not supported.
- Fixed an issue where opaque objects were outputting incorrect alpha values [case 1168283](https://issuetracker.unity3d.com/issues/lwrp-alpha-clipping-material-makes-other-materials-look-like-alpha-clipping-when-gameobject-is-shown-in-render-texture)
- Fixed an issue where a depth texture was always created when post-processing was enabled, even if no effects made use of it.
- Fixed incorrect light attenuation on Nintendo Switch.
- Fixed an issue where the Volume System would not use the Cameras Transform when no `Volume Trigger` was set.
- Fixed an issue where post processing disappeared when using custom renderers and SMAA or no AA
- Fixed an issue where the 2D Renderer upgrader did not upgrade using the correct default material
- Fixed an issue with soft particles having dark blending when intersecting with scene geometry [case 1199812](https://issuetracker.unity3d.com/issues/urp-soft-particles-create-dark-blending-artefacts-when-intersecting-with-scene-geometry)
- Fixed an issue with additive particles blending incorrectly [case 1215713](https://issuetracker.unity3d.com/issues/universal-render-pipeline-additive-particles-not-using-vertex-alpha)
- Fixed an issue where camera preview window was missing in scene view. [case 1211971](https://issuetracker.unity3d.com/issues/scene-view-urp-camera-preview-window-is-missing-in-the-scene-view)
- Fixed an issue with shadow cascade values were not readable in the render pipeline asset [case 1219003](https://issuetracker.unity3d.com/issues/urp-cascade-values-truncated-on-selecting-two-or-four-cascades-in-shadows-under-universalrenderpipelineasset)
- Fixed an issue where MSAA isn't applied until eye textures are relocated by changing their resolution. [case 1197958](https://issuetracker.unity3d.com/issues/oculus-quest-oculus-go-urp-msaa-isnt-applied-until-eye-textures-are-relocated-by-changing-their-resolution)
- Fixed an issue where camera stacking didn't work properly inside prefab mode. [case 1220509](https://issuetracker.unity3d.com/issues/urp-cannot-assign-overlay-cameras-to-a-camera-stack-while-in-prefab-mode)
- Fixed the definition of `mad()` in SMAA shader for OpenGL.
- Fixed an issue where partical shaders failed to handle Single-Pass Stereo VR rendering with Double-Wide Textures. [case 1201208](https://issuetracker.unity3d.com/issues/urp-vr-each-eye-uses-the-cameraopaquetexture-of-both-eyes-for-rendering-when-using-single-pass-rendering-mode)
- Fixed an issue that caused assets to be reimported if player prefs were cleared. [case 1192259](https://issuetracker.unity3d.com/issues/lwrp-clearing-playerprefs-through-a-script-or-editor-causes-delay-and-console-errors-to-appear-when-entering-the-play-mode)
- Fixed missing Custom Render Features after Library deletion. [case 1196338](https://issuetracker.unity3d.com/product/unity/issues/guid/1196338/)
- Fixed not being able to remove a Renderer Feature due to tricky UI selection rects. [case 1208113](https://issuetracker.unity3d.com/product/unity/issues/guid/1208113/)
- Fixed an issue where the Camera Override on the Render Object Feature would not work with many Render Features in a row. [case 1205185](https://issuetracker.unity3d.com/product/unity/issues/guid/1205185/)
- Fixed UI clipping issue in Forward Renderer inspector. [case 1211954](https://issuetracker.unity3d.com/product/unity/issues/guid/1211954/)
- Fixed a Null ref when trying to remove a missing Renderer Feature from the Forward Renderer. [case 1196651](https://issuetracker.unity3d.com/product/unity/issues/guid/1196651/)
- Fixed data serialization issue when adding a Renderer Feature to teh Forward Renderer. [case 1214779](https://issuetracker.unity3d.com/product/unity/issues/guid/1214779/)
- Fixed issue with AssetPostprocessors dependencies causing models to be imported twice when upgrading the package version.
- Fixed an issue where NullReferenceException might be thrown when creating 2D Lights. [case 1219374](https://issuetracker.unity3d.com/issues/urp-nullreferenceexception-threw-on-adding-the-light-2d-experimental-component-when-2d-render-data-not-assigned) 
- Fixed an issue with a blurry settings icon. [case 1201895](https://issuetracker.unity3d.com/issues/urp-setting-icon-blurred-in-universalrendererpipelineasset)
- Fixed issue that caused the QualitySettings anti-aliasing changing without user interaction. [case 1195272](https://issuetracker.unity3d.com/issues/lwrp-the-anti-alias-quality-settings-value-is-changing-without-user-interaction)
- Fixed an issue where Shader Graph shaders generate undeclared identifier 'GetWorldSpaceNormalizeViewDir' error.
- Fixed an issue where rendering into RenderTexture with Single Pass Instanced renders both eyes overlapping.
- Fixed an issue where Renderscale setting has no effect when using XRSDK.
- Fixed an issue where renderScale != 1 or Display.main.requiresBlitToBackbuffer forced an unnecessary blit on XR.
- Fixed an issue that causes double sRGB correction on Quest. [case 1209292](https://issuetracker.unity3d.com/product/unity/issues/guid/1209292)
- Fixed an issue where terrain DepthOnly pass does not work for XR.
- Fixed an issue that caused depth texture to be flipped when sampling from shaders [case 1225362](https://issuetracker.unity3d.com/issues/game-object-is-rendered-incorrectly-in-the-game-view-when-sampling-depth-texture)
- Fixed an issue with URP switching such that every avaiable URP makes a total set of supported features such that all URPs are taken into consideration. [case 1157420](https://issuetracker.unity3d.com/issues/lwrp-srp-switching-doesnt-work-even-with-manually-adding-shadervariants-per-scene)
- Fixed an issue where XR multipass throws doesn't support camera stack spamming.
- Fixed an issue with shadows not appearing on terrains when no cascades were selected [case 1226530](https://issuetracker.unity3d.com/issues/urp-no-shadows-on-terrain-when-cascades-is-set-to-no-cascades-in-render-pipeline-asset-settings)
- Fixed a shader issue that caused the Color in Sprite Shape to work improperly.
- Fixed an issue with URP switching such that every available URP makes a total set of supported features such that all URPs are taken into consideration. [case 1157420](https://issuetracker.unity3d.com/issues/lwrp-srp-switching-doesnt-work-even-with-manually-adding-shadervariants-per-scene)
- Metallic slider on the Lit shader is now linear meaning correct values are used for PBR.
- Fixed an issue where Post-Processing caused nothing to render on GLES2.
- Fixed an issue that causes viewport to not work correctly when rendering to textures. [case 1225103](https://issuetracker.unity3d.com/issues/urp-the-viewport-rect-isnt-correctly-applied-when-the-camera-is-outputting-into-a-rendertexture)
- Fixed an issue that caused incorrect sampling of HDR reflection probe textures.
- Fixed UI text of RenderObjects feature to display LightMode tag instead of Shader Pass Name. [case 1201696](https://issuetracker.unity3d.com/issues/render-feature-slash-pass-ui-has-a-field-for-shader-pass-name-when-it-actually-expects-shader-pass-lightmode)
- Fixed an issue when Linear -> sRGB conversion would not happen on some Android devices. [case 1226208](https://issuetracker.unity3d.com/issues/no-srgb-conversion-on-some-android-devices-when-using-the-universal-render-pipeline)
- Fixed issue where using DOF at the same time as Dynamic Scaling, the depth buffer was smapled with incorrect UVs. [case 1225467](https://issuetracker.unity3d.com/product/unity/issues/guid/1225467/)
- Fixed an issue where an exception would be thrown when resetting the ShadowCaster2D component. [case 1225339](https://issuetracker.unity3d.com/issues/urp-unassignedreferenceexception-thrown-on-resetting-the-shadow-caster-2d-component)
- Fixe an issue where using a Subtractive Blend Style for your 2D Lights might cause artifacts in certain post-processing effects. [case 1215584](https://issuetracker.unity3d.com/issues/urp-incorrect-colors-in-scene-when-using-subtractive-and-multiply-blend-mode-in-gamma-color-space)
- Fixed an issue where Cinemachine Pixel Perfect Extension didn't work when CinemachineBrain Update Method is anything other than Late Update.
- Fixed an issue where Sprite Shader Graph shaders weren't double-sided by default.
- Fixed an issue where particles using Sprite Shader Graph shaders were invisible.
- Fixed an issue where Scene objects might be incorrectly affected by 2D Lights from a previous Sorting Layer.
- Fixed an issue where errors would appear in the Console when entering Play Mode with a 2D Light selected in the Hierarchy. [Case 1226918](https://issuetracker.unity3d.com/issues/errors-appear-in-the-console-when-global-2d-light-is-selected-in-hierarchy)
- Fixed an issue that caused Android GLES to render blank screen when Depth texture was enabled without Opaque texture [case 1219325](https://issuetracker.unity3d.com/issues/scene-is-not-rendered-on-android-8-and-9-when-depth-texture-is-enabled-in-urp-asset)
- Fixed an issue that caused transparent objects to always render over top of world space UI. [case 1219877](https://issuetracker.unity3d.com/product/unity/issues/guid/1219877/)
- Fixed issue causing sorting fudge to not work between shadergraph and urp particle shaders. [case 1222762](https://issuetracker.unity3d.com/product/unity/issues/guid/1222762/)
- Fixed shader compilation errors when using multiple lights in DX10 level GPU. [case 1222302](https://issuetracker.unity3d.com/issues/urp-no-materials-apart-from-ui-are-rendered-when-using-direct3d11-graphics-api-on-a-dx10-gpu)
- Fixed an issue with shadows not being correctly calculated in some shaders.
- Fixed invalid implementation of one function in LWRP -> URP backward compatibility support.
- Fixed issue on Nintendo Switch where maximum number of visible lights in C# code did not match maximum number in shader code.
- Fixed OpenGL ES 3.0 support for URP ShaderGraph. [case 1230890](https://issuetracker.unity3d.com/issues/urptemplate-gles3-android-custom-shader-fails-to-compile-on-adreno-306-gpu)
- Fixed an issue where multi edit camera properties didn't work. [case 1230080](https://issuetracker.unity3d.com/issues/urp-certain-settings-are-not-applied-to-all-cameras-when-multi-editing-in-the-inspector)
- Fixed an issue where the emission value in particle shaders would not update in the editor without entering playmode.
- Fixed issues with performance when importing fbx files
- Fixed issues with NullReferenceException happening with URP shaders
- Fixed an issue that caused memory allocations when sorting cameras. [case 1226448](https://issuetracker.unity3d.com/issues/2d-renderer-using-more-than-one-camera-that-renders-out-to-a-render-texture-creates-gc-alloc-every-frame)
- Fixed an issue where grid lines were being drawn on top of opaque objects in the preview window [case 1240723](https://issuetracker.unity3d.com/issues/urp-grid-is-rendered-in-front-of-the-model-in-the-inspector-animation-preview-window-when-depth-or-opaque-texture-is-enabled)
- Fixed an issue where objects in the preview window were being affected by layer mask settings in the default renderer [case 1204376](https://issuetracker.unity3d.com/issues/urp-prefab-preview-is-blank-when-a-custom-forward-renderer-data-and-default-layer-mask-is-mixed-are-used)
- Fixed an issue with reflections when using an orthographic camera [case 1209255](https://issuetracker.unity3d.com/issues/urp-weird-reflections-when-using-lit-material-and-a-camera-with-orthographic-projection)
- Fixed issue that caused unity_AmbientSky, unity_AmbientEquator and unity_AmbientGround variables to be unintialized.
- Fixed issue that caused `SHADERGRAPH_AMBIENT_SKY`, `SHADERGRAPH_AMBIENT_EQUATOR` and `SHADERGRAPH_AMBIENT_GROUND` variables to be uninitialized.
- Fixed SceneView Draw Modes not being properly updated after opening new scene view panels or changing the editor layout.
- Fixed GLES shaders compilation failing on Windows platform (not a mobile platform) due to uniform count limit.
- Fixed an issue that caused the inverse view and projection matrix to output wrong values in some platforms. [case 1243990](https://issuetracker.unity3d.com/issues/urp-8-dot-1-breaks-unity-matrix-i-vp)
- Fixed an issue where the Render Scale setting of the pipeline asset didn't properly change the resolution when using the 2D Renderer. [case 1241537](https://issuetracker.unity3d.com/issues/render-scale-is-not-applied-to-the-rendered-image-when-2d-renderer-is-used-and-hdr-option-is-disabled)
- Fixed an issue where 2D lights didn't respect the Camera's Culling Mask. [case 1239136](https://issuetracker.unity3d.com/issues/urp-2d-2d-lights-are-ignored-by-camera-culling-mask)
- Fixed an issue where Stencil settings wasn't serialized properly in sub object [case 1241218](https://issuetracker.unity3d.com/issues/stencil-overrides-in-urp-7-dot-3-1-render-objects-does-not-save-or-apply)
- Fixed an issue with not being able to remove Light Mode Tags [case 1240895](https://issuetracker.unity3d.com/issues/urp-unable-to-remove-added-lightmode-tags-of-filters-property-in-render-object)
- Fixed an issue where preset button could still be used, when it is not supposed to. [case 1246261](https://issuetracker.unity3d.com/issues/urp-reset-functionality-does-not-work-for-renderobject-preset-asset)
- Fixed issue with Model Importer materials using the Legacy standard shader instead of URP's Lit shader when import happens at Editor startup.
- Fixed an issue where only unique names of cameras could be added to the camera stack.
- Fixed issue that caused shaders to fail to compile in OpenGL 4.1 or below.
- Optimized shader compilation times by compiling different variant sets for vertex and fragment shaders.

## [7.1.1] - 2019-09-05
### Upgrade Guide
- The render pipeline now handles custom renderers differently. You must now set up renderers for the Camera on the Render Pipeline Asset.
- Render Pipeline Assets upgrades automatically and either creates a default forward renderer in your project or links the existing custom one that you've assigned.
- If you have custom renderers assigned to Cameras, you must now add them to the current Render Pipeline Asset. Then you can select which renderer to use on the Camera.

### Added
- Added shader function `GetMainLightShadowParams`. This returns a half4 for the main light that packs shadow strength in x component and shadow soft property in y component.
- Added shader function `GetAdditionalLightShadowParams`. This returns a half4 for an additional light that packs shadow strength in x component and shadow soft property in y component.
- Added a `Debug Level` option to the Render Pipeline Asset. With this, you can control the amount of debug information generated by the render pipeline.
- Added ability to set the `ScriptableRenderer` that the Camera renders with via C# using `UniversalAdditionalCameraData.SetRenderer(int index)`. This maps to the **Renderer List** on the Render Pipeline Asset.
- Added shadow support for the 2D Renderer. 
- Added ShadowCaster2D, and CompositeShadowCaster2D components.
- Added shadow intensity and shadow volume intensity properties to Light2D.
- Added new Gizmos for Lights.
- Added CinemachineUniversalPixelPerfect, a Cinemachine Virtual Camera Extension that solves some compatibility issues between Cinemachine and Pixel Perfect Camera.
- Added an option that disables the depth/stencil buffer for the 2D Renderer.
- Added manipulation handles for the inner cone angle for spot lights.
- Added documentation for the built-in post-processing solution and Volumes framework (and removed incorrect mention of the PPv2 package). 

### Changed
- Increased visible lights limit for the forward renderer. It now supports 256 visible lights except in mobile platforms. Mobile platforms support 32 visible lights.
- Increased per-object lights limit for the forward renderer. It now supports 8 per-object lights in all platforms except GLES2. GLES2 supports 4 per-object lights.
- The Sprite-Lit-Default shader and the Sprite Lit Shader Graph shaders now use the vertex tangents for tangent space calculations.
- Temporary render textures for cameras rendering to render textures now use the same format and multisampling configuration as camera's target texture.
- All platforms now use R11G11B10_UFloat format for HDR render textures if supported.
- There is now a list of `ScriptableRendererData` on the Render Pipeline Asset as opposed to a renderer type. These are available to all Cameras and are included in builds.
- The renderer override on the Camera is now an enum that maps to the list of `ScriptableRendererData` on the Render Pipeline Asset.
- Pixel Perfect Camera now allows rendering to a render texture.
- Light2D GameObjects that you've created now have a default position with z equal to 0.
- Documentation: Changed the "Getting Started" section into "Install and Configure". Re-arranged the Table of Content.  

### Fixed
- Fixed LightProbe occlusion contribution. [case 1146667](https://issuetracker.unity3d.com/product/unity/issues/guid/1146667/)
- Fixed an issue that caused a log message to be printed in the console when creating a new Material. [case 1173160](https://issuetracker.unity3d.com/product/unity/issues/guid/1173160/)
- Fixed an issue where OnRenderObjectCallback was never invoked. [case 1122420](https://issuetracker.unity3d.com/issues/lwrp-gl-dot-lines-and-debug-dot-drawline-dont-render-when-scriptable-render-pipeline-settings-is-set-to-lwrp)
- Fixed an issue where Sprite Masks didn't function properly when using the 2D Renderer. [case 1163474](https://issuetracker.unity3d.com/issues/lwrp-sprite-renderer-ignores-sprite-mask-when-lightweight-render-pipeline-asset-data-is-set-to-2d-renderer-experimental)
- Fixed memory leaks when using the Frame Debugger with the 2D Renderer.
- Fixed an issue where materials using `_Time` did not animate in the scene. [1175396](https://issuetracker.unity3d.com/product/unity/issues/guid/1175396/)
- Fixed an issue where the Particle Lit shader had artifacts when both soft particles and HDR were enabled. [1136285](https://issuetracker.unity3d.com/product/unity/issues/guid/1136285/)
- Fixed an issue where the Area Lights were set to Realtime, which caused them to not bake. [1159838](https://issuetracker.unity3d.com/issues/lwrp-template-baked-area-lights-do-not-work-if-project-is-created-with-lightweight-rp-template)
- Fixed an issue where the Disc Light did not generate any light. [1175097](https://issuetracker.unity3d.com/issues/using-lwrp-area-light-does-not-generate-light-when-its-shape-is-set-to-disc)
- Fixed an issue where the alpha was killed when an opaque texture was requested on an offscreen camera with HDR enabled [case 1163320](https://issuetracker.unity3d.com/issues/lwrp-mobile-secondary-camera-background-alpha-value-is-lost-when-hdr-and-opaque-texture-are-enabled-in-lwrp-asset).
- Fixed an issue that caused Orthographic camera with far plane set to 0 to span Unity console with errors. [case 1172269](https://issuetracker.unity3d.com/issues/orthographic-camera-with-far-plane-set-to-0-results-in-assertions)
- Fixed an issue causing heap allocation in `RenderPipelineManager.DoRenderLoop` [case 1156241](https://issuetracker.unity3d.com/issues/lwrp-playerloop-renderpipelinemanager-dot-dorenderloop-internal-gc-dot-alloc-allocates-around-2-dot-6kb-for-every-camera-in-the-scene)
- Fixed an issue that caused shadow artifacts when using large spot angle values [case 1136165](https://issuetracker.unity3d.com/issues/lwrp-adjusting-spot-angle-on-a-spotlight-produces-shadowmap-artifacts)
- Fixed an issue that caused self-shadowing artifacts when adjusting shadow near-plane on spot lights.
- Fixed an issue that caused specular highlights to disappear when the smoothness value was set to 1.0. [case 1161827](https://issuetracker.unity3d.com/issues/lwrp-hdrp-lit-shader-max-smoothness-value-is-incosistent-between-pipelines)
- Fixed an issue in the Material upgrader that caused transparent Materials to not upgrade correctly to Universal RP. [case 1170419](https://issuetracker.unity3d.com/issues/shader-conversion-upgrading-project-materials-causes-standard-transparent-materials-to-flicker-when-moving-the-camera).
- Fixed an issue causing shadows to be incorrectly rendered when a light was close to the shadow caster.
- Fixed post-processing for the 2D Renderer.
- Fixed an issue in Light2D that caused a black line to appear for a 360 degree spotlight.
- Fixed a post-processing rendering issue with non-fullscreen viewport. [case 1177660](https://issuetracker.unity3d.com/issues/urp-render-scale-slider-value-modifies-viewport-coordinates-of-the-screen-instead-of-the-resolution)
- Fixed an issue where **Undo** would not undo the creation of Additional Camera Data. [case 1158861](https://issuetracker.unity3d.com/issues/lwrp-additional-camera-data-script-component-appears-on-camera-after-manually-re-picking-use-pipeline-settings)
- Fixed an issue where selecting the same drop-down menu item twice would trigger a change event. [case 1158861](https://issuetracker.unity3d.com/issues/lwrp-additional-camera-data-script-component-appears-on-camera-after-manually-re-picking-use-pipeline-settings)
- Fixed an issue where selecting certain objects that use instancing materials would throw console warnings. [case 1127324](https://issuetracker.unity3d.com/issues/console-warning-is-being-spammed-when-having-lwrp-enabled-and-shader-with-gpu-instancing-present-in-the-scene)
- Fixed a GUID conflict with LWRP. [case 1179895](https://issuetracker.unity3d.com/product/unity/issues/guid/1179895/)
- Fixed an issue where the Terrain shader generated NaNs.
- Fixed an issue that caused the `Opaque Color` pass to never render at half or quarter resolution.
- Fixed and issue where stencil state on a `ForwardRendererData` was reset each time rendering happened.

## [7.0.1] - 2019-07-25
### Changed
- Platform checks now provide more helpful feedback about supported features in the Inspectors.

### Fixed
- Fixed specular lighting related artifacts on Mobile [case 1143049](https://issuetracker.unity3d.com/issues/ios-lwrp-rounded-cubes-has-graphical-artifacts-when-setting-pbr-shaders-smoothness-about-to-0-dot-65-in-shadergraph) and [case 1164822](https://issuetracker.unity3d.com/issues/lwrp-specular-highlight-becomes-hard-edged-when-increasing-the-size-of-an-object).
- Post-processing is no longer enabled in the previews.
- Unity no longer force-enables post-processing on a camera by default.
- Fixed an issue that caused the Scene to render darker in GLES3 and linear color space. [case 1169789](https://issuetracker.unity3d.com/issues/lwrp-android-scene-is-rendered-darker-in-build-when-graphics-api-set-to-gles3-and-color-space-set-to-linear)

## [7.0.0] - 2019-07-17
### Universal Render Pipeline
- LWRP has been renamed to the "Universal Render Pipeline" (UniversalRP).
- UniversalRP is the same as LWRP in terms of features and scope.
- Classes have moved to the Universal namespace (from LWRP).

### Upgrade Guide
- Upgrading to UniversalRP is designed to be almost seamless from the user side.
- LWRP package still exists, this forwards includes and classes to the UniversalRP Package.
- Please see the more involved upgrade guide (https://docs.google.com/document/d/1Xd5bZa8pYZRHri-EnNkyhwrWEzSa15vtnpcg--xUCIs/).

### Added
- Initial Stadia platform support.
- Added a menu option to create a new `ScriptableRendererFeature` script. To do so in the Editor, click on Asset > Create > Rendering > Lightweight Render Pipeline > Renderer Feature.
- Added documentation for SpeedTree Shaders in LWRP.
- Added extended features to LWRP Terrain Shader, so terrain assets can be forward-compatible with HDRP.
- Enabled per-layer advanced or legacy-mode blending in LWRP Terrain Shader. 
- Added the documentation page "Rendering in LWRP", which describes the forward rendering camera loop.
- Added documentation overview for how Post Processing Version 2 works in LWRP.
- Added documentation notes and FAQ entry on the 2D Renderer affecting the LWRP Asset.

### Changed
- Replaced beginCameraRendering callbacks by non obsolete implementation in Light2D
- Updated `ScriptableRendererFeature` and `ScriptableRenderPass` API docs.
- Shader type Real translates to FP16 precision on Nintendo Switch.

### Fixed
- Fixed a case where built-in Shader time values could be out of sync with actual time. [case 1142495](https://fogbugz.unity3d.com/f/cases/1142495/)
- Fixed an issue that caused forward renderer resources to not load properly when you upgraded LWRP from an older version to 7.0.0. [case 1154925](https://issuetracker.unity3d.com/issues/lwrp-upgrading-lwrp-package-to-7-dot-0-0-breaks-forwardrenderdata-asset-in-resource-files)
- Fixed GC spikes caused by LWRP allocating heap memory every frame.
- Fixed distortion effect on particle unlit shader.
- Fixed NullReference exception caused when trying to add a ScriptableRendererFeature.
- Fixed issue with certain LWRP shaders not showing when using forward/2D renderer.
- Fixed the shadow resolve pass and the final pass, so they're not consuming unnecessary bandwidth. [case 1152439](https://issuetracker.unity3d.com/issues/lwrp-mobile-increased-memory-usage-and-extra-rendering-steps) 
- Added missing page for 2D Lights in LWRP.
- Tilemap tiles no longer appear black when you use the 2D renderer.
- Sprites in the preview window are no longer lit by 2D Scene lighting.
- Fixed warnings for unsupported shadow map formats for GLES2 API.
- Disabled shadows for devices that do not support shadow maps or depth textures.
- Fixed support for LWRP per-pixel terrain. [case 1110520](https://fogbugz.unity3d.com/f/cases/1110520)
- Fixed some basic UI/usability issues with LWRP terrain Materials (use of warnings and modal value changes).
- Fixed an issue where using LWRP and Sprite Shape together would produce meta file conflicts.
- Fixed fp16 overflow in Switch in specular calculation
- Fixed shader compilation errors for Android XR projects.
- Updated the pipeline Asset UI to cap the render scale at 2x so that it matches the render pipeline implementation limit.

## [6.7.0] - 2019-05-16
### Added
- Added SpeedTree Shaders.
- Added two Shader Graph master nodes: Lit Sprite and Unlit Sprite. They only work with the 2D renderer.
- Added documentation for the 2D renderer.

### Changed
- The 2D renderer and Light2D component received a number of improvements and are now ready to try as experimental features.
- Updated the [Feature Comparison Table](lwrp-builtin-feature-comparison.md) to reflect the current state of LWRP features.

### Fixed
- When in playmode, the error 'Non matching Profiler.EndSample' no longer appears. [case 1140750](https://fogbugz.unity3d.com/f/cases/1140750/)
- LWRP Particle Shaders now correctly render in stereo rendering modes. [case 1106699](https://fogbugz.unity3d.com/f/cases/1106699/)
- Shaders with 'debug' in the name are no longer stripped automatically. [case 1112983](https://fogbugz.unity3d.com/f/cases/1112983/)
- Fixed tiling issue with selection outline and baked cutout shadows.
- in the Shadergraph Unlit Master node, Premultiply no longer acts the same as Alpha. [case 1114708](https://fogbugz.unity3d.com/f/cases/1114708/)
- Fixed an issue where Lightprobe data was missing if it was needed per-pixel and GPU instancing was enabled.
- The Soft ScreenSpaceShadows Shader variant no longer gets stripped form builds. [case 1138236](https://fogbugz.unity3d.com/f/cases/1138236/)
- Fixed a typo in the Particle Unlit Shader, so Soft Particles now work correctly.
- Fixed emissive Materials not being baked for some meshes. [case 1145297](https://issuetracker.unity3d.com/issues/lwrp-emissive-materials-are-not-baked)
- Camera matrices are now correctly set up when you call rendering functions in EndCameraRendering. [case 1146586](https://issuetracker.unity3d.com/issues/lwrp-drawmeshnow-returns-wrong-positions-slash-scales-when-called-from-endcamerarendering-hook)
- Fixed GI not baking correctly while in gamma color space.
- Fixed a NullReference exception when adding a renderer feature that is contained in a global namespace. [case 1147068](https://issuetracker.unity3d.com/issues/scriptablerenderpipeline-inspector-ui-crashes-when-a-scriptablerenderfeature-is-not-in-a-namespace)
- Shaders are now set up for VR stereo instancing on Vulkan. [case 1142952](https://fogbugz.unity3d.com/f/cases/1142952/).
- VR stereo matrices and vertex inputs are now set up on Vulkan. [case 1142952](https://fogbugz.unity3d.com/f/cases/1142952/).
- Fixed the Material Upgrader so it's now run upon updating the LWRP package. [1148764](https://issuetracker.unity3d.com/product/unity/issues/guid/1148764/)
- Fixed a NullReference exception when you create a new Lightweight Render Pipeline Asset. [case 1153388](https://issuetracker.unity3d.com/product/unity/issues/guid/1153388/) 

## [6.6.0] - 2019-04-01
### Added
- Added support for Baked Indirect mixed lighting.
- You can now use Light Probes for occlusion. This means that baked lights can now occlude dynamic objects.
- Added RenderObjects. You can add RenderObjects to a Renderer to perform custom rendering.
- (WIP) Added an experimental 2D renderer that implements a 2D lighting system.
- (WIP) Added a Light2D component that works with the 2D renderer to add lighting effects to 2D sprites.

### Fixed
- Fixed a project import issue in the LWRP template.
- Fixed the warnings that appear when you create new Unlit Shader Graphs using the Lightweight Render Pipeline.
- Fixed light attenuation precision on mobile platforms.
- Fixed split-screen rendering on mobile platforms.
- Fixed rendering when using an off-screen camera that renders to a depth texture.
- Fixed the exposed stencil render state in the renderer.
- Fixed the default layer mask so it's now applied to a depth pre-pass.
- Made several improvements and fixes to the render pass UI.
- Fixed artifacts that appeared due to precision errors in large scaled objects.
- Fixed an XR rendering issue where Unity required a depth texture.
- Fixed an issue that caused transparent objects to sort incorrectly.

## [6.5.0] - 2019-03-07
### Added
- You can now create a custom forward renderer by clicking on `Assets/Create/Rendering/Lightweight Render Pipeline/Forward Renderer`. This creates an Asset in your Project. You can add additional features to it and drag-n-drop the renderer to either the pipeline Asset or to a camera.
- You can now add `ScriptableRendererFeature`  to the `ScriptableRenderer` to extend it with custom effects. A feature is an `ScriptableObject` that can be drag-n-dropped in the renderer and adds one or more `ScriptableRenderPass` to the renderer.
- `ScriptableRenderer` now exposes interface to configure lights. To do so, implement `SetupLights` when you create a new renderer.
- `ScriptableRenderer` now exposes interface to configure culling. To do so, implement `SetupCullingParameters` when you create a new renderer.
- `ScriptableRendererData` contains rendering resources for `ScriptableRenderer`. A renderer can be overridden globally for all cameras or on a per-camera basis.
- `ScriptableRenderPass` now has a `RenderPassEvents`. This controls where in the pipeline the render pass is added.
- `ScriptableRenderPass` now exposes `ConfigureTarget` and `ConfigureClear`. This allows the renderer to automatically figure out the currently active rendering targets.
- `ScriptableRenderPass` now exposes `Blit`. This performs a blit and sets the active render target in the renderer.
- `ScriptableRenderPass` now exposes `RenderPostProcessing`. This renders post-processing and sets the active render target in the renderer.
- `ScriptableRenderPass` now exposes `CreateDrawingSettings` as a helper for render passes that need to call `ScriptableRenderContext.DrawRenderers`.

### Changed
- Removed `RegisterShaderPassName` from `ScriptableRenderPass`. Instead, `CreateDrawingSettings` now  takes one or a list of `ShaderTagId`. 
- Removed remaining experimental namespace from LWRP. All APIrelated to `ScriptableRenderer`, `ScriptableRenderPass`, and render pass injection is now out of preview.
- Removed `SetRenderTarget` from `ScriptableRenderPass`. You should never call it. Instead, call `ConfigureTarget`, and the renderer automatically sets up targets for you. 
- Removed `RenderFullscreenQuad` from `ScriptableRenderer`. Use `CommandBuffer.DrawMesh` and `RenderingUtils.fullscreenMesh` instead.
- Removed `RenderPostProcess` from `ScriptableRenderer`. Use `ScriptableRenderPass.RenderPostProcessing` instead.
- Removed `postProcessingContext` property from `ScriptableRenderer`. This is now exposed in `RenderingUtils.postProcessingContext`.
- Removed `GetCameraClearFlag` from `ScriptableRenderer`.

### Fixed
- Fixed y-flip in VR when post-processing is active.
- Fixed occlusion mesh for VR not rendering before rendering opaques.
- Enabling or disabling SRP Batcher in runtime works now.
- Fixed video player recorder when post-processing is enabled.

## [6.4.0] - 2019-02-21

## [6.3.0] - 2019-02-18

## [6.2.0] - 2019-02-15

### Changed
- Code refactor: all macros with ARGS have been swapped with macros with PARAM. This is because the ARGS macros were incorrectly named.

## [6.1.0] - 2019-02-13

## [6.0.0] - 2019-02-23
### Added
- You can now implement a custom renderer for LWRP. To do so, implement an `IRendererData` that contains all resources used in rendering. Then create an `IRendererSetup` that creates and queues `ScriptableRenderPass`. Change the renderer type either in the Pipeline Asset or in the Camera Inspector.
- LWRP now uses the Unity recorder extension. You can use this to capture the output of Cameras.
- You can now inject a custom render pass before LWRP renders opaque objects. To do so, implement an `IBeforeRender` interface.
- Distortion support in all Particle Shaders.
- An upgrade system for LWRP Materials with `MaterialPostprocessor`.
- An upgrade path for Unlit shaders
- Tooltips for Shaders.
- SRP Batcher support for Particle Shaders.
- Docs for these Shaders: Baked Lit, Particles Lit, Particles Simple Lit, and Particles Unlit.
- LWRP now supports dynamic resolution scaling. The target platform must also support it.
- LWRP now includes version defines for both C# and Shaders in the format of `LWRP_X_Y_Z_OR_NEWER`. For example, `LWRP_5_3_0_OR_NEWER` defines version 5.3.0.
- The Terrain Lit Shader now samples Spherical Harmonics if you haven't baked any lightmaps for terrain.
- Added a __Priority__ option, which you can use to tweak the rendering order. This is similar to render queue in the built-in render pipeline. These Shaders now have this option: Lit, Simple Lit, Baked Lit, Unlit, and all three Particle Shaders.
- Added support for overriding terrain detail rendering shaders, via the render pipeline editor resources asset.

### Changed
- You can now only initialize a camera by setting a Background Type. The supported options are Skybox, Solid Color, and Don't Care.
- LWRP now uses non-square shadowmap textures when it renders directional shadows with 2 shadow cascades. 
- LWRP now uses RGB111110 as the HDR format on mobile devices, when this format is supported.
- Removed `IAfterDepthPrePass` interface.
- We’ve redesigned the Shader GUI. For example, all property names in Shaders are now inline across the board
- The Simple Lit Shader now has Smoothness, which can be stored in the alpha of specular or albedo maps.
- The Simple Lit and Particles Simple Lit Shaders now take shininess from the length (brightness) of the specular map.
- The __Double sided__ property is now __Render Face__. This means you can also do front face culling.
- Changed the docs for Lit Shader, Simple Lit Shader and Unlit Shader according to Shader GUI changes.
- When you create a new LWRP Asset, it will now be initialized with settings that favor performance on mobile platforms.
- Updated the [FAQ](faq.md) and the [Built-in/LWRP feature comparison table](lwrp-builtin-feature-comparison.md).

### Fixed
- Several tweaks to reduce bandwidth consumption on mobile devices.
- The foldouts in the Lightweight Asset inspector UI now remember their state.
- Added missing meta file for GizmosRenderingPass.cs.
- Fixed artifacts when using multiple or Depth Only cameras. [Case 1072615](https://issuetracker.unity3d.com/issues/ios-using-multiple-cameras-in-the-scene-in-lightweight-render-pipeline-gives-corrupted-image-in-ios-device)
- Fixed a typo in ERROR_ON_UNSUPPORTED_FUNCTION() that was causing the shader compiler to run out of memory in GLES2. [Case 1104271](https://issuetracker.unity3d.com/issues/mobile-os-restarts-because-of-high-memory-usage-when-compiling-shaders-for-opengles2)
- LWRP now renders shadows on scaled objects correctly. [Case 1109017](https://issuetracker.unity3d.com/issues/scaled-objects-render-shadows-and-specularity-incorrectly-in-the-lwrp-on-device)
- LWRP now allows some Asset settings to be changed at runtime. [Case 1105552](https://issuetracker.unity3d.com/issues/lwrp-changing-render-scale-in-runtime-has-no-effect-since-lwrp-3-dot-3-0)
- Realtime shadows now work in GLES2. [Case 1087251](https://issuetracker.unity3d.com/issues/android-lwrp-no-real-time-light-and-shadows-using-gles2)
- Framedebugger now renders correctly when stepping through drawcalls.
- Cameras that request MSAA and Opaque Textures now use less frame bandwidth when they render.
- Fixed rendering in the gamma color space, so it doesn't appear darker.
- Particles SImple Lit and Particles Unlit Shaders now work correctly.
- __Soft Particles__ now work correctly.
- Camera fading for particles.
- Fixed a typo in the Unlit `IgnoreProjector` tag.
- Particles render in both eyes with stereo instancing
- Fixed specular issues on mobile. [case 1109017](https://issuetracker.unity3d.com/issues/scaled-objects-render-shadows-and-specularity-incorrectly-in-the-lwrp-on-device)
- Fixed issue causing LWRP to create MSAA framebuffer even when MSAA setting was disabled.
- Post-processing in mobile VR is now forced to be disabled. It was causing many rendering issues.
- Fixed Editor Previews breaking in Play Mode when VR is enabled. [Case 1109009](https://issuetracker.unity3d.com/issues/lwrp-editor-previews-break-in-play-mode-if-vr-is-enabled)
- A camera's HDR enable flag is now respected when rendering in XR.
- Terrain detail rendering now works correctly when LWRP is installed but inactive.

## [5.2.0] - 2018-11-27
### Added
- LWRP now handles blits that are required by the device when rendering to the backbuffer.
- You can now enable the SRP Batcher. To do so, go to the `Pipeline Asset`. Under `Advanced`, toggle `SRP Batcher`.

### Changed
- Renamed shader variable `unity_LightIndicesOffsetAndCount` to `unity_PerObjectLightData`.
- Shader variables `unity_4LightIndices0` and `unity_4LightIndices1` are now declared as `unity_PerObjectLightIndices` array.

## [5.1.0] - 2018-11-19
### Added
- The user documentation for LWRP is now in this GitHub repo, instead of in the separate GitHub wiki. You can find the most up-to-date pages in the [TableOfContents.md](TableOfCotents.md) file. Pages not listed in that file are still in progress.

### Changed
- The LWRP package is no longer in preview.
- LWRP built-in render passes are now internal.
- Changed namespace from `UnityEngine.Experimental.Rendering.LightweightPipeline` to `UnityEngine.Rendering.LWRP`.
- Changed namespace from `UnityEditor.Experimental.Rendering.LightweightPipeline` to `UnityEditor.Rendering.LWRP`.

### Fixed
- LWRP now respects the iOS Player setting **Force hard shadows**. When you enable this setting, hardware filtering of shadows is disabled.
- Scene view mode now renders baked lightmaps correctly. [Case 1092227](https://issuetracker.unity3d.com/issues/lwrp-scene-view-modes-render-objects-black)
- Shadow bias calculations are now correct for both Shader Graph and Terrain shaders.
- Blit shader now ignores culling.
- When you select __Per Vertex__ option for __Additional Lights__, the __Per Object Limit__ option is not greyed out anymore.
- When you change camera viewport height to values above 1.0, the Unity Editor doesn't freeze anymore. [Case 1097497](https://issuetracker.unity3d.com/issues/macos-lwrp-editor-freezes-after-changing-cameras-viewport-rect-values)
- When you use AR with LWRP, the following error message is not displayed in the console anymore: "The camera list passed to the render pipeline is either null or empty."

## [5.0.0-preview] - 2018-09-28
### Added
- Added occlusion mesh rendering/hookup for VR
- You can now configure default depth and normal shadow bias values in the pipeline asset.
- You can now add the `LWRPAdditionalLightData` component to a `Light` to override the default depth and normal shadow bias.
- You can now log the amount of shader variants in your build. To do so, go to the `Pipeline Asset`. Under `Advanced`, select and set the `Shader Variant Log Level`.
### Changed
- Removed the `supportedShaderFeatures` property from LWRP core. The shader stripper now figures out which variants to strip based on the current assigned pipeline Asset in the Graphics settings.
### Fixed
- The following error does not appear in console anymore: ("Begin/End Profiler section mismatch")
- When you select a material with the Lit shader, this no longer causes the following error in the console: ("Material doesn't have..."). [case 1092354](https://fogbugz.unity3d.com/f/cases/1092354/)
- In the Simple Lit shader, per-vertex additional lights are now shaded properly.
- Shader variant stripping now works when you're building a Project with Cloud Build. This greatly reduces build times from Cloud Build.
- Dynamic Objects now receive lighting when the light mode is set to mixed.
- MSAA now works on Desktop platforms.
- The shadow bias value is now computed correctly for shadow cascades and different shadow resolutions. [case 1076285](https://issuetracker.unity3d.com/issues/lwrp-realtime-directional-light-shadow-maps-exhibit-artifacts)
- When you use __Area Light__ with LWRP, __Cast Shadows__ no longer overlaps with other UI elements in the Inspector. [case 1085363](https://issuetracker.unity3d.com/issues/inspector-area-light-cast-shadows-ui-option-is-obscured-by-render-mode-for-lwrp-regression-in-2018-dot-3a3)

### Changed
Read/write XRGraphicsConfig -> Read-only XRGraphics interface to XRSettings. 

## [4.0.0-preview] - 2018-09-28
### Added
- When you have enabled Gizmos, they now appear correctly in the Game view.
- Added requiresDepthPrepass field to RenderingData struct to tell if the runtime platform requires a depth prepass to generate a camera depth texture.
- The `RenderingData` struct now holds a reference to `CullResults`.
- When __HDR__ is enabled in the Camera but disabled in the Asset, an information box in the Camera Inspector informs you about it.
- When __MSAA__ is enabled in the Camera but disabled in the Asset, an information box in the Camera Inspector informs you about it.
- Enabled instancing on the terrain shader.
- Sorting of opaque objects now respects camera `opaqueSortMode` setting.
- Sorting of opaque objects disables front-to-back sorting flag, when camera settings allow that and the GPU has hidden surface removal.
- LWRP now has a Custom Light Explorer that suits its feature set.
- LWRP now supports Vertex Lit shaders for detail meshes on terrain.
- LWRP now has three interactive Autodesk shaders: Autodesk Interactive, Autodesk Interactive Masked and Autodesk Interactive Transparent.
- [Shader API] The `GetMainLight` and `GetAdditionalLight` functions can now compute shadow attenuation and store it in the new `shadowAttenuation` field in `LightData` struct.
- [Shader API] Added a `VertexPositionInputs` struct that contains vertex position in difference spaces (world, view, hclip).
- [Shader API] Added a `GetVertexPositionInputs` function to get an initialized `VertexPositionInputs`.
- [Shader API] Added a `GetPerObjectLightIndex` function to return the per-object index given a for-loop index.
- [Shader API] Added a `GetShadowCoord` function that takes a `VertexPositionInputs` as input.
- [ShaderLibrary] Added VertexNormalInputs struct that contains data for per-pixel normal computation.
- [ShaderLibrary] Added GetVertexNormalInputs function to return an initialized VertexNormalInputs.

### Changed
- The `RenderingData` struct is now read-only.
- `ScriptableRenderer`always performs a Clear before calling `IRendererSetup::Setup.` 
- `ScriptableRenderPass::Execute` no longer takes `CullResults` as input. Instead, use `RenderingData`as input, since that references `CullResults`.
- `IRendererSetup_Setup` no longer takes `ScriptableRenderContext` and `CullResults` as input.
- Shader includes are now referenced via package relative paths instead of via the deprecated shader export path mechanism https://docs.unity3d.com/2018.3/Documentation/ScriptReference/ShaderIncludePathAttribute.html.
- The LWRP Asset settings were re-organized to be more clear.
- Vertex lighting now controls if additional lights should be shaded per-vertex or per-pixel.
- Renamed all `Local Lights` nomenclature to `Additional Lights`.
- Changed shader naming to conform to our SRP shader code convention.
- [Shader API] Renamed `SpotAttenuation` function to `AngleAttenuation`.
- [Shader API] Renamed `_SHADOWS_ENABLED` keyword to `_MAIN_LIGHT_SHADOWS`
- [Shader API] Renamed `_SHADOWS_CASCADE` keyword to `_MAIN_LIGHT_SHADOWS_CASCADE`
- [Shader API] Renamed `_VERTEX_LIGHTS` keyword to `_ADDITIONAL_LIGHTS_VERTEX`.
- [Shader API] Renamed `_LOCAL_SHADOWS_ENABLED` to `_ADDITIONAL_LIGHT_SHADOWS`
- [Shader API] Renamed `GetLight` function to `GetAdditionalLight`.
- [Shader API] Renamed `GetPixelLightCount` function to `GetAdditionalLightsCount`.
- [Shader API] Renamed `attenuation` to `distanceAttenuation` in `LightData`.
- [Shader API] Renamed `GetLocalLightShadowStrength` function to `GetAdditionalLightShadowStrength`.
- [Shader API] Renamed `SampleScreenSpaceShadowMap` functions to `SampleScreenSpaceShadowmap`.
- [Shader API] Renamed `MainLightRealtimeShadowAttenuation` function to `MainLightRealtimeShadow`.
- [Shader API] Renamed light constants from `Directional` and `Local` to `MainLight` and `AdditionalLights`.
- [Shader API] Renamed `GetLocalLightShadowSamplingData` function to `GetAdditionalLightShadowSamplingData`.
- [Shader API] Removed OUTPUT_NORMAL macro.
- [Shader API] Removed `lightIndex` and `substractiveAttenuation` from `LightData`.
- [Shader API] Removed `ComputeShadowCoord` function. `GetShadowCoord` is provided instead.
- All `LightweightPipeline` references in API and classes are now named `LightweightRenderPipeline`.
- Files no longer have the `Lightweight` prefix.
- Renamed Physically Based shaders to `Lit`, `ParticlesLit`, and `TerrainLit`.
- Renamed Simple Lighting shaders to `SimpleLit`, and `ParticlesSimpleLit`.
- [ShaderLibrary] Renamed `InputSurfacePBR.hlsl`, `InputSurfaceSimple.hlsl`, and `InputSurfaceUnlit` to `LitInput.hlsl`, `SimpleLitInput.hlsl`, and `UnlitInput.hlsl`. These files were moved from the `ShaderLibrary` folder to the`Shaders`.
- [ShaderLibrary] Renamed `LightweightPassLit.hlsl` and `LightweightPassLitSimple.hlsl` to `LitForwardPass.hlsl` and `SimpleLitForwardPass.hlsl`. These files were moved from the `ShaderLibrary` folder to `Shaders`.
- [ShaderLibrary] Renamed `LightweightPassMetaPBR.hlsl`, `LightweightPassMetaSimple.hlsl` and `LighweightPassMetaUnlit` to `LitMetaPass.hlsl`, `SimpleLitMetaPass.hlsl` and `UnlitMetaPass.hlsl`. These files were moved from the `ShaderLibrary` folder to `Shaders`.
- [ShaderLibrary] Renamed `LightweightPassShadow.hlsl` to `ShadowCasterPass.hlsl`. This file was moved to the `Shaders` folder.
- [ShaderLibrary] Renamed `LightweightPassDepthOnly.hlsl` to `DepthOnlyPass.hlsl`. This file was moved to the `Shaders` folder.
- [ShaderLibrary] Renamed `InputSurfaceTerrain.hlsl` to `TerrainLitInput.hlsl`. This file was moved to the `Shaders` folder.
- [ShaderLibrary] Renamed `LightweightPassLitTerrain.hlsl` to `TerrainLitPases.hlsl`. This file was moved to the `Shaders` folder.
- [ShaderLibrary] Renamed `ParticlesPBR.hlsl` to `ParticlesLitInput.hlsl`. This file was moved to the `Shaders` folder.
- [ShaderLibrary] Renamed `InputSurfacePBR.hlsl` to `LitInput.hlsl`. This file was moved to the `Shaders` folder.
- [ShaderLibrary] Renamed `InputSurfaceUnlit.hlsl` to `UnlitInput.hlsl`. This file was moved to the `Shaders` folder.
- [ShaderLibrary] Renamed `InputBuiltin.hlsl` to `UnityInput.hlsl`.
- [ShaderLibrary] Renamed `LightweightPassMetaCommon.hlsl` to `MetaInput.hlsl`.
- [ShaderLibrary] Renamed `InputSurfaceCommon.hlsl` to `SurfaceInput.hlsl`.
- [ShaderLibrary] Removed LightInput struct and GetLightDirectionAndAttenuation. Use GetAdditionalLight function instead.
- [ShaderLibrary] Removed ApplyFog and ApplyFogColor functions. Use MixFog and MixFogColor instead.
- [ShaderLibrary] Removed TangentWorldToNormal function. Use TransformTangentToWorld instead.
- [ShaderLibrary] Removed view direction normalization functions. View direction should always be normalized per pixel for accurate results.
- [ShaderLibrary] Renamed FragmentNormalWS function to NormalizeNormalPerPixel.

### Fixed
- If you have more than 16 lights in a scene, LWRP no longer causes random glitches while rendering lights.
- The Unlit shader now samples Global Illumination correctly.
- The Inspector window for the Unlit shader now displays correctly.
- Reduced GC pressure by removing several per-frame memory allocations.
- The tooltip for the the camera __MSAA__ property now appears correctly.
- Fixed multiple C# code analysis rule violations.
- The fullscreen mesh is no longer recreated upon every call to `ScriptableRenderer.fullscreenMesh`.

## [3.3.0-preview] - 2018-01-01
### Added
- Added callbacks to LWRP that can be attached to a camera (IBeforeCameraRender, IAfterDepthPrePass, IAfterOpaquePass, IAfterOpaquePostProcess, IAfterSkyboxPass, IAfterTransparentPass, IAfterRender)

###Changed
- Clean up LWRP creation of render textures. If we are not going straight to screen ensure that we create both depth and color targets.
- UNITY_DECLARE_FRAMEBUFFER_INPUT and UNITY_READ_FRAMEBUFFER_INPUT macros were added. They are necessary for reading transient attachments.
- UNITY_MATRIX_I_VP is now defined.
- Renamed LightweightForwardRenderer to ScriptableRenderer.
- Moved all light constants to _LightBuffer CBUFFER. Now _PerCamera CBUFFER contains all other per camera constants.
- Change real-time attenuation to inverse square.
- Change attenuation for baked GI to inverse square, to match real-time attenuation.
- Small optimization in light attenuation shader code.

### Fixed
- Lightweight Unlit shader UI doesn't throw an error about missing receive shadow property anymore.

## [3.2.0-preview] - 2018-01-01
### Changed
- Receive Shadows property is now exposed in the material instead of in the renderer.
- The UI for Lightweight asset has been updated with new categories. A more clean structure and foldouts has been added to keep things organized.

### Fixed
- Shadow casters are now properly culled per cascade. (case 1059142)
- Rendering no longer breaks when Android platform is selected in Build Settings. (case 1058812)
- Scriptable passes no longer have missing material references. Now they access cached materials in the renderer.(case 1061353)
- When you change a Shadow Cascade option in the Pipeline Asset, this no longer warns you that you've exceeded the array size for the _WorldToShadow property.
- Terrain shader optimizations.

## [3.1.0-preview] - 2018-01-01

### Fixed
- Fixed assert errors caused by multi spot lights
- Fixed LWRP-DirectionalShadowConstantBuffer params setting

## [3.0.0-preview] - 2018-01-01
### Added
- Added camera additional data component to control shadows, depth and color texture.
- pipeline now uses XRSEttings.eyeTextureResolutionScale as renderScale when in XR.
- New pass architecture. Allows for custom passes to be written and then used on a per camera basis in LWRP

### Changed
- Shadow rendering has been optimized for the Mali Utgard architecture by removing indexing and avoiding divisions for orthographic projections. This reduces the frame time by 25% on the Overdraw benchmark.
- Removed 7x7 tent filtering when using cascades.
- Screenspace shadow resolve is now only done when rendering shadow cascades.
- Updated the UI for the Lighweight pipeline asset.
- Update assembly definitions to output assemblies that match Unity naming convention (Unity.*).

### Fixed
- Post-processing now works with VR on PC.
- PS4 compiler error
- Fixed VR multiview rendering by forcing MSAA to be off. There's a current issue in engine that breaks MSAA and Texture2DArray.
- Fixed UnityPerDraw CB layout
- GLCore compute buffer compiler error
- Occlusion strength not being applied on LW standard shaders
- CopyDepth pass is being called even when a depth from prepass is available
- GLES2 shader compiler error in IntegrationTests
- Can't set RenderScale and ShadowDistance by script
- VR Single Pass Instancing shadows
- Fixed compilation errors on Nintendo Switch (limited XRSetting support).

## [2.0.0-preview] - 2018-01-01

### Added
- Explicit render target load/store actions were added to improve tile utilization
- Camera opaque color can be requested on the pipeline asset. It can be accessed in the shader by defining a _CameraOpaqueTexture. This can be used as an alternative to GrabPass.
- Dynamic Batching can be enabled in the pipeline asset
- Pipeline now strips unused or invalid variants and passes based on selected pipeline capabilities in the asset. This reduces build and memory consuption on target.
- Shader stripping settings were added to pipeline asset

### Changed
#### Pipeline
- Pipeline code is now more modular and extensible. A ForwardRenderer class is initialized by the pipeline with RenderingData and it's responsible for enqueueing and executing passes. In the future pluggable renderers will be supported.
- On mobile 1 directional light + up to 4 local lights (point or spot) are computed
- On other platforms 1 directional light + up to 8 local lights are computed
- Multiple shadow casting lights are supported. Currently only 1 directional + 4 spots light shadows.
#### Shading Framework
- Directional Lights are always considered a main light in shader. They have a fast shading path with no branching and no indexing.
- GetMainLight() is provided in shader to initialize Light struct with main light shading data. 
- Directional lights have a dedicated shadowmap for performance reasons. Shadow coord always comes from interpolator.
- MainLigthRealtimeShadowAttenuation(float4 shadowCoord) is provided to compute main light realtime shadows.
- Spot and Point lights are always shaded in the light loop. Branching on uniform and indexing happens when shading them.
- GetLight(half index, float3 positionWS) is provided in shader to initialize Light struct for spot and point lights.
- Spot light shadows are baked into a single shadow atlas.
- Shadow coord for spot lights is always computed on fragment.
- Use LocalLightShadowAttenuation(int lightIndex, float3 positionWS) to comppute realtime shadows for spot lights.

### Fixed
- Issue that was causing VR on Android to render black
- Camera viewport issues
- UWP build issues
- Prevent nested camera rendering in the pipeline

## [1.1.4-preview] - 2018-01-01

### Added
 - Terrain and grass shaders ported
 - Updated materials and shader default albedo and specular color to midgrey.
 - Exposed _ScaledScreenParams to shader. It works the same as _ScreenParams but takes pipeline RenderScale into consideration
 - Performance Improvements in mobile

### Fixed
 - SRP Shader library issue that was causing all constants to be highp in mobile
 - shader error that prevented LWRP to build to UWP
 - shader compilation errors in Linux due to case sensitive includes
 - Rendering Texture flipping issue
 - Standard Particles shader cutout and blending modes
 - crash caused by using projectors
 - issue that was causing Shadow Strength to not be computed on mobile
 - Material Upgrader issue that caused editor to SoftLocks
 - GI in Unlit shader
 - Null reference in the Unlit material shader GUI

## [1.1.2-preview] - 2018-01-01

### Changed
 - Performance improvements in mobile  

### Fixed
 - Shadows on GLES 2.0
 - CPU performance regression in shadow rendering
 - Alpha clip shadow issues
 - Unmatched command buffer error message
 - Null reference exception caused by missing resource in LWRP
 - Issue that was causing Camera clear flags was being ignored in mobile


## [1.1.1-preview] - 2018-01-01

### Added
 - Added Cascade Split selection UI
 - Added SHADER_HINT_NICE_QUALITY. If user defines this to 1 in the shader Lightweight pipeline will favor quality even on mobile platforms.

### Changed
 - Shadowmap uses 16bit format instead of 32bit.
 - Small shader performance improvements

### Fixed
 - Subtractive Mode
 - Shadow Distance does not accept negative values anymore


## [0.1.24] - 2018-01-01

### Added
 - Added Light abstraction layer on lightweight shader library.
 - Added HDR global setting on pipeline asset. 
 - Added Soft Particles settings on pipeline asset.
 - Ported particles shaders to SRP library

### Changed
 - HDR RT now uses what format is configured in Tier settings.
 - Refactored lightweight standard shaders and shader library to improve ease of use.
 - Optimized tile LOAD op on mobile.
 - Reduced GC pressure
 - Reduced shader variant count by ~56% by improving fog and lightmap keywords
 - Converted LW shader library files to use real/half when necessary.

### Fixed
 - Realtime shadows on OpenGL
 - Shader compiler errors in GLES 2.0
 - Issue sorting issues when BeforeTransparent custom fx was enabled.
 - VR single pass rendering.
 - Viewport rendering issues when rendering to backbuffer.
 - Viewport rendering issues when rendering to with MSAA turned off.
 - Multi-camera rendering.

## [0.1.23] - 2018-01-01

### Added
 - UI Improvements (Rendering features not supported by LW are hidden)

### Changed
 - Shaders were ported to the new SRP shader library. 
 - Constant Buffer refactor to use new Batcher
 - Shadow filtering and bias improved.
 - Pipeline now updates color constants in gamma when in Gamma colorspace.
 - Optimized ALU and CB usage on Shadows.
 - Reduced shader variant count by ~33% by improving shadow and light classification keywords
 - Default resources were removed from the pipeline asset.

### Fixed
 - Fixed shader include path when using SRP from package manager.
 - Fixed spot light attenuation to match Unity Built-in pipeline.
 - Fixed depth pre-pass clearing issue.

## [0.1.12] - 2018-01-01

### Added
 - Standard Unlit shader now has an option to sample GI.
 - Added Material Upgrader for stock Unity Mobile and Legacy Shaders.
 - UI improvements

### Changed
- Realtime shadow filtering was improved. 

### Fixed
 - Fixed an issue that was including unreferenced shaders in the build.
 - Fixed a null reference caused by Particle System component lights.<|MERGE_RESOLUTION|>--- conflicted
+++ resolved
@@ -30,11 +30,8 @@
 - Added option to disable XR autotests on test settings.
 - Added option to enable/disable Adaptive Performance when it's package is available.
 - Added support for 3DsMax's 2021 Simplified Physical Material from FBX files in the Model Importer.
-<<<<<<< HEAD
+- Added support for DXT5nm-style normal maps on Android, iOS and tvOS
 - Added the option to enable/disable volume updates on each renderer.
-=======
-- Added support for DXT5nm-style normal maps on Android, iOS and tvOS
->>>>>>> b001294d
 
 ### Changed
 
