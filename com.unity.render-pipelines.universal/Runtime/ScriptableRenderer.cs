using System;
using System.Diagnostics;
using System.Collections.Generic;
using Unity.Collections;
using UnityEngine.Scripting.APIUpdating;

namespace UnityEngine.Rendering.Universal
{
    /// <summary>
    ///  Class <c>ScriptableRenderer</c> implements a rendering strategy. It describes how culling and lighting works and
    /// the effects supported.
    ///
    ///  A renderer can be used for all cameras or be overridden on a per-camera basis. It will implement light culling and setup
    /// and describe a list of <c>ScriptableRenderPass</c> to execute in a frame. The renderer can be extended to support more effect with additional
    ///  <c>ScriptableRendererFeature</c>. Resources for the renderer are serialized in <c>ScriptableRendererData</c>.
    ///
    /// he renderer resources are serialized in <c>ScriptableRendererData</c>.
    /// <seealso cref="ScriptableRendererData"/>
    /// <seealso cref="ScriptableRendererFeature"/>
    /// <seealso cref="ScriptableRenderPass"/>
    /// </summary>
    [MovedFrom("UnityEngine.Rendering.LWRP")] public abstract class ScriptableRenderer : IDisposable
    {
        /// <summary>
        /// Configures the supported features for this renderer. When creating custom renderers
        /// for Universal Render Pipeline you can choose to opt-in or out for specific features.
        /// </summary>
        public class RenderingFeatures
        {
            /// <summary>
            /// This setting controls if the camera editor should display the camera stack category.
            /// Renderers that don't support camera stacking will only render camera of type CameraRenderType.Base
            /// <see cref="CameraRenderType"/>
            /// <seealso cref="UniversalAdditionalCameraData.cameraStack"/>
            /// </summary>
            public bool cameraStacking { get; set; } = false;

            /// <summary>
            /// This setting controls if the Universal Render Pipeline asset should expose MSAA option.
            /// </summary>
            public bool msaa { get; set; } = true;
        }

        /// <summary>
        /// The renderer we are currently rendering with, for low-level render control only.
        /// <c>current</c> is null outside rendering scope.
        /// Similar to https://docs.unity3d.com/ScriptReference/Camera-current.html
        /// </summary>
        internal static ScriptableRenderer current = null;

        /// <summary>
        /// Set camera matrices. This method will set <c>UNITY_MATRIX_V</c>, <c>UNITY_MATRIX_P</c>, <c>UNITY_MATRIX_VP</c> to camera matrices.
        /// Additionally this will also set <c>unity_CameraProjection</c> and <c>unity_CameraProjection</c>.
        /// If <c>setInverseMatrices</c> is set to true this function will also set <c>UNITY_MATRIX_I_V</c> and <c>UNITY_MATRIX_I_VP</c>.
        /// This function has no effect when rendering in stereo. When in stereo rendering you cannot override camera matrices.
        /// If you need to set general purpose view and projection matrices call <see cref="SetViewAndProjectionMatrices(CommandBuffer, Matrix4x4, Matrix4x4, bool)"/> instead.
        /// </summary>
        /// <param name="cmd">CommandBuffer to submit data to GPU.</param>
        /// <param name="cameraData">CameraData containing camera matrices information.</param>
        /// <param name="setInverseMatrices">Set this to true if you also need to set inverse camera matrices.</param>
        public static void SetCameraMatrices(CommandBuffer cmd, ref CameraData cameraData, bool setInverseMatrices)
        {
#if ENABLE_VR && ENABLE_XR_MODULE
            if (cameraData.xr.enabled)
            {
                cameraData.xr.UpdateGPUViewAndProjectionMatrices(cmd, ref cameraData, cameraData.xr.renderTargetIsRenderTexture);
                return;
            }
#endif

            Matrix4x4 viewMatrix = cameraData.GetViewMatrix();
            Matrix4x4 projectionMatrix = cameraData.GetProjectionMatrix();

            // TODO: Investigate why SetViewAndProjectionMatrices is causing y-flip / winding order issue
            // for now using cmd.SetViewProjecionMatrices
            //SetViewAndProjectionMatrices(cmd, viewMatrix, cameraData.GetDeviceProjectionMatrix(), setInverseMatrices);
            cmd.SetViewProjectionMatrices(viewMatrix, projectionMatrix);
            
            if (setInverseMatrices)
            {
                Matrix4x4 inverseViewMatrix = Matrix4x4.Inverse(viewMatrix);
                cmd.SetGlobalMatrix(ShaderPropertyId.cameraToWorldMatrix, inverseViewMatrix);
                
                Matrix4x4 viewAndProjectionMatrix = cameraData.GetGPUProjectionMatrix() * viewMatrix;
                Matrix4x4 inverseViewProjection = Matrix4x4.Inverse(viewAndProjectionMatrix);
                cmd.SetGlobalMatrix(ShaderPropertyId.inverseViewAndProjectionMatrix, inverseViewProjection);
            }

            // TODO: missing unity_CameraWorldClipPlanes[6], currently set by context.SetupCameraProperties
        }

        /// <summary>
        /// Set camera and screen shader variables as described in https://docs.unity3d.com/Manual/SL-UnityShaderVariables.html
        /// </summary>
        /// <param name="cmd">CommandBuffer to submit data to GPU.</param>
        /// <param name="cameraData">CameraData containing camera matrices information.</param>
        void SetPerCameraShaderVariables(CommandBuffer cmd, ref CameraData cameraData)
        {
            Camera camera = cameraData.camera;

            Rect pixelRect = cameraData.pixelRect;
            float scaledCameraWidth = (float)pixelRect.width * cameraData.renderScale;
            float scaledCameraHeight = (float)pixelRect.height * cameraData.renderScale;
            float cameraWidth = (float)pixelRect.width;
            float cameraHeight = (float)pixelRect.height;

            float near = camera.nearClipPlane;
            float far = camera.farClipPlane;
            float invNear = Mathf.Approximately(near, 0.0f) ? 0.0f : 1.0f / near;
            float invFar = Mathf.Approximately(far, 0.0f) ? 0.0f : 1.0f / far;
            float isOrthographic = camera.orthographic ? 1.0f : 0.0f;

            // From http://www.humus.name/temp/Linearize%20depth.txt
            // But as depth component textures on OpenGL always return in 0..1 range (as in D3D), we have to use
            // the same constants for both D3D and OpenGL here.
            // OpenGL would be this:
            // zc0 = (1.0 - far / near) / 2.0;
            // zc1 = (1.0 + far / near) / 2.0;
            // D3D is this:
            float zc0 = 1.0f - far * invNear;
            float zc1 = far * invNear;

            Vector4 zBufferParams = new Vector4(zc0, zc1, zc0 * invFar, zc1 * invFar);

            if (SystemInfo.usesReversedZBuffer)
            {
                zBufferParams.y += zBufferParams.x;
                zBufferParams.x = -zBufferParams.x;
                zBufferParams.w += zBufferParams.z;
                zBufferParams.z = -zBufferParams.z;
            }

            // Projection flip sign logic is very deep in GfxDevice::SetInvertProjectionMatrix
            // For now we don't deal with _ProjectionParams.x and let SetupCameraProperties handle it.
            // We need to enable this when we remove SetupCameraProperties
            // float projectionFlipSign = ???
            // Vector4 projectionParams = new Vector4(projectionFlipSign, near, far, 1.0f * invFar);
            // cmd.SetGlobalVector(ShaderPropertyId.projectionParams, projectionParams);

            Vector4 orthoParams = new Vector4(camera.orthographicSize * cameraData.aspectRatio, camera.orthographicSize, 0.0f, isOrthographic);

            // Camera and Screen variables as described in https://docs.unity3d.com/Manual/SL-UnityShaderVariables.html
            cmd.SetGlobalVector(ShaderPropertyId.worldSpaceCameraPos, camera.transform.position);
            cmd.SetGlobalVector(ShaderPropertyId.screenParams, new Vector4(cameraWidth, cameraHeight, 1.0f + 1.0f / cameraWidth, 1.0f + 1.0f / cameraHeight));
            cmd.SetGlobalVector(ShaderPropertyId.scaledScreenParams, new Vector4(scaledCameraWidth, scaledCameraHeight, 1.0f + 1.0f / scaledCameraWidth, 1.0f + 1.0f / scaledCameraHeight));
            cmd.SetGlobalVector(ShaderPropertyId.zBufferParams, zBufferParams);
            cmd.SetGlobalVector(ShaderPropertyId.orthoParams, orthoParams);
        }

        /// <summary>
        /// Set shader time variables as described in https://docs.unity3d.com/Manual/SL-UnityShaderVariables.html
        /// </summary>
        /// <param name="cmd">CommandBuffer to submit data to GPU.</param>
        /// <param name="time">Time.</param>
        /// <param name="deltaTime">Delta time.</param>
        /// <param name="smoothDeltaTime">Smooth delta time.</param>
        void SetShaderTimeValues(CommandBuffer cmd, float time, float deltaTime, float smoothDeltaTime)
        {
            float timeEights = time / 8f;
            float timeFourth = time / 4f;
            float timeHalf = time / 2f;

            // Time values
            Vector4 timeVector = time * new Vector4(1f / 20f, 1f, 2f, 3f);
            Vector4 sinTimeVector = new Vector4(Mathf.Sin(timeEights), Mathf.Sin(timeFourth), Mathf.Sin(timeHalf), Mathf.Sin(time));
            Vector4 cosTimeVector = new Vector4(Mathf.Cos(timeEights), Mathf.Cos(timeFourth), Mathf.Cos(timeHalf), Mathf.Cos(time));
            Vector4 deltaTimeVector = new Vector4(deltaTime, 1f / deltaTime, smoothDeltaTime, 1f / smoothDeltaTime);
            Vector4 timeParametersVector = new Vector4(time, Mathf.Sin(time), Mathf.Cos(time), 0.0f);

            cmd.SetGlobalVector(ShaderPropertyId.time, timeVector);
            cmd.SetGlobalVector(ShaderPropertyId.sinTime, sinTimeVector);
            cmd.SetGlobalVector(ShaderPropertyId.cosTime, cosTimeVector);
            cmd.SetGlobalVector(ShaderPropertyId.deltaTime, deltaTimeVector);
            cmd.SetGlobalVector(ShaderPropertyId.timeParameters, timeParametersVector);
        }

        public RenderTargetIdentifier cameraColorTarget
        {
            get => m_CameraColorTarget;
        }

        public RenderTargetIdentifier cameraDepth
        {
            get => m_CameraDepthTarget;
        }

        protected List<ScriptableRendererFeature> rendererFeatures
        {
            get => m_RendererFeatures;
        }

        protected List<ScriptableRenderPass> activeRenderPassQueue
        {
            get => m_ActiveRenderPassQueue;
        }

        /// <summary>
        /// Supported rendering features by this renderer.
        /// <see cref="SupportedRenderingFeatures"/>
        /// </summary>
        public RenderingFeatures supportedRenderingFeatures { get; set; } = new RenderingFeatures();

        static class RenderPassBlock
        {
            // Executes render passes that are inputs to the main rendering
            // but don't depend on camera state. They all render in monoscopic mode. f.ex, shadow maps.
            public static readonly int BeforeRendering = 0;

            // Main bulk of render pass execution. They required camera state to be properly set
            // and when enabled they will render in stereo.
            public static readonly int MainRenderingOpaque = 1;
            public static readonly int MainRenderingTransparent = 2;

            // Execute after Post-processing.
            public static readonly int AfterRendering = 3;
        }

        const int k_RenderPassBlockCount = 4;

        List<ScriptableRenderPass> m_ActiveRenderPassQueue = new List<ScriptableRenderPass>(32);
        List<ScriptableRendererFeature> m_RendererFeatures = new List<ScriptableRendererFeature>(10);
        RenderTargetIdentifier m_CameraColorTarget;
        RenderTargetIdentifier m_CameraDepthTarget;

        bool m_FirstTimeCameraColorTargetIsBound = true; // flag used to track when m_CameraColorTarget should be cleared (if necessary), as well as other special actions only performed the first time m_CameraColorTarget is bound as a render target
        bool m_FirstTimeCameraDepthTargetIsBound = true; // flag used to track when m_CameraDepthTarget should be cleared (if necessary), the first time m_CameraDepthTarget is bound as a render target

        const string k_SetCameraRenderStateTag = "Set Camera Data";
        const string k_SetRenderTarget = "Set RenderTarget";
        const string k_ReleaseResourcesTag = "Release Resources";

        static RenderTargetIdentifier[] m_ActiveColorAttachments = new RenderTargetIdentifier[]{0, 0, 0, 0, 0, 0, 0, 0 };
        static RenderTargetIdentifier m_ActiveDepthAttachment;

        // CommandBuffer.SetRenderTarget(RenderTargetIdentifier[] colors, RenderTargetIdentifier depth, int mipLevel, CubemapFace cubemapFace, int depthSlice);
        // called from CoreUtils.SetRenderTarget will issue a warning assert from native c++ side if "colors" array contains some invalid RTIDs.
        // To avoid that warning assert we trim the RenderTargetIdentifier[] arrays we pass to CoreUtils.SetRenderTarget.
        // To avoid re-allocating a new array every time we do that, we re-use one of these arrays:
        static RenderTargetIdentifier[][] m_TrimmedColorAttachmentCopies = new RenderTargetIdentifier[][]
        {
            new RenderTargetIdentifier[0],                          // m_TrimmedColorAttachmentCopies[0] is an array of 0 RenderTargetIdentifier - only used to make indexing code easier to read
            new RenderTargetIdentifier[]{0},                        // m_TrimmedColorAttachmentCopies[1] is an array of 1 RenderTargetIdentifier
            new RenderTargetIdentifier[]{0, 0},                     // m_TrimmedColorAttachmentCopies[2] is an array of 2 RenderTargetIdentifiers
            new RenderTargetIdentifier[]{0, 0, 0},                  // m_TrimmedColorAttachmentCopies[3] is an array of 3 RenderTargetIdentifiers
            new RenderTargetIdentifier[]{0, 0, 0, 0},               // m_TrimmedColorAttachmentCopies[4] is an array of 4 RenderTargetIdentifiers
            new RenderTargetIdentifier[]{0, 0, 0, 0, 0},            // m_TrimmedColorAttachmentCopies[5] is an array of 5 RenderTargetIdentifiers
            new RenderTargetIdentifier[]{0, 0, 0, 0, 0, 0},         // m_TrimmedColorAttachmentCopies[6] is an array of 6 RenderTargetIdentifiers
            new RenderTargetIdentifier[]{0, 0, 0, 0, 0, 0, 0},      // m_TrimmedColorAttachmentCopies[7] is an array of 7 RenderTargetIdentifiers
            new RenderTargetIdentifier[]{0, 0, 0, 0, 0, 0, 0, 0 },  // m_TrimmedColorAttachmentCopies[8] is an array of 8 RenderTargetIdentifiers
        };

        internal static void ConfigureActiveTarget(RenderTargetIdentifier colorAttachment,
            RenderTargetIdentifier depthAttachment)
        {
            m_ActiveColorAttachments[0] = colorAttachment;
            for (int i = 1; i < m_ActiveColorAttachments.Length; ++i)
                m_ActiveColorAttachments[i] = 0;

            m_ActiveDepthAttachment = depthAttachment;
        }

        public ScriptableRenderer(ScriptableRendererData data)
        {
            foreach (var feature in data.rendererFeatures)
            {
                if (feature == null)
                    continue;

                feature.Create();
                m_RendererFeatures.Add(feature);
            }
            Clear(CameraRenderType.Base);
        }

        public void Dispose()
        {
            Dispose(true);
            GC.SuppressFinalize(this);
        }

        protected virtual void Dispose(bool disposing)
        {
        }

        /// <summary>
        /// Configures the camera target.
        /// </summary>
        /// <param name="colorTarget">Camera color target. Pass BuiltinRenderTextureType.CameraTarget if rendering to backbuffer.</param>
        /// <param name="depthTarget">Camera depth target. Pass BuiltinRenderTextureType.CameraTarget if color has depth or rendering to backbuffer.</param>
        public void ConfigureCameraTarget(RenderTargetIdentifier colorTarget, RenderTargetIdentifier depthTarget)
        {
            m_CameraColorTarget = colorTarget;
            m_CameraDepthTarget = depthTarget;
        }

        /// <summary>
        /// Configures the render passes that will execute for this renderer.
        /// This method is called per-camera every frame.
        /// </summary>
        /// <param name="context">Use this render context to issue any draw commands during execution.</param>
        /// <param name="renderingData">Current render state information.</param>
        /// <seealso cref="ScriptableRenderPass"/>
        /// <seealso cref="ScriptableRendererFeature"/>
        public abstract void Setup(ScriptableRenderContext context, ref RenderingData renderingData);

        /// <summary>
        /// Override this method to implement the lighting setup for the renderer. You can use this to
        /// compute and upload light CBUFFER for example.
        /// </summary>
        /// <param name="context">Use this render context to issue any draw commands during execution.</param>
        /// <param name="renderingData">Current render state information.</param>
        public virtual void SetupLights(ScriptableRenderContext context, ref RenderingData renderingData)
        {
        }

        /// <summary>
        /// Override this method to configure the culling parameters for the renderer. You can use this to configure if
        /// lights should be culled per-object or the maximum shadow distance for example.
        /// </summary>
        /// <param name="cullingParameters">Use this to change culling parameters used by the render pipeline.</param>
        /// <param name="cameraData">Current render state information.</param>
        public virtual void SetupCullingParameters(ref ScriptableCullingParameters cullingParameters,
            ref CameraData cameraData)
        {
        }

        /// <summary>
        /// Called upon finishing rendering the camera stack. You can release any resources created by the renderer here.
        /// </summary>
        /// <param name="cmd"></param>
        public virtual void FinishRendering(CommandBuffer cmd)
        {
        }

        /// <summary>
        /// Execute the enqueued render passes. This automatically handles editor and stereo rendering.
        /// </summary>
        /// <param name="context">Use this render context to issue any draw commands during execution.</param>
        /// <param name="renderingData">Current render state information.</param>
        public void Execute(ScriptableRenderContext context, ref RenderingData renderingData)
        {
            ref CameraData cameraData = ref renderingData.cameraData;
            Camera camera = cameraData.camera;

<<<<<<< HEAD
            // Initialize Camera Render State
            SetCameraRenderState(cmd, ref cameraData);
            // Initialize Shader Quality
            SetShaderQuality(cmd, renderingData.shaderQuality);
            context.ExecuteCommandBuffer(cmd);
            cmd.Clear();
            
            // Sort the render pass queue
            SortStable(m_ActiveRenderPassQueue);
=======
            CommandBuffer cmd = CommandBufferPool.Get(k_SetCameraRenderStateTag);
            InternalStartRendering(context, ref renderingData);
>>>>>>> acd55b03

            // Cache the time for after the call to `SetupCameraProperties` and set the time variables in shader
            // For now we set the time variables per camera, as we plan to remove `SetupCameraProperties`.
            // Setting the time per frame would take API changes to pass the variable to each camera render.
            // Once `SetupCameraProperties` is gone, the variable should be set higher in the call-stack.
#if UNITY_EDITOR
            float time = Application.isPlaying ? Time.time : Time.realtimeSinceStartup;
#else
            float time = Time.time;
#endif
            float deltaTime = Time.deltaTime;
            float smoothDeltaTime = Time.smoothDeltaTime;

            // Initialize Camera Render State
            ClearRenderingState(cmd);
            SetPerCameraShaderVariables(cmd, ref cameraData);
            SetShaderTimeValues(cmd, time, deltaTime, smoothDeltaTime);
            context.ExecuteCommandBuffer(cmd);
            cmd.Clear();

            // Sort the render pass queue
            SortStable(m_ActiveRenderPassQueue);

            // Upper limits for each block. Each block will contains render passes with events below the limit.
            NativeArray<RenderPassEvent> blockEventLimits = new NativeArray<RenderPassEvent>(k_RenderPassBlockCount, Allocator.Temp);
            blockEventLimits[RenderPassBlock.BeforeRendering] = RenderPassEvent.BeforeRenderingPrepasses;
            blockEventLimits[RenderPassBlock.MainRenderingOpaque] = RenderPassEvent.AfterRenderingOpaques;
            blockEventLimits[RenderPassBlock.MainRenderingTransparent] = RenderPassEvent.AfterRenderingPostProcessing;
            blockEventLimits[RenderPassBlock.AfterRendering] = (RenderPassEvent)Int32.MaxValue;

            NativeArray<int> blockRanges = new NativeArray<int>(blockEventLimits.Length + 1, Allocator.Temp);
            // blockRanges[0] is always 0
            // blockRanges[i] is the index of the first RenderPass found in m_ActiveRenderPassQueue that has a ScriptableRenderPass.renderPassEvent higher than blockEventLimits[i] (i.e, should be executed after blockEventLimits[i])
            // blockRanges[blockEventLimits.Length] is m_ActiveRenderPassQueue.Count
            FillBlockRanges(blockEventLimits, blockRanges);
            blockEventLimits.Dispose();

            SetupLights(context, ref renderingData);

            // Before Render Block. This render blocks always execute in mono rendering.
            // Camera is not setup. Lights are not setup.
            // Used to render input textures like shadowmaps.
            ExecuteBlock(RenderPassBlock.BeforeRendering, blockRanges, context, ref renderingData);

            // This is still required because of the following reasons:
            // - Camera billboard properties.
            // - Camera frustum planes: unity_CameraWorldClipPlanes[6]
            // - _ProjectionParams.x logic is deep inside GfxDevice
            // NOTE: The only reason we have to call this here and not at the beginning (before shadows)
            // is because this need to be called for each eye in multi pass VR.
            // The side effect is that this will override some shader properties we already setup and we will have to
            // reset them.
            context.SetupCameraProperties(camera);
            SetCameraMatrices(cmd, ref cameraData, true);

            // Reset shader time variables as they were overridden in SetupCameraProperties. If we don't do it we might have a mismatch between shadows and main rendering
            SetShaderTimeValues(cmd, time, deltaTime, smoothDeltaTime);

#if VISUAL_EFFECT_GRAPH_0_0_1_OR_NEWER
            //Triggers dispatch per camera, all global parameters should have been setup at this stage.
            VFX.VFXManager.ProcessCameraCommand(camera, cmd);
#endif

            context.ExecuteCommandBuffer(cmd);
            cmd.Clear();

            BeginXRRendering(cmd, context, ref renderingData.cameraData);

            // In the opaque and transparent blocks the main rendering executes.

            // Opaque blocks...
            ExecuteBlock(RenderPassBlock.MainRenderingOpaque, blockRanges, context, ref renderingData);

            // Transparent blocks...
            ExecuteBlock(RenderPassBlock.MainRenderingTransparent, blockRanges, context, ref renderingData);

            // Draw Gizmos...
            DrawGizmos(context, camera, GizmoSubset.PreImageEffects);

            // In this block after rendering drawing happens, e.g, post processing, video player capture.
            ExecuteBlock(RenderPassBlock.AfterRendering, blockRanges, context, ref renderingData);

            EndXRRendering(cmd, context, ref renderingData.cameraData);

            DrawWireOverlay(context, camera);
            DrawGizmos(context, camera, GizmoSubset.PostImageEffects);

            InternalFinishRendering(context, cameraData.resolveFinalTarget);
            blockRanges.Dispose();
            CommandBufferPool.Release(cmd);
        }

        /// <summary>
        /// Enqueues a render pass for execution.
        /// </summary>
        /// <param name="pass">Render pass to be enqueued.</param>
        public void EnqueuePass(ScriptableRenderPass pass)
        {
            m_ActiveRenderPassQueue.Add(pass);
        }

        /// <summary>
        /// Returns a clear flag based on CameraClearFlags.
        /// </summary>
        /// <param name="cameraClearFlags">Camera clear flags.</param>
        /// <returns>A clear flag that tells if color and/or depth should be cleared.</returns>
        protected static ClearFlag GetCameraClearFlag(ref CameraData cameraData)
        {
            var cameraClearFlags = cameraData.camera.clearFlags;

#if UNITY_EDITOR
            // We need public API to tell if FrameDebugger is active and enabled. In that case
            // we want to force a clear to see properly the drawcall stepping.
            // For now, to fix FrameDebugger in Editor, we force a clear.
            cameraClearFlags = CameraClearFlags.SolidColor;
#endif

            // Universal RP doesn't support CameraClearFlags.DepthOnly and CameraClearFlags.Nothing.
            // CameraClearFlags.DepthOnly has the same effect of CameraClearFlags.SolidColor
            // CameraClearFlags.Nothing clears Depth on PC/Desktop and in mobile it clears both
            // depth and color.
            // CameraClearFlags.Skybox clears depth only.

            // Implementation details:
            // Camera clear flags are used to initialize the attachments on the first render pass.
            // ClearFlag is used together with Tile Load action to figure out how to clear the camera render target.
            // In Tile Based GPUs ClearFlag.Depth + RenderBufferLoadAction.DontCare becomes DontCare load action.
            // While ClearFlag.All + RenderBufferLoadAction.DontCare become Clear load action.
            // In mobile we force ClearFlag.All as DontCare doesn't have noticeable perf. difference from Clear
            // and this avoid tile clearing issue when not rendering all pixels in some GPUs.
            // In desktop/consoles there's actually performance difference between DontCare and Clear.

            // RenderBufferLoadAction.DontCare in PC/Desktop behaves as not clearing screen
            // RenderBufferLoadAction.DontCare in Vulkan/Metal behaves as DontCare load action
            // RenderBufferLoadAction.DontCare in GLES behaves as glInvalidateBuffer

            // Overlay cameras composite on top of previous ones. They don't clear color.
            // For overlay cameras we check if depth should be cleared on not.
            if (cameraData.renderType == CameraRenderType.Overlay)
                return (cameraData.clearDepth) ? ClearFlag.Depth : ClearFlag.None;

            // Always clear on first render pass in mobile as it's same perf of DontCare and avoid tile clearing issues.
            if (Application.isMobilePlatform)
                return ClearFlag.All;

            if ((cameraClearFlags == CameraClearFlags.Skybox && RenderSettings.skybox != null) ||
                cameraClearFlags == CameraClearFlags.Nothing)
                return ClearFlag.Depth;

            return ClearFlag.All;
        }

        void ClearRenderingState(CommandBuffer cmd)
        {
            // Reset per-camera shader keywords. They are enabled depending on which render passes are executed.
            cmd.DisableShaderKeyword(ShaderKeywordStrings.MainLightShadows);
            cmd.DisableShaderKeyword(ShaderKeywordStrings.MainLightShadowCascades);
            cmd.DisableShaderKeyword(ShaderKeywordStrings.AdditionalLightsVertex);
            cmd.DisableShaderKeyword(ShaderKeywordStrings.AdditionalLightsPixel);
            cmd.DisableShaderKeyword(ShaderKeywordStrings.AdditionalLightShadows);
            cmd.DisableShaderKeyword(ShaderKeywordStrings.SoftShadows);
            cmd.DisableShaderKeyword(ShaderKeywordStrings.MixedLightingSubtractive);
            cmd.DisableShaderKeyword(ShaderKeywordStrings.LinearToSRGBConversion);
        }

        void SetShaderQuality(CommandBuffer cmd, ShaderQuality shaderQuality)
        {
            if (shaderQuality == ShaderQuality.High)
            {
                cmd.DisableShaderKeyword(ShaderKeywordStrings.ShaderQualityLow);
                cmd.DisableShaderKeyword(ShaderKeywordStrings.ShaderQualityMedium);
                cmd.EnableShaderKeyword(ShaderKeywordStrings.ShaderQualityHigh);
            }
            else if (shaderQuality == ShaderQuality.Medium)
            {
                cmd.DisableShaderKeyword(ShaderKeywordStrings.ShaderQualityLow);
                cmd.EnableShaderKeyword(ShaderKeywordStrings.ShaderQualityMedium);
                cmd.DisableShaderKeyword(ShaderKeywordStrings.ShaderQualityHigh);
            }
            else if (shaderQuality == ShaderQuality.Low)
            {
                cmd.EnableShaderKeyword(ShaderKeywordStrings.ShaderQualityLow);
                cmd.DisableShaderKeyword(ShaderKeywordStrings.ShaderQualityMedium);
                cmd.DisableShaderKeyword(ShaderKeywordStrings.ShaderQualityHigh);
            }
        }

        internal void Clear(CameraRenderType cameraType)
        {
            m_ActiveColorAttachments[0] = BuiltinRenderTextureType.CameraTarget;
            for (int i = 1; i < m_ActiveColorAttachments.Length; ++i)
                m_ActiveColorAttachments[i] = 0;

            m_ActiveDepthAttachment = BuiltinRenderTextureType.CameraTarget;

            m_FirstTimeCameraColorTargetIsBound = cameraType == CameraRenderType.Base;
            m_FirstTimeCameraDepthTargetIsBound = true;

            m_ActiveRenderPassQueue.Clear();

            m_CameraColorTarget = BuiltinRenderTextureType.CameraTarget;
            m_CameraDepthTarget = BuiltinRenderTextureType.CameraTarget;
        }

        void ExecuteBlock(int blockIndex, NativeArray<int> blockRanges,
            ScriptableRenderContext context, ref RenderingData renderingData, bool submit = false)
        {
            int endIndex = blockRanges[blockIndex + 1];
            for (int currIndex = blockRanges[blockIndex]; currIndex < endIndex; ++currIndex)
            {
                var renderPass = m_ActiveRenderPassQueue[currIndex];
                ExecuteRenderPass(context, renderPass, ref renderingData);
            }

            if (submit)
                context.Submit();
        }

        void ExecuteRenderPass(ScriptableRenderContext context, ScriptableRenderPass renderPass, ref RenderingData renderingData)
        {
            ref CameraData cameraData = ref renderingData.cameraData;
            Camera camera = cameraData.camera;

            CommandBuffer cmd = CommandBufferPool.Get(k_SetRenderTarget);
            renderPass.Configure(cmd, cameraData.cameraTargetDescriptor);

            ClearFlag cameraClearFlag = GetCameraClearFlag(ref cameraData);

            // We use a different code path for MRT since it calls a different version of API SetRenderTarget
            if (RenderingUtils.IsMRT(renderPass.colorAttachments))
            {
                // In the MRT path we assume that all color attachments are REAL color attachments,
                // and that the depth attachment is a REAL depth attachment too.


                // Determine what attachments need to be cleared. ----------------

                bool needCustomCameraColorClear = false;
                bool needCustomCameraDepthClear = false;

                int cameraColorTargetIndex = RenderingUtils.IndexOf(renderPass.colorAttachments, m_CameraColorTarget);
                if (cameraColorTargetIndex != -1 && (m_FirstTimeCameraColorTargetIsBound))
                {
                    m_FirstTimeCameraColorTargetIsBound = false; // register that we did clear the camera target the first time it was bound

                    // Overlay cameras composite on top of previous ones. They don't clear.
                    // MTT: Commented due to not implemented yet
                    //                    if (renderingData.cameraData.renderType == CameraRenderType.Overlay)
                    //                        clearFlag = ClearFlag.None;

                    // We need to specifically clear the camera color target.
                    // But there is still a chance we don't need to issue individual clear() on each render-targets if they all have the same clear parameters.
                    needCustomCameraColorClear = (cameraClearFlag & ClearFlag.Color) != (renderPass.clearFlag & ClearFlag.Color)
                                                || CoreUtils.ConvertSRGBToActiveColorSpace(camera.backgroundColor) != renderPass.clearColor;
                }

                // Note: if we have to give up the assumption that no depthTarget can be included in the MRT colorAttachments, we might need something like this:
                // int cameraTargetDepthIndex = IndexOf(renderPass.colorAttachments, m_CameraDepthTarget);
                // if( !renderTargetAlreadySet && cameraTargetDepthIndex != -1 && m_FirstTimeCameraDepthTargetIsBound)
                // { ...
                // }

                if (renderPass.depthAttachment == m_CameraDepthTarget && m_FirstTimeCameraDepthTargetIsBound)
                {
                    m_FirstTimeCameraDepthTargetIsBound = false;
                    needCustomCameraDepthClear = (cameraClearFlag & ClearFlag.Depth) != (renderPass.clearFlag & ClearFlag.Depth);
                }

                // Perform all clear operations needed. ----------------
                // We try to minimize calls to SetRenderTarget().

                // We get here only if cameraColorTarget needs to be handled separately from the rest of the color attachments.
                if (needCustomCameraColorClear)
                {
                    // Clear camera color render-target separately from the rest of the render-targets.

                    if ((cameraClearFlag & ClearFlag.Color) != 0)
                        SetRenderTarget(cmd, renderPass.colorAttachments[cameraColorTargetIndex], renderPass.depthAttachment, ClearFlag.Color, CoreUtils.ConvertSRGBToActiveColorSpace(camera.backgroundColor));

                    if ((renderPass.clearFlag & ClearFlag.Color) != 0)
                    {
                        uint otherTargetsCount = RenderingUtils.CountDistinct(renderPass.colorAttachments, m_CameraColorTarget);
                        var nonCameraAttachments = m_TrimmedColorAttachmentCopies[otherTargetsCount];
                        int writeIndex = 0;
                        for (int readIndex = 0; readIndex < renderPass.colorAttachments.Length; ++readIndex)
                        {
                            if (renderPass.colorAttachments[readIndex] != m_CameraColorTarget && renderPass.colorAttachments[readIndex] != 0)
                            {
                                nonCameraAttachments[writeIndex] = renderPass.colorAttachments[readIndex];
                                ++writeIndex;
                            }
                        }
                        if (writeIndex != otherTargetsCount)
                            Debug.LogError("writeIndex and otherTargetsCount values differed. writeIndex:" + writeIndex + " otherTargetsCount:" + otherTargetsCount);
                        SetRenderTarget(cmd, nonCameraAttachments, m_CameraDepthTarget, ClearFlag.Color, renderPass.clearColor);
                    }
                }

                // Bind all attachments, clear color only if there was no custom behaviour for cameraColorTarget, clear depth as needed.
                ClearFlag finalClearFlag = ClearFlag.None;
                finalClearFlag |= needCustomCameraDepthClear ? (cameraClearFlag & ClearFlag.Depth) : (renderPass.clearFlag & ClearFlag.Depth);
                finalClearFlag |= needCustomCameraColorClear ? 0 : (renderPass.clearFlag & ClearFlag.Color);

                // Only setup render target if current render pass attachments are different from the active ones.
                if (!RenderingUtils.SequenceEqual(renderPass.colorAttachments, m_ActiveColorAttachments) || renderPass.depthAttachment != m_ActiveDepthAttachment || finalClearFlag != ClearFlag.None)
                {
                    int lastValidRTindex = RenderingUtils.LastValid(renderPass.colorAttachments);
                    if (lastValidRTindex >= 0)
                    {
                        int rtCount = lastValidRTindex + 1;
                        var trimmedAttachments = m_TrimmedColorAttachmentCopies[rtCount];
                        for (int i = 0; i < rtCount; ++i)
                            trimmedAttachments[i] = renderPass.colorAttachments[i];
                        SetRenderTarget(cmd, trimmedAttachments, renderPass.depthAttachment, finalClearFlag, renderPass.clearColor);
                    }
                }
            }
            else
            {
                // Currently in non-MRT case, color attachment can actually be a depth attachment.

                RenderTargetIdentifier passColorAttachment = renderPass.colorAttachment;
                RenderTargetIdentifier passDepthAttachment = renderPass.depthAttachment;

                // When render pass doesn't call ConfigureTarget we assume it's expected to render to camera target
                // which might be backbuffer or the framebuffer render textures.
                if (!renderPass.overrideCameraTarget)
                {
                    passColorAttachment = m_CameraColorTarget;
                    passDepthAttachment = m_CameraDepthTarget;
                }

                ClearFlag finalClearFlag = ClearFlag.None;
                Color finalClearColor;

                if (passColorAttachment == m_CameraColorTarget && (m_FirstTimeCameraColorTargetIsBound))
                {
                    m_FirstTimeCameraColorTargetIsBound = false; // register that we did clear the camera target the first time it was bound

                    finalClearFlag |= (cameraClearFlag & ClearFlag.Color);
                    finalClearColor = CoreUtils.ConvertSRGBToActiveColorSpace(camera.backgroundColor);

                    if (m_FirstTimeCameraDepthTargetIsBound)
                    {
                        // m_CameraColorTarget can be an opaque pointer to a RenderTexture with depth-surface.
                        // We cannot infer this information here, so we must assume both camera color and depth are first-time bound here (this is the legacy behaviour).
                        m_FirstTimeCameraDepthTargetIsBound = false;
                        finalClearFlag |= (cameraClearFlag & ClearFlag.Depth);
                    }
                }
                else
                {
                    finalClearFlag |= (renderPass.clearFlag & ClearFlag.Color);
                    finalClearColor = renderPass.clearColor;
                }

                // Condition (m_CameraDepthTarget!=BuiltinRenderTextureType.CameraTarget) below prevents m_FirstTimeCameraDepthTargetIsBound flag from being reset during non-camera passes (such as Color Grading LUT). This ensures that in those cases, cameraDepth will actually be cleared during the later camera pass.
                if (   (m_CameraDepthTarget!=BuiltinRenderTextureType.CameraTarget ) && (passDepthAttachment == m_CameraDepthTarget || passColorAttachment == m_CameraDepthTarget) && m_FirstTimeCameraDepthTargetIsBound )
                {
                    m_FirstTimeCameraDepthTargetIsBound = false;

                    finalClearFlag |= (cameraClearFlag & ClearFlag.Depth);

                    // finalClearFlag |= (cameraClearFlag & ClearFlag.Color);  // <- m_CameraDepthTarget is never a color-surface, so no need to add this here.
                }
                else
                    finalClearFlag |= (renderPass.clearFlag & ClearFlag.Depth);

                // Only setup render target if current render pass attachments are different from the active ones
                if (passColorAttachment != m_ActiveColorAttachments[0] || passDepthAttachment != m_ActiveDepthAttachment || finalClearFlag != ClearFlag.None)
                {
                    SetRenderTarget(cmd, passColorAttachment, passDepthAttachment, finalClearFlag, finalClearColor);

#if ENABLE_VR && ENABLE_XR_MODULE
                    if (cameraData.xr.enabled)
                    {
                        // SetRenderTarget might alter the internal device state(winding order).
                        // Non-stereo buffer is already updated internally when switching render target. We update stereo buffers here to keep the consistency.
                        // XRTODO: Consolidate y-flip and winding order device state in URP
                        bool isRenderToBackBufferTarget = (passColorAttachment == cameraData.xr.renderTarget) && !cameraData.xr.renderTargetIsRenderTexture;
                        cameraData.xr.UpdateGPUViewAndProjectionMatrices(cmd, ref cameraData, !isRenderToBackBufferTarget);
                    }
#endif
                }
            }

            // Also, we execute the commands recorded at this point to ensure SetRenderTarget is called before RenderPass.Execute
            context.ExecuteCommandBuffer(cmd);
            CommandBufferPool.Release(cmd);

            renderPass.Execute(context, ref renderingData);
        }

        void BeginXRRendering(CommandBuffer cmd, ScriptableRenderContext context, ref CameraData cameraData)
        {
#if ENABLE_VR && ENABLE_XR_MODULE
            if (cameraData.xr.enabled)
            {
                cameraData.xr.StartSinglePass(cmd);
                cmd.EnableShaderKeyword(ShaderKeywordStrings.UseDrawProcedural);
                context.ExecuteCommandBuffer(cmd);
                cmd.Clear();
            }
#endif
        }

        void EndXRRendering(CommandBuffer cmd, ScriptableRenderContext context, ref CameraData cameraData)
        {
#if ENABLE_VR && ENABLE_XR_MODULE
            if (cameraData.xr.enabled)
            {
                cameraData.xr.StopSinglePass(cmd);
                cmd.DisableShaderKeyword(ShaderKeywordStrings.UseDrawProcedural);
                context.ExecuteCommandBuffer(cmd);
                cmd.Clear();
            }
#endif
        }

        internal static void SetRenderTarget(CommandBuffer cmd, RenderTargetIdentifier colorAttachment, RenderTargetIdentifier depthAttachment, ClearFlag clearFlag, Color clearColor)
        {
            m_ActiveColorAttachments[0] = colorAttachment;
            for (int i = 1; i < m_ActiveColorAttachments.Length; ++i)
                m_ActiveColorAttachments[i] = 0;

            m_ActiveDepthAttachment = depthAttachment;

            RenderBufferLoadAction colorLoadAction = ((uint)clearFlag & (uint)ClearFlag.Color) != 0 ?
                RenderBufferLoadAction.DontCare : RenderBufferLoadAction.Load;

            RenderBufferLoadAction depthLoadAction = ((uint)clearFlag & (uint)ClearFlag.Depth) != 0 ?
                RenderBufferLoadAction.DontCare : RenderBufferLoadAction.Load;

            SetRenderTarget(cmd, colorAttachment, colorLoadAction, RenderBufferStoreAction.Store,
                depthAttachment, depthLoadAction, RenderBufferStoreAction.Store, clearFlag, clearColor);
        }

        static void SetRenderTarget(
            CommandBuffer cmd,
            RenderTargetIdentifier colorAttachment,
            RenderBufferLoadAction colorLoadAction,
            RenderBufferStoreAction colorStoreAction,
            ClearFlag clearFlags,
            Color clearColor)
        {
            CoreUtils.SetRenderTarget(cmd, colorAttachment, colorLoadAction, colorStoreAction, clearFlags, clearColor);
        }

        static void SetRenderTarget(
            CommandBuffer cmd,
            RenderTargetIdentifier colorAttachment,
            RenderBufferLoadAction colorLoadAction,
            RenderBufferStoreAction colorStoreAction,
            RenderTargetIdentifier depthAttachment,
            RenderBufferLoadAction depthLoadAction,
            RenderBufferStoreAction depthStoreAction,
            ClearFlag clearFlags,
            Color clearColor)
        {
            // XRTODO: Revisit the logic. Why treat CameraTarget depth specially?
            if (depthAttachment == BuiltinRenderTextureType.CameraTarget)
            {
                SetRenderTarget(cmd, colorAttachment, colorLoadAction, colorStoreAction, clearFlags, clearColor);
            }
            else
            {
                CoreUtils.SetRenderTarget(cmd, colorAttachment, colorLoadAction, colorStoreAction,
                        depthAttachment, depthLoadAction, depthStoreAction, clearFlags, clearColor);
            }
        }

        static void SetRenderTarget(CommandBuffer cmd, RenderTargetIdentifier[] colorAttachments, RenderTargetIdentifier depthAttachment, ClearFlag clearFlag, Color clearColor)
        {
            m_ActiveColorAttachments = colorAttachments;
            m_ActiveDepthAttachment = depthAttachment;

            CoreUtils.SetRenderTarget(cmd, colorAttachments, depthAttachment, clearFlag, clearColor);
        }

        [Conditional("UNITY_EDITOR")]
        void DrawGizmos(ScriptableRenderContext context, Camera camera, GizmoSubset gizmoSubset)
        {
#if UNITY_EDITOR
            if (UnityEditor.Handles.ShouldRenderGizmos())
                context.DrawGizmos(camera, gizmoSubset);
#endif
        }

        [Conditional("UNITY_EDITOR")]
        void DrawWireOverlay(ScriptableRenderContext context, Camera camera)
        {
#if UNITY_EDITOR
            context.DrawWireOverlay(camera);
#endif
        }

        // Fill in render pass indices for each block. End index is startIndex + 1.
        void FillBlockRanges(NativeArray<RenderPassEvent> blockEventLimits, NativeArray<int> blockRanges)
        {
            int currRangeIndex = 0;
            int currRenderPass = 0;
            blockRanges[currRangeIndex++] = 0;

            // For each block, it finds the first render pass index that has an event
            // higher than the block limit.
            for (int i = 0; i < blockEventLimits.Length - 1; ++i)
            {
                while (currRenderPass < m_ActiveRenderPassQueue.Count &&
                    m_ActiveRenderPassQueue[currRenderPass].renderPassEvent < blockEventLimits[i])
                    currRenderPass++;

                blockRanges[currRangeIndex++] = currRenderPass;
            }

            blockRanges[currRangeIndex] = m_ActiveRenderPassQueue.Count;
        }

        void InternalStartRendering(ScriptableRenderContext context, ref RenderingData renderingData)
        {
            CommandBuffer cmd = CommandBufferPool.Get(k_ReleaseResourcesTag);
            for (int i = 0; i < m_ActiveRenderPassQueue.Count; ++i)
            {
                m_ActiveRenderPassQueue[i].OnCameraSetup(cmd, ref renderingData);
            }
            context.ExecuteCommandBuffer(cmd);
            CommandBufferPool.Release(cmd);
        }

        void InternalFinishRendering(ScriptableRenderContext context, bool resolveFinalTarget)
        {
            CommandBuffer cmd = CommandBufferPool.Get(k_ReleaseResourcesTag);

            for (int i = 0; i < m_ActiveRenderPassQueue.Count; ++i)
                m_ActiveRenderPassQueue[i].OnCameraCleanup(cmd);

            // Happens when rendering the last camera in the camera stack.
            if (resolveFinalTarget)
            {
                for (int i = 0; i < m_ActiveRenderPassQueue.Count; ++i)
                    m_ActiveRenderPassQueue[i].OnFinishCameraStackRendering(cmd);

                FinishRendering(cmd);
            }

            context.ExecuteCommandBuffer(cmd);
            CommandBufferPool.Release(cmd);
        }

        internal static void SortStable(List<ScriptableRenderPass> list)
        {
            int j;
            for (int i = 1; i < list.Count; ++i)
            {
                ScriptableRenderPass curr = list[i];

                j = i - 1;
                for (; j >= 0 && curr < list[j]; --j)
                    list[j + 1] = list[j];

                list[j + 1] = curr;
            }
        }

        internal void SetupBackbufferFormat(int msaaSamples, bool stereo)
        {
#if ENABLE_VR && ENABLE_VR_MODULE
            if (!stereo)
                return;
            
            bool msaaSampleCountHasChanged = false;
            int currentQualitySettingsSampleCount = QualitySettings.antiAliasing;
            if (currentQualitySettingsSampleCount != msaaSamples &&
                !(currentQualitySettingsSampleCount == 0 && msaaSamples == 1))
            {
                msaaSampleCountHasChanged = true;
            }

            // There's no exposed API to control how a backbuffer is created with MSAA
            // By settings antiAliasing we match what the amount of samples in camera data with backbuffer
            // We only do this for the main camera and this only takes effect in the beginning of next frame.
            // This settings should not be changed on a frame basis so that's fine.
            if (msaaSampleCountHasChanged)
            {
                QualitySettings.antiAliasing = msaaSamples;
                XR.XRDevice.UpdateEyeTextureMSAASetting();
            }  
#endif
        }
    }
}<|MERGE_RESOLUTION|>--- conflicted
+++ resolved
@@ -342,20 +342,8 @@
             ref CameraData cameraData = ref renderingData.cameraData;
             Camera camera = cameraData.camera;
 
-<<<<<<< HEAD
-            // Initialize Camera Render State
-            SetCameraRenderState(cmd, ref cameraData);
-            // Initialize Shader Quality
-            SetShaderQuality(cmd, renderingData.shaderQuality);
-            context.ExecuteCommandBuffer(cmd);
-            cmd.Clear();
-            
-            // Sort the render pass queue
-            SortStable(m_ActiveRenderPassQueue);
-=======
             CommandBuffer cmd = CommandBufferPool.Get(k_SetCameraRenderStateTag);
             InternalStartRendering(context, ref renderingData);
->>>>>>> acd55b03
 
             // Cache the time for after the call to `SetupCameraProperties` and set the time variables in shader
             // For now we set the time variables per camera, as we plan to remove `SetupCameraProperties`.
@@ -373,6 +361,8 @@
             ClearRenderingState(cmd);
             SetPerCameraShaderVariables(cmd, ref cameraData);
             SetShaderTimeValues(cmd, time, deltaTime, smoothDeltaTime);
+            // Initialize Shader Quality
+            SetShaderQuality(cmd, renderingData.shaderQuality);
             context.ExecuteCommandBuffer(cmd);
             cmd.Clear();
 
