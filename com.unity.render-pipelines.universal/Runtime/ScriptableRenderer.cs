using System;
using System.Diagnostics;
using System.Collections.Generic;
using Unity.Collections;
using UnityEngine.Profiling;

namespace UnityEngine.Rendering.Universal
{
    /// <summary>
    ///  Class <c>ScriptableRenderer</c> implements a rendering strategy. It describes how culling and lighting works and
    /// the effects supported.
    ///
    ///  A renderer can be used for all cameras or be overridden on a per-camera basis. It will implement light culling and setup
    /// and describe a list of <c>ScriptableRenderPass</c> to execute in a frame. The renderer can be extended to support more effect with additional
    ///  <c>ScriptableRendererFeature</c>. Resources for the renderer are serialized in <c>ScriptableRendererData</c>.
    ///
    /// he renderer resources are serialized in <c>ScriptableRendererData</c>.
    /// <seealso cref="ScriptableRendererData"/>
    /// <seealso cref="ScriptableRendererFeature"/>
    /// <seealso cref="ScriptableRenderPass"/>
    /// </summary>
    public abstract partial class ScriptableRenderer : IDisposable
    {
        private static class Profiling
        {
            private const string k_Name = nameof(ScriptableRenderer);
            public static readonly ProfilingSampler setPerCameraShaderVariables = new ProfilingSampler($"{k_Name}.{nameof(SetPerCameraShaderVariables)}");
            public static readonly ProfilingSampler sortRenderPasses            = new ProfilingSampler($"Sort Render Passes");
            public static readonly ProfilingSampler setupLights                 = new ProfilingSampler($"{k_Name}.{nameof(SetupLights)}");
            public static readonly ProfilingSampler setupCamera                 = new ProfilingSampler($"Setup Camera Parameters");
            public static readonly ProfilingSampler addRenderPasses             = new ProfilingSampler($"{k_Name}.{nameof(AddRenderPasses)}");
            public static readonly ProfilingSampler clearRenderingState         = new ProfilingSampler($"{k_Name}.{nameof(ClearRenderingState)}");
            public static readonly ProfilingSampler internalStartRendering      = new ProfilingSampler($"{k_Name}.{nameof(InternalStartRendering)}");
            public static readonly ProfilingSampler internalFinishRendering     = new ProfilingSampler($"{k_Name}.{nameof(InternalFinishRendering)}");

            public static class RenderBlock
            {
                private const string k_Name = nameof(RenderPassBlock);
                public static readonly ProfilingSampler beforeRendering          = new ProfilingSampler($"{k_Name}.{nameof(RenderPassBlock.BeforeRendering)}");
                public static readonly ProfilingSampler mainRenderingOpaque      = new ProfilingSampler($"{k_Name}.{nameof(RenderPassBlock.MainRenderingOpaque)}");
                public static readonly ProfilingSampler mainRenderingTransparent = new ProfilingSampler($"{k_Name}.{nameof(RenderPassBlock.MainRenderingTransparent)}");
                public static readonly ProfilingSampler afterRendering           = new ProfilingSampler($"{k_Name}.{nameof(RenderPassBlock.AfterRendering)}");
            }

            public static class RenderPass
            {
                private const string k_Name = nameof(ScriptableRenderPass);
                public static readonly ProfilingSampler configure = new ProfilingSampler($"{k_Name}.{nameof(ScriptableRenderPass.Configure)}");
            }
        }

        /// <summary>
        /// Override to provide a custom profiling name
        /// </summary>
        protected ProfilingSampler profilingExecute { get; set; }

        /// <summary>
        /// Configures the supported features for this renderer. When creating custom renderers
        /// for Universal Render Pipeline you can choose to opt-in or out for specific features.
        /// </summary>
        public class RenderingFeatures
        {
            /// <summary>
            /// This setting controls if the camera editor should display the camera stack category.
            /// Renderers that don't support camera stacking will only render camera of type CameraRenderType.Base
            /// <see cref="CameraRenderType"/>
            /// <seealso cref="UniversalAdditionalCameraData.cameraStack"/>
            /// </summary>
            public bool cameraStacking { get; set; } = false;

            /// <summary>
            /// This setting controls if the Universal Render Pipeline asset should expose MSAA option.
            /// </summary>
            public bool msaa { get; set; } = true;
        }

        /// <summary>
        /// The renderer we are currently rendering with, for low-level render control only.
        /// <c>current</c> is null outside rendering scope.
        /// Similar to https://docs.unity3d.com/ScriptReference/Camera-current.html
        /// </summary>
        internal static ScriptableRenderer current = null;

        /// <summary>
        /// Set camera matrices. This method will set <c>UNITY_MATRIX_V</c>, <c>UNITY_MATRIX_P</c>, <c>UNITY_MATRIX_VP</c> to camera matrices.
        /// Additionally this will also set <c>unity_CameraProjection</c> and <c>unity_CameraProjection</c>.
        /// If <c>setInverseMatrices</c> is set to true this function will also set <c>UNITY_MATRIX_I_V</c> and <c>UNITY_MATRIX_I_VP</c>.
        /// This function has no effect when rendering in stereo. When in stereo rendering you cannot override camera matrices.
        /// If you need to set general purpose view and projection matrices call <see cref="SetViewAndProjectionMatrices(CommandBuffer, Matrix4x4, Matrix4x4, bool)"/> instead.
        /// </summary>
        /// <param name="cmd">CommandBuffer to submit data to GPU.</param>
        /// <param name="cameraData">CameraData containing camera matrices information.</param>
        /// <param name="setInverseMatrices">Set this to true if you also need to set inverse camera matrices.</param>
        public static void SetCameraMatrices(CommandBuffer cmd, ref CameraData cameraData, bool setInverseMatrices)
        {
#if ENABLE_VR && ENABLE_XR_MODULE
            if (cameraData.xr.enabled)
            {
                cameraData.xr.UpdateGPUViewAndProjectionMatrices(cmd, ref cameraData, cameraData.xr.renderTargetIsRenderTexture);
                return;
            }
#endif

            Matrix4x4 viewMatrix = cameraData.GetViewMatrix();
            Matrix4x4 projectionMatrix = cameraData.GetProjectionMatrix();

            // TODO: Investigate why SetViewAndProjectionMatrices is causing y-flip / winding order issue
            // for now using cmd.SetViewProjecionMatrices
            //SetViewAndProjectionMatrices(cmd, viewMatrix, cameraData.GetDeviceProjectionMatrix(), setInverseMatrices);
            cmd.SetViewProjectionMatrices(viewMatrix, projectionMatrix);

            if (setInverseMatrices)
            {
                Matrix4x4 gpuProjectionMatrix = cameraData.GetGPUProjectionMatrix();
                Matrix4x4 viewAndProjectionMatrix = gpuProjectionMatrix * viewMatrix;
                Matrix4x4 inverseViewMatrix = Matrix4x4.Inverse(viewMatrix);
                Matrix4x4 inverseProjectionMatrix = Matrix4x4.Inverse(gpuProjectionMatrix);
                Matrix4x4 inverseViewProjection = inverseViewMatrix * inverseProjectionMatrix;

                // There's an inconsistency in handedness between unity_matrixV and unity_WorldToCamera
                // Unity changes the handedness of unity_WorldToCamera (see Camera::CalculateMatrixShaderProps)
                // we will also change it here to avoid breaking existing shaders. (case 1257518)
                Matrix4x4 worldToCameraMatrix = Matrix4x4.Scale(new Vector3(1.0f, 1.0f, -1.0f)) * viewMatrix;
                Matrix4x4 cameraToWorldMatrix = worldToCameraMatrix.inverse;
                cmd.SetGlobalMatrix(ShaderPropertyId.worldToCameraMatrix, worldToCameraMatrix);
                cmd.SetGlobalMatrix(ShaderPropertyId.cameraToWorldMatrix, cameraToWorldMatrix);

                cmd.SetGlobalMatrix(ShaderPropertyId.inverseViewMatrix, inverseViewMatrix);
                cmd.SetGlobalMatrix(ShaderPropertyId.inverseProjectionMatrix, inverseProjectionMatrix);
                cmd.SetGlobalMatrix(ShaderPropertyId.inverseViewAndProjectionMatrix, inverseViewProjection);
            }

            // TODO: missing unity_CameraWorldClipPlanes[6], currently set by context.SetupCameraProperties
        }

        /// <summary>
        /// Set camera and screen shader variables as described in https://docs.unity3d.com/Manual/SL-UnityShaderVariables.html
        /// </summary>
        /// <param name="cmd">CommandBuffer to submit data to GPU.</param>
        /// <param name="cameraData">CameraData containing camera matrices information.</param>
        void SetPerCameraShaderVariables(CommandBuffer cmd, ref CameraData cameraData)
        {
            using var profScope = new ProfilingScope(cmd, Profiling.setPerCameraShaderVariables);

            Camera camera = cameraData.camera;

            Rect pixelRect = cameraData.pixelRect;
            float scaledCameraWidth = (float)pixelRect.width * cameraData.renderScale;
            float scaledCameraHeight = (float)pixelRect.height * cameraData.renderScale;
            float cameraWidth = (float)pixelRect.width;
            float cameraHeight = (float)pixelRect.height;

            // Use eye texture's width and height as screen params when XR is enabled
            if(cameraData.xr.enabled)
            {
                scaledCameraWidth = (float)cameraData.cameraTargetDescriptor.width;
                scaledCameraHeight = (float)cameraData.cameraTargetDescriptor.height;
                cameraWidth = (float)cameraData.cameraTargetDescriptor.width;
                cameraHeight = (float)cameraData.cameraTargetDescriptor.height;
            }

            if (camera.allowDynamicResolution)
            {
                scaledCameraWidth *= ScalableBufferManager.widthScaleFactor;
                scaledCameraHeight *= ScalableBufferManager.heightScaleFactor;
            }

            float near = camera.nearClipPlane;
            float far = camera.farClipPlane;
            float invNear = Mathf.Approximately(near, 0.0f) ? 0.0f : 1.0f / near;
            float invFar = Mathf.Approximately(far, 0.0f) ? 0.0f : 1.0f / far;
            float isOrthographic = camera.orthographic ? 1.0f : 0.0f;

            // From http://www.humus.name/temp/Linearize%20depth.txt
            // But as depth component textures on OpenGL always return in 0..1 range (as in D3D), we have to use
            // the same constants for both D3D and OpenGL here.
            // OpenGL would be this:
            // zc0 = (1.0 - far / near) / 2.0;
            // zc1 = (1.0 + far / near) / 2.0;
            // D3D is this:
            float zc0 = 1.0f - far * invNear;
            float zc1 = far * invNear;

            Vector4 zBufferParams = new Vector4(zc0, zc1, zc0 * invFar, zc1 * invFar);

            if (SystemInfo.usesReversedZBuffer)
            {
                zBufferParams.y += zBufferParams.x;
                zBufferParams.x = -zBufferParams.x;
                zBufferParams.w += zBufferParams.z;
                zBufferParams.z = -zBufferParams.z;
            }

            // Projection flip sign logic is very deep in GfxDevice::SetInvertProjectionMatrix
            // For now we don't deal with _ProjectionParams.x and let SetupCameraProperties handle it.
            // We need to enable this when we remove SetupCameraProperties
            // float projectionFlipSign = ???
            // Vector4 projectionParams = new Vector4(projectionFlipSign, near, far, 1.0f * invFar);
            // cmd.SetGlobalVector(ShaderPropertyId.projectionParams, projectionParams);

            Vector4 orthoParams = new Vector4(camera.orthographicSize * cameraData.aspectRatio, camera.orthographicSize, 0.0f, isOrthographic);

            // Camera and Screen variables as described in https://docs.unity3d.com/Manual/SL-UnityShaderVariables.html
            cmd.SetGlobalVector(ShaderPropertyId.worldSpaceCameraPos, camera.transform.position);
            cmd.SetGlobalVector(ShaderPropertyId.screenParams, new Vector4(cameraWidth, cameraHeight, 1.0f + 1.0f / cameraWidth, 1.0f + 1.0f / cameraHeight));
            cmd.SetGlobalVector(ShaderPropertyId.scaledScreenParams, new Vector4(scaledCameraWidth, scaledCameraHeight, 1.0f + 1.0f / scaledCameraWidth, 1.0f + 1.0f / scaledCameraHeight));
            cmd.SetGlobalVector(ShaderPropertyId.zBufferParams, zBufferParams);
            cmd.SetGlobalVector(ShaderPropertyId.orthoParams, orthoParams);
        }

        /// <summary>
        /// Set shader time variables as described in https://docs.unity3d.com/Manual/SL-UnityShaderVariables.html
        /// </summary>
        /// <param name="cmd">CommandBuffer to submit data to GPU.</param>
        /// <param name="time">Time.</param>
        /// <param name="deltaTime">Delta time.</param>
        /// <param name="smoothDeltaTime">Smooth delta time.</param>
        void SetShaderTimeValues(CommandBuffer cmd, float time, float deltaTime, float smoothDeltaTime)
        {
            float timeEights = time / 8f;
            float timeFourth = time / 4f;
            float timeHalf = time / 2f;

            // Time values
            Vector4 timeVector = time * new Vector4(1f / 20f, 1f, 2f, 3f);
            Vector4 sinTimeVector = new Vector4(Mathf.Sin(timeEights), Mathf.Sin(timeFourth), Mathf.Sin(timeHalf), Mathf.Sin(time));
            Vector4 cosTimeVector = new Vector4(Mathf.Cos(timeEights), Mathf.Cos(timeFourth), Mathf.Cos(timeHalf), Mathf.Cos(time));
            Vector4 deltaTimeVector = new Vector4(deltaTime, 1f / deltaTime, smoothDeltaTime, 1f / smoothDeltaTime);
            Vector4 timeParametersVector = new Vector4(time, Mathf.Sin(time), Mathf.Cos(time), 0.0f);

            cmd.SetGlobalVector(ShaderPropertyId.time, timeVector);
            cmd.SetGlobalVector(ShaderPropertyId.sinTime, sinTimeVector);
            cmd.SetGlobalVector(ShaderPropertyId.cosTime, cosTimeVector);
            cmd.SetGlobalVector(ShaderPropertyId.deltaTime, deltaTimeVector);
            cmd.SetGlobalVector(ShaderPropertyId.timeParameters, timeParametersVector);
        }

        /// <summary>
        /// Returns the camera color target for this renderer.
        /// It's only valid to call cameraColorTarget in the scope of <c>ScriptableRenderPass</c>.
        /// <seealso cref="ScriptableRenderPass"/>.
        /// </summary>
        public RenderTargetIdentifier cameraColorTarget
        {
            get
            {
                if (!m_IsPipelineExecuting)
                {
                    Debug.LogWarning("You can only call cameraColorTarget inside the scope of a ScriptableRenderPass. Otherwise the pipeline camera target texture might have not been created or might have already been disposed.");
                    // TODO: Ideally we should return an error texture (BuiltinRenderTextureType.None?)
                    // but this might break some existing content, so we return the pipeline texture in the hope it gives a "soft" upgrade to users.
                }

                return m_CameraColorTarget;
            }
        }

        /// <summary>
        /// Returns the camera depth target for this renderer.
        /// It's only valid to call cameraDepthTarget in the scope of <c>ScriptableRenderPass</c>.
        /// <seealso cref="ScriptableRenderPass"/>.
        /// </summary>
        public RenderTargetIdentifier cameraDepthTarget
        {
            get
            {
                if (!m_IsPipelineExecuting)
                {
                    Debug.LogWarning("You can only call cameraColorTarget inside the scope of a ScriptableRenderPass. Otherwise the pipeline camera target texture might have not been created or might have already been disposed.");
                    // TODO: Ideally we should return an error texture (BuiltinRenderTextureType.None?)
                    // but this might break some existing content, so we return the pipeline texture in the hope it gives a "soft" upgrade to users.
                }

                return m_CameraDepthTarget;
            }
        }

        /// <summary>
        /// Returns a list of renderer features added to this renderer.
        /// <seealso cref="ScriptableRendererFeature"/>
        /// </summary>
        protected List<ScriptableRendererFeature> rendererFeatures
        {
            get => m_RendererFeatures;
        }

        /// <summary>
        /// Returns a list of render passes schedules to be executed by this renderer.
        /// <seealso cref="ScriptableRenderPass"/>
        /// </summary>
        protected List<ScriptableRenderPass> activeRenderPassQueue
        {
            get => m_ActiveRenderPassQueue;
        }

        /// <summary>
        /// Supported rendering features by this renderer.
        /// <see cref="SupportedRenderingFeatures"/>
        /// </summary>
        public RenderingFeatures supportedRenderingFeatures { get; set; } = new RenderingFeatures();

        /// <summary>
        /// List of unsupported Graphics APIs for this renderer.
        /// <see cref="unsupportedGraphicsDeviceTypes"/>
        /// </summary>
        public GraphicsDeviceType[] unsupportedGraphicsDeviceTypes { get; set; } = new GraphicsDeviceType[0];

        static class RenderPassBlock
        {
            // Executes render passes that are inputs to the main rendering
            // but don't depend on camera state. They all render in monoscopic mode. f.ex, shadow maps.
            public static readonly int BeforeRendering = 0;

            // Main bulk of render pass execution. They required camera state to be properly set
            // and when enabled they will render in stereo.
            public static readonly int MainRenderingOpaque = 1;
            public static readonly int MainRenderingTransparent = 2;

            // Execute after Post-processing.
            public static readonly int AfterRendering = 3;
        }

        const int k_RenderPassBlockCount = 4;

        List<ScriptableRenderPass> m_ActiveRenderPassQueue = new List<ScriptableRenderPass>(32);
        List<ScriptableRendererFeature> m_RendererFeatures = new List<ScriptableRendererFeature>(10);
        RenderTargetIdentifier m_CameraColorTarget;
        RenderTargetIdentifier m_CameraDepthTarget;

        bool m_FirstTimeCameraColorTargetIsBound = true; // flag used to track when m_CameraColorTarget should be cleared (if necessary), as well as other special actions only performed the first time m_CameraColorTarget is bound as a render target
        bool m_FirstTimeCameraDepthTargetIsBound = true; // flag used to track when m_CameraDepthTarget should be cleared (if necessary), the first time m_CameraDepthTarget is bound as a render target

        // The pipeline can only guarantee the camera target texture are valid when the pipeline is executing.
        // Trying to access the camera target before or after might be that the pipeline texture have already been disposed.
        bool m_IsPipelineExecuting = false;

        static RenderTargetIdentifier[] m_ActiveColorAttachments = new RenderTargetIdentifier[]{0, 0, 0, 0, 0, 0, 0, 0 };
        static RenderTargetIdentifier m_ActiveDepthAttachment;

        // CommandBuffer.SetRenderTarget(RenderTargetIdentifier[] colors, RenderTargetIdentifier depth, int mipLevel, CubemapFace cubemapFace, int depthSlice);
        // called from CoreUtils.SetRenderTarget will issue a warning assert from native c++ side if "colors" array contains some invalid RTIDs.
        // To avoid that warning assert we trim the RenderTargetIdentifier[] arrays we pass to CoreUtils.SetRenderTarget.
        // To avoid re-allocating a new array every time we do that, we re-use one of these arrays:
        static RenderTargetIdentifier[][] m_TrimmedColorAttachmentCopies = new RenderTargetIdentifier[][]
        {
            new RenderTargetIdentifier[0],                          // m_TrimmedColorAttachmentCopies[0] is an array of 0 RenderTargetIdentifier - only used to make indexing code easier to read
            new RenderTargetIdentifier[]{0},                        // m_TrimmedColorAttachmentCopies[1] is an array of 1 RenderTargetIdentifier
            new RenderTargetIdentifier[]{0, 0},                     // m_TrimmedColorAttachmentCopies[2] is an array of 2 RenderTargetIdentifiers
            new RenderTargetIdentifier[]{0, 0, 0},                  // m_TrimmedColorAttachmentCopies[3] is an array of 3 RenderTargetIdentifiers
            new RenderTargetIdentifier[]{0, 0, 0, 0},               // m_TrimmedColorAttachmentCopies[4] is an array of 4 RenderTargetIdentifiers
            new RenderTargetIdentifier[]{0, 0, 0, 0, 0},            // m_TrimmedColorAttachmentCopies[5] is an array of 5 RenderTargetIdentifiers
            new RenderTargetIdentifier[]{0, 0, 0, 0, 0, 0},         // m_TrimmedColorAttachmentCopies[6] is an array of 6 RenderTargetIdentifiers
            new RenderTargetIdentifier[]{0, 0, 0, 0, 0, 0, 0},      // m_TrimmedColorAttachmentCopies[7] is an array of 7 RenderTargetIdentifiers
            new RenderTargetIdentifier[]{0, 0, 0, 0, 0, 0, 0, 0 },  // m_TrimmedColorAttachmentCopies[8] is an array of 8 RenderTargetIdentifiers
        };

        internal static void ConfigureActiveTarget(RenderTargetIdentifier colorAttachment,
            RenderTargetIdentifier depthAttachment)
        {
            m_ActiveColorAttachments[0] = colorAttachment;
            for (int i = 1; i < m_ActiveColorAttachments.Length; ++i)
                m_ActiveColorAttachments[i] = 0;

            m_ActiveDepthAttachment = depthAttachment;
        }

        public ScriptableRenderer(ScriptableRendererData data)
        {
            profilingExecute = new ProfilingSampler($"{nameof(ScriptableRenderer)}.{nameof(ScriptableRenderer.Execute)}: {data.name}");

            foreach (var feature in data.rendererFeatures)
            {
                if (feature == null)
                    continue;

                feature.Create();
                m_RendererFeatures.Add(feature);
            }
            Clear(CameraRenderType.Base);
        }

        public void Dispose()
        {
            // Dispose all renderer features...
            for (int i = 0; i < m_RendererFeatures.Count; ++i)
            {
                if (rendererFeatures[i] == null)
                    continue;

                rendererFeatures[i].Dispose();
            }

            Dispose(true);
            GC.SuppressFinalize(this);
        }

        protected virtual void Dispose(bool disposing)
        {
        }

        /// <summary>
        /// Configures the camera target.
        /// </summary>
        /// <param name="colorTarget">Camera color target. Pass BuiltinRenderTextureType.CameraTarget if rendering to backbuffer.</param>
        /// <param name="depthTarget">Camera depth target. Pass BuiltinRenderTextureType.CameraTarget if color has depth or rendering to backbuffer.</param>
        public void ConfigureCameraTarget(RenderTargetIdentifier colorTarget, RenderTargetIdentifier depthTarget)
        {
            m_CameraColorTarget = colorTarget;
            m_CameraDepthTarget = depthTarget;
        }

        /// <summary>
        /// Configures the render passes that will execute for this renderer.
        /// This method is called per-camera every frame.
        /// </summary>
        /// <param name="context">Use this render context to issue any draw commands during execution.</param>
        /// <param name="renderingData">Current render state information.</param>
        /// <seealso cref="ScriptableRenderPass"/>
        /// <seealso cref="ScriptableRendererFeature"/>
        public abstract void Setup(ScriptableRenderContext context, ref RenderingData renderingData);

        /// <summary>
        /// Override this method to implement the lighting setup for the renderer. You can use this to
        /// compute and upload light CBUFFER for example.
        /// </summary>
        /// <param name="context">Use this render context to issue any draw commands during execution.</param>
        /// <param name="renderingData">Current render state information.</param>
        public virtual void SetupLights(ScriptableRenderContext context, ref RenderingData renderingData)
        {
        }

        /// <summary>
        /// Override this method to configure the culling parameters for the renderer. You can use this to configure if
        /// lights should be culled per-object or the maximum shadow distance for example.
        /// </summary>
        /// <param name="cullingParameters">Use this to change culling parameters used by the render pipeline.</param>
        /// <param name="cameraData">Current render state information.</param>
        public virtual void SetupCullingParameters(ref ScriptableCullingParameters cullingParameters,
            ref CameraData cameraData)
        {
        }

        /// <summary>
        /// Called upon finishing rendering the camera stack. You can release any resources created by the renderer here.
        /// </summary>
        /// <param name="cmd"></param>
        public virtual void FinishRendering(CommandBuffer cmd)
        {
        }

        /// <summary>
        /// Execute the enqueued render passes. This automatically handles editor and stereo rendering.
        /// </summary>
        /// <param name="context">Use this render context to issue any draw commands during execution.</param>
        /// <param name="renderingData">Current render state information.</param>
        public void Execute(ScriptableRenderContext context, ref RenderingData renderingData)
        {
            m_IsPipelineExecuting = true;
            ref CameraData cameraData = ref renderingData.cameraData;
            Camera camera = cameraData.camera;

            CommandBuffer cmd = CommandBufferPool.Get();
            using (new ProfilingScope(cmd, profilingExecute))
            {
                InternalStartRendering(context, ref renderingData);

                // Cache the time for after the call to `SetupCameraProperties` and set the time variables in shader
                // For now we set the time variables per camera, as we plan to remove `SetupCameraProperties`.
                // Setting the time per frame would take API changes to pass the variable to each camera render.
                // Once `SetupCameraProperties` is gone, the variable should be set higher in the call-stack.
#if UNITY_EDITOR
                float time = Application.isPlaying ? Time.time : Time.realtimeSinceStartup;
#else
            float time = Time.time;
#endif
                float deltaTime = Time.deltaTime;
                float smoothDeltaTime = Time.smoothDeltaTime;

                // Initialize Camera Render State
                ClearRenderingState(cmd);
                SetPerCameraShaderVariables(cmd, ref cameraData);
                SetShaderTimeValues(cmd, time, deltaTime, smoothDeltaTime);
                context.ExecuteCommandBuffer(cmd);
                cmd.Clear();
                using (new ProfilingScope(cmd, Profiling.sortRenderPasses))
                {
                    // Sort the render pass queue
                    SortStable(m_ActiveRenderPassQueue);
                }

                using var renderBlocks = new RenderBlocks(m_ActiveRenderPassQueue);

<<<<<<< HEAD
#if ENABLE_VR
                if (renderingData.cameraData.isStereoEnabled)
                    XR.XRDevice.UpdateEyeTextureMSAASetting();
#endif

                // Upper limits for each block. Each block will contains render passes with events below the limit.
                NativeArray<RenderPassEvent> blockEventLimits = new NativeArray<RenderPassEvent>(k_RenderPassBlockCount, Allocator.Temp);
                blockEventLimits[RenderPassBlock.BeforeRendering] = RenderPassEvent.BeforeRenderingPrepasses;
                blockEventLimits[RenderPassBlock.MainRenderingOpaque] = RenderPassEvent.AfterRenderingOpaques;
                blockEventLimits[RenderPassBlock.MainRenderingTransparent] = RenderPassEvent.AfterRenderingPostProcessing;
                blockEventLimits[RenderPassBlock.AfterRendering] = (RenderPassEvent)Int32.MaxValue;
=======
                using (new ProfilingScope(cmd, Profiling.setupLights))
                {
                    SetupLights(context, ref renderingData);
                }
>>>>>>> 5a3cc9d9

                using (new ProfilingScope(cmd, Profiling.RenderBlock.beforeRendering))
                {
                    // Before Render Block. This render blocks always execute in mono rendering.
                    // Camera is not setup. Lights are not setup.
                    // Used to render input textures like shadowmaps.
                    ExecuteBlock(RenderPassBlock.BeforeRendering, in renderBlocks, context, ref renderingData);
                }

                using (new ProfilingScope(cmd, Profiling.setupCamera))
                {
                    // This is still required because of the following reasons:
                    // - Camera billboard properties.
                    // - Camera frustum planes: unity_CameraWorldClipPlanes[6]
                    // - _ProjectionParams.x logic is deep inside GfxDevice
                    // NOTE: The only reason we have to call this here and not at the beginning (before shadows)
                    // is because this need to be called for each eye in multi pass VR.
                    // The side effect is that this will override some shader properties we already setup and we will have to
                    // reset them.
                    context.SetupCameraProperties(camera);
                    SetCameraMatrices(cmd, ref cameraData, true);

                    // Reset shader time variables as they were overridden in SetupCameraProperties. If we don't do it we might have a mismatch between shadows and main rendering
                    SetShaderTimeValues(cmd, time, deltaTime, smoothDeltaTime);

#if VISUAL_EFFECT_GRAPH_0_0_1_OR_NEWER
            //Triggers dispatch per camera, all global parameters should have been setup at this stage.
            VFX.VFXManager.ProcessCameraCommand(camera, cmd);
#endif
                }

                context.ExecuteCommandBuffer(cmd);
                cmd.Clear();

                BeginXRRendering(cmd, context, ref renderingData.cameraData);

                // In the opaque and transparent blocks the main rendering executes.

                // Opaque blocks...
                if (renderBlocks.GetLength(RenderPassBlock.MainRenderingOpaque) > 0)
                {
                    using var profScope = new ProfilingScope(cmd, Profiling.RenderBlock.mainRenderingOpaque);
                    ExecuteBlock(RenderPassBlock.MainRenderingOpaque, in renderBlocks, context, ref renderingData);
                }

                // Transparent blocks...
                if (renderBlocks.GetLength(RenderPassBlock.MainRenderingTransparent) > 0)
                {
                    using var profScope = new ProfilingScope(cmd, Profiling.RenderBlock.mainRenderingTransparent);
                    ExecuteBlock(RenderPassBlock.MainRenderingTransparent, in renderBlocks, context, ref renderingData);
                }

                // Draw Gizmos...
                DrawGizmos(context, camera, GizmoSubset.PreImageEffects);

                // In this block after rendering drawing happens, e.g, post processing, video player capture.
                if (renderBlocks.GetLength(RenderPassBlock.AfterRendering) > 0)
                {
                    using var profScope = new ProfilingScope(cmd, Profiling.RenderBlock.afterRendering);
                    ExecuteBlock(RenderPassBlock.AfterRendering, in renderBlocks, context, ref renderingData);
                }

                EndXRRendering(cmd, context, ref renderingData.cameraData);

                DrawWireOverlay(context, camera);
                DrawGizmos(context, camera, GizmoSubset.PostImageEffects);

                InternalFinishRendering(context, cameraData.resolveFinalTarget);
            }

            context.ExecuteCommandBuffer(cmd);
            CommandBufferPool.Release(cmd);
        }

        /// <summary>
        /// Enqueues a render pass for execution.
        /// </summary>
        /// <param name="pass">Render pass to be enqueued.</param>
        public void EnqueuePass(ScriptableRenderPass pass)
        {
            m_ActiveRenderPassQueue.Add(pass);
        }

        /// <summary>
        /// Returns a clear flag based on CameraClearFlags.
        /// </summary>
        /// <param name="cameraClearFlags">Camera clear flags.</param>
        /// <returns>A clear flag that tells if color and/or depth should be cleared.</returns>
        protected static ClearFlag GetCameraClearFlag(ref CameraData cameraData)
        {
            var cameraClearFlags = cameraData.camera.clearFlags;

            // Universal RP doesn't support CameraClearFlags.DepthOnly and CameraClearFlags.Nothing.
            // CameraClearFlags.DepthOnly has the same effect of CameraClearFlags.SolidColor
            // CameraClearFlags.Nothing clears Depth on PC/Desktop and in mobile it clears both
            // depth and color.
            // CameraClearFlags.Skybox clears depth only.

            // Implementation details:
            // Camera clear flags are used to initialize the attachments on the first render pass.
            // ClearFlag is used together with Tile Load action to figure out how to clear the camera render target.
            // In Tile Based GPUs ClearFlag.Depth + RenderBufferLoadAction.DontCare becomes DontCare load action.
            // While ClearFlag.All + RenderBufferLoadAction.DontCare become Clear load action.
            // In mobile we force ClearFlag.All as DontCare doesn't have noticeable perf. difference from Clear
            // and this avoid tile clearing issue when not rendering all pixels in some GPUs.
            // In desktop/consoles there's actually performance difference between DontCare and Clear.

            // RenderBufferLoadAction.DontCare in PC/Desktop behaves as not clearing screen
            // RenderBufferLoadAction.DontCare in Vulkan/Metal behaves as DontCare load action
            // RenderBufferLoadAction.DontCare in GLES behaves as glInvalidateBuffer

            // Overlay cameras composite on top of previous ones. They don't clear color.
            // For overlay cameras we check if depth should be cleared on not.
            if (cameraData.renderType == CameraRenderType.Overlay)
                return (cameraData.clearDepth) ? ClearFlag.Depth : ClearFlag.None;

            // Always clear on first render pass in mobile as it's same perf of DontCare and avoid tile clearing issues.
            if (Application.isMobilePlatform)
                return ClearFlag.All;

            if ((cameraClearFlags == CameraClearFlags.Skybox && RenderSettings.skybox != null) ||
                cameraClearFlags == CameraClearFlags.Nothing)
                return ClearFlag.Depth;

            return ClearFlag.All;
        }

        /// <summary>
        /// Calls <c>AddRenderPasses</c> for each feature added to this renderer.
        /// <seealso cref="ScriptableRendererFeature.AddRenderPasses(ScriptableRenderer, ref RenderingData)"/>
        /// </summary>
        /// <param name="renderingData"></param>
        protected void AddRenderPasses(ref RenderingData renderingData)
        {
            using var profScope = new ProfilingScope(null, Profiling.addRenderPasses);

            // Add render passes from custom renderer features
            for (int i = 0; i < rendererFeatures.Count; ++i)
            {
                if (!rendererFeatures[i].isActive)
                {
                    continue;
                }
                rendererFeatures[i].AddRenderPasses(this, ref renderingData);
            }

            // Remove any null render pass that might have been added by user by mistake
            int count = activeRenderPassQueue.Count;
            for (int i = count - 1; i >= 0; i--)
            {
                if (activeRenderPassQueue[i] == null)
                    activeRenderPassQueue.RemoveAt(i);
            }
        }

        void ClearRenderingState(CommandBuffer cmd)
        {
            using var profScope = new ProfilingScope(cmd, Profiling.clearRenderingState);

            // Reset per-camera shader keywords. They are enabled depending on which render passes are executed.
            cmd.DisableShaderKeyword(ShaderKeywordStrings.MainLightShadows);
            cmd.DisableShaderKeyword(ShaderKeywordStrings.MainLightShadowCascades);
            cmd.DisableShaderKeyword(ShaderKeywordStrings.AdditionalLightsVertex);
            cmd.DisableShaderKeyword(ShaderKeywordStrings.AdditionalLightsPixel);
            cmd.DisableShaderKeyword(ShaderKeywordStrings.AdditionalLightShadows);
            cmd.DisableShaderKeyword(ShaderKeywordStrings.SoftShadows);
            cmd.DisableShaderKeyword(ShaderKeywordStrings.MixedLightingSubtractive); // Backward compatibility
            cmd.DisableShaderKeyword(ShaderKeywordStrings.LightmapShadowMixing);
            cmd.DisableShaderKeyword(ShaderKeywordStrings.ShadowsShadowMask);
            cmd.DisableShaderKeyword(ShaderKeywordStrings.LinearToSRGBConversion);
        }

        internal void Clear(CameraRenderType cameraType)
        {
            m_ActiveColorAttachments[0] = BuiltinRenderTextureType.CameraTarget;
            for (int i = 1; i < m_ActiveColorAttachments.Length; ++i)
                m_ActiveColorAttachments[i] = 0;

            m_ActiveDepthAttachment = BuiltinRenderTextureType.CameraTarget;

            m_FirstTimeCameraColorTargetIsBound = cameraType == CameraRenderType.Base;
            m_FirstTimeCameraDepthTargetIsBound = true;

            m_ActiveRenderPassQueue.Clear();

            m_CameraColorTarget = BuiltinRenderTextureType.CameraTarget;
            m_CameraDepthTarget = BuiltinRenderTextureType.CameraTarget;
        }

        void ExecuteBlock(int blockIndex, in RenderBlocks renderBlocks,
            ScriptableRenderContext context, ref RenderingData renderingData, bool submit = false)
        {
            foreach (int currIndex in renderBlocks.GetRange(blockIndex))
            {
                var renderPass = m_ActiveRenderPassQueue[currIndex];
                ExecuteRenderPass(context, renderPass, ref renderingData);
            }

            if (submit)
                context.Submit();
        }

        void ExecuteRenderPass(ScriptableRenderContext context, ScriptableRenderPass renderPass, ref RenderingData renderingData)
        {
            using var profScope = new ProfilingScope(null, renderPass.profilingSampler);

            ref CameraData cameraData = ref renderingData.cameraData;

            CommandBuffer cmd = CommandBufferPool.Get();

            // Track CPU only as GPU markers for this scope were "too noisy".
            using (new ProfilingScope(cmd, Profiling.RenderPass.configure))
            {
                renderPass.Configure(cmd, cameraData.cameraTargetDescriptor);
                SetRenderPassAttachments(cmd, renderPass, ref cameraData);
            }

            // Also, we execute the commands recorded at this point to ensure SetRenderTarget is called before RenderPass.Execute
            context.ExecuteCommandBuffer(cmd);
            CommandBufferPool.Release(cmd);

            renderPass.Execute(context, ref renderingData);
        }

        void SetRenderPassAttachments(CommandBuffer cmd, ScriptableRenderPass renderPass, ref CameraData cameraData)
        {
            Camera camera = cameraData.camera;
            ClearFlag cameraClearFlag = GetCameraClearFlag(ref cameraData);

            // Invalid configuration - use current attachment setup
            // Note: we only check color buffers. This is only technically correct because for shadowmaps and depth only passes
            // we bind depth as color and Unity handles it underneath. so we never have a situation that all color buffers are null and depth is bound.
            uint validColorBuffersCount = RenderingUtils.GetValidColorBufferCount(renderPass.colorAttachments);
            if (validColorBuffersCount == 0)
                return;

            // We use a different code path for MRT since it calls a different version of API SetRenderTarget
            if (RenderingUtils.IsMRT(renderPass.colorAttachments))
            {
                // In the MRT path we assume that all color attachments are REAL color attachments,
                // and that the depth attachment is a REAL depth attachment too.


                // Determine what attachments need to be cleared. ----------------

                bool needCustomCameraColorClear = false;
                bool needCustomCameraDepthClear = false;

                int cameraColorTargetIndex = RenderingUtils.IndexOf(renderPass.colorAttachments, m_CameraColorTarget);
                if (cameraColorTargetIndex != -1 && (m_FirstTimeCameraColorTargetIsBound))
                {
                    m_FirstTimeCameraColorTargetIsBound = false; // register that we did clear the camera target the first time it was bound

                    // Overlay cameras composite on top of previous ones. They don't clear.
                    // MTT: Commented due to not implemented yet
                    //                    if (renderingData.cameraData.renderType == CameraRenderType.Overlay)
                    //                        clearFlag = ClearFlag.None;

                    // We need to specifically clear the camera color target.
                    // But there is still a chance we don't need to issue individual clear() on each render-targets if they all have the same clear parameters.
                    needCustomCameraColorClear = (cameraClearFlag & ClearFlag.Color) != (renderPass.clearFlag & ClearFlag.Color)
                        || CoreUtils.ConvertSRGBToActiveColorSpace(camera.backgroundColor) != renderPass.clearColor;
                }

                // Note: if we have to give up the assumption that no depthTarget can be included in the MRT colorAttachments, we might need something like this:
                // int cameraTargetDepthIndex = IndexOf(renderPass.colorAttachments, m_CameraDepthTarget);
                // if( !renderTargetAlreadySet && cameraTargetDepthIndex != -1 && m_FirstTimeCameraDepthTargetIsBound)
                // { ...
                // }

                if (renderPass.depthAttachment == m_CameraDepthTarget && m_FirstTimeCameraDepthTargetIsBound)
                {
                    m_FirstTimeCameraDepthTargetIsBound = false;
                    needCustomCameraDepthClear = (cameraClearFlag & ClearFlag.Depth) != (renderPass.clearFlag & ClearFlag.Depth);
                }

                // Perform all clear operations needed. ----------------
                // We try to minimize calls to SetRenderTarget().

                // We get here only if cameraColorTarget needs to be handled separately from the rest of the color attachments.
                if (needCustomCameraColorClear)
                {
                    // Clear camera color render-target separately from the rest of the render-targets.

                    if ((cameraClearFlag & ClearFlag.Color) != 0)
                        SetRenderTarget(cmd, renderPass.colorAttachments[cameraColorTargetIndex], renderPass.depthAttachment, ClearFlag.Color, CoreUtils.ConvertSRGBToActiveColorSpace(camera.backgroundColor));

                    if ((renderPass.clearFlag & ClearFlag.Color) != 0)
                    {
                        uint otherTargetsCount = RenderingUtils.CountDistinct(renderPass.colorAttachments, m_CameraColorTarget);
                        var nonCameraAttachments = m_TrimmedColorAttachmentCopies[otherTargetsCount];
                        int writeIndex = 0;
                        for (int readIndex = 0; readIndex < renderPass.colorAttachments.Length; ++readIndex)
                        {
                            if (renderPass.colorAttachments[readIndex] != m_CameraColorTarget && renderPass.colorAttachments[readIndex] != 0)
                            {
                                nonCameraAttachments[writeIndex] = renderPass.colorAttachments[readIndex];
                                ++writeIndex;
                            }
                        }

                        if (writeIndex != otherTargetsCount)
                            Debug.LogError("writeIndex and otherTargetsCount values differed. writeIndex:" + writeIndex + " otherTargetsCount:" + otherTargetsCount);
                        SetRenderTarget(cmd, nonCameraAttachments, m_CameraDepthTarget, ClearFlag.Color, renderPass.clearColor);
                    }
                }

                // Bind all attachments, clear color only if there was no custom behaviour for cameraColorTarget, clear depth as needed.
                ClearFlag finalClearFlag = ClearFlag.None;
                finalClearFlag |= needCustomCameraDepthClear ? (cameraClearFlag & ClearFlag.Depth) : (renderPass.clearFlag & ClearFlag.Depth);
                finalClearFlag |= needCustomCameraColorClear ? 0 : (renderPass.clearFlag & ClearFlag.Color);

                // Only setup render target if current render pass attachments are different from the active ones.
                if (!RenderingUtils.SequenceEqual(renderPass.colorAttachments, m_ActiveColorAttachments) || renderPass.depthAttachment != m_ActiveDepthAttachment || finalClearFlag != ClearFlag.None)
                {
                    int lastValidRTindex = RenderingUtils.LastValid(renderPass.colorAttachments);
                    if (lastValidRTindex >= 0)
                    {
                        int rtCount = lastValidRTindex + 1;
                        var trimmedAttachments = m_TrimmedColorAttachmentCopies[rtCount];
                        for (int i = 0; i < rtCount; ++i)
                            trimmedAttachments[i] = renderPass.colorAttachments[i];
                        SetRenderTarget(cmd, trimmedAttachments, renderPass.depthAttachment, finalClearFlag, renderPass.clearColor);

                    #if ENABLE_VR && ENABLE_XR_MODULE
                        if (cameraData.xr.enabled)
                        {
                            // SetRenderTarget might alter the internal device state(winding order).
                            // Non-stereo buffer is already updated internally when switching render target. We update stereo buffers here to keep the consistency.
                            int xrTargetIndex = RenderingUtils.IndexOf(renderPass.colorAttachments, cameraData.xr.renderTarget);
                            bool isRenderToBackBufferTarget = (xrTargetIndex != -1) && !cameraData.xr.renderTargetIsRenderTexture;
                            cameraData.xr.UpdateGPUViewAndProjectionMatrices(cmd, ref cameraData, !isRenderToBackBufferTarget);
                        }
                    #endif
                    }
                }
            }
            else
            {
                // Currently in non-MRT case, color attachment can actually be a depth attachment.

                RenderTargetIdentifier passColorAttachment = renderPass.colorAttachment;
                RenderTargetIdentifier passDepthAttachment = renderPass.depthAttachment;

                // When render pass doesn't call ConfigureTarget we assume it's expected to render to camera target
                // which might be backbuffer or the framebuffer render textures.
                if (!renderPass.overrideCameraTarget)
                {
                    // Default render pass attachment for passes before main rendering is current active
                    // early return so we don't change current render target setup.
                    if (renderPass.renderPassEvent < RenderPassEvent.BeforeRenderingOpaques)
                        return;

                    // Otherwise default is the pipeline camera target.
                    passColorAttachment = m_CameraColorTarget;
                    passDepthAttachment = m_CameraDepthTarget;
                }

                ClearFlag finalClearFlag = ClearFlag.None;
                Color finalClearColor;

                if (passColorAttachment == m_CameraColorTarget && (m_FirstTimeCameraColorTargetIsBound))
                {
                    m_FirstTimeCameraColorTargetIsBound = false; // register that we did clear the camera target the first time it was bound

                    finalClearFlag |= (cameraClearFlag & ClearFlag.Color);
                    finalClearColor = CoreUtils.ConvertSRGBToActiveColorSpace(camera.backgroundColor);

                    if (m_FirstTimeCameraDepthTargetIsBound)
                    {
                        // m_CameraColorTarget can be an opaque pointer to a RenderTexture with depth-surface.
                        // We cannot infer this information here, so we must assume both camera color and depth are first-time bound here (this is the legacy behaviour).
                        m_FirstTimeCameraDepthTargetIsBound = false;
                        finalClearFlag |= (cameraClearFlag & ClearFlag.Depth);
                    }
                }
                else
                {
                    finalClearFlag |= (renderPass.clearFlag & ClearFlag.Color);
                    finalClearColor = renderPass.clearColor;
                }

                // Condition (m_CameraDepthTarget!=BuiltinRenderTextureType.CameraTarget) below prevents m_FirstTimeCameraDepthTargetIsBound flag from being reset during non-camera passes (such as Color Grading LUT). This ensures that in those cases, cameraDepth will actually be cleared during the later camera pass.
                if ((m_CameraDepthTarget != BuiltinRenderTextureType.CameraTarget) && (passDepthAttachment == m_CameraDepthTarget || passColorAttachment == m_CameraDepthTarget) && m_FirstTimeCameraDepthTargetIsBound)
                {
                    m_FirstTimeCameraDepthTargetIsBound = false;

                    finalClearFlag |= (cameraClearFlag & ClearFlag.Depth);

                    // finalClearFlag |= (cameraClearFlag & ClearFlag.Color);  // <- m_CameraDepthTarget is never a color-surface, so no need to add this here.
                }
                else
                    finalClearFlag |= (renderPass.clearFlag & ClearFlag.Depth);

                // Only setup render target if current render pass attachments are different from the active ones
                if (passColorAttachment != m_ActiveColorAttachments[0] || passDepthAttachment != m_ActiveDepthAttachment || finalClearFlag != ClearFlag.None)
                {
                    SetRenderTarget(cmd, passColorAttachment, passDepthAttachment, finalClearFlag, finalClearColor);

#if ENABLE_VR && ENABLE_XR_MODULE
                    if (cameraData.xr.enabled)
                    {
                        // SetRenderTarget might alter the internal device state(winding order).
                        // Non-stereo buffer is already updated internally when switching render target. We update stereo buffers here to keep the consistency.
                        bool isRenderToBackBufferTarget = (passColorAttachment == cameraData.xr.renderTarget) && !cameraData.xr.renderTargetIsRenderTexture;
                        cameraData.xr.UpdateGPUViewAndProjectionMatrices(cmd, ref cameraData, !isRenderToBackBufferTarget);
                    }
#endif
                }
            }
        }

        void BeginXRRendering(CommandBuffer cmd, ScriptableRenderContext context, ref CameraData cameraData)
        {
#if ENABLE_VR && ENABLE_XR_MODULE
            if (cameraData.xr.enabled)
            {
                cameraData.xr.StartSinglePass(cmd);
                cmd.EnableShaderKeyword(ShaderKeywordStrings.UseDrawProcedural);
                context.ExecuteCommandBuffer(cmd);
                cmd.Clear();
            }
#endif
        }

        void EndXRRendering(CommandBuffer cmd, ScriptableRenderContext context, ref CameraData cameraData)
        {
#if ENABLE_VR && ENABLE_XR_MODULE
            if (cameraData.xr.enabled)
            {
                cameraData.xr.StopSinglePass(cmd);
                cmd.DisableShaderKeyword(ShaderKeywordStrings.UseDrawProcedural);
                context.ExecuteCommandBuffer(cmd);
                cmd.Clear();
            }
#endif
        }

        internal static void SetRenderTarget(CommandBuffer cmd, RenderTargetIdentifier colorAttachment, RenderTargetIdentifier depthAttachment, ClearFlag clearFlag, Color clearColor)
        {
            m_ActiveColorAttachments[0] = colorAttachment;
            for (int i = 1; i < m_ActiveColorAttachments.Length; ++i)
                m_ActiveColorAttachments[i] = 0;

            m_ActiveDepthAttachment = depthAttachment;

            RenderBufferLoadAction colorLoadAction = ((uint)clearFlag & (uint)ClearFlag.Color) != 0 ?
                RenderBufferLoadAction.DontCare : RenderBufferLoadAction.Load;

            RenderBufferLoadAction depthLoadAction = ((uint)clearFlag & (uint)ClearFlag.Depth) != 0 ?
                RenderBufferLoadAction.DontCare : RenderBufferLoadAction.Load;

            SetRenderTarget(cmd, colorAttachment, colorLoadAction, RenderBufferStoreAction.Store,
                depthAttachment, depthLoadAction, RenderBufferStoreAction.Store, clearFlag, clearColor);
        }

        static void SetRenderTarget(
            CommandBuffer cmd,
            RenderTargetIdentifier colorAttachment,
            RenderBufferLoadAction colorLoadAction,
            RenderBufferStoreAction colorStoreAction,
            ClearFlag clearFlags,
            Color clearColor)
        {
            CoreUtils.SetRenderTarget(cmd, colorAttachment, colorLoadAction, colorStoreAction, clearFlags, clearColor);
        }

        static void SetRenderTarget(
            CommandBuffer cmd,
            RenderTargetIdentifier colorAttachment,
            RenderBufferLoadAction colorLoadAction,
            RenderBufferStoreAction colorStoreAction,
            RenderTargetIdentifier depthAttachment,
            RenderBufferLoadAction depthLoadAction,
            RenderBufferStoreAction depthStoreAction,
            ClearFlag clearFlags,
            Color clearColor)
        {
            // XRTODO: Revisit the logic. Why treat CameraTarget depth specially?
            if (depthAttachment == BuiltinRenderTextureType.CameraTarget)
            {
                SetRenderTarget(cmd, colorAttachment, colorLoadAction, colorStoreAction, clearFlags, clearColor);
            }
            else
            {
                CoreUtils.SetRenderTarget(cmd, colorAttachment, colorLoadAction, colorStoreAction,
                        depthAttachment, depthLoadAction, depthStoreAction, clearFlags, clearColor);
            }
        }

        static void SetRenderTarget(CommandBuffer cmd, RenderTargetIdentifier[] colorAttachments, RenderTargetIdentifier depthAttachment, ClearFlag clearFlag, Color clearColor)
        {
            m_ActiveColorAttachments = colorAttachments;
            m_ActiveDepthAttachment = depthAttachment;

            CoreUtils.SetRenderTarget(cmd, colorAttachments, depthAttachment, clearFlag, clearColor);
        }

        [Conditional("UNITY_EDITOR")]
        void DrawGizmos(ScriptableRenderContext context, Camera camera, GizmoSubset gizmoSubset)
        {
#if UNITY_EDITOR
            if (UnityEditor.Handles.ShouldRenderGizmos())
                context.DrawGizmos(camera, gizmoSubset);
#endif
        }

        [Conditional("UNITY_EDITOR")]
        void DrawWireOverlay(ScriptableRenderContext context, Camera camera)
        {
            context.DrawWireOverlay(camera);
        }

        void InternalStartRendering(ScriptableRenderContext context, ref RenderingData renderingData)
        {
            CommandBuffer cmd = CommandBufferPool.Get();
            using (new ProfilingScope(cmd, Profiling.internalStartRendering))
            {
                for (int i = 0; i < m_ActiveRenderPassQueue.Count; ++i)
                {
                    m_ActiveRenderPassQueue[i].OnCameraSetup(cmd, ref renderingData);
                }
            }

            context.ExecuteCommandBuffer(cmd);
            CommandBufferPool.Release(cmd);
        }

        void InternalFinishRendering(ScriptableRenderContext context, bool resolveFinalTarget)
        {
            CommandBuffer cmd = CommandBufferPool.Get();
            using (new ProfilingScope(cmd, Profiling.internalFinishRendering))
            {

                for (int i = 0; i < m_ActiveRenderPassQueue.Count; ++i)
                    m_ActiveRenderPassQueue[i].FrameCleanup(cmd);

                // Happens when rendering the last camera in the camera stack.
                if (resolveFinalTarget)
                {
                    for (int i = 0; i < m_ActiveRenderPassQueue.Count; ++i)
                        m_ActiveRenderPassQueue[i].OnFinishCameraStackRendering(cmd);

                    FinishRendering(cmd);

                    // We finished camera stacking and released all intermediate pipeline textures.
                    m_IsPipelineExecuting = false;
                }
            }

            context.ExecuteCommandBuffer(cmd);
            CommandBufferPool.Release(cmd);
        }

        internal static void SortStable(List<ScriptableRenderPass> list)
        {
            int j;
            for (int i = 1; i < list.Count; ++i)
            {
                ScriptableRenderPass curr = list[i];

                j = i - 1;
                for (; j >= 0 && curr < list[j]; --j)
                    list[j + 1] = list[j];

                list[j + 1] = curr;
            }
        }

        internal struct RenderBlocks : IDisposable
        {
            private NativeArray<RenderPassEvent> m_BlockEventLimits;
            private NativeArray<int> m_BlockRanges;
            private NativeArray<int> m_BlockRangeLengths;
            public RenderBlocks(List<ScriptableRenderPass> activeRenderPassQueue)
            {
                // Upper limits for each block. Each block will contains render passes with events below the limit.
                m_BlockEventLimits = new NativeArray<RenderPassEvent>(k_RenderPassBlockCount, Allocator.Temp);
                m_BlockRanges = new NativeArray<int>(m_BlockEventLimits.Length + 1, Allocator.Temp);
                m_BlockRangeLengths = new NativeArray<int>(m_BlockRanges.Length, Allocator.Temp);

                m_BlockEventLimits[RenderPassBlock.BeforeRendering] = RenderPassEvent.BeforeRenderingPrepasses;
                m_BlockEventLimits[RenderPassBlock.MainRenderingOpaque] = RenderPassEvent.AfterRenderingOpaques;
                m_BlockEventLimits[RenderPassBlock.MainRenderingTransparent] = RenderPassEvent.AfterRenderingPostProcessing;
                m_BlockEventLimits[RenderPassBlock.AfterRendering] = (RenderPassEvent) Int32.MaxValue;

                // blockRanges[0] is always 0
                // blockRanges[i] is the index of the first RenderPass found in m_ActiveRenderPassQueue that has a ScriptableRenderPass.renderPassEvent higher than blockEventLimits[i] (i.e, should be executed after blockEventLimits[i])
                // blockRanges[blockEventLimits.Length] is m_ActiveRenderPassQueue.Count
                FillBlockRanges(activeRenderPassQueue);
                m_BlockEventLimits.Dispose();

                for (int i = 0; i < m_BlockRanges.Length - 1; i++)
                {
                    m_BlockRangeLengths[i] = m_BlockRanges[i + 1] - m_BlockRanges[i];
                }
            }

            //  RAII like Dispose pattern implementation for 'using' keyword
            public void Dispose()
            {
                m_BlockRangeLengths.Dispose();
                m_BlockRanges.Dispose();
            }

            // Fill in render pass indices for each block. End index is startIndex + 1.
            void FillBlockRanges(List<ScriptableRenderPass> activeRenderPassQueue)
            {
                int currRangeIndex = 0;
                int currRenderPass = 0;
                m_BlockRanges[currRangeIndex++] = 0;

                // For each block, it finds the first render pass index that has an event
                // higher than the block limit.
                for (int i = 0; i < m_BlockEventLimits.Length - 1; ++i)
                {
                    while (currRenderPass < activeRenderPassQueue.Count &&
                           activeRenderPassQueue[currRenderPass].renderPassEvent < m_BlockEventLimits[i])
                        currRenderPass++;

                    m_BlockRanges[currRangeIndex++] = currRenderPass;
                }

                m_BlockRanges[currRangeIndex] = activeRenderPassQueue.Count;
            }

            public int GetLength(int index)
            {
                return m_BlockRangeLengths[index];
            }

            // Minimal foreach support
            public struct BlockRange : IDisposable
            {
                int m_Current;
                int m_End;
                public BlockRange(int begin, int end)
                {
                    Assertions.Assert.IsTrue(begin <= end);
                    m_Current = begin < end ? begin : end;
                    m_End   = end >= begin ? end : begin;
                    m_Current -= 1;
                }

                public BlockRange GetEnumerator() { return this; }
                public bool MoveNext() { return ++m_Current < m_End; }
                public int Current { get => m_Current; }
                public void Dispose() {}
            }

            public BlockRange GetRange(int index)
            {
                return new BlockRange(m_BlockRanges[index], m_BlockRanges[index + 1]);
            }
        }
    }
}<|MERGE_RESOLUTION|>--- conflicted
+++ resolved
@@ -490,24 +490,10 @@
 
                 using var renderBlocks = new RenderBlocks(m_ActiveRenderPassQueue);
 
-<<<<<<< HEAD
-#if ENABLE_VR
-                if (renderingData.cameraData.isStereoEnabled)
-                    XR.XRDevice.UpdateEyeTextureMSAASetting();
-#endif
-
-                // Upper limits for each block. Each block will contains render passes with events below the limit.
-                NativeArray<RenderPassEvent> blockEventLimits = new NativeArray<RenderPassEvent>(k_RenderPassBlockCount, Allocator.Temp);
-                blockEventLimits[RenderPassBlock.BeforeRendering] = RenderPassEvent.BeforeRenderingPrepasses;
-                blockEventLimits[RenderPassBlock.MainRenderingOpaque] = RenderPassEvent.AfterRenderingOpaques;
-                blockEventLimits[RenderPassBlock.MainRenderingTransparent] = RenderPassEvent.AfterRenderingPostProcessing;
-                blockEventLimits[RenderPassBlock.AfterRendering] = (RenderPassEvent)Int32.MaxValue;
-=======
                 using (new ProfilingScope(cmd, Profiling.setupLights))
                 {
                     SetupLights(context, ref renderingData);
                 }
->>>>>>> 5a3cc9d9
 
                 using (new ProfilingScope(cmd, Profiling.RenderBlock.beforeRendering))
                 {
