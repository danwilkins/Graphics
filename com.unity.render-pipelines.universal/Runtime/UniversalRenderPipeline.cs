--- conflicted
+++ resolved
@@ -1021,12 +1021,9 @@
             lightData.shadeAdditionalLightsPerVertex = settings.additionalLightsRenderingMode == LightRenderingMode.PerVertex;
             lightData.visibleLights = visibleLights;
             lightData.supportsMixedLighting = settings.supportsMixedLighting;
-<<<<<<< HEAD
             lightData.reflectionProbeBlending = settings.reflectionProbeBlending;
             lightData.reflectionProbeBoxProjection = settings.reflectionProbeBoxProjection;
-=======
             lightData.supportsLightLayers = RenderingUtils.SupportsLightLayers(SystemInfo.graphicsDeviceType) && settings.supportsLightLayers;
->>>>>>> bd308521
         }
 
         static PerObjectData GetPerObjectLightFlags(int additionalLightsCount)
