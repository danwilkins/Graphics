--- conflicted
+++ resolved
@@ -257,12 +257,6 @@
                     }
                 }
             }
-<<<<<<< HEAD
-
-            EndFrameRendering(renderContext, cameras);
-
-            ShaderDebugPrintManager.Instance.EndFrame();
-=======
 #if UNITY_2021_1_OR_NEWER
             using (new ProfilingScope(null, Profiling.Pipeline.endContextRendering))
             {
@@ -274,7 +268,7 @@
                 EndFrameRendering(renderContext, cameras);
             }
 #endif
->>>>>>> 4ee6869d
+            ShaderDebugPrintManager.Instance.EndFrame();
         }
 
         /// <summary>
