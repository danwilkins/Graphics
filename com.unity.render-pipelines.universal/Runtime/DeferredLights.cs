using System.Runtime.CompilerServices;
using UnityEngine.Experimental.Rendering;
using UnityEngine.Profiling;
using Unity.Collections;
using Unity.Jobs;
using Unity.Mathematics;
using static Unity.Mathematics.math;
//#define URP_HAS_BURST

// TODO SimpleLit material, make sure when variant is !defined(_SPECGLOSSMAP) && !defined(_SPECULAR_COLOR), specular is correctly silenced.
// TODO use InitializeSimpleLitSurfaceData() in all shader code
// TODO use InitializeParticleLitSurfaceData() in forward pass for ParticleLitForwardPass.hlsl ? Similar refactoring for ParticleSimpleLitForwardPass.hlsl
// TODO Make sure GPU buffers are uploaded without copying into Unity CommandBuffer memory
// TODO BakedLit.shader has a Universal2D pass, but Unlit.shader doesn't have?

namespace UnityEngine.Rendering.Universal.Internal
{
    // Customization per platform.
    static class DeferredConfig
    {
        // Keep in sync with shader define USE_CBUFFER_FOR_DEPTHRANGE
        // Keep in sync with shader define USE_CBUFFER_FOR_TILELIST
        // Keep in sync with shader define USE_CBUFFER_FOR_LIGHTDATA
        // Keep in sync with shader define USE_CBUFFER_FOR_LIGHTLIST
        internal static bool IsOpenGL { get; set; }

        // Constant buffers are used for data that a repeatedly fetched by shaders.
        // Structured buffers are used for data only consumed once.
        internal static bool UseCBufferForDepthRange
        {
            get
            {
                #if !UNITY_EDITOR && UNITY_SWITCH
                    return false;
                #else
                    return IsOpenGL;
                #endif
            }
        }

        internal static bool UseCBufferForTileList
        {
            get
            {
                #if !UNITY_EDITOR && UNITY_SWITCH
                    return false;
                #else
                    return IsOpenGL;
                #endif
            }
        }

        internal static bool UseCBufferForLightData
        {
            get
            {
                return true;
            }
        }

        internal static bool UseCBufferForLightList
        {
            get
            {
                #if !UNITY_EDITOR && UNITY_SWITCH
                    return false;
                #else
                    return IsOpenGL;
                #endif
            }
        }

        // Keep in sync with PREFERRED_CBUFFER_SIZE.
        public const int kPreferredCBufferSize = 64 * 1024;
        public const int kPreferredStructuredBufferSize = 128 * 1024;

        public const int kTilePixelWidth = 16;
        public const int kTilePixelHeight = 16;
        // Levels of hierarchical tiling. Each level process 4x4 finer tiles. For example:
        // For platforms using 16x16 px tiles, we use a 16x16px tiles grid, a 64x64px tiles grid, and a 256x256px tiles grid
        // For platforms using  8x8  px tiles, we use a  8x8px  tiles grid, a 32x32px tiles grid, and a 128x128px tiles grid
        public const int kTilerDepth = 3;
        public const int kTilerSubdivisions = 4;

        public const int kAvgLightPerTile = 32;

        // On platforms where the tile dimensions is large (16x16), it may be faster to generate tileDepthInfo texture
        // with an intermediate mip level, as this allows spawning more pixel shaders (avoid GPU starvation).
        // Set to -1 to disable.
#if UNITY_SWITCH || UNITY_IOS
        public const int kTileDepthInfoIntermediateLevel = 1;
#else
        public const int kTileDepthInfoIntermediateLevel = -1;
#endif

#if !UNITY_EDITOR && UNITY_SWITCH
        public const bool kHasNativeQuadSupport = true;
#else
        public const bool kHasNativeQuadSupport = false;
#endif
    }

    internal enum LightFlag
    {
        // Keep in sync with kLightFlagSubtractiveMixedLighting.
        SubtractiveMixedLighting = 4
    }

    // Manages tiled-based deferred lights.
    internal class DeferredLights
    {
        internal static class ShaderConstants
        {
            public static readonly int _LitStencilRef = Shader.PropertyToID("_LitStencilRef");
            public static readonly int _LitStencilReadMask = Shader.PropertyToID("_LitStencilReadMask");
            public static readonly int _LitStencilWriteMask = Shader.PropertyToID("_LitStencilWriteMask");
            public static readonly int _SimpleLitStencilRef = Shader.PropertyToID("_SimpleLitStencilRef");
            public static readonly int _SimpleLitStencilReadMask = Shader.PropertyToID("_SimpleLitStencilReadMask");
            public static readonly int _SimpleLitStencilWriteMask = Shader.PropertyToID("_SimpleLitStencilWriteMask");
            public static readonly int _StencilRef = Shader.PropertyToID("_StencilRef");
            public static readonly int _StencilReadMask = Shader.PropertyToID("_StencilReadMask");
            public static readonly int _StencilWriteMask = Shader.PropertyToID("_StencilWriteMask");
            public static readonly int _LitPunctualStencilRef = Shader.PropertyToID("_LitPunctualStencilRef");
            public static readonly int _LitPunctualStencilReadMask = Shader.PropertyToID("_LitPunctualStencilReadMask");
            public static readonly int _LitPunctualStencilWriteMask = Shader.PropertyToID("_LitPunctualStencilWriteMask");
            public static readonly int _SimpleLitPunctualStencilRef = Shader.PropertyToID("_SimpleLitPunctualStencilRef");
            public static readonly int _SimpleLitPunctualStencilReadMask = Shader.PropertyToID("_SimpleLitPunctualStencilReadMask");
            public static readonly int _SimpleLitPunctualStencilWriteMask = Shader.PropertyToID("_SimpleLitPunctualStencilWriteMask");
            public static readonly int _LitDirStencilRef = Shader.PropertyToID("_LitDirStencilRef");
            public static readonly int _LitDirStencilReadMask = Shader.PropertyToID("_LitDirStencilReadMask");
            public static readonly int _LitDirStencilWriteMask = Shader.PropertyToID("_LitDirStencilWriteMask");
            public static readonly int _SimpleLitDirStencilRef = Shader.PropertyToID("_SimpleLitDirStencilRef");
            public static readonly int _SimpleLitDirStencilReadMask = Shader.PropertyToID("_SimpleLitDirStencilReadMask");
            public static readonly int _SimpleLitDirStencilWriteMask = Shader.PropertyToID("_SimpleLitDirStencilWriteMask");
            public static readonly int _ClearStencilRef = Shader.PropertyToID("_ClearStencilRef");
            public static readonly int _ClearStencilReadMask = Shader.PropertyToID("_ClearStencilReadMask");
            public static readonly int _ClearStencilWriteMask = Shader.PropertyToID("_ClearStencilWriteMask");

            public static readonly int UDepthRanges = Shader.PropertyToID("UDepthRanges");
            public static readonly int _DepthRanges = Shader.PropertyToID("_DepthRanges");
            public static readonly int _DownsamplingWidth = Shader.PropertyToID("_DownsamplingWidth");
            public static readonly int _DownsamplingHeight = Shader.PropertyToID("_DownsamplingHeight");
            public static readonly int _SourceShiftX = Shader.PropertyToID("_SourceShiftX");
            public static readonly int _SourceShiftY = Shader.PropertyToID("_SourceShiftY");
            public static readonly int _TileShiftX = Shader.PropertyToID("_TileShiftX");
            public static readonly int _TileShiftY = Shader.PropertyToID("_TileShiftY");
            public static readonly int _tileXCount = Shader.PropertyToID("_tileXCount");
            public static readonly int _DepthRangeOffset = Shader.PropertyToID("_DepthRangeOffset");
            public static readonly int _BitmaskTex = Shader.PropertyToID("_BitmaskTex");
            public static readonly int UTileList = Shader.PropertyToID("UTileList");
            public static readonly int _TileList = Shader.PropertyToID("_TileList");
            public static readonly int UPunctualLightBuffer = Shader.PropertyToID("UPunctualLightBuffer");
            public static readonly int _PunctualLightBuffer = Shader.PropertyToID("_PunctualLightBuffer");
            public static readonly int URelLightList = Shader.PropertyToID("URelLightList");
            public static readonly int _RelLightList = Shader.PropertyToID("_RelLightList");
            public static readonly int _TilePixelWidth = Shader.PropertyToID("_TilePixelWidth");
            public static readonly int _TilePixelHeight = Shader.PropertyToID("_TilePixelHeight");
            public static readonly int _InstanceOffset = Shader.PropertyToID("_InstanceOffset");
            public static readonly int _DepthTex = Shader.PropertyToID("_DepthTex");
            public static readonly int _DepthTexSize = Shader.PropertyToID("_DepthTexSize");
            public static readonly int _ScreenSize = Shader.PropertyToID("_ScreenSize");

            public static readonly int _ScreenToWorld = Shader.PropertyToID("_ScreenToWorld");
            public static readonly int _unproject0 = Shader.PropertyToID("_unproject0");
            public static readonly int _unproject1 = Shader.PropertyToID("_unproject1");

            public static int _MainLightPosition = Shader.PropertyToID("_MainLightPosition");   // ForwardLights.LightConstantBuffer also refers to the same ShaderPropertyID - TODO: move this definition to a common location shared by other UniversalRP classes
            public static int _MainLightColor = Shader.PropertyToID("_MainLightColor");         // ForwardLights.LightConstantBuffer also refers to the same ShaderPropertyID - TODO: move this definition to a common location shared by other UniversalRP classes
            public static int _SpotLightScale = Shader.PropertyToID("_SpotLightScale");
            public static int _SpotLightBias = Shader.PropertyToID("_SpotLightBias");
            public static int _SpotLightGuard = Shader.PropertyToID("_SpotLightGuard");
            public static int _LightPosWS = Shader.PropertyToID("_LightPosWS");
            public static int _LightColor = Shader.PropertyToID("_LightColor");
            public static int _LightAttenuation = Shader.PropertyToID("_LightAttenuation");
            public static int _LightOcclusionProbInfo = Shader.PropertyToID("_LightOcclusionProbInfo");
            public static int _LightDirection = Shader.PropertyToID("_LightDirection");
            public static int _LightFlags = Shader.PropertyToID("_LightFlags");
            public static int _ShadowLightIndex = Shader.PropertyToID("_ShadowLightIndex");
        }

        // Disable Burst for now since there are issues on macos builds.
#if URP_HAS_BURST
        [Unity.Burst.BurstCompile(CompileSynchronously = true)]
#endif
        struct CullLightsJob : IJob
        {
            public DeferredTiler tiler;
            [ReadOnly][Unity.Collections.LowLevel.Unsafe.NativeDisableContainerSafetyRestriction]
            public NativeArray<DeferredTiler.PrePunctualLight> prePunctualLights;
            [ReadOnly][Unity.Collections.LowLevel.Unsafe.NativeDisableContainerSafetyRestriction]
            public NativeArray<ushort> coarseTiles;
            [ReadOnly][Unity.Collections.LowLevel.Unsafe.NativeDisableContainerSafetyRestriction]
            public NativeArray<uint> coarseTileHeaders;
            public int coarseHeaderOffset;
            public int istart;
            public int iend;
            public int jstart;
            public int jend;

            public void Execute()
            {
                int coarseTileOffset = (int)coarseTileHeaders[coarseHeaderOffset + 0];
                int coarseVisLightCount = (int)coarseTileHeaders[coarseHeaderOffset + 1];

                if (tiler.TilerLevel != 0)
                {
                    tiler.CullIntermediateLights(
                        ref prePunctualLights,
                        ref coarseTiles, coarseTileOffset, coarseVisLightCount,
                        istart, iend, jstart, jend
                    );
                }
                else
                {
                    tiler.CullFinalLights(
                        ref prePunctualLights,
                        ref coarseTiles, coarseTileOffset, coarseVisLightCount,
                        istart, iend, jstart, jend
                    );
                }
            }
        }

        struct DrawCall
        {
            public ComputeBuffer tileList;
            public ComputeBuffer punctualLightBuffer;
            public ComputeBuffer relLightList;
            public int tileListSize;
            public int punctualLightBufferSize;
            public int relLightListSize;
            public int instanceOffset;
            public int instanceCount;
        }

        static readonly string[] k_TileDeferredPassNames = new string[] {
            "Tiled Deferred Punctual Light (Lit)",
            "Tiled Deferred Punctual Light (SimpleLit)"
        };

        static readonly string[] k_StencilDeferredPassNames = new string[] {
            "Stencil Volume",
            "Deferred Punctual Light (Lit)",
            "Deferred Punctual Light (SimpleLit)",
            "Deferred Directional Light (Lit)",
            "Deferred Directional Light (SimpleLit)",
            "ClearStencilPartial",
            "Fog"
        };

        internal enum TileDeferredPasses
        {
            PunctualLit,
            PunctualSimpleLit,
        };

        internal enum StencilDeferredPasses
        {
            StencilVolume,
            PunctualLit,
            PunctualSimpleLit,
            DirectionalLit,
            DirectionalSimpleLit,
            ClearStencilPartial,
            Fog
        };

        // Used to initialize all RenderTargetHandles.
        internal enum GBufferHandles
        {
            DepthAsColor = 0,
            Albedo = 1,
            SpecularMetallic = 2,
            NormalSmoothness = 3,
            Lighting = 4,
            ShadowMask = 5,
            Count = 6
        }

        static readonly string k_SetupLights = "SetupLights";
        static readonly string k_DeferredPass = "Deferred Pass";
        static readonly string k_TileDepthInfo = "Tile Depth Info";
        static readonly string k_DeferredTiledPass = "Deferred Shading (Tile-Based)";
        static readonly string k_DeferredStencilPass = "Deferred Shading (Stencil)";
        static readonly string k_DeferredFogPass = "Deferred Fog";
        static readonly string k_ClearStencilPartial = "Clear Stencil Partial";
        static readonly string k_SetupLightConstants = "Setup Light Constants";
        static readonly float kStencilShapeGuard = 1.06067f; // stencil geometric shapes must be inflated to fit the analytic shapes.
        private static readonly ProfilingSampler m_ProfilingSetupLights = new ProfilingSampler(k_SetupLights);
        private static readonly ProfilingSampler m_ProfilingDeferredPass = new ProfilingSampler(k_DeferredPass);
        private static readonly ProfilingSampler m_ProfilingTileDepthInfo = new ProfilingSampler(k_TileDepthInfo);
        private static readonly ProfilingSampler m_ProfilingSetupLightConstants = new ProfilingSampler(k_SetupLightConstants);

        internal int GbufferDepthIndex { get { return UseRenderPass ? 0 : -1; } }
        internal int GBufferAlbedoIndex { get { return GbufferDepthIndex + 1; } }
        internal int GBufferSpecularMetallicIndex { get { return GBufferAlbedoIndex + 1; } }
        internal int GBufferNormalSmoothnessIndex { get { return GBufferSpecularMetallicIndex + 1; } }
        internal int GBufferLightingIndex { get { return GBufferNormalSmoothnessIndex + 1; } }
        internal int GBufferShadowMask { get { return UseShadowMask ? GBufferLightingIndex + 1 : -1; } }
        internal int GBufferSliceCount { get { return 4 + (UseRenderPass ? 1 : 0) + (UseShadowMask ? 1 : 0); } }

        internal GraphicsFormat GetGBufferFormat(int index)
        {
            if (index == GBufferAlbedoIndex) // sRGB albedo, materialFlags
                return QualitySettings.activeColorSpace == ColorSpace.Linear ? GraphicsFormat.R8G8B8A8_SRGB : GraphicsFormat.R8G8B8A8_UNorm;
            else if (index == GBufferSpecularMetallicIndex) // sRGB specular, [unused]
                return QualitySettings.activeColorSpace == ColorSpace.Linear ? GraphicsFormat.R8G8B8A8_SRGB : GraphicsFormat.R8G8B8A8_UNorm;    
            else if (index == GBufferNormalSmoothnessIndex)
                return this.AccurateGbufferNormals ? GraphicsFormat.R8G8B8A8_UNorm : GraphicsFormat.R8G8B8A8_SNorm; // normal normal normal packedSmoothness
            else if (index == GBufferLightingIndex) // Emissive+baked: Most likely B10G11R11_UFloatPack32 or R16G16B16A16_SFloat
                return GraphicsFormat.None;
            else if (index == GbufferDepthIndex) // Render-pass on mobiles: reading back real depth-buffer is either inefficient (Arm Vulkan) or impossible (Metal).
                return GraphicsFormat.R32_SFloat;
            else if (index == GBufferShadowMask) // Optional: shadow mask is outputed in mixed lighting subtractive mode for non-static meshes only
                return GraphicsFormat.R8G8B8A8_UNorm;
            else
                return GraphicsFormat.None;
        }

        // This may return different values depending on what lights are rendered for a given frame.
        internal bool UseShadowMask { get { return this.MixedLightingSetup != MixedLightingSetup.None; } }
        //
        internal bool UseRenderPass { get; set; }
        //
        internal bool HasDepthPrepass { get; set; }
        // This is an overlay camera being rendered.
        internal bool IsOverlay { get; set; }
        // Not all platforms support R8G8B8A8_SNorm, so we need to check for the support and force accurate GBuffer normals and relevant shader variants
		private  bool m_AccurateGbufferNormals;
        internal bool AccurateGbufferNormals
		{
			get { return m_AccurateGbufferNormals; }
			set { m_AccurateGbufferNormals = value || !RenderingUtils.SupportsGraphicsFormat(GraphicsFormat.R8G8B8A8_SNorm, FormatUsage.Render); }
		}
        // true: TileDeferred.shader used for some lights (currently: point/spot lights without shadows) - false: use StencilDeferred.shader for all lights
        internal bool TiledDeferredShading { get; set; }
        // We browse all visible lights and found the mixed lighting setup every frame.
        internal MixedLightingSetup MixedLightingSetup { get; set; }
        //
        internal bool UseJobSystem { get; set; }
        //
        internal int RenderWidth { get; set; }
        //
        internal int RenderHeight { get; set; }

        // Output lighting result.
        internal RenderTargetHandle[] GbufferAttachments { get; set; }
        // Input depth texture, also bound as read-only RT
        internal RenderTargetHandle DepthAttachment { get; set; }
        //
        internal RenderTargetHandle DepthCopyTexture { get; set; }
        // Intermediate depth info texture.
        internal RenderTargetHandle DepthInfoTexture { get; set; }
        // Per-tile depth info texture.
        internal RenderTargetHandle TileDepthInfoTexture { get; set; }

        internal RenderTargetIdentifier[] GbufferAttachmentIdentifiers { get; set; }
        internal RenderTargetIdentifier DepthAttachmentIdentifier { get; set; }
        internal RenderTargetIdentifier DepthCopyTextureIdentifier { get; set; }
        internal RenderTargetIdentifier DepthInfoTextureIdentifier { get; set; }
        internal RenderTargetIdentifier TileDepthInfoTextureIdentifier { get; set; }

        // Cached.
        int m_CachedRenderWidth = 0;
        // Cached.
        int m_CachedRenderHeight = 0;
        // Cached.
        Matrix4x4 m_CachedProjectionMatrix;

        // Hierarchical tilers.
        DeferredTiler[] m_Tilers;
        int[] m_TileDataCapacities;

        // Should any visible lights be rendered as tile?
        bool m_HasTileVisLights;
        // Visible lights indices rendered using stencil volumes.
        NativeArray<ushort> m_stencilVisLights;
        // Offset of each type of lights in m_stencilVisLights.
        NativeArray<ushort> m_stencilVisLightOffsets;
        // Needed to access light shadow index (can be null if the pass is not queued).
        AdditionalLightsShadowCasterPass m_AdditionalLightsShadowCasterPass;

        // For rendering stencil point lights.
        Mesh m_SphereMesh;
        // For rendering stencil spot lights.
        Mesh m_HemisphereMesh;
        // For rendering directional lights.
        Mesh m_FullscreenMesh;

        // Max number of tile depth range data that can be referenced per draw call.
        int m_MaxDepthRangePerBatch;
        // Max numer of instanced tile that can be referenced per draw call.
        int m_MaxTilesPerBatch;
        // Max number of punctual lights that can be referenced per draw call.
        int m_MaxPunctualLightPerBatch;
        // Max number of relative light indices that can be referenced per draw call.
        int m_MaxRelLightIndicesPerBatch;

        // Generate per-tile depth information.
        Material m_TileDepthInfoMaterial;
        // Hold all shaders for tiled-based deferred shading.
        Material m_TileDeferredMaterial;
        // Hold all shaders for stencil-volume deferred shading.
        Material m_StencilDeferredMaterial;

<<<<<<< HEAD
        int[] m_StencilDeferredPasses;
=======
        // Pass indices.
        int[] m_StencilDeferredPasses;
        // Pass indices.
>>>>>>> a6e5b452
        int[] m_TileDeferredPasses;

        // Avoid memory allocations.
        Matrix4x4[] m_ScreenToWorld = new Matrix4x4[2];

        ProfilingSampler m_ProfilingSamplerDeferredTiledPass = new ProfilingSampler(k_DeferredTiledPass);
        ProfilingSampler m_ProfilingSamplerDeferredStencilPass = new ProfilingSampler(k_DeferredStencilPass);
        ProfilingSampler m_ProfilingSamplerDeferredFogPass = new ProfilingSampler(k_DeferredFogPass);
        ProfilingSampler m_ProfilingSamplerClearStencilPartialPass = new ProfilingSampler(k_ClearStencilPartial);


        internal DeferredLights(Material tileDepthInfoMaterial, Material tileDeferredMaterial, Material stencilDeferredMaterial)
        {
            // Cache result for GL platform here. SystemInfo properties are in C++ land so repeated access will be unecessary penalized.
            // They can also only be called from main thread!
            DeferredConfig.IsOpenGL = SystemInfo.graphicsDeviceType == GraphicsDeviceType.OpenGLCore
                                   || SystemInfo.graphicsDeviceType == GraphicsDeviceType.OpenGLES2
                                   || SystemInfo.graphicsDeviceType == GraphicsDeviceType.OpenGLES3;

            m_TileDepthInfoMaterial = tileDepthInfoMaterial;
            m_TileDeferredMaterial = tileDeferredMaterial;
            m_StencilDeferredMaterial = stencilDeferredMaterial;

            m_TileDeferredPasses = new int[k_TileDeferredPassNames.Length];
<<<<<<< HEAD
            for (int pass = 0; pass < k_TileDeferredPassNames.Length; ++pass)
                m_TileDeferredPasses[pass] = m_TileDeferredMaterial.FindPass(k_TileDeferredPassNames[pass]);

            m_StencilDeferredPasses = new int[k_StencilDeferredPassNames.Length];
            for (int pass = 0; pass < k_StencilDeferredPassNames.Length; ++pass)
                m_StencilDeferredPasses[pass] = m_StencilDeferredMaterial.FindPass(k_StencilDeferredPassNames[pass]);

            m_TileDeferredMaterial.SetInt(ShaderConstants._LitStencilRef, (int)StencilUsage.MaterialLit);
            m_TileDeferredMaterial.SetInt(ShaderConstants._LitStencilReadMask, (int)StencilUsage.MaterialMask);
            m_TileDeferredMaterial.SetInt(ShaderConstants._LitStencilWriteMask, 0);
            m_TileDeferredMaterial.SetInt(ShaderConstants._SimpleLitStencilRef, (int)StencilUsage.MaterialSimpleLit);
            m_TileDeferredMaterial.SetInt(ShaderConstants._SimpleLitStencilReadMask, (int)StencilUsage.MaterialMask);
            m_TileDeferredMaterial.SetInt(ShaderConstants._SimpleLitStencilWriteMask, 0);

            m_StencilDeferredMaterial.SetInt(ShaderConstants._StencilRef, (int)StencilUsage.MaterialUnlit);
            m_StencilDeferredMaterial.SetInt(ShaderConstants._StencilReadMask, (int)StencilUsage.MaterialMask);
            m_StencilDeferredMaterial.SetInt(ShaderConstants._StencilWriteMask, (int)StencilUsage.StencilLight);
            m_StencilDeferredMaterial.SetInt(ShaderConstants._LitPunctualStencilRef, (int)StencilUsage.StencilLight | (int)StencilUsage.MaterialLit);
            m_StencilDeferredMaterial.SetInt(ShaderConstants._LitPunctualStencilReadMask, (int)StencilUsage.StencilLight | (int)StencilUsage.MaterialMask);
            m_StencilDeferredMaterial.SetInt(ShaderConstants._LitPunctualStencilWriteMask, (int)StencilUsage.StencilLight);
            m_StencilDeferredMaterial.SetInt(ShaderConstants._SimpleLitPunctualStencilRef, (int)StencilUsage.StencilLight | (int)StencilUsage.MaterialSimpleLit);
            m_StencilDeferredMaterial.SetInt(ShaderConstants._SimpleLitPunctualStencilReadMask, (int)StencilUsage.StencilLight | (int)StencilUsage.MaterialMask);
            m_StencilDeferredMaterial.SetInt(ShaderConstants._SimpleLitPunctualStencilWriteMask, (int)StencilUsage.StencilLight);
            m_StencilDeferredMaterial.SetInt(ShaderConstants._LitDirStencilRef, (int)StencilUsage.MaterialLit);
            m_StencilDeferredMaterial.SetInt(ShaderConstants._LitDirStencilReadMask, (int)StencilUsage.MaterialMask);
            m_StencilDeferredMaterial.SetInt(ShaderConstants._LitDirStencilWriteMask, 0);
            m_StencilDeferredMaterial.SetInt(ShaderConstants._SimpleLitDirStencilRef, (int)StencilUsage.MaterialSimpleLit);
            m_StencilDeferredMaterial.SetInt(ShaderConstants._SimpleLitDirStencilReadMask, (int)StencilUsage.MaterialMask);
            m_StencilDeferredMaterial.SetInt(ShaderConstants._SimpleLitDirStencilWriteMask, 0);
            m_StencilDeferredMaterial.SetInt(ShaderConstants._ClearStencilRef, 0);
            m_StencilDeferredMaterial.SetInt(ShaderConstants._ClearStencilReadMask, (int)StencilUsage.MaterialMask);
            m_StencilDeferredMaterial.SetInt(ShaderConstants._ClearStencilWriteMask, (int)StencilUsage.MaterialMask);

            // Compute some platform limits.
=======
            if (m_TileDeferredMaterial != null)
            {
                for (int pass = 0; pass < k_TileDeferredPassNames.Length; ++pass)
                    m_TileDeferredPasses[pass] = m_TileDeferredMaterial.FindPass(k_TileDeferredPassNames[pass]);

                m_TileDeferredMaterial.SetFloat(ShaderConstants._LitStencilRef, (float)StencilUsage.MaterialLit);
                m_TileDeferredMaterial.SetFloat(ShaderConstants._LitStencilReadMask, (float)StencilUsage.MaterialMask);
                m_TileDeferredMaterial.SetFloat(ShaderConstants._LitStencilWriteMask, 0.0f);
                m_TileDeferredMaterial.SetFloat(ShaderConstants._SimpleLitStencilRef, (float)StencilUsage.MaterialSimpleLit);
                m_TileDeferredMaterial.SetFloat(ShaderConstants._SimpleLitStencilReadMask, (float)StencilUsage.MaterialMask);
                m_TileDeferredMaterial.SetFloat(ShaderConstants._SimpleLitStencilWriteMask, 0.0f);
            }

            m_StencilDeferredPasses = new int[k_StencilDeferredPassNames.Length];
            if (m_StencilDeferredMaterial != null)
            {
                for (int pass = 0; pass < k_StencilDeferredPassNames.Length; ++pass)
                    m_StencilDeferredPasses[pass] = m_StencilDeferredMaterial.FindPass(k_StencilDeferredPassNames[pass]);

                m_StencilDeferredMaterial.SetFloat(ShaderConstants._StencilRef, (float)StencilUsage.MaterialUnlit);
                m_StencilDeferredMaterial.SetFloat(ShaderConstants._StencilReadMask, (float)StencilUsage.MaterialMask);
                m_StencilDeferredMaterial.SetFloat(ShaderConstants._StencilWriteMask, (float)StencilUsage.StencilLight);
                m_StencilDeferredMaterial.SetFloat(ShaderConstants._LitPunctualStencilRef, (float)((int)StencilUsage.StencilLight | (int)StencilUsage.MaterialLit));
                m_StencilDeferredMaterial.SetFloat(ShaderConstants._LitPunctualStencilReadMask, (float)((int)StencilUsage.StencilLight | (int)StencilUsage.MaterialMask));
                m_StencilDeferredMaterial.SetFloat(ShaderConstants._LitPunctualStencilWriteMask, (float)StencilUsage.StencilLight);
                m_StencilDeferredMaterial.SetFloat(ShaderConstants._SimpleLitPunctualStencilRef, (float)((int)StencilUsage.StencilLight | (int)StencilUsage.MaterialSimpleLit));
                m_StencilDeferredMaterial.SetFloat(ShaderConstants._SimpleLitPunctualStencilReadMask, (float)((int)StencilUsage.StencilLight | (int)StencilUsage.MaterialMask));
                m_StencilDeferredMaterial.SetFloat(ShaderConstants._SimpleLitPunctualStencilWriteMask, (float)StencilUsage.StencilLight);
                m_StencilDeferredMaterial.SetFloat(ShaderConstants._LitDirStencilRef, (float)StencilUsage.MaterialLit);
                m_StencilDeferredMaterial.SetFloat(ShaderConstants._LitDirStencilReadMask, (float)StencilUsage.MaterialMask);
                m_StencilDeferredMaterial.SetFloat(ShaderConstants._LitDirStencilWriteMask, 0.0f);
                m_StencilDeferredMaterial.SetFloat(ShaderConstants._SimpleLitDirStencilRef, (float)StencilUsage.MaterialSimpleLit);
                m_StencilDeferredMaterial.SetFloat(ShaderConstants._SimpleLitDirStencilReadMask, (float)StencilUsage.MaterialMask);
                m_StencilDeferredMaterial.SetFloat(ShaderConstants._SimpleLitDirStencilWriteMask, 0.0f);
                m_StencilDeferredMaterial.SetFloat(ShaderConstants._ClearStencilRef, 0.0f);
                m_StencilDeferredMaterial.SetFloat(ShaderConstants._ClearStencilReadMask, (float)StencilUsage.MaterialMask);
                m_StencilDeferredMaterial.SetFloat(ShaderConstants._ClearStencilWriteMask, (float)StencilUsage.MaterialMask);
            }

            // Compute some platform limits (for deferred tiling).
>>>>>>> a6e5b452
            m_MaxDepthRangePerBatch = (DeferredConfig.UseCBufferForDepthRange ? DeferredConfig.kPreferredCBufferSize : DeferredConfig.kPreferredStructuredBufferSize) / sizeof(uint);
            m_MaxTilesPerBatch = (DeferredConfig.UseCBufferForTileList ? DeferredConfig.kPreferredCBufferSize : DeferredConfig.kPreferredStructuredBufferSize) / System.Runtime.InteropServices.Marshal.SizeOf(typeof(TileData));
            m_MaxPunctualLightPerBatch = (DeferredConfig.UseCBufferForLightData ? DeferredConfig.kPreferredCBufferSize : DeferredConfig.kPreferredStructuredBufferSize) / System.Runtime.InteropServices.Marshal.SizeOf(typeof(PunctualLightData));
            m_MaxRelLightIndicesPerBatch = (DeferredConfig.UseCBufferForLightList ? DeferredConfig.kPreferredCBufferSize : DeferredConfig.kPreferredStructuredBufferSize) / sizeof(uint);

            m_Tilers = new DeferredTiler[DeferredConfig.kTilerDepth];
            m_TileDataCapacities = new int[DeferredConfig.kTilerDepth];

            // Initialize hierarchical tilers. Next tiler processes 4x4 of the tiles of the previous tiler.
            // Tiler 0 has finest tiles, coarser tilers follow.
            for (int tilerLevel = 0; tilerLevel < DeferredConfig.kTilerDepth; ++tilerLevel)
            {
                int scale = (int)Mathf.Pow(DeferredConfig.kTilerSubdivisions, tilerLevel);
                m_Tilers[tilerLevel] = new DeferredTiler(
                    DeferredConfig.kTilePixelWidth * scale,
                    DeferredConfig.kTilePixelHeight * scale,
                    DeferredConfig.kAvgLightPerTile * scale * scale,
                    tilerLevel
                );

                m_TileDataCapacities[tilerLevel] = 0; // not known yet
            }

            this.AccurateGbufferNormals = true;
            this.TiledDeferredShading = true;
            this.UseJobSystem = true;
            m_HasTileVisLights = false;
        }

        internal ref DeferredTiler GetTiler(int i)
        {
            return ref m_Tilers[i];
        }

        internal void SetupLights(ScriptableRenderContext context, ref RenderingData renderingData)
        {
            Profiler.BeginSample(k_SetupLights);

            DeferredShaderData.instance.ResetBuffers();

            Camera camera = renderingData.cameraData.camera;
            // Support for dynamic resolution.
            this.RenderWidth = camera.allowDynamicResolution ? Mathf.CeilToInt(ScalableBufferManager.widthScaleFactor * camera.pixelWidth) : camera.pixelWidth;
            this.RenderHeight = camera.allowDynamicResolution ? Mathf.CeilToInt(ScalableBufferManager.heightScaleFactor * camera.pixelHeight) : camera.pixelHeight;

            if (this.TiledDeferredShading)
            {
                // Precompute tile data again if the camera projection or the screen resolution has changed.
                if (m_CachedRenderWidth != this.RenderWidth
                    || m_CachedRenderHeight != this.RenderHeight
                    || m_CachedProjectionMatrix != renderingData.cameraData.camera.projectionMatrix)
                {
                    m_CachedRenderWidth = this.RenderWidth;
                    m_CachedRenderHeight = this.RenderHeight;
                    m_CachedProjectionMatrix = renderingData.cameraData.camera.projectionMatrix;

                    for (int tilerIndex = 0; tilerIndex < m_Tilers.Length; ++tilerIndex)
                    {
                        m_Tilers[tilerIndex].PrecomputeTiles(renderingData.cameraData.camera.projectionMatrix,
                            renderingData.cameraData.camera.orthographic, m_CachedRenderWidth, m_CachedRenderHeight);
                    }
                }

                // Allocate temporary resources for each hierarchical tiler.
                for (int tilerIndex = 0; tilerIndex < m_Tilers.Length; ++tilerIndex)
                    m_Tilers[tilerIndex].Setup(m_TileDataCapacities[tilerIndex]);
            }

            // Will hold punctual lights that will be rendered using tiles.
            NativeArray<DeferredTiler.PrePunctualLight> prePunctualLights;

            // inspect lights in renderingData.lightData.visibleLights and convert them to entries in prePunctualLights OR m_stencilVisLights
            // currently we store point lights and spot lights that can be rendered by TiledDeferred, in the same prePunctualLights list
            PrecomputeLights(
                out prePunctualLights,
                out m_stencilVisLights,
                out m_stencilVisLightOffsets,
                ref renderingData.lightData.visibleLights,
                renderingData.lightData.additionalLightsCount != 0 || renderingData.lightData.mainLightIndex >= 0,
                renderingData.cameraData.camera.worldToCameraMatrix,
                renderingData.cameraData.camera.orthographic,
                renderingData.cameraData.camera.nearClipPlane
            );

            {
                CommandBuffer cmd = CommandBufferPool.Get();
                using (new ProfilingScope(cmd, m_ProfilingSetupLightConstants))
                {
                    // Shared uniform constants for all lights.
                    SetupShaderLightConstants(cmd, ref renderingData);

                    // Setup global keywords.
                    CoreUtils.SetKeyword(cmd, ShaderKeywordStrings._GBUFFER_NORMALS_OCT, this.AccurateGbufferNormals);
                    bool isShadowMask = renderingData.lightData.supportsMixedLighting && this.MixedLightingSetup == MixedLightingSetup.ShadowMask;
                    bool isShadowMaskAlways = isShadowMask && QualitySettings.shadowmaskMode == ShadowmaskMode.Shadowmask;
                    bool isSubtractive = renderingData.lightData.supportsMixedLighting && this.MixedLightingSetup == MixedLightingSetup.Subtractive;
                    CoreUtils.SetKeyword(cmd, ShaderKeywordStrings.LightmapShadowMixing, isSubtractive || isShadowMaskAlways);
                    CoreUtils.SetKeyword(cmd, ShaderKeywordStrings.ShadowsShadowMask, isShadowMask);
                    CoreUtils.SetKeyword(cmd, ShaderKeywordStrings.MixedLightingSubtractive, isSubtractive); // Backward compatibility
                }

                context.ExecuteCommandBuffer(cmd);
                CommandBufferPool.Release(cmd);
            }

            if (this.TiledDeferredShading)
            {
                // Sort lights front to back.
                // This allows a further optimisation where per-tile light lists can be more easily trimmed on both ends in the vertex shading instancing the tiles.
                SortLights(ref prePunctualLights);

                NativeArray<ushort> defaultIndices = new NativeArray<ushort>(prePunctualLights.Length, Allocator.Temp, NativeArrayOptions.UninitializedMemory);
                for (int i = 0; i < prePunctualLights.Length; ++i)
                    defaultIndices[i] = (ushort)i;

                NativeArray<uint> defaultHeaders = new NativeArray<uint>(2, Allocator.Temp, NativeArrayOptions.UninitializedMemory);
                defaultHeaders[0] = 0; // tileHeaders offset
                defaultHeaders[1] = (uint)prePunctualLights.Length; // tileHeaders count

                // Cull tile-friendly lights into the coarse tile structure.
                ref DeferredTiler coarsestTiler = ref m_Tilers[m_Tilers.Length - 1];
                if (m_Tilers.Length != 1)
                {
                    NativeArray<JobHandle> jobHandles = new NativeArray<JobHandle>();
                    int jobOffset = 0;
                    int jobCount = 0;

                    if (this.UseJobSystem)
                    {
                        int totalJobCount = 1;
                        for (int t = m_Tilers.Length - 1; t > 0; --t)
                        {
                            ref DeferredTiler coarseTiler = ref m_Tilers[t];
                            totalJobCount += coarseTiler.TileXCount * coarseTiler.TileYCount;
                        }
                        jobHandles = new NativeArray<JobHandle>(totalJobCount, Allocator.Temp, NativeArrayOptions.UninitializedMemory);
                    }

                    // Fill coarsestTiler.m_Tiles with for each tile, a list of lightIndices from prePunctualLights that intersect the tile
                    CullLightsJob coarsestJob = new CullLightsJob
                    {
                        tiler = coarsestTiler,
                        prePunctualLights = prePunctualLights,
                        coarseTiles = defaultIndices,
                        coarseTileHeaders = defaultHeaders,
                        coarseHeaderOffset = 0,
                        istart = 0,
                        iend = coarsestTiler.TileXCount,
                        jstart = 0,
                        jend = coarsestTiler.TileYCount,
                    };
                    if (this.UseJobSystem)
                    {
                        jobHandles[jobCount++] = coarsestJob.Schedule();
                        // Start this job now, as the main thread will be busy setting up all the dependent jobs.
                        JobHandle.ScheduleBatchedJobs();
                    }
                    else
                        coarsestJob.Execute();

                    // Filter to fine tile structure.
                    for (int t = m_Tilers.Length - 1; t > 0; --t)
                    {
                        ref DeferredTiler fineTiler = ref m_Tilers[t - 1];
                        ref DeferredTiler coarseTiler = ref m_Tilers[t];
                        int fineTileXCount = fineTiler.TileXCount;
                        int fineTileYCount = fineTiler.TileYCount;
                        int coarseTileXCount = coarseTiler.TileXCount;
                        int coarseTileYCount = coarseTiler.TileYCount;
                        int subdivX = (t == m_Tilers.Length - 1) ? coarseTileXCount : DeferredConfig.kTilerSubdivisions;
                        int subdivY = (t == m_Tilers.Length - 1) ? coarseTileYCount : DeferredConfig.kTilerSubdivisions;
                        int superCoarseTileXCount = (coarseTileXCount + subdivX - 1) / subdivX;
                        int superCoarseTileYCount = (coarseTileYCount + subdivY - 1) / subdivY;
                        NativeArray<ushort> coarseTiles = coarseTiler.Tiles;
                        NativeArray<uint> coarseTileHeaders = coarseTiler.TileHeaders;
                        int fineStepX = coarseTiler.TilePixelWidth / fineTiler.TilePixelWidth;
                        int fineStepY = coarseTiler.TilePixelHeight / fineTiler.TilePixelHeight;

                        for (int j = 0; j < coarseTileYCount; ++j)
                        for (int i = 0; i < coarseTileXCount; ++i)
                        {
                            int fine_istart = i * fineStepX;
                            int fine_jstart = j * fineStepY;
                            int fine_iend = Mathf.Min(fine_istart + fineStepX, fineTileXCount);
                            int fine_jend = Mathf.Min(fine_jstart + fineStepY, fineTileYCount);
                            int coarseHeaderOffset = coarseTiler.GetTileHeaderOffset(i, j);

                            CullLightsJob job = new CullLightsJob
                            {
                                tiler = m_Tilers[t-1],
                                prePunctualLights = prePunctualLights,
                                coarseTiles = coarseTiles,
                                coarseTileHeaders = coarseTileHeaders,
                                coarseHeaderOffset = coarseHeaderOffset,
                                istart = fine_istart,
                                iend = fine_iend,
                                jstart = fine_jstart,
                                jend = fine_jend,
                            };

                            if (this.UseJobSystem)
                                jobHandles[jobCount++] = job.Schedule(jobHandles[jobOffset + (i / subdivX) + (j / subdivY) * superCoarseTileXCount]);
                            else
                                job.Execute();
                        }

                        jobOffset += superCoarseTileXCount * superCoarseTileYCount;
                    }

                    if (this.UseJobSystem)
                    {
                        JobHandle.CompleteAll(jobHandles);
                        jobHandles.Dispose();
                    }
                }
                else
                {
                    coarsestTiler.CullFinalLights(
                        ref prePunctualLights,
                        ref defaultIndices, 0, prePunctualLights.Length,
                        0, coarsestTiler.TileXCount, 0, coarsestTiler.TileYCount
                    );
                }

                defaultIndices.Dispose();
                defaultHeaders.Dispose();
            }

            // We don't need this array anymore as all the lights have been inserted into the tile-grid structures.
            if (prePunctualLights.IsCreated)
                prePunctualLights.Dispose();

            Profiler.EndSample();
        }

        public void ResolveMixedLightingMode(ref RenderingData renderingData)
        {
            // Find the mixed lighting mode. This is the same logic as ForwardLights.
            this.MixedLightingSetup = MixedLightingSetup.None;

            if (!renderingData.lightData.supportsMixedLighting)
                return;

            NativeArray<VisibleLight> visibleLights = renderingData.lightData.visibleLights;
            for (int lightIndex = 0; lightIndex < renderingData.lightData.visibleLights.Length && this.MixedLightingSetup == MixedLightingSetup.None; ++lightIndex)
            {
                Light light = visibleLights[lightIndex].light;

                if (light != null
                 && light.bakingOutput.lightmapBakeType == LightmapBakeType.Mixed
                 && light.shadows != LightShadows.None)
                {
                    switch (light.bakingOutput.mixedLightingMode)
                    {
                        case MixedLightingMode.Subtractive:
                            this.MixedLightingSetup = MixedLightingSetup.Subtractive;
                            break;
                        case MixedLightingMode.Shadowmask:
                            this.MixedLightingSetup = MixedLightingSetup.ShadowMask;
                            break;
                    }
                }
            }
            // Once the mixed lighting mode has been discovered, we know how  many MRTs we need for the gbuffer.
            // Subtractive mixed lighting requires shadowMask output, which is actually used to store unity_ProbesOcclusion values.
        }

        public bool IsRuntimeSupportedThisFrame()
        {
            // GBuffer slice count can change depending actual geometry/light being rendered.
            // For instance, we only bind shadowMask RT if the scene supports mix lighting and at least one visible light has subtractive mixed ligting mode.
            return this.GBufferSliceCount <= SystemInfo.supportedRenderTargetCount && !DeferredConfig.IsOpenGL;
        }

        public void Setup(ref RenderingData renderingData,
            AdditionalLightsShadowCasterPass additionalLightsShadowCasterPass,
            bool hasDepthPrepass,
            bool isOverlay,
            RenderTargetHandle depthCopyTexture,
            RenderTargetHandle depthInfoTexture,
            RenderTargetHandle tileDepthInfoTexture,
            RenderTargetHandle depthAttachment,
            RenderTargetHandle[] gbufferHandles)
        {
            m_AdditionalLightsShadowCasterPass = additionalLightsShadowCasterPass;
            this.HasDepthPrepass = hasDepthPrepass;
            this.IsOverlay = isOverlay;

            this.DepthCopyTexture = depthCopyTexture;
            this.DepthInfoTexture = depthInfoTexture;
            this.TileDepthInfoTexture = tileDepthInfoTexture;
            // Depending on the scene rendered, adjust gbuffer MRT count.
            // For instance, we do not need shadowMask output if no visible lights have mixed lighting subtractive mode.
            if (this.GbufferAttachments == null || this.GbufferAttachments.Length != this.GBufferSliceCount)
                this.GbufferAttachments = new RenderTargetHandle[this.GBufferSliceCount];
            this.GbufferAttachments[this.GBufferAlbedoIndex] = gbufferHandles[(int)GBufferHandles.Albedo];
            this.GbufferAttachments[this.GBufferSpecularMetallicIndex] = gbufferHandles[(int)GBufferHandles.SpecularMetallic];
            this.GbufferAttachments[this.GBufferNormalSmoothnessIndex] = gbufferHandles[(int)GBufferHandles.NormalSmoothness];
            this.GbufferAttachments[this.GBufferLightingIndex] = gbufferHandles[(int)GBufferHandles.Lighting];
            if (this.GbufferDepthIndex >= 0)
                this.GbufferAttachments[this.GbufferDepthIndex] = gbufferHandles[(int)GBufferHandles.DepthAsColor];
            if (this.GBufferShadowMask >= 0)
                this.GbufferAttachments[this.GBufferShadowMask] = gbufferHandles[(int)GBufferHandles.ShadowMask];
            this.DepthAttachment = depthAttachment;

            this.DepthCopyTextureIdentifier = this.DepthCopyTexture.Identifier();
            this.DepthInfoTextureIdentifier = this.DepthInfoTexture.Identifier();
            this.TileDepthInfoTextureIdentifier = this.TileDepthInfoTexture.Identifier();
            if (this.GbufferAttachmentIdentifiers == null || this.GbufferAttachmentIdentifiers.Length != this.GbufferAttachments.Length)
                this.GbufferAttachmentIdentifiers = new RenderTargetIdentifier[this.GbufferAttachments.Length];
            for (int i = 0; i < this.GbufferAttachments.Length; ++i)
                this.GbufferAttachmentIdentifiers[i] = this.GbufferAttachments[i].Identifier();
            this.DepthAttachmentIdentifier = depthAttachment.Identifier();

#if ENABLE_VR && ENABLE_XR_MODULE
            // In XR SinglePassInstance mode, the RTs are texture-array and all slices must be bound.
            if (renderingData.cameraData.xr.enabled)
            {
                this.DepthCopyTextureIdentifier = new RenderTargetIdentifier(this.DepthCopyTextureIdentifier, 0, CubemapFace.Unknown, -1);
                this.DepthInfoTextureIdentifier = new RenderTargetIdentifier(this.DepthInfoTextureIdentifier, 0, CubemapFace.Unknown, -1);
                this.TileDepthInfoTextureIdentifier = new RenderTargetIdentifier(this.TileDepthInfoTextureIdentifier, 0, CubemapFace.Unknown, -1);

                for (int i = 0; i < this.GbufferAttachmentIdentifiers.Length; ++i)
                    this.GbufferAttachmentIdentifiers[i] = new RenderTargetIdentifier(this.GbufferAttachmentIdentifiers[i], 0, CubemapFace.Unknown, -1);
                this.DepthAttachmentIdentifier = new RenderTargetIdentifier(this.DepthAttachmentIdentifier, 0, CubemapFace.Unknown, -1);


            }
#endif

            m_HasTileVisLights = this.TiledDeferredShading && CheckHasTileLights(ref renderingData.lightData.visibleLights);
        }

        public void OnCameraCleanup(CommandBuffer cmd)
        {
            // Disable any global keywords setup in SetupLights().
            CoreUtils.SetKeyword(cmd, ShaderKeywordStrings._GBUFFER_NORMALS_OCT, false);

            CoreUtils.SetKeyword(cmd, ShaderKeywordStrings.LightmapShadowMixing, false);
            CoreUtils.SetKeyword(cmd, ShaderKeywordStrings.ShadowsShadowMask, false);
            CoreUtils.SetKeyword(cmd, ShaderKeywordStrings.MixedLightingSubtractive, false); // Backward compatibility

            for (int tilerIndex = 0; tilerIndex < m_Tilers.Length; ++ tilerIndex)
            {
                m_TileDataCapacities[tilerIndex] = max(m_TileDataCapacities[tilerIndex], m_Tilers[tilerIndex].TileDataCapacity);
                m_Tilers[tilerIndex].OnCameraCleanup();
            }

            if (m_stencilVisLights.IsCreated)
                m_stencilVisLights.Dispose();
            if (m_stencilVisLightOffsets.IsCreated)
                m_stencilVisLightOffsets.Dispose();
        }

        internal static StencilState OverwriteStencil(StencilState s, int stencilWriteMask)
        {
            if (!s.enabled)
            {
                return new StencilState(
                    true,
                    0, (byte)stencilWriteMask,
                    CompareFunction.Always, StencilOp.Replace, StencilOp.Keep, StencilOp.Keep,
                    CompareFunction.Always, StencilOp.Replace, StencilOp.Keep, StencilOp.Keep
                );
            }

            CompareFunction funcFront = s.compareFunctionFront != CompareFunction.Disabled ? s.compareFunctionFront : CompareFunction.Always;
            CompareFunction funcBack = s.compareFunctionBack != CompareFunction.Disabled ? s.compareFunctionBack : CompareFunction.Always;
            StencilOp passFront = s.passOperationFront;
            StencilOp failFront = s.failOperationFront;
            StencilOp zfailFront = s.zFailOperationFront;
            StencilOp passBack = s.passOperationBack;
            StencilOp failBack = s.failOperationBack;
            StencilOp zfailBack = s.zFailOperationBack;

            return new StencilState(
                true,
                (byte)(s.readMask & 0x0F), (byte)(s.writeMask | stencilWriteMask),
                funcFront, passFront, failFront, zfailFront,
                funcBack, passBack, failBack, zfailBack
            );
        }

        internal static RenderStateBlock OverwriteStencil(RenderStateBlock block, int stencilWriteMask, int stencilRef)
        {
            if (!block.stencilState.enabled)
            {
                block.stencilState = new StencilState(
                    true,
                    0, (byte)stencilWriteMask,
                    CompareFunction.Always, StencilOp.Replace, StencilOp.Keep, StencilOp.Keep,
                    CompareFunction.Always, StencilOp.Replace, StencilOp.Keep, StencilOp.Keep
                );
            }
            else
            {
                StencilState s = block.stencilState;
                CompareFunction funcFront = s.compareFunctionFront != CompareFunction.Disabled ? s.compareFunctionFront : CompareFunction.Always;
                CompareFunction funcBack = s.compareFunctionBack != CompareFunction.Disabled ? s.compareFunctionBack : CompareFunction.Always;
                StencilOp passFront = s.passOperationFront;
                StencilOp failFront = s.failOperationFront;
                StencilOp zfailFront = s.zFailOperationFront;
                StencilOp passBack = s.passOperationBack;
                StencilOp failBack = s.failOperationBack;
                StencilOp zfailBack = s.zFailOperationBack;

                block.stencilState = new StencilState(
                    true,
                    (byte)(s.readMask & 0x0F), (byte)(s.writeMask | stencilWriteMask),
                    funcFront, passFront, failFront, zfailFront,
                    funcBack, passBack, failBack, zfailBack
                );
            }

            block.mask |= RenderStateMask.Stencil;
            block.stencilReference = (block.stencilReference & (int)StencilUsage.UserMask) | stencilRef;

            return block;
        }

        internal bool HasTileLights()
        {
            return m_HasTileVisLights;
        }

        internal bool HasTileDepthRangeExtraPass()
        {
            ref DeferredTiler tiler = ref m_Tilers[0];
            int tilePixelWidth = tiler.TilePixelWidth;
            int tilePixelHeight = tiler.TilePixelHeight;
            int tileMipLevel = (int)Mathf.Log(Mathf.Min(tilePixelWidth, tilePixelHeight), 2);
            return DeferredConfig.kTileDepthInfoIntermediateLevel >= 0 && DeferredConfig.kTileDepthInfoIntermediateLevel < tileMipLevel;
        }

        internal void ExecuteTileDepthInfoPass(ScriptableRenderContext context, ref RenderingData renderingData)
        {
            if (m_TileDepthInfoMaterial == null)
            {
                Debug.LogErrorFormat("Missing {0}. {1} render pass will not execute. Check for missing reference in the renderer resources.", m_TileDepthInfoMaterial, GetType().Name);
                return;
            }

            Assertions.Assert.IsTrue(
                m_Tilers[0].TilePixelWidth == m_Tilers[0].TilePixelHeight || DeferredConfig.kTileDepthInfoIntermediateLevel <= 0,
                "for non square tiles, cannot use intermediate mip level for TileDepthInfo texture generation (todo)"
            );

            uint invalidDepthRange = (uint)Mathf.FloatToHalf(-2.0f) | (((uint)Mathf.FloatToHalf(-1.0f)) << 16);

            ref DeferredTiler tiler = ref m_Tilers[0];
            int tileXCount = tiler.TileXCount;
            int tileYCount = tiler.TileYCount;
            int tilePixelWidth = tiler.TilePixelWidth;
            int tilePixelHeight = tiler.TilePixelHeight;
            int tileMipLevel = (int)Mathf.Log(Mathf.Min(tilePixelWidth, tilePixelHeight), 2);
            int intermediateMipLevel = DeferredConfig.kTileDepthInfoIntermediateLevel >= 0 && DeferredConfig.kTileDepthInfoIntermediateLevel < tileMipLevel ? DeferredConfig.kTileDepthInfoIntermediateLevel : tileMipLevel;
            int tileShiftMipLevel = tileMipLevel - intermediateMipLevel;
            int alignment = 1 << intermediateMipLevel;
            int depthInfoWidth = (this.RenderWidth + alignment - 1) >> intermediateMipLevel;
            int depthInfoHeight = (this.RenderHeight + alignment - 1) >> intermediateMipLevel;
            NativeArray<ushort> tiles = tiler.Tiles;
            NativeArray<uint> tileHeaders = tiler.TileHeaders;

            NativeArray<uint> depthRanges = new NativeArray<uint>(m_MaxDepthRangePerBatch, Allocator.Temp, NativeArrayOptions.UninitializedMemory);

            CommandBuffer cmd = CommandBufferPool.Get();
            using (new ProfilingScope(cmd, m_ProfilingTileDepthInfo))
            {
                RenderTargetIdentifier depthSurface = this.DepthAttachmentIdentifier;
                RenderTargetIdentifier depthInfoSurface = (tileMipLevel == intermediateMipLevel) ? this.TileDepthInfoTextureIdentifier : this.DepthInfoTextureIdentifier;

                cmd.SetGlobalTexture(ShaderConstants._DepthTex, depthSurface);
                cmd.SetGlobalVector(ShaderConstants._DepthTexSize, new Vector4(this.RenderWidth, this.RenderHeight, 1.0f / this.RenderWidth, 1.0f / this.RenderHeight));
                cmd.SetGlobalInt(ShaderConstants._DownsamplingWidth, tilePixelWidth);
                cmd.SetGlobalInt(ShaderConstants._DownsamplingHeight, tilePixelHeight);
                cmd.SetGlobalInt(ShaderConstants._SourceShiftX, intermediateMipLevel);
                cmd.SetGlobalInt(ShaderConstants._SourceShiftY, intermediateMipLevel);
                cmd.SetGlobalInt(ShaderConstants._TileShiftX, tileShiftMipLevel);
                cmd.SetGlobalInt(ShaderConstants._TileShiftY, tileShiftMipLevel);

                Matrix4x4 proj = renderingData.cameraData.camera.projectionMatrix;
                Matrix4x4 clip = new Matrix4x4(new Vector4(1, 0, 0, 0), new Vector4(0, 1, 0, 0), new Vector4(0, 0, 0.5f, 0), new Vector4(0, 0, 0.5f, 1));
                Matrix4x4 projScreenInv = Matrix4x4.Inverse(clip * proj);
                cmd.SetGlobalVector(ShaderConstants._unproject0, projScreenInv.GetRow(2));
                cmd.SetGlobalVector(ShaderConstants._unproject1, projScreenInv.GetRow(3));

                string shaderVariant = null;
                if (tilePixelWidth == tilePixelHeight)
                {
                    if (intermediateMipLevel == 1)
                        shaderVariant = ShaderKeywordStrings.DOWNSAMPLING_SIZE_2;
                    else if (intermediateMipLevel == 2)
                        shaderVariant = ShaderKeywordStrings.DOWNSAMPLING_SIZE_4;
                    else if (intermediateMipLevel == 3)
                        shaderVariant = ShaderKeywordStrings.DOWNSAMPLING_SIZE_8;
                    else if (intermediateMipLevel == 4)
                        shaderVariant = ShaderKeywordStrings.DOWNSAMPLING_SIZE_16;
                }

                if (shaderVariant != null)
                    cmd.EnableShaderKeyword(shaderVariant);

                int tileY = 0;
                int tileYIncrement = (DeferredConfig.UseCBufferForDepthRange ? DeferredConfig.kPreferredCBufferSize : DeferredConfig.kPreferredStructuredBufferSize) / (tileXCount * 4);

                while (tileY < tileYCount)
                {
                    int tileYEnd = Mathf.Min(tileYCount, tileY + tileYIncrement);

                    for (int j = tileY; j < tileYEnd; ++j)
                    {
                        for (int i = 0; i < tileXCount; ++i)
                        {
                            int headerOffset = tiler.GetTileHeaderOffset(i, j);
                            int tileLightCount = (int)tileHeaders[headerOffset + 1];
                            uint listDepthRange = tileLightCount == 0 ? invalidDepthRange : tileHeaders[headerOffset + 2];
                            depthRanges[i + (j - tileY) * tileXCount] = listDepthRange;
                        }
                    }

                    ComputeBuffer _depthRanges = DeferredShaderData.instance.ReserveBuffer<uint>(m_MaxDepthRangePerBatch, DeferredConfig.UseCBufferForDepthRange);
                    _depthRanges.SetData(depthRanges, 0, 0, depthRanges.Length);

                    if (DeferredConfig.UseCBufferForDepthRange)
                        cmd.SetGlobalConstantBuffer(_depthRanges, ShaderConstants.UDepthRanges, 0, m_MaxDepthRangePerBatch * 4);
                    else
                        cmd.SetGlobalBuffer(ShaderConstants._DepthRanges, _depthRanges);

                    cmd.SetGlobalInt(ShaderConstants._tileXCount, tileXCount);
                    cmd.SetGlobalInt(ShaderConstants._DepthRangeOffset, tileY * tileXCount);

                    cmd.EnableScissorRect(new Rect(0, tileY << tileShiftMipLevel, depthInfoWidth, (tileYEnd - tileY) << tileShiftMipLevel));
                    cmd.Blit(depthSurface, depthInfoSurface, m_TileDepthInfoMaterial, 0);

                    tileY = tileYEnd;
                }

                cmd.DisableScissorRect();

                if (shaderVariant != null)
                    cmd.DisableShaderKeyword(shaderVariant);
            }

            context.ExecuteCommandBuffer(cmd);
            CommandBufferPool.Release(cmd);

            depthRanges.Dispose();
        }

        internal void ExecuteDownsampleBitmaskPass(ScriptableRenderContext context, ref RenderingData renderingData)
        {
            if (m_TileDepthInfoMaterial == null)
            {
                Debug.LogErrorFormat("Missing {0}. {1} render pass will not execute. Check for missing reference in the renderer resources.", m_TileDepthInfoMaterial, GetType().Name);
                return;
            }

            CommandBuffer cmd = CommandBufferPool.Get();
            using (new ProfilingScope(cmd, m_ProfilingTileDepthInfo))
            {
                RenderTargetIdentifier depthInfoSurface = this.DepthInfoTextureIdentifier;
                RenderTargetIdentifier tileDepthInfoSurface = this.TileDepthInfoTextureIdentifier;

                ref DeferredTiler tiler = ref m_Tilers[0];
                int tilePixelWidth = tiler.TilePixelWidth;
                int tilePixelHeight = tiler.TilePixelHeight;
                int tileWidthLevel = (int)Mathf.Log(tilePixelWidth, 2);
                int tileHeightLevel = (int)Mathf.Log(tilePixelHeight, 2);
                int intermediateMipLevel = DeferredConfig.kTileDepthInfoIntermediateLevel;
                int diffWidthLevel = tileWidthLevel - intermediateMipLevel;
                int diffHeightLevel = tileHeightLevel - intermediateMipLevel;

                cmd.SetGlobalTexture(ShaderConstants._BitmaskTex, depthInfoSurface);
                cmd.SetGlobalInt(ShaderConstants._DownsamplingWidth, tilePixelWidth);
                cmd.SetGlobalInt(ShaderConstants._DownsamplingHeight, tilePixelHeight);

                int alignment = 1 << DeferredConfig.kTileDepthInfoIntermediateLevel;
                int depthInfoWidth = (this.RenderWidth + alignment - 1) >> DeferredConfig.kTileDepthInfoIntermediateLevel;
                int depthInfoHeight = (this.RenderHeight + alignment - 1) >> DeferredConfig.kTileDepthInfoIntermediateLevel;
                cmd.SetGlobalVector("_BitmaskTexSize", new Vector4(depthInfoWidth, depthInfoHeight, 1.0f / depthInfoWidth, 1.0f / depthInfoHeight));

                string shaderVariant = null;
                if (diffWidthLevel == 1 && diffHeightLevel == 1)
                    shaderVariant = ShaderKeywordStrings.DOWNSAMPLING_SIZE_2;
                else if (diffWidthLevel == 2 && diffHeightLevel == 2)
                    shaderVariant = ShaderKeywordStrings.DOWNSAMPLING_SIZE_4;
                else if (diffWidthLevel == 3 && diffHeightLevel == 3)
                    shaderVariant = ShaderKeywordStrings.DOWNSAMPLING_SIZE_8;

                if (shaderVariant != null)
                    cmd.EnableShaderKeyword(shaderVariant);

                cmd.Blit(depthInfoSurface, tileDepthInfoSurface, m_TileDepthInfoMaterial, 1);

                if (shaderVariant != null)
                    cmd.DisableShaderKeyword(shaderVariant);
            }

            context.ExecuteCommandBuffer(cmd);
            CommandBufferPool.Release(cmd);
        }

        internal void ClearStencilPartial(CommandBuffer cmd)
        {
            if (m_FullscreenMesh == null)
                m_FullscreenMesh = CreateFullscreenMesh();

            using (new ProfilingScope(cmd, m_ProfilingSamplerClearStencilPartialPass))
            {
                cmd.DrawMesh(m_FullscreenMesh, Matrix4x4.identity, m_StencilDeferredMaterial, 0, m_StencilDeferredPasses[(int)StencilDeferredPasses.ClearStencilPartial]);
            }
        }

        internal void ExecuteDeferredPass(ScriptableRenderContext context, ref RenderingData renderingData)
        {
            CommandBuffer cmd = CommandBufferPool.Get();
            using (new ProfilingScope(cmd, m_ProfilingDeferredPass))
            {
                // This does 2 things:
                // - baked geometry are skipped (do not receive dynamic lighting)
                // - non-baked geometry (== non-static geometry) use shadowMask/occlusionProbes to emulate baked shadows influences.
                CoreUtils.SetKeyword(cmd, ShaderKeywordStrings._DEFERRED_MIXED_LIGHTING, this.UseShadowMask);

                // This must be set for each eye in XR mode multipass.
                SetupMatrixConstants(cmd, ref renderingData);

                RenderTileLights(context, cmd, ref renderingData);

                RenderStencilLights(context, cmd, ref renderingData);

                CoreUtils.SetKeyword(cmd, ShaderKeywordStrings._DEFERRED_MIXED_LIGHTING, false);

                // Legacy fog (Windows -> Rendering -> Lighting Settings -> Fog)
                RenderFog(context, cmd, ref renderingData);
            }

            context.ExecuteCommandBuffer(cmd);
            CommandBufferPool.Release(cmd);
        }

        // adapted from ForwardLights.SetupShaderLightConstants
        void SetupShaderLightConstants(CommandBuffer cmd, ref RenderingData renderingData)
        {
            // Main light has an optimized shader path for main light. This will benefit games that only care about a single light.
            // Universal Forward pipeline only supports a single shadow light, if available it will be the main light.
            SetupMainLightConstants(cmd, ref renderingData.lightData);
        }

        // adapted from ForwardLights.SetupShaderLightConstants
        void SetupMainLightConstants(CommandBuffer cmd, ref LightData lightData)
        {
            Vector4 lightPos, lightColor, lightAttenuation, lightSpotDir, lightOcclusionChannel;
            UniversalRenderPipeline.InitializeLightConstants_Common(lightData.visibleLights, lightData.mainLightIndex, out lightPos, out lightColor, out lightAttenuation, out lightSpotDir, out lightOcclusionChannel);

            cmd.SetGlobalVector(ShaderConstants._MainLightPosition, lightPos);
            cmd.SetGlobalVector(ShaderConstants._MainLightColor, lightColor);
        }

        void SetupMatrixConstants(CommandBuffer cmd, ref RenderingData renderingData)
        {
            ref CameraData cameraData = ref renderingData.cameraData;

#if ENABLE_VR && ENABLE_XR_MODULE
            int eyeCount = cameraData.xr.enabled && cameraData.xr.singlePassEnabled ? 2 : 1;
#else
            int eyeCount = 1;
#endif
            Matrix4x4[] screenToWorld = m_ScreenToWorld; // deferred shaders expects 2 elements

            for (int eyeIndex = 0; eyeIndex < eyeCount; eyeIndex++)
            {
                Matrix4x4 proj = cameraData.GetProjectionMatrix(eyeIndex);
                Matrix4x4 view = cameraData.GetViewMatrix(eyeIndex);
                Matrix4x4 gpuProj = GL.GetGPUProjectionMatrix(proj, false);

                // xy coordinates in range [-1; 1] go to pixel coordinates.
                Matrix4x4 toScreen = new Matrix4x4(
                    new Vector4(0.5f * this.RenderWidth, 0.0f, 0.0f, 0.0f),
                    new Vector4(0.0f, 0.5f * this.RenderHeight, 0.0f, 0.0f),
                    new Vector4(0.0f, 0.0f, 1.0f, 0.0f),
                    new Vector4(0.5f * this.RenderWidth, 0.5f * this.RenderHeight, 0.0f, 1.0f)
                );

                Matrix4x4 zScaleBias = Matrix4x4.identity;
                if (DeferredConfig.IsOpenGL)
                {
                    // We need to manunally adjust z in NDC space from [-1; 1] to [0; 1] (storage in depth texture).
                    zScaleBias = new Matrix4x4(
                        new Vector4(1.0f, 0.0f, 0.0f, 0.0f),
                        new Vector4(0.0f, 1.0f, 0.0f, 0.0f),
                        new Vector4(0.0f, 0.0f, 0.5f, 0.0f),
                        new Vector4(0.0f, 0.0f, 0.5f, 1.0f)
                    );
                }

                screenToWorld[eyeIndex] = Matrix4x4.Inverse(toScreen * zScaleBias * gpuProj * view);
            }

            cmd.SetGlobalMatrixArray(ShaderConstants._ScreenToWorld, screenToWorld);
        }

        void SortLights(ref NativeArray<DeferredTiler.PrePunctualLight> prePunctualLights)
        {
            DeferredTiler.PrePunctualLight[] array = prePunctualLights.ToArray(); // TODO Use NativeArrayExtensions and avoid dynamic memory allocation.
            System.Array.Sort<DeferredTiler.PrePunctualLight>(array, new SortPrePunctualLight());
            prePunctualLights.CopyFrom(array);
        }

        bool CheckHasTileLights(ref NativeArray<VisibleLight> visibleLights)
        {
            for (int visLightIndex = 0; visLightIndex < visibleLights.Length; ++visLightIndex)
            {
                if (IsTileLight(visibleLights[visLightIndex]))
                    return true;
            }

            return false;
        }

        void PrecomputeLights(out NativeArray<DeferredTiler.PrePunctualLight> prePunctualLights,
                              out NativeArray<ushort> stencilVisLights,
                              out NativeArray<ushort> stencilVisLightOffsets,
                              ref NativeArray<VisibleLight> visibleLights,
                              bool hasAdditionalLights,
                              Matrix4x4 view,
                              bool isOrthographic,
                              float zNear)
        {
            const int lightTypeCount = (int)LightType.Disc + 1;

            if (!hasAdditionalLights)
            {
                prePunctualLights = new NativeArray<DeferredTiler.PrePunctualLight>(0, Allocator.Temp, NativeArrayOptions.UninitializedMemory);
                stencilVisLights = new NativeArray<ushort>(0, Allocator.Temp, NativeArrayOptions.UninitializedMemory);
                stencilVisLightOffsets = new NativeArray<ushort>(lightTypeCount, Allocator.Temp, NativeArrayOptions.UninitializedMemory);
                return;
            }

            // number of supported lights rendered by the TileDeferred system, for each light type (Spot, Directional, Point, Area, Rectangle, Disc, plus one slot at the end)
            NativeArray<int> tileLightOffsets = new NativeArray<int>(lightTypeCount, Allocator.Temp, NativeArrayOptions.ClearMemory);
            NativeArray<int> tileLightCounts = new NativeArray<int>(lightTypeCount, Allocator.Temp, NativeArrayOptions.ClearMemory);
            NativeArray<int> stencilLightCounts = new NativeArray<int>(lightTypeCount, Allocator.Temp, NativeArrayOptions.ClearMemory);
            stencilVisLightOffsets = new NativeArray<ushort>(lightTypeCount, Allocator.Temp, NativeArrayOptions.ClearMemory);

            // Count the number of lights per type.
            for (ushort visLightIndex = 0; visLightIndex < visibleLights.Length; ++visLightIndex)
            {
                VisibleLight vl = visibleLights[visLightIndex];

                if (this.TiledDeferredShading && IsTileLight(vl))
                    ++tileLightOffsets[(int)vl.lightType];
                else // All remaining lights are processed as stencil volumes.
                    ++stencilVisLightOffsets[(int)vl.lightType];
            }

            int totalTileLightCount = tileLightOffsets[(int)LightType.Point] + tileLightOffsets[(int)LightType.Spot];
            int totalStencilLightCount = stencilVisLightOffsets[(int)LightType.Spot] + stencilVisLightOffsets[(int)LightType.Directional] + stencilVisLightOffsets[(int)LightType.Point];
            prePunctualLights = new NativeArray<DeferredTiler.PrePunctualLight>(totalTileLightCount, Allocator.Temp, NativeArrayOptions.UninitializedMemory);
            stencilVisLights = new NativeArray<ushort>(totalStencilLightCount, Allocator.Temp, NativeArrayOptions.UninitializedMemory);

            // Calculate correct offsets now.
            for (int i = 0, toffset = 0; i < tileLightOffsets.Length; ++i)
            {
                int c = tileLightOffsets[i];
                tileLightOffsets[i] = toffset;
                toffset += c;
            }
            for (int i = 0, soffset = 0; i < stencilVisLightOffsets.Length; ++i)
            {
                int c = stencilVisLightOffsets[i];
                stencilVisLightOffsets[i] = (ushort)soffset;
                soffset += c;
            }

            // Precompute punctual light data.
            for (ushort visLightIndex = 0; visLightIndex < visibleLights.Length; ++visLightIndex)
            {
                VisibleLight vl = visibleLights[visLightIndex];

                if (this.TiledDeferredShading && IsTileLight(vl))
                {
                    DeferredTiler.PrePunctualLight ppl;
                    ppl.posVS = view.MultiplyPoint(vl.localToWorldMatrix.GetColumn(3)); // By convention, OpenGL RH coordinate space
                    ppl.radius = vl.range;
                    ppl.minDist = max(0.0f, length(ppl.posVS) - ppl.radius);

                    ppl.screenPos = new Vector2(ppl.posVS.x, ppl.posVS.y);
                    // Project on screen for perspective projections.
                    if (!isOrthographic && ppl.posVS.z <= zNear)
                        ppl.screenPos = ppl.screenPos * (-zNear / ppl.posVS.z);

                    ppl.visLightIndex = visLightIndex;

                    int i = tileLightCounts[(int)vl.lightType]++;
                    prePunctualLights[tileLightOffsets[(int)vl.lightType] + i] = ppl;
                }
                else
                {
                    // All remaining lights are processed as stencil volumes.
                    int i = stencilLightCounts[(int)vl.lightType]++;
                    stencilVisLights[stencilVisLightOffsets[(int)vl.lightType] + i] = visLightIndex;
                }
            }
            tileLightOffsets.Dispose();
            tileLightCounts.Dispose();
            stencilLightCounts.Dispose();
        }

        void RenderTileLights(ScriptableRenderContext context, CommandBuffer cmd, ref RenderingData renderingData)
        {
            if (!m_HasTileVisLights)
                return;

            if (m_TileDeferredMaterial == null)
            {
                Debug.LogErrorFormat("Missing {0}. {1} render pass will not execute. Check for missing reference in the renderer resources.", m_TileDeferredMaterial, GetType().Name);
                return;
            }

            Profiler.BeginSample(k_DeferredTiledPass);

            // Allow max 256 draw calls for rendering all the batches of tiles
            DrawCall[] drawCalls = new DrawCall[256];
            int drawCallCount = 0;

            {
                ref DeferredTiler tiler = ref m_Tilers[0];

                int sizeof_TileData = 16;
                int sizeof_vec4_TileData = sizeof_TileData >> 4;
                int sizeof_PunctualLightData = System.Runtime.InteropServices.Marshal.SizeOf(typeof(PunctualLightData));
                int sizeof_vec4_PunctualLightData = sizeof_PunctualLightData >> 4;

                int tileXCount = tiler.TileXCount;
                int tileYCount = tiler.TileYCount;
                int maxLightPerTile = tiler.MaxLightPerTile;
                NativeArray<ushort> tiles = tiler.Tiles;
                NativeArray<uint> tileHeaders = tiler.TileHeaders;

                int instanceOffset = 0;
                int tileCount = 0;
                int lightCount = 0;
                int relLightIndices = 0;

                ComputeBuffer _tileList = DeferredShaderData.instance.ReserveBuffer<TileData>(m_MaxTilesPerBatch, DeferredConfig.UseCBufferForTileList);
                ComputeBuffer _punctualLightBuffer = DeferredShaderData.instance.ReserveBuffer<PunctualLightData>(m_MaxPunctualLightPerBatch, DeferredConfig.UseCBufferForLightData);
                ComputeBuffer _relLightList = DeferredShaderData.instance.ReserveBuffer<uint>(m_MaxRelLightIndicesPerBatch, DeferredConfig.UseCBufferForLightList);

                NativeArray<uint4> tileList = new NativeArray<uint4>(m_MaxTilesPerBatch * sizeof_vec4_TileData, Allocator.Temp, NativeArrayOptions.UninitializedMemory);
                NativeArray<uint4> punctualLightBuffer = new NativeArray<uint4>(m_MaxPunctualLightPerBatch * sizeof_vec4_PunctualLightData, Allocator.Temp, NativeArrayOptions.UninitializedMemory);
                NativeArray<uint> relLightList = new NativeArray<uint>(m_MaxRelLightIndicesPerBatch, Allocator.Temp, NativeArrayOptions.UninitializedMemory);

                // Acceleration structure to quickly find if a light has already been added to the uniform block data for the current draw call.
                NativeArray<ushort> trimmedLights = new NativeArray<ushort>(maxLightPerTile, Allocator.Temp, NativeArrayOptions.UninitializedMemory);
                NativeArray<ushort> visLightToRelLights = new NativeArray<ushort>(renderingData.lightData.visibleLights.Length, Allocator.Temp, NativeArrayOptions.UninitializedMemory);
                BitArray usedLights = new BitArray(renderingData.lightData.visibleLights.Length, Allocator.Temp, NativeArrayOptions.ClearMemory);

                for (int j = 0; j < tileYCount; ++j)
                {
                    for (int i = 0; i < tileXCount; ++i)
                    {
                        int tileOffset;
                        int tileLightCount;
                        tiler.GetTileOffsetAndCount(i, j, out tileOffset, out tileLightCount);
                        if (tileLightCount == 0) // empty tile
                            continue;

                        // Find lights that are not in the batch yet.
                        int trimmedLightCount = TrimLights(ref trimmedLights, ref tiles, tileOffset, tileLightCount, ref usedLights);
                        Assertions.Assert.IsTrue(trimmedLightCount <= maxLightPerTile); // too many lights overlaps a tile

                        // Checks whether one of the GPU buffers is reaching max capacity.
                        // In that case, the draw call must be flushed and new GPU buffer(s) be allocated.
                        bool tileListIsFull = (tileCount == m_MaxTilesPerBatch);
                        bool lightBufferIsFull = (lightCount + trimmedLightCount > m_MaxPunctualLightPerBatch);
                        bool relLightListIsFull = (relLightIndices + tileLightCount > m_MaxRelLightIndicesPerBatch);

                        if (tileListIsFull || lightBufferIsFull || relLightListIsFull)
                        {
                            drawCalls[drawCallCount++] = new DrawCall
                            {
                                tileList = _tileList,
                                punctualLightBuffer = _punctualLightBuffer,
                                relLightList = _relLightList,
                                tileListSize = tileCount * sizeof_TileData,
                                punctualLightBufferSize = lightCount * sizeof_PunctualLightData,
                                relLightListSize = Align(relLightIndices, 4) * 4,
                                instanceOffset = instanceOffset,
                                instanceCount = tileCount - instanceOffset
                            };

                            if (tileListIsFull)
                            {
                                _tileList.SetData(tileList, 0, 0, tileList.Length); // Must pass complete array (restriction for binding Unity Constant Buffers)
                                _tileList = DeferredShaderData.instance.ReserveBuffer<TileData>(m_MaxTilesPerBatch, DeferredConfig.UseCBufferForTileList);
                                tileCount = 0;
                            }

                            if (lightBufferIsFull)
                            {
                                _punctualLightBuffer.SetData(punctualLightBuffer, 0, 0, punctualLightBuffer.Length);
                                _punctualLightBuffer = DeferredShaderData.instance.ReserveBuffer<PunctualLightData>(m_MaxPunctualLightPerBatch, DeferredConfig.UseCBufferForLightData);
                                lightCount = 0;

                                // If punctualLightBuffer was reset, then all lights in the current tile must be added.
                                trimmedLightCount = tileLightCount;
                                for (int l = 0; l < tileLightCount; ++l)
                                    trimmedLights[l] = tiles[tileOffset + l];
                                usedLights.Clear();
                            }

                            if (relLightListIsFull)
                            {
                                _relLightList.SetData(relLightList, 0, 0, relLightList.Length);
                                _relLightList = DeferredShaderData.instance.ReserveBuffer<uint>(m_MaxRelLightIndicesPerBatch, DeferredConfig.UseCBufferForLightList);
                                relLightIndices = 0;
                            }

                            instanceOffset = tileCount;
                        }

                        // Add TileData.
                        int headerOffset = tiler.GetTileHeaderOffset(i, j);
                        uint listBitMask = tileHeaders[headerOffset + 3];
                        StoreTileData(ref tileList, tileCount, PackTileID((uint)i, (uint)j), listBitMask, (ushort)relLightIndices, (ushort)tileLightCount);
                        ++tileCount;

                        // Add newly discovered lights.
                        for (int l = 0; l < trimmedLightCount; ++l)
                        {
                            int visLightIndex = trimmedLights[l];
                            StorePunctualLightData(ref punctualLightBuffer, lightCount, ref renderingData.lightData.visibleLights, visLightIndex);
                            visLightToRelLights[visLightIndex] = (ushort)lightCount;
                            ++lightCount;
                            usedLights.Set(visLightIndex, true);
                        }

                        // Add light list for the tile.
                        for (int l = 0; l < tileLightCount; ++l)
                        {
                            ushort visLightIndex    = tiles[tileOffset                  + l];
                            ushort relLightBitRange = tiles[tileOffset + tileLightCount + l];
                            ushort relLightIndex = visLightToRelLights[visLightIndex];
                            relLightList[relLightIndices++] = (uint)relLightIndex | (uint)(relLightBitRange << 16);
                        }
                    }
                }

                int instanceCount = tileCount - instanceOffset;
                if (instanceCount > 0)
                {
                    _tileList.SetData(tileList, 0, 0, tileList.Length); // Must pass complete array (restriction for binding Unity Constant Buffers)
                    _punctualLightBuffer.SetData(punctualLightBuffer, 0, 0, punctualLightBuffer.Length);
                    _relLightList.SetData(relLightList, 0, 0, relLightList.Length);

                    drawCalls[drawCallCount++] = new DrawCall
                    {
                        tileList = _tileList,
                        punctualLightBuffer = _punctualLightBuffer,
                        relLightList = _relLightList,
                        tileListSize = tileCount * sizeof_TileData,
                        punctualLightBufferSize = lightCount * sizeof_PunctualLightData,
                        relLightListSize = Align(relLightIndices, 4) * 4,
                        instanceOffset = instanceOffset,
                        instanceCount = instanceCount
                    };
                }

                tileList.Dispose();
                punctualLightBuffer.Dispose();
                relLightList.Dispose();
                trimmedLights.Dispose();
                visLightToRelLights.Dispose();
                usedLights.Dispose();
            }

            // Now draw all tile batches.
            using (new ProfilingScope(cmd, m_ProfilingSamplerDeferredTiledPass))
            {
                MeshTopology topology = DeferredConfig.kHasNativeQuadSupport ? MeshTopology.Quads : MeshTopology.Triangles;
                int vertexCount = DeferredConfig.kHasNativeQuadSupport ? 4 : 6;

                // It doesn't seem UniversalRP use this.
                Vector4 screenSize = new Vector4(this.RenderWidth, this.RenderHeight, 1.0f / this.RenderWidth, 1.0f / this.RenderHeight);
                cmd.SetGlobalVector(ShaderConstants._ScreenSize, screenSize);

                int tileWidth = m_Tilers[0].TilePixelWidth;
                int tileHeight = m_Tilers[0].TilePixelHeight;
                cmd.SetGlobalInt(ShaderConstants._TilePixelWidth, tileWidth);
                cmd.SetGlobalInt(ShaderConstants._TilePixelHeight, tileHeight);

                cmd.SetGlobalTexture(this.TileDepthInfoTexture.id, this.TileDepthInfoTextureIdentifier);

                for (int i = 0; i < drawCallCount; ++i)
                {
                    DrawCall dc = drawCalls[i];

                    if (DeferredConfig.UseCBufferForTileList)
                        cmd.SetGlobalConstantBuffer(dc.tileList, ShaderConstants.UTileList, 0, dc.tileListSize);
                    else
                        cmd.SetGlobalBuffer(ShaderConstants._TileList, dc.tileList);

                    if (DeferredConfig.UseCBufferForLightData)
                        cmd.SetGlobalConstantBuffer(dc.punctualLightBuffer, ShaderConstants.UPunctualLightBuffer, 0, dc.punctualLightBufferSize);
                    else
                        cmd.SetGlobalBuffer(ShaderConstants._PunctualLightBuffer, dc.punctualLightBuffer);

                    if (DeferredConfig.UseCBufferForLightList)
                        cmd.SetGlobalConstantBuffer(dc.relLightList, ShaderConstants.URelLightList, 0, dc.relLightListSize);
                    else
                        cmd.SetGlobalBuffer(ShaderConstants._RelLightList, dc.relLightList);

                    cmd.SetGlobalInt(ShaderConstants._InstanceOffset, dc.instanceOffset);
                    cmd.DrawProcedural(Matrix4x4.identity, m_TileDeferredMaterial, m_TileDeferredPasses[(int)TileDeferredPasses.PunctualLit], topology, vertexCount, dc.instanceCount);
                    cmd.DrawProcedural(Matrix4x4.identity, m_TileDeferredMaterial, m_TileDeferredPasses[(int)TileDeferredPasses.PunctualSimpleLit], topology, vertexCount, dc.instanceCount);
                }
            }

            Profiler.EndSample();
        }

        void RenderStencilLights(ScriptableRenderContext context, CommandBuffer cmd, ref RenderingData renderingData)
        {
            if (m_stencilVisLights.Length == 0)
                return;

            if (m_StencilDeferredMaterial == null)
            {
                Debug.LogErrorFormat("Missing {0}. {1} render pass will not execute. Check for missing reference in the renderer resources.", m_StencilDeferredMaterial, GetType().Name);
                return;
            }

            Profiler.BeginSample(k_DeferredStencilPass);

            if (m_SphereMesh == null)
                m_SphereMesh = CreateSphereMesh();
            if (m_HemisphereMesh == null)
                m_HemisphereMesh = CreateHemisphereMesh();
            if (m_FullscreenMesh == null)
                m_FullscreenMesh = CreateFullscreenMesh();

            using (new ProfilingScope(cmd, m_ProfilingSamplerDeferredStencilPass))
            {
                NativeArray<VisibleLight> visibleLights = renderingData.lightData.visibleLights;

                RenderStencilDirectionalLights(cmd, ref renderingData, visibleLights, renderingData.lightData.mainLightIndex);
                RenderStencilPointLights(cmd, ref renderingData, visibleLights);
                RenderStencilSpotLights(cmd, ref renderingData, visibleLights);
            }

            Profiler.EndSample();
        }

        void RenderStencilDirectionalLights(CommandBuffer cmd, ref RenderingData renderingData, NativeArray<VisibleLight> visibleLights, int mainLightIndex)
        {
            cmd.EnableShaderKeyword(ShaderKeywordStrings._DIRECTIONAL);

            // Directional lights.

            // TODO bundle extra directional lights rendering by batches of 8.
            // Also separate shadow caster lights from non-shadow caster.
            for (int soffset = m_stencilVisLightOffsets[(int)LightType.Directional]; soffset < m_stencilVisLights.Length; ++soffset)
            {
                ushort visLightIndex = m_stencilVisLights[soffset];
                VisibleLight vl = visibleLights[visLightIndex];
                if (vl.lightType != LightType.Directional)
                    break;

                Vector4 lightDir, lightColor, lightAttenuation, lightSpotDir, lightOcclusionChannel;
                UniversalRenderPipeline.InitializeLightConstants_Common(visibleLights, visLightIndex, out lightDir, out lightColor, out lightAttenuation, out lightSpotDir, out lightOcclusionChannel);

                int lightFlags = 0;
                if (vl.light.bakingOutput.lightmapBakeType == LightmapBakeType.Mixed)
                    lightFlags |= (int)LightFlag.SubtractiveMixedLighting;

                // Setup shadow paramters:
                // - for the main light, they have already been setup globally, so nothing to do.
                // - for other directional lights, it is actually not supported by URP, but the code would look like this.
                bool hasDeferredShadows;
                if (visLightIndex == mainLightIndex)
                {
                    hasDeferredShadows = vl.light && vl.light.shadows != LightShadows.None;
                    cmd.DisableShaderKeyword(ShaderKeywordStrings._DEFERRED_ADDITIONAL_LIGHT_SHADOWS);
                }
                else
                {
                    int shadowLightIndex = m_AdditionalLightsShadowCasterPass != null ? m_AdditionalLightsShadowCasterPass.GetShadowLightIndexFromLightIndex(visLightIndex) : -1;
                    hasDeferredShadows = vl.light && vl.light.shadows != LightShadows.None && shadowLightIndex >= 0;
                    CoreUtils.SetKeyword(cmd, ShaderKeywordStrings._DEFERRED_ADDITIONAL_LIGHT_SHADOWS, hasDeferredShadows);

                    cmd.SetGlobalInt(ShaderConstants._ShadowLightIndex, shadowLightIndex);
                }

                bool hasSoftShadow = hasDeferredShadows && renderingData.shadowData.supportsSoftShadows && vl.light.shadows == LightShadows.Soft;
                CoreUtils.SetKeyword(cmd, ShaderKeywordStrings.SoftShadows, hasSoftShadow);

                cmd.SetGlobalVector(ShaderConstants._LightColor, lightColor); // VisibleLight.finalColor already returns color in active color space
                cmd.SetGlobalVector(ShaderConstants._LightDirection, lightDir);
                cmd.SetGlobalInt(ShaderConstants._LightFlags, lightFlags);

                // Lighting pass.
                cmd.DrawMesh(m_FullscreenMesh, Matrix4x4.identity, m_StencilDeferredMaterial, 0, m_StencilDeferredPasses[(int)StencilDeferredPasses.DirectionalLit]);
                cmd.DrawMesh(m_FullscreenMesh, Matrix4x4.identity, m_StencilDeferredMaterial, 0, m_StencilDeferredPasses[(int)StencilDeferredPasses.DirectionalSimpleLit]);
            }

            cmd.DisableShaderKeyword(ShaderKeywordStrings._DEFERRED_ADDITIONAL_LIGHT_SHADOWS);
            cmd.DisableShaderKeyword(ShaderKeywordStrings.SoftShadows);
            cmd.DisableShaderKeyword(ShaderKeywordStrings._DIRECTIONAL);
        }

        void RenderStencilPointLights(CommandBuffer cmd, ref RenderingData renderingData, NativeArray<VisibleLight> visibleLights)
        {
            cmd.EnableShaderKeyword(ShaderKeywordStrings._POINT);

            for (int soffset = m_stencilVisLightOffsets[(int)LightType.Point]; soffset < m_stencilVisLights.Length; ++soffset)
            {
                ushort visLightIndex = m_stencilVisLights[soffset];
                VisibleLight vl = visibleLights[visLightIndex];
                if (vl.lightType != LightType.Point)
                    break;

                Vector3 posWS = vl.localToWorldMatrix.GetColumn(3);

                Matrix4x4 transformMatrix = new Matrix4x4(
                    new Vector4(vl.range, 0.0f, 0.0f, 0.0f),
                    new Vector4(0.0f, vl.range, 0.0f, 0.0f),
                    new Vector4(0.0f, 0.0f, vl.range, 0.0f),
                    new Vector4(posWS.x, posWS.y, posWS.z, 1.0f)
                );

                Vector4 lightPos, lightColor, lightAttenuation, lightSpotDir, lightOcclusionChannel;
                UniversalRenderPipeline.InitializeLightConstants_Common(visibleLights, visLightIndex, out lightPos, out lightColor, out lightAttenuation, out lightSpotDir, out lightOcclusionChannel);

                int lightFlags = 0;
                if (vl.light.bakingOutput.lightmapBakeType == LightmapBakeType.Mixed)
                    lightFlags |= (int)LightFlag.SubtractiveMixedLighting;

                int shadowLightIndex = m_AdditionalLightsShadowCasterPass != null ? m_AdditionalLightsShadowCasterPass.GetShadowLightIndexFromLightIndex(visLightIndex) : -1;
                bool hasDeferredAdditionalLightShadows = vl.light && vl.light.shadows != LightShadows.None && shadowLightIndex >= 0;
                bool hasSoftShadow = hasDeferredAdditionalLightShadows && renderingData.shadowData.supportsSoftShadows && vl.light.shadows == LightShadows.Soft;

                CoreUtils.SetKeyword(cmd, ShaderKeywordStrings._DEFERRED_ADDITIONAL_LIGHT_SHADOWS, hasDeferredAdditionalLightShadows);
                CoreUtils.SetKeyword(cmd, ShaderKeywordStrings.SoftShadows, hasSoftShadow);

                cmd.SetGlobalVector(ShaderConstants._LightPosWS, lightPos);
                cmd.SetGlobalVector(ShaderConstants._LightColor, lightColor);
                cmd.SetGlobalVector(ShaderConstants._LightAttenuation, lightAttenuation);
                cmd.SetGlobalVector(ShaderConstants._LightOcclusionProbInfo, lightOcclusionChannel);
                cmd.SetGlobalInt(ShaderConstants._LightFlags, lightFlags);
                cmd.SetGlobalInt(ShaderConstants._ShadowLightIndex, shadowLightIndex);

                // Stencil pass.
                cmd.DrawMesh(m_SphereMesh, transformMatrix, m_StencilDeferredMaterial, 0, m_StencilDeferredPasses[(int)StencilDeferredPasses.StencilVolume]);

                // Lighting pass.
                cmd.DrawMesh(m_SphereMesh, transformMatrix, m_StencilDeferredMaterial, 0, m_StencilDeferredPasses[(int)StencilDeferredPasses.PunctualLit]);
                cmd.DrawMesh(m_SphereMesh, transformMatrix, m_StencilDeferredMaterial, 0, m_StencilDeferredPasses[(int)StencilDeferredPasses.PunctualSimpleLit]);
            }

            cmd.DisableShaderKeyword(ShaderKeywordStrings._DEFERRED_ADDITIONAL_LIGHT_SHADOWS);
            cmd.DisableShaderKeyword(ShaderKeywordStrings.SoftShadows);
            cmd.DisableShaderKeyword(ShaderKeywordStrings._POINT);
        }

        void RenderStencilSpotLights(CommandBuffer cmd, ref RenderingData renderingData, NativeArray<VisibleLight> visibleLights)
        {
            cmd.EnableShaderKeyword(ShaderKeywordStrings._SPOT);

            for (int soffset = m_stencilVisLightOffsets[(int)LightType.Spot]; soffset < m_stencilVisLights.Length; ++soffset)
            {
                ushort visLightIndex = m_stencilVisLights[soffset];
                VisibleLight vl = visibleLights[visLightIndex];
                if (vl.lightType != LightType.Spot)
                    break;

                float alpha = Mathf.Deg2Rad * vl.spotAngle * 0.5f;
                float cosAlpha = Mathf.Cos(alpha);
                float sinAlpha = Mathf.Sin(alpha);
                // Artificially inflate the geometric shape to fit the analytic spot shape.
                // The tighter the spot shape, the lesser inflation is needed.
                float guard = Mathf.Lerp(1.0f, kStencilShapeGuard, sinAlpha);

                Vector4 lightPos, lightColor, lightAttenuation, lightSpotDir, lightOcclusionChannel;
                UniversalRenderPipeline.InitializeLightConstants_Common(visibleLights, visLightIndex, out lightPos, out lightColor, out lightAttenuation, out lightSpotDir, out lightOcclusionChannel);

                int lightFlags = 0;
                if (vl.light.bakingOutput.lightmapBakeType == LightmapBakeType.Mixed)
                    lightFlags |= (int)LightFlag.SubtractiveMixedLighting;

                int shadowLightIndex = m_AdditionalLightsShadowCasterPass != null ? m_AdditionalLightsShadowCasterPass.GetShadowLightIndexFromLightIndex(visLightIndex) : -1;
                bool hasDeferredAdditionalLightShadows = vl.light && vl.light.shadows != LightShadows.None && shadowLightIndex >= 0;
                bool hasSoftShadow = hasDeferredAdditionalLightShadows && renderingData.shadowData.supportsSoftShadows && vl.light.shadows == LightShadows.Soft;

                CoreUtils.SetKeyword(cmd, ShaderKeywordStrings._DEFERRED_ADDITIONAL_LIGHT_SHADOWS, hasDeferredAdditionalLightShadows);
                CoreUtils.SetKeyword(cmd, ShaderKeywordStrings.SoftShadows, hasSoftShadow);

                cmd.SetGlobalVector(ShaderConstants._SpotLightScale, new Vector4(sinAlpha, sinAlpha, 1.0f - cosAlpha, vl.range));
                cmd.SetGlobalVector(ShaderConstants._SpotLightBias, new Vector4(0.0f, 0.0f, cosAlpha, 0.0f));
                cmd.SetGlobalVector(ShaderConstants._SpotLightGuard, new Vector4(guard, guard, guard, cosAlpha * vl.range));
                cmd.SetGlobalVector(ShaderConstants._LightPosWS, lightPos);
                cmd.SetGlobalVector(ShaderConstants._LightColor, lightColor);
                cmd.SetGlobalVector(ShaderConstants._LightAttenuation, lightAttenuation);
                cmd.SetGlobalVector(ShaderConstants._LightDirection, new Vector3(lightSpotDir.x, lightSpotDir.y, lightSpotDir.z));
                cmd.SetGlobalVector(ShaderConstants._LightOcclusionProbInfo, lightOcclusionChannel);
                cmd.SetGlobalInt(ShaderConstants._LightFlags, lightFlags);
                cmd.SetGlobalInt(ShaderConstants._ShadowLightIndex, shadowLightIndex);

                // Stencil pass.
                cmd.DrawMesh(m_HemisphereMesh, vl.localToWorldMatrix, m_StencilDeferredMaterial, 0, m_StencilDeferredPasses[(int)StencilDeferredPasses.StencilVolume]);

                // Lighting pass.
                cmd.DrawMesh(m_HemisphereMesh, vl.localToWorldMatrix, m_StencilDeferredMaterial, 0, m_StencilDeferredPasses[(int)StencilDeferredPasses.PunctualLit]);
                cmd.DrawMesh(m_HemisphereMesh, vl.localToWorldMatrix, m_StencilDeferredMaterial, 0, m_StencilDeferredPasses[(int)StencilDeferredPasses.PunctualSimpleLit]);
            }

            cmd.DisableShaderKeyword(ShaderKeywordStrings._DEFERRED_ADDITIONAL_LIGHT_SHADOWS);
            cmd.DisableShaderKeyword(ShaderKeywordStrings.SoftShadows);
            cmd.DisableShaderKeyword(ShaderKeywordStrings._SPOT);
        }

        void RenderFog(ScriptableRenderContext context, CommandBuffer cmd, ref RenderingData renderingData)
        {
            // Legacy fog does not work in orthographic mode.
            if (!RenderSettings.fog || renderingData.cameraData.camera.orthographic)
                return;

            if (m_FullscreenMesh == null)
                m_FullscreenMesh = CreateFullscreenMesh();

            using (new ProfilingScope(cmd, m_ProfilingSamplerDeferredFogPass))
            {
                // Fog parameters and shader variant keywords are already set externally.
                cmd.DrawMesh(m_FullscreenMesh, Matrix4x4.identity, m_StencilDeferredMaterial, 0, m_StencilDeferredPasses[(int)StencilDeferredPasses.Fog]);
            }
        }

        int TrimLights(ref NativeArray<ushort> trimmedLights, ref NativeArray<ushort> tiles, int offset, int lightCount, ref BitArray usedLights)
        {
            int trimCount = 0;
            for (int i = 0; i < lightCount; ++i)
            {
                ushort visLightIndex = tiles[offset + i];
                if (usedLights.IsSet(visLightIndex))
                    continue;
                trimmedLights[trimCount++] = visLightIndex;
            }
            return trimCount;
        }

        void StorePunctualLightData(ref NativeArray<uint4> punctualLightBuffer, int storeIndex, ref NativeArray<VisibleLight> visibleLights, int index)
        {
            int lightFlags = 0;
            if (visibleLights[index].light.bakingOutput.lightmapBakeType == LightmapBakeType.Mixed)
                lightFlags |= (int)LightFlag.SubtractiveMixedLighting;

            // tile lights do not support shadows, so shadowLightIndex is -1.
            //int shadowLightIndex = -1;

            Vector4 lightPos, lightColor, lightAttenuation, lightSpotDir, lightOcclusionChannel;
            UniversalRenderPipeline.InitializeLightConstants_Common(visibleLights, index, out lightPos, out lightColor, out lightAttenuation, out lightSpotDir, out lightOcclusionChannel);

            punctualLightBuffer[storeIndex * 5 + 0] = new uint4(FloatToUInt(lightPos.x), FloatToUInt(lightPos.y), FloatToUInt(lightPos.z), FloatToUInt(visibleLights[index].range * visibleLights[index].range));
            punctualLightBuffer[storeIndex * 5 + 1] = new uint4(FloatToUInt(lightColor.x), FloatToUInt(lightColor.y), FloatToUInt(lightColor.z), 0);
            punctualLightBuffer[storeIndex * 5 + 2] = new uint4(FloatToUInt(lightAttenuation.x), FloatToUInt(lightAttenuation.y), FloatToUInt(lightAttenuation.z), FloatToUInt(lightAttenuation.w));
            punctualLightBuffer[storeIndex * 5 + 3] = new uint4(FloatToUInt(lightSpotDir.x), FloatToUInt(lightSpotDir.y), FloatToUInt(lightSpotDir.z), (uint)lightFlags);
            punctualLightBuffer[storeIndex * 5 + 4] = new uint4(FloatToUInt(lightOcclusionChannel.x), FloatToUInt(lightOcclusionChannel.y), FloatToUInt(lightOcclusionChannel.z), FloatToUInt(lightOcclusionChannel.w));
        }

        void StoreTileData(ref NativeArray<uint4> tileList, int storeIndex, uint tileID, uint listBitMask, ushort relLightOffset, ushort lightCount)
        {
            // See struct TileData in TileDeferred.shader.
            tileList[storeIndex] = new uint4 { x = tileID, y = listBitMask, z = relLightOffset | ((uint)lightCount << 16), w = 0 };
        }

        [MethodImpl(MethodImplOptions.AggressiveInlining)]
        bool IsTileLight(VisibleLight visibleLight)
        {
            // tileDeferred might render a lot of point lights in the same draw call.
            // point light shadows require generating cube shadow maps in real-time, requiring extra CPU/GPU resources ; which can become expensive quickly
            return (visibleLight.lightType == LightType.Point && (visibleLight.light == null || visibleLight.light.shadows == LightShadows.None))
                || (visibleLight.lightType  == LightType.Spot && (visibleLight.light == null || visibleLight.light.shadows == LightShadows.None));
        }

        static Mesh CreateSphereMesh()
        {
            // This icosaedron has been been slightly inflated to fit an unit sphere.
            // This is the same geometry as built-in deferred.

            Vector3[] positions = {
                new Vector3( 0.000f,  0.000f, -1.070f), new Vector3( 0.174f, -0.535f, -0.910f),
                new Vector3(-0.455f, -0.331f, -0.910f), new Vector3( 0.562f,  0.000f, -0.910f),
                new Vector3(-0.455f,  0.331f, -0.910f), new Vector3( 0.174f,  0.535f, -0.910f),
                new Vector3(-0.281f, -0.865f, -0.562f), new Vector3( 0.736f, -0.535f, -0.562f),
                new Vector3( 0.296f, -0.910f, -0.468f), new Vector3(-0.910f,  0.000f, -0.562f),
                new Vector3(-0.774f, -0.562f, -0.478f), new Vector3( 0.000f, -1.070f,  0.000f),
                new Vector3(-0.629f, -0.865f,  0.000f), new Vector3( 0.629f, -0.865f,  0.000f),
                new Vector3(-1.017f, -0.331f,  0.000f), new Vector3( 0.957f,  0.000f, -0.478f),
                new Vector3( 0.736f,  0.535f, -0.562f), new Vector3( 1.017f, -0.331f,  0.000f),
                new Vector3( 1.017f,  0.331f,  0.000f), new Vector3(-0.296f, -0.910f,  0.478f),
                new Vector3( 0.281f, -0.865f,  0.562f), new Vector3( 0.774f, -0.562f,  0.478f),
                new Vector3(-0.736f, -0.535f,  0.562f), new Vector3( 0.910f,  0.000f,  0.562f),
                new Vector3( 0.455f, -0.331f,  0.910f), new Vector3(-0.174f, -0.535f,  0.910f),
                new Vector3( 0.629f,  0.865f,  0.000f), new Vector3( 0.774f,  0.562f,  0.478f),
                new Vector3( 0.455f,  0.331f,  0.910f), new Vector3( 0.000f,  0.000f,  1.070f),
                new Vector3(-0.562f,  0.000f,  0.910f), new Vector3(-0.957f,  0.000f,  0.478f),
                new Vector3( 0.281f,  0.865f,  0.562f), new Vector3(-0.174f,  0.535f,  0.910f),
                new Vector3( 0.296f,  0.910f, -0.478f), new Vector3(-1.017f,  0.331f,  0.000f),
                new Vector3(-0.736f,  0.535f,  0.562f), new Vector3(-0.296f,  0.910f,  0.478f),
                new Vector3( 0.000f,  1.070f,  0.000f), new Vector3(-0.281f,  0.865f, -0.562f),
                new Vector3(-0.774f,  0.562f, -0.478f), new Vector3(-0.629f,  0.865f,  0.000f),
            };

            int[] indices = {
                 0,  1,  2,  0,  3,  1,  2,  4,  0,  0,  5,  3,  0,  4,  5,  1,  6,  2,
                 3,  7,  1,  1,  8,  6,  1,  7,  8,  9,  4,  2,  2,  6, 10, 10,  9,  2,
                 8, 11,  6,  6, 12, 10, 11, 12,  6,  7, 13,  8,  8, 13, 11, 10, 14,  9,
                10, 12, 14,  3, 15,  7,  5, 16,  3,  3, 16, 15, 15, 17,  7, 17, 13,  7,
                16, 18, 15, 15, 18, 17, 11, 19, 12, 13, 20, 11, 11, 20, 19, 17, 21, 13,
                13, 21, 20, 12, 19, 22, 12, 22, 14, 17, 23, 21, 18, 23, 17, 21, 24, 20,
                23, 24, 21, 20, 25, 19, 19, 25, 22, 24, 25, 20, 26, 18, 16, 18, 27, 23,
                26, 27, 18, 28, 24, 23, 27, 28, 23, 24, 29, 25, 28, 29, 24, 25, 30, 22,
                25, 29, 30, 14, 22, 31, 22, 30, 31, 32, 28, 27, 26, 32, 27, 33, 29, 28,
                30, 29, 33, 33, 28, 32, 34, 26, 16,  5, 34, 16, 14, 31, 35, 14, 35,  9,
                31, 30, 36, 30, 33, 36, 35, 31, 36, 37, 33, 32, 36, 33, 37, 38, 32, 26,
                34, 38, 26, 38, 37, 32,  5, 39, 34, 39, 38, 34,  4, 39,  5,  9, 40,  4,
                 9, 35, 40,  4, 40, 39, 35, 36, 41, 41, 36, 37, 41, 37, 38, 40, 35, 41,
                40, 41, 39, 41, 38, 39,
            };


            Mesh mesh = new Mesh();
            mesh.indexFormat = IndexFormat.UInt16;
            mesh.vertices = positions;
            mesh.triangles = indices;

            return mesh;
        }

        static Mesh CreateHemisphereMesh()
        {
            // TODO reorder for pre&post-transform cache optimisation.
            // This capped hemisphere shape is in unit dimensions. It will be slightly inflated in the vertex shader
            // to fit the cone analytical shape.
            Vector3 [] positions = {
                new Vector3(0.000000f, 0.000000f, 0.000000f), new Vector3(1.000000f, 0.000000f, 0.000000f),
                new Vector3(0.923880f, 0.382683f, 0.000000f), new Vector3(0.707107f, 0.707107f, 0.000000f),
                new Vector3(0.382683f, 0.923880f, 0.000000f), new Vector3(-0.000000f, 1.000000f, 0.000000f),
                new Vector3(-0.382684f, 0.923880f, 0.000000f), new Vector3(-0.707107f, 0.707107f, 0.000000f),
                new Vector3(-0.923880f, 0.382683f, 0.000000f), new Vector3(-1.000000f, -0.000000f, 0.000000f),
                new Vector3(-0.923880f, -0.382683f, 0.000000f), new Vector3(-0.707107f, -0.707107f, 0.000000f),
                new Vector3(-0.382683f, -0.923880f, 0.000000f), new Vector3(0.000000f, -1.000000f, 0.000000f),
                new Vector3(0.382684f, -0.923879f, 0.000000f), new Vector3(0.707107f, -0.707107f, 0.000000f),
                new Vector3(0.923880f, -0.382683f, 0.000000f), new Vector3(0.000000f, 0.000000f, 1.000000f),
                new Vector3(0.707107f, 0.000000f, 0.707107f), new Vector3(0.000000f, -0.707107f, 0.707107f),
                new Vector3(0.000000f, 0.707107f, 0.707107f), new Vector3(-0.707107f, 0.000000f, 0.707107f),
                new Vector3(0.816497f, -0.408248f, 0.408248f), new Vector3(0.408248f, -0.408248f, 0.816497f),
                new Vector3(0.408248f, -0.816497f, 0.408248f), new Vector3(0.408248f, 0.816497f, 0.408248f),
                new Vector3(0.408248f, 0.408248f, 0.816497f), new Vector3(0.816497f, 0.408248f, 0.408248f),
                new Vector3(-0.816497f, 0.408248f, 0.408248f), new Vector3(-0.408248f, 0.408248f, 0.816497f),
                new Vector3(-0.408248f, 0.816497f, 0.408248f), new Vector3(-0.408248f, -0.816497f, 0.408248f),
                new Vector3(-0.408248f, -0.408248f, 0.816497f), new Vector3(-0.816497f, -0.408248f, 0.408248f),
                new Vector3(0.000000f, -0.923880f, 0.382683f), new Vector3(0.923880f, 0.000000f, 0.382683f),
                new Vector3(0.000000f, -0.382683f, 0.923880f), new Vector3(0.382683f, 0.000000f, 0.923880f),
                new Vector3(0.000000f, 0.923880f, 0.382683f), new Vector3(0.000000f, 0.382683f, 0.923880f),
                new Vector3(-0.923880f, 0.000000f, 0.382683f), new Vector3(-0.382683f, 0.000000f, 0.923880f)
            };

            int [] indices = {
                0, 2, 1, 0, 3, 2, 0, 4, 3, 0, 5, 4, 0, 6, 5, 0,
                7, 6, 0, 8, 7, 0, 9, 8, 0, 10, 9, 0, 11, 10, 0, 12,
                11, 0, 13, 12, 0, 14, 13, 0, 15, 14, 0, 16, 15, 0, 1, 16,
                22, 23, 24, 25, 26, 27, 28, 29, 30, 31, 32, 33, 14, 24, 34, 35,
                22, 16, 36, 23, 37, 2, 27, 35, 38, 25, 4, 37, 26, 39, 6, 30,
                38, 40, 28, 8, 39, 29, 41, 10, 33, 40, 34, 31, 12, 41, 32, 36,
                15, 22, 24, 18, 23, 22, 19, 24, 23, 3, 25, 27, 20, 26, 25, 18,
                27, 26, 7, 28, 30, 21, 29, 28, 20, 30, 29, 11, 31, 33, 19, 32,
                31, 21, 33, 32, 13, 14, 34, 15, 24, 14, 19, 34, 24, 1, 35, 16,
                18, 22, 35, 15, 16, 22, 17, 36, 37, 19, 23, 36, 18, 37, 23, 1,
                2, 35, 3, 27, 2, 18, 35, 27, 5, 38, 4, 20, 25, 38, 3, 4,
                25, 17, 37, 39, 18, 26, 37, 20, 39, 26, 5, 6, 38, 7, 30, 6,
                20, 38, 30, 9, 40, 8, 21, 28, 40, 7, 8, 28, 17, 39, 41, 20,
                29, 39, 21, 41, 29, 9, 10, 40, 11, 33, 10, 21, 40, 33, 13, 34,
                12, 19, 31, 34, 11, 12, 31, 17, 41, 36, 21, 32, 41, 19, 36, 32
            };

            Mesh mesh = new Mesh();
            mesh.indexFormat = IndexFormat.UInt16;
            mesh.vertices = positions;
            mesh.triangles = indices;

            return mesh;
        }

        static Mesh CreateFullscreenMesh()
        {
            // TODO reorder for pre&post-transform cache optimisation.
            // Simple full-screen triangle.
            Vector3 [] positions = {
                new Vector3(-1.0f,  1.0f, 0.0f),
                new Vector3(-1.0f, -3.0f, 0.0f),
                new Vector3( 3.0f,  1.0f, 0.0f)
            };

            int [] indices = { 0, 1, 2 };

            Mesh mesh = new Mesh();
            mesh.indexFormat = IndexFormat.UInt16;
            mesh.vertices = positions;
            mesh.triangles = indices;

            return mesh;
        }

        static int Align(int s, int alignment)
        {
            return ((s + alignment - 1) / alignment) * alignment;
        }

        // Keep in sync with UnpackTileID().
        static uint PackTileID(uint i, uint j)
        {
            return i | (j << 16);
        }

        static uint FloatToUInt(float val)
        {
            // TODO different order for little-endian and big-endian platforms.
            byte[] bytes = System.BitConverter.GetBytes(val);
            return bytes[0] | (((uint)bytes[1]) << 8) | (((uint)bytes[2]) << 16) | (((uint)bytes[3]) << 24);
            //return bytes[3] | (((uint)bytes[2]) << 8) | (((uint)bytes[1]) << 16) | (((uint)bytes[0]) << 24);
        }

        static uint Half2ToUInt(float x, float y)
        {
            uint hx = Mathf.FloatToHalf(x);
            uint hy = Mathf.FloatToHalf(y);
            return hx | (hy << 16);
        }
    }

    class SortPrePunctualLight : System.Collections.Generic.IComparer<DeferredTiler.PrePunctualLight>
    {
        public int Compare(DeferredTiler.PrePunctualLight a, DeferredTiler.PrePunctualLight b)
        {
            if (a.minDist < b.minDist)
                return -1;
            else if (a.minDist > b.minDist)
                return 1;
            else
                return 0;
        }
    }

    struct BitArray : System.IDisposable
    {
        NativeArray<uint> m_Mem; // ulong not supported in il2cpp???
        int m_BitCount;
        int m_IntCount;

        public BitArray(int bitCount, Allocator allocator, NativeArrayOptions options = NativeArrayOptions.ClearMemory)
        {
            m_BitCount = bitCount;
            m_IntCount = (bitCount + 31) >> 5;
            m_Mem = new NativeArray<uint>(m_IntCount, allocator, options);
        }

        public void Dispose()
        {
            m_Mem.Dispose();
        }

        public void Clear()
        {
            for (int i = 0; i < m_IntCount; ++i)
                m_Mem[i] = 0;
        }

        public bool IsSet(int bitIndex)
        {
            return (m_Mem[bitIndex >> 5] & (1u << (bitIndex & 31))) != 0;
        }

        public void Set(int bitIndex, bool val)
        {
            if (val)
                m_Mem[bitIndex >> 5] |= 1u << (bitIndex & 31);
            else
                m_Mem[bitIndex >> 5] &= ~(1u << (bitIndex & 31));
        }
    };
}<|MERGE_RESOLUTION|>--- conflicted
+++ resolved
@@ -403,13 +403,9 @@
         // Hold all shaders for stencil-volume deferred shading.
         Material m_StencilDeferredMaterial;
 
-<<<<<<< HEAD
-        int[] m_StencilDeferredPasses;
-=======
         // Pass indices.
         int[] m_StencilDeferredPasses;
         // Pass indices.
->>>>>>> a6e5b452
         int[] m_TileDeferredPasses;
 
         // Avoid memory allocations.
@@ -434,42 +430,6 @@
             m_StencilDeferredMaterial = stencilDeferredMaterial;
 
             m_TileDeferredPasses = new int[k_TileDeferredPassNames.Length];
-<<<<<<< HEAD
-            for (int pass = 0; pass < k_TileDeferredPassNames.Length; ++pass)
-                m_TileDeferredPasses[pass] = m_TileDeferredMaterial.FindPass(k_TileDeferredPassNames[pass]);
-
-            m_StencilDeferredPasses = new int[k_StencilDeferredPassNames.Length];
-            for (int pass = 0; pass < k_StencilDeferredPassNames.Length; ++pass)
-                m_StencilDeferredPasses[pass] = m_StencilDeferredMaterial.FindPass(k_StencilDeferredPassNames[pass]);
-
-            m_TileDeferredMaterial.SetInt(ShaderConstants._LitStencilRef, (int)StencilUsage.MaterialLit);
-            m_TileDeferredMaterial.SetInt(ShaderConstants._LitStencilReadMask, (int)StencilUsage.MaterialMask);
-            m_TileDeferredMaterial.SetInt(ShaderConstants._LitStencilWriteMask, 0);
-            m_TileDeferredMaterial.SetInt(ShaderConstants._SimpleLitStencilRef, (int)StencilUsage.MaterialSimpleLit);
-            m_TileDeferredMaterial.SetInt(ShaderConstants._SimpleLitStencilReadMask, (int)StencilUsage.MaterialMask);
-            m_TileDeferredMaterial.SetInt(ShaderConstants._SimpleLitStencilWriteMask, 0);
-
-            m_StencilDeferredMaterial.SetInt(ShaderConstants._StencilRef, (int)StencilUsage.MaterialUnlit);
-            m_StencilDeferredMaterial.SetInt(ShaderConstants._StencilReadMask, (int)StencilUsage.MaterialMask);
-            m_StencilDeferredMaterial.SetInt(ShaderConstants._StencilWriteMask, (int)StencilUsage.StencilLight);
-            m_StencilDeferredMaterial.SetInt(ShaderConstants._LitPunctualStencilRef, (int)StencilUsage.StencilLight | (int)StencilUsage.MaterialLit);
-            m_StencilDeferredMaterial.SetInt(ShaderConstants._LitPunctualStencilReadMask, (int)StencilUsage.StencilLight | (int)StencilUsage.MaterialMask);
-            m_StencilDeferredMaterial.SetInt(ShaderConstants._LitPunctualStencilWriteMask, (int)StencilUsage.StencilLight);
-            m_StencilDeferredMaterial.SetInt(ShaderConstants._SimpleLitPunctualStencilRef, (int)StencilUsage.StencilLight | (int)StencilUsage.MaterialSimpleLit);
-            m_StencilDeferredMaterial.SetInt(ShaderConstants._SimpleLitPunctualStencilReadMask, (int)StencilUsage.StencilLight | (int)StencilUsage.MaterialMask);
-            m_StencilDeferredMaterial.SetInt(ShaderConstants._SimpleLitPunctualStencilWriteMask, (int)StencilUsage.StencilLight);
-            m_StencilDeferredMaterial.SetInt(ShaderConstants._LitDirStencilRef, (int)StencilUsage.MaterialLit);
-            m_StencilDeferredMaterial.SetInt(ShaderConstants._LitDirStencilReadMask, (int)StencilUsage.MaterialMask);
-            m_StencilDeferredMaterial.SetInt(ShaderConstants._LitDirStencilWriteMask, 0);
-            m_StencilDeferredMaterial.SetInt(ShaderConstants._SimpleLitDirStencilRef, (int)StencilUsage.MaterialSimpleLit);
-            m_StencilDeferredMaterial.SetInt(ShaderConstants._SimpleLitDirStencilReadMask, (int)StencilUsage.MaterialMask);
-            m_StencilDeferredMaterial.SetInt(ShaderConstants._SimpleLitDirStencilWriteMask, 0);
-            m_StencilDeferredMaterial.SetInt(ShaderConstants._ClearStencilRef, 0);
-            m_StencilDeferredMaterial.SetInt(ShaderConstants._ClearStencilReadMask, (int)StencilUsage.MaterialMask);
-            m_StencilDeferredMaterial.SetInt(ShaderConstants._ClearStencilWriteMask, (int)StencilUsage.MaterialMask);
-
-            // Compute some platform limits.
-=======
             if (m_TileDeferredMaterial != null)
             {
                 for (int pass = 0; pass < k_TileDeferredPassNames.Length; ++pass)
@@ -510,7 +470,6 @@
             }
 
             // Compute some platform limits (for deferred tiling).
->>>>>>> a6e5b452
             m_MaxDepthRangePerBatch = (DeferredConfig.UseCBufferForDepthRange ? DeferredConfig.kPreferredCBufferSize : DeferredConfig.kPreferredStructuredBufferSize) / sizeof(uint);
             m_MaxTilesPerBatch = (DeferredConfig.UseCBufferForTileList ? DeferredConfig.kPreferredCBufferSize : DeferredConfig.kPreferredStructuredBufferSize) / System.Runtime.InteropServices.Marshal.SizeOf(typeof(TileData));
             m_MaxPunctualLightPerBatch = (DeferredConfig.UseCBufferForLightData ? DeferredConfig.kPreferredCBufferSize : DeferredConfig.kPreferredStructuredBufferSize) / System.Runtime.InteropServices.Marshal.SizeOf(typeof(PunctualLightData));
