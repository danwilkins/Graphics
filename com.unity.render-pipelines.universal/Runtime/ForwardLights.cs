using Unity.Collections;
using System;
using UnityEngine.Experimental.Rendering;
<<<<<<< HEAD
using UnityEditor;
using UnityEngine.Experimental.Rendering.RenderGraphModule;
using ICSharpCode.NRefactory.PrettyPrinter;
=======
>>>>>>> 46c02c17

namespace UnityEngine.Rendering.Universal.Internal
{
    /// <summary>
    /// Computes and submits lighting and reflection probe data to the GPU.
    /// </summary>
    public class ForwardLights
    {
        static class LightConstantBuffer
        {
            public static int _MainLightPosition;   // DeferredLights.LightConstantBuffer also refers to the same ShaderPropertyID - TODO: move this definition to a common location shared by other UniversalRP classes
            public static int _MainLightColor;      // DeferredLights.LightConstantBuffer also refers to the same ShaderPropertyID - TODO: move this definition to a common location shared by other UniversalRP classes

            public static int _AdditionalLightsCount;
            public static int _AdditionalLightsPosition;
            public static int _AdditionalLightsColor;
            public static int _AdditionalLightsAttenuation;
            public static int _AdditionalLightsSpotDir;

            public static int _AdditionalLightOcclusionProbeChannel;

            public static int _ReflectionProbesParams; // #note move out of LightConstantBuffer?
        }

        const int k_MaxReflectionProbesPerObject = 2;
        const int k_ReflectionProbesCubeSize = 128;
<<<<<<< HEAD
        const bool k_useHDR = true;
        const int k_PanoWidth = 4*k_ReflectionProbesCubeSize;
        const int k_PanoHeight = 2*k_ReflectionProbesCubeSize;
        Material cubeToPano;
        static int _cubeToPanoMipLvl;
        static int _cubeToPanoTexture;
=======
>>>>>>> 46c02c17

        int m_AdditionalLightsBufferId;
        int m_AdditionalLightsIndicesId;

        int m_ReflectionProbesBufferId;
        int m_ReflectionProbesIndicesId;
        int m_ReflectionProbeTexturesId;

        const string k_SetupLightConstants = "Setup Light Constants";
        private static readonly ProfilingSampler m_ProfilingSampler = new ProfilingSampler(k_SetupLightConstants);
        MixedLightingSetup m_MixedLightingSetup;

        Vector4[] m_AdditionalLightPositions;
        Vector4[] m_AdditionalLightColors;
        Vector4[] m_AdditionalLightAttenuations;
        Vector4[] m_AdditionalLightSpotDirections;
        Vector4[] m_AdditionalLightOcclusionProbeChannels;

        bool m_UseStructuredBuffer;

        public ForwardLights()
        {
            m_UseStructuredBuffer = RenderingUtils.useStructuredBuffer;

            cubeToPano = new Material(Shader.Find("Hidden/CubeToPano"));
            _cubeToPanoMipLvl = Shader.PropertyToID("_cubeMipLvl");
            _cubeToPanoTexture = Shader.PropertyToID("_srcCubeTexture");

            LightConstantBuffer._MainLightPosition = Shader.PropertyToID("_MainLightPosition");
            LightConstantBuffer._MainLightColor = Shader.PropertyToID("_MainLightColor");
            LightConstantBuffer._AdditionalLightsCount = Shader.PropertyToID("_AdditionalLightsCount");
            LightConstantBuffer._ReflectionProbesParams = Shader.PropertyToID("_ReflectionProbesParams");

            if (m_UseStructuredBuffer)
            {
                m_AdditionalLightsBufferId = Shader.PropertyToID("_AdditionalLightsBuffer");
                m_AdditionalLightsIndicesId = Shader.PropertyToID("_AdditionalLightsIndices");
                m_ReflectionProbesIndicesId = Shader.PropertyToID("_ReflectionProbeIndices");
                m_ReflectionProbesBufferId = Shader.PropertyToID("_ReflectionProbesBuffer");
                m_ReflectionProbeTexturesId = Shader.PropertyToID("_ReflectionProbeTextures");
            }
            else
            {
                LightConstantBuffer._AdditionalLightsPosition = Shader.PropertyToID("_AdditionalLightsPosition");
                LightConstantBuffer._AdditionalLightsColor = Shader.PropertyToID("_AdditionalLightsColor");
                LightConstantBuffer._AdditionalLightsAttenuation = Shader.PropertyToID("_AdditionalLightsAttenuation");
                LightConstantBuffer._AdditionalLightsSpotDir = Shader.PropertyToID("_AdditionalLightsSpotDir");
                LightConstantBuffer._AdditionalLightOcclusionProbeChannel = Shader.PropertyToID("_AdditionalLightsOcclusionProbes");

                int maxLights = UniversalRenderPipeline.maxVisibleAdditionalLights;
                m_AdditionalLightPositions = new Vector4[maxLights];
                m_AdditionalLightColors = new Vector4[maxLights];
                m_AdditionalLightAttenuations = new Vector4[maxLights];
                m_AdditionalLightSpotDirections = new Vector4[maxLights];
                m_AdditionalLightOcclusionProbeChannels = new Vector4[maxLights];
            }
        }

        public void Setup(ScriptableRenderContext context, ref RenderingData renderingData)
        {
            int additionalLightsCount = renderingData.lightData.additionalLightsCount;
            bool additionalLightsPerVertex = renderingData.lightData.shadeAdditionalLightsPerVertex;
            CommandBuffer cmd = CommandBufferPool.Get();
            using (new ProfilingScope(cmd, m_ProfilingSampler))
            {
                SetupShaderLightConstants(cmd, ref renderingData);
                // #note can only call this after light constants?
                SetupReflectionProbeConstants(cmd, ref renderingData);

                CoreUtils.SetKeyword(cmd, ShaderKeywordStrings.AdditionalLightsVertex,
                    additionalLightsCount > 0 && additionalLightsPerVertex);
                CoreUtils.SetKeyword(cmd, ShaderKeywordStrings.AdditionalLightsPixel,
                    additionalLightsCount > 0 && !additionalLightsPerVertex);
                CoreUtils.SetKeyword(cmd, ShaderKeywordStrings.MixedLightingSubtractive,
                    renderingData.lightData.supportsMixedLighting &&
                    m_MixedLightingSetup == MixedLightingSetup.Subtractive);
            }

            context.ExecuteCommandBuffer(cmd);
            CommandBufferPool.Release(cmd);
        }

        void InitializeLightConstants(NativeArray<VisibleLight> lights, int lightIndex, out Vector4 lightPos, out Vector4 lightColor, out Vector4 lightAttenuation, out Vector4 lightSpotDir, out Vector4 lightOcclusionProbeChannel)
        {
            UniversalRenderPipeline.InitializeLightConstants_Common(lights, lightIndex, out lightPos, out lightColor, out lightAttenuation, out lightSpotDir, out lightOcclusionProbeChannel);

            // When no lights are visible, main light will be set to -1.
            // In this case we initialize it to default values and return
            if (lightIndex < 0)
                return;

            VisibleLight lightData = lights[lightIndex];
            Light light = lightData.light;

            // TODO: Add support to shadow mask
            if (light != null && light.bakingOutput.mixedLightingMode == MixedLightingMode.Subtractive && light.bakingOutput.lightmapBakeType == LightmapBakeType.Mixed)
            {
                if (m_MixedLightingSetup == MixedLightingSetup.None && lightData.light.shadows != LightShadows.None)
                {
                    m_MixedLightingSetup = MixedLightingSetup.Subtractive;
                }
            }
        }

        void InitializeProbeConstants(NativeArray<VisibleReflectionProbe> probes, int probeIndex, out Vector4 probePos, out Vector4 probeAABBMin, out Vector4 probeAABBMax, out Vector4 hdrData)
        {
            var probeData = probes[probeIndex];
            probePos = probeData.localToWorldMatrix.MultiplyPoint(Vector3.zero);
            probePos.w = (probeData.isBoxProjection) ? 1f : 0f;
            probeAABBMin = probeData.bounds.min;
            probeAABBMin.w = probeData.blendDistance;
            probeAABBMax = probeData.bounds.max;
            hdrData = probeData.hdrData;
        }

        void SetupShaderLightConstants(CommandBuffer cmd, ref RenderingData renderingData)
        {
            m_MixedLightingSetup = MixedLightingSetup.None;

            // Main light has an optimized shader path for main light. This will benefit games that only care about a single light.
            // Universal pipeline also supports only a single shadow light, if available it will be the main light.
            SetupMainLightConstants(cmd, ref renderingData.lightData);
            SetupAdditionalLightConstants(cmd, ref renderingData);
        }

        void SetupMainLightConstants(CommandBuffer cmd, ref LightData lightData)
        {
            Vector4 lightPos, lightColor, lightAttenuation, lightSpotDir, lightOcclusionChannel;
            InitializeLightConstants(lightData.visibleLights, lightData.mainLightIndex, out lightPos, out lightColor, out lightAttenuation, out lightSpotDir, out lightOcclusionChannel);

            cmd.SetGlobalVector(LightConstantBuffer._MainLightPosition, lightPos);
            cmd.SetGlobalVector(LightConstantBuffer._MainLightColor, lightColor);
        }

        void SetupAdditionalLightConstants(CommandBuffer cmd, ref RenderingData renderingData)
        {
            ref LightData lightData = ref renderingData.lightData;
            var cullResults = renderingData.cullResults;
            var lights = lightData.visibleLights;
            int maxAdditionalLightsCount = UniversalRenderPipeline.maxVisibleAdditionalLights;
            int additionalLightsCount = SetupPerObjectLightIndices(cullResults, ref lightData);
            if (additionalLightsCount > 0)
            {
                if (m_UseStructuredBuffer)
                {
                    NativeArray<ShaderInput.LightData> additionalLightsData = new NativeArray<ShaderInput.LightData>(additionalLightsCount, Allocator.Temp);
                    for (int i = 0, lightIter = 0; i < lights.Length && lightIter < maxAdditionalLightsCount; ++i)
                    {
                        VisibleLight light = lights[i];
                        if (lightData.mainLightIndex != i)
                        {
                            ShaderInput.LightData data;
                            InitializeLightConstants(lights, i,
                                out data.position, out data.color, out data.attenuation,
                                out data.spotDirection, out data.occlusionProbeChannels);
                            additionalLightsData[lightIter] = data;
                            lightIter++;
                        }
                    }

                    var lightDataBuffer = ShaderData.instance.GetLightDataBuffer(additionalLightsCount);
                    lightDataBuffer.SetData(additionalLightsData);

                    int lightIndices = cullResults.lightAndReflectionProbeIndexCount;
                    var lightIndicesBuffer = ShaderData.instance.GetLightIndicesBuffer(lightIndices);

                    cmd.SetGlobalBuffer(m_AdditionalLightsBufferId, lightDataBuffer);
                    cmd.SetGlobalBuffer(m_AdditionalLightsIndicesId, lightIndicesBuffer);

                    additionalLightsData.Dispose();
                }
                else
                {
                    for (int i = 0, lightIter = 0; i < lights.Length && lightIter < maxAdditionalLightsCount; ++i)
                    {
                        VisibleLight light = lights[i];
                        if (lightData.mainLightIndex != i)
                        {
                            InitializeLightConstants(lights, i, out m_AdditionalLightPositions[lightIter],
                                out m_AdditionalLightColors[lightIter],
                                out m_AdditionalLightAttenuations[lightIter],
                                out m_AdditionalLightSpotDirections[lightIter],
                                out m_AdditionalLightOcclusionProbeChannels[lightIter]);
                            lightIter++;
                        }
                    }

                    cmd.SetGlobalVectorArray(LightConstantBuffer._AdditionalLightsPosition, m_AdditionalLightPositions);
                    cmd.SetGlobalVectorArray(LightConstantBuffer._AdditionalLightsColor, m_AdditionalLightColors);
                    cmd.SetGlobalVectorArray(LightConstantBuffer._AdditionalLightsAttenuation, m_AdditionalLightAttenuations);
                    cmd.SetGlobalVectorArray(LightConstantBuffer._AdditionalLightsSpotDir, m_AdditionalLightSpotDirections);
                    cmd.SetGlobalVectorArray(LightConstantBuffer._AdditionalLightOcclusionProbeChannel, m_AdditionalLightOcclusionProbeChannels);
                }

                cmd.SetGlobalVector(LightConstantBuffer._AdditionalLightsCount, new Vector4(lightData.maxPerObjectAdditionalLightsCount,
                    0.0f, 0.0f, 0.0f));
            }
            else
            {
                cmd.SetGlobalVector(LightConstantBuffer._AdditionalLightsCount, Vector4.zero);
            }
        }

        void SetupReflectionProbeConstants(CommandBuffer cmd, ref RenderingData renderingData)
        {
<<<<<<< HEAD
            NativeArray<VisibleReflectionProbe> reflectionProbes = renderingData.cullResults.visibleReflectionProbes;

            if (reflectionProbes.Length > 0)
            {
                // #note we need some way of sorting.

                if (m_UseStructuredBuffer)
                {
                    // #note we need to use the same reflection texture size to use texture 2d or use the largest and upscale the others
                    var textureArray = new Texture2DArray(k_PanoWidth, k_PanoHeight,
                                                            reflectionProbes.Length,
                                                            k_useHDR ? TextureFormat.RGBAHalf : TextureFormat.RGBA32, false)
                    {
                        hideFlags = HideFlags.HideAndDontSave,
                        wrapMode = TextureWrapMode.Repeat,
                        wrapModeV = TextureWrapMode.Clamp,
                        filterMode = FilterMode.Trilinear,
                        anisoLevel = 0,
                    };
                    textureArray.wrapMode = TextureWrapMode.Repeat;
                    //var textureArray = new CubemapArray(k_ReflectionProbesCubeSize, reflectionProbes.Length, k_useHDR ? TextureFormat.RGBAHalf : TextureFormat.RGBA32, false);
                    cmd.SetGlobalTexture(m_ReflectionProbeTexturesId, textureArray);

                    var reflectionProbeData = new NativeArray<ShaderInput.ReflectionProbeData>(reflectionProbes.Length, Allocator.Temp);
                    // #note should we use reflectionProbe.hdr (bool)?
                    for (int i = 0; i < reflectionProbes.Length && i < k_MaxReflectionProbesPerObject; i++)
                    {
                        //if (reflectionProbes[i].texture)
                        //Debug.Log(reflectionProbes[i].texture.graphicsFormat);
                        if (reflectionProbes[i].texture)
                        {
                            ShaderInput.ReflectionProbeData data;
                            data.position = reflectionProbes[i].localToWorldMatrix.GetColumn(3);
                            data.position.w = reflectionProbes[i].isBoxProjection ? 1 : 0;
                            data.boxMin = reflectionProbes[i].bounds.min;
                            data.boxMin.w = reflectionProbes[i].blendDistance;
                            data.boxMax = reflectionProbes[i].bounds.max;
                            data.hdr = reflectionProbes[i].hdrData;
                            reflectionProbeData[i] = data;

                            //#note handle mip lvl like in hdrp
                            cmd.SetGlobalInt(_cubeToPanoMipLvl, 0);
                            cmd.SetGlobalTexture(_cubeToPanoTexture, reflectionProbes[i].texture);
                            RenderTexture rt = new RenderTexture(k_PanoWidth, k_PanoHeight, 0, GraphicsFormat.R16G16B16A16_SFloat)
                            {
                                hideFlags = HideFlags.HideAndDontSave,
                                wrapMode = TextureWrapMode.Repeat,
                                wrapModeV = TextureWrapMode.Clamp,
                                filterMode = FilterMode.Trilinear,
                                anisoLevel = 0,
                            };

                            cmd.Blit(null, rt, cubeToPano, 0);
                            cmd.CopyTexture(rt, 0, 0, textureArray, i, 0);
                        }
                    }
                    var probeDataBuffer = ShaderData.instance.GetReflectionProbeDataBuffer(reflectionProbes.Length);
                    probeDataBuffer.SetData(reflectionProbeData);
                    cmd.SetGlobalBuffer(m_ReflectionProbesBufferId, probeDataBuffer);

                    reflectionProbeData.Dispose();

                    // #note handle CubeMapTextureArray cache here?? See HDRP (TextureCacheCubeMap.cs & ReflectionProbeCache.cs)
                    // Notes @mortenm:
                    //  This is an important one too: TransferToSlice() in those files
                    //  to convert on the fly from cube map to panorama the array requires an uncompressed format. If on the other hand you know the platform supports cube map arrays then you could use a compressed format such as BC6
                    //  but initially to get it running you could just always set it to RGBm or 4xfp16 or 11_11_10F
                    //  also an unrelated subtlety I wanted to mention since it is easy to miss is NewFrame() must be called on each texture cache once per frame
                    //  also have you been able to find the blit shader used in TransferToPanoCache()? It's in ../com.unity.render-pipelines.high-definition/Runtime/Core/CoreResources It is CubeToPano.shader
                    
=======
            var cullResults = renderingData.cullResults;
            var probes = cullResults.visibleReflectionProbes;
            int maxReflectionProbesCount = UniversalRenderPipeline.maxVisibleReflectionProbes;
            int reflectionProbesCount = SetupPerObjectReflectionProbeIndices(cullResults);

            if (reflectionProbesCount > 0)
            {
                UpdateReflectionProbeCubeMapCache(cmd, cullResults);

                if (m_UseStructuredBuffer)
                {
                    var reflectionProbeData = new NativeArray<ShaderInput.ReflectionProbeData>(reflectionProbesCount, Allocator.Temp);

                    for (int i = 0; i < probes.Length && i < maxReflectionProbesCount; ++i)
                    {
                        VisibleReflectionProbe probe = probes[i];
                        ShaderInput.ReflectionProbeData data;
                        InitializeProbeConstants(probes, i, out data.position, out data.boxMin, out data.boxMax, out data.hdr);
                        reflectionProbeData[i] = data;
                    }

                    var probeDataBuffer = ShaderData.instance.GetReflectionProbeDataBuffer(reflectionProbesCount);
                    probeDataBuffer.SetData(reflectionProbeData);

                    int probeIndices = cullResults.lightAndReflectionProbeIndexCount;
                    var probeIndicesBuffer = ShaderData.instance.GetReflectionProbeIndicesBuffer(probeIndices);

                    cmd.SetGlobalBuffer(m_ReflectionProbesBufferId, probeDataBuffer);
                    cmd.SetGlobalBuffer(m_ReflectionProbesIndicesId, probeIndicesBuffer);

                    reflectionProbeData.Dispose();
>>>>>>> 46c02c17
                }
                else
                {
                    // #note To do implement UBO fall back path...
                    throw new NotImplementedException();
                }

                // #note might need to pack more data into this??
                // #note probably does not contain the right stuff
                cmd.SetGlobalVector(LightConstantBuffer._ReflectionProbesParams, new Vector4(Math.Min(reflectionProbesCount, k_MaxReflectionProbesPerObject),
                    0.0f, 0.0f, 0.0f));
            }
            else
            {
                cmd.SetGlobalVector(LightConstantBuffer._ReflectionProbesParams, Vector4.zero);
            }
        }

        void UpdateReflectionProbeCubeMapCache(CommandBuffer cmd, CullingResults cullResults)
        {
            // #note handle CubeMapTextureArray cache here?? See HDRP (TextureCacheCubeMap.cs & ReflectionProbeCache.cs)
            // Notes @mortenm:
            //  This is an important one too: TransferToSlice() in those files
            //  to convert on the fly from cube map to panorama the array requires an uncompressed format. If on the other hand you know the platform supports cube map arrays then you could use a compressed format such as BC6
            //  but initially to get it running you could just always set it to RGBm or 4xfp16 or 11_11_10F
            //  also an unrelated subtlety I wanted to mention since it is easy to miss is NewFrame() must be called on each texture cache once per frame
            //  also have you been able to find the blit shader used in TransferToPanoCache()? It's in ../com.unity.render-pipelines.high-definition/Runtime/Core/CoreResources It is CubeToPano.shader

            var probes = cullResults.visibleReflectionProbes;

            //Array.Sort(reflectionProbes, new ReflectionProbeSorter());

            if (probes.Length == 0 || probes[0].texture == null)
                return;

            TextureFormat format = TextureFormat.RGBAHalf;
            switch (probes[0].texture.graphicsFormat)
            {
                case GraphicsFormat.RGB_BC6H_UFloat:
                    format = TextureFormat.BC6H;
                    break;
                case GraphicsFormat.R16G16B16A16_SFloat:
                    format = TextureFormat.RGBAHalf;
                    break;
                case GraphicsFormat.RGBA_DXT5_SRGB:
                    format = TextureFormat.DXT5;
                    break;
                case GraphicsFormat.R8G8B8A8_SRGB:
                    format = TextureFormat.RGBA32;
                    break;
                default:
                    Debug.LogError("Unsupported reflection probe texture format.");
                    break;
            }

            var size = Math.Min(probes.Length, UniversalRenderPipeline.maxVisibleReflectionProbes);

            // #note we need to use the same reflection texture size to use texture 2d or use the largest and upscale the others
            var textureArray = new Texture2DArray(k_ReflectionProbesCubeSize, k_ReflectionProbesCubeSize,
                                        size,
                                        format, false);
            cmd.SetGlobalTexture(m_ReflectionProbeTexturesId, textureArray);

            // #note should we use reflectionProbe.hdr (bool)?
            for (int i = 0; i < size; ++i)
            {
                if (probes[i].texture == null)
                    continue;

                Graphics.CopyTexture(probes[i].texture, 0, 0, textureArray, i, 0);
            }
        }

        int SetupPerObjectLightIndices(CullingResults cullResults, ref LightData lightData)
        {
            if (lightData.additionalLightsCount == 0)
                return lightData.additionalLightsCount;

            var visibleLights = lightData.visibleLights;
            var perObjectLightIndexMap = cullResults.GetLightIndexMap(Allocator.Temp);
            int globalDirectionalLightsCount = 0;
            int additionalLightsCount = 0;

            // Disable all directional lights from the perobject light indices
            // Pipeline handles main light globally and there's no support for additional directional lights atm.
            for (int i = 0; i < visibleLights.Length; ++i)
            {
                if (additionalLightsCount >= UniversalRenderPipeline.maxVisibleAdditionalLights)
                    break;

                VisibleLight light = visibleLights[i];
                if (i == lightData.mainLightIndex)
                {
                    perObjectLightIndexMap[i] = -1;
                    ++globalDirectionalLightsCount;
                }
                else
                {
                    perObjectLightIndexMap[i] -= globalDirectionalLightsCount;
                    ++additionalLightsCount;
                }
            }

            // Disable all remaining lights we cannot fit into the global light buffer.
            for (int i = globalDirectionalLightsCount + additionalLightsCount; i < perObjectLightIndexMap.Length; ++i)
                perObjectLightIndexMap[i] = -1;

            cullResults.SetLightIndexMap(perObjectLightIndexMap);

            if (m_UseStructuredBuffer && additionalLightsCount > 0)
            {
                int lightAndReflectionProbeIndices = cullResults.lightAndReflectionProbeIndexCount;
                Assertions.Assert.IsTrue(lightAndReflectionProbeIndices > 0, "Pipelines configures additional lights but per-object light and probe indices count is zero.");
                cullResults.FillLightAndReflectionProbeIndices(ShaderData.instance.GetLightIndicesBuffer(lightAndReflectionProbeIndices));
            }

            perObjectLightIndexMap.Dispose();
            return additionalLightsCount;
        }

        int SetupPerObjectReflectionProbeIndices(CullingResults cullResults)
        {
            var visibleProbes = cullResults.visibleReflectionProbes;

            if (visibleProbes.Length == 0) // #note assumption: visibileProbes.Length is equivalent to what lightData.additionalLightsCount does for lights
                return visibleProbes.Length;

            int maxVisibleReflectionProbes = UniversalRenderPipeline.maxVisibleReflectionProbes;
            var perObjectReflectionProbeIndexMap = cullResults.GetReflectionProbeIndexMap(Allocator.Temp);
            var reflectionProbesCount = Mathf.Min(perObjectReflectionProbeIndexMap.Length, maxVisibleReflectionProbes);

            // Disable reflection probes that do not fit into the buffer.
            for (int i = maxVisibleReflectionProbes; i < perObjectReflectionProbeIndexMap.Length; ++i)
                perObjectReflectionProbeIndexMap[i] = -1;

            // #note do we still need to do any form of sorting?

            cullResults.SetReflectionProbeIndexMap(perObjectReflectionProbeIndexMap);

            // #note duplicate code & work with SetupPerObjectLightIndices.
            if (m_UseStructuredBuffer && reflectionProbesCount > 0)
            {
                int lightAndReflectionProbeIndices = cullResults.lightAndReflectionProbeIndexCount;
                Assertions.Assert.IsTrue(lightAndReflectionProbeIndices > 0, "Pipelines configures reflection probes but per-object light and probe indices count is zero.");
                cullResults.FillLightAndReflectionProbeIndices(ShaderData.instance.GetReflectionProbeIndicesBuffer(lightAndReflectionProbeIndices));
            }

            perObjectReflectionProbeIndexMap.Dispose();
            return reflectionProbesCount;
        }

        //internal class ReflectionProbeSorter : IComparer<ReflectionProbe>
        //{
        //    public int Compare(ReflectionProbe a, ReflectionProbe b)
        //    {
        //        // probes with larger importance render later (to blend over previous probes)
        //        if (a.importance != b.importance)
        //            return b.importance.CompareTo(a.importance);

        //        // smaller probes render later (better handles small probes being inside larger probes cases)
        //        return a.bounds.extents.sqrMagnitude.CompareTo(b.bounds.extents.sqrMagnitude);
        //    }
        //}
    }
}<|MERGE_RESOLUTION|>--- conflicted
+++ resolved
@@ -1,12 +1,9 @@
 using Unity.Collections;
 using System;
 using UnityEngine.Experimental.Rendering;
-<<<<<<< HEAD
 using UnityEditor;
 using UnityEngine.Experimental.Rendering.RenderGraphModule;
 using ICSharpCode.NRefactory.PrettyPrinter;
-=======
->>>>>>> 46c02c17
 
 namespace UnityEngine.Rendering.Universal.Internal
 {
@@ -33,15 +30,12 @@
 
         const int k_MaxReflectionProbesPerObject = 2;
         const int k_ReflectionProbesCubeSize = 128;
-<<<<<<< HEAD
         const bool k_useHDR = true;
         const int k_PanoWidth = 4*k_ReflectionProbesCubeSize;
         const int k_PanoHeight = 2*k_ReflectionProbesCubeSize;
         Material cubeToPano;
-        static int _cubeToPanoMipLvl;
+        static int _cubeToPanoMipLvl; // #note needs to fix the miplvl.
         static int _cubeToPanoTexture;
-=======
->>>>>>> 46c02c17
 
         int m_AdditionalLightsBufferId;
         int m_AdditionalLightsIndicesId;
@@ -247,78 +241,6 @@
 
         void SetupReflectionProbeConstants(CommandBuffer cmd, ref RenderingData renderingData)
         {
-<<<<<<< HEAD
-            NativeArray<VisibleReflectionProbe> reflectionProbes = renderingData.cullResults.visibleReflectionProbes;
-
-            if (reflectionProbes.Length > 0)
-            {
-                // #note we need some way of sorting.
-
-                if (m_UseStructuredBuffer)
-                {
-                    // #note we need to use the same reflection texture size to use texture 2d or use the largest and upscale the others
-                    var textureArray = new Texture2DArray(k_PanoWidth, k_PanoHeight,
-                                                            reflectionProbes.Length,
-                                                            k_useHDR ? TextureFormat.RGBAHalf : TextureFormat.RGBA32, false)
-                    {
-                        hideFlags = HideFlags.HideAndDontSave,
-                        wrapMode = TextureWrapMode.Repeat,
-                        wrapModeV = TextureWrapMode.Clamp,
-                        filterMode = FilterMode.Trilinear,
-                        anisoLevel = 0,
-                    };
-                    textureArray.wrapMode = TextureWrapMode.Repeat;
-                    //var textureArray = new CubemapArray(k_ReflectionProbesCubeSize, reflectionProbes.Length, k_useHDR ? TextureFormat.RGBAHalf : TextureFormat.RGBA32, false);
-                    cmd.SetGlobalTexture(m_ReflectionProbeTexturesId, textureArray);
-
-                    var reflectionProbeData = new NativeArray<ShaderInput.ReflectionProbeData>(reflectionProbes.Length, Allocator.Temp);
-                    // #note should we use reflectionProbe.hdr (bool)?
-                    for (int i = 0; i < reflectionProbes.Length && i < k_MaxReflectionProbesPerObject; i++)
-                    {
-                        //if (reflectionProbes[i].texture)
-                        //Debug.Log(reflectionProbes[i].texture.graphicsFormat);
-                        if (reflectionProbes[i].texture)
-                        {
-                            ShaderInput.ReflectionProbeData data;
-                            data.position = reflectionProbes[i].localToWorldMatrix.GetColumn(3);
-                            data.position.w = reflectionProbes[i].isBoxProjection ? 1 : 0;
-                            data.boxMin = reflectionProbes[i].bounds.min;
-                            data.boxMin.w = reflectionProbes[i].blendDistance;
-                            data.boxMax = reflectionProbes[i].bounds.max;
-                            data.hdr = reflectionProbes[i].hdrData;
-                            reflectionProbeData[i] = data;
-
-                            //#note handle mip lvl like in hdrp
-                            cmd.SetGlobalInt(_cubeToPanoMipLvl, 0);
-                            cmd.SetGlobalTexture(_cubeToPanoTexture, reflectionProbes[i].texture);
-                            RenderTexture rt = new RenderTexture(k_PanoWidth, k_PanoHeight, 0, GraphicsFormat.R16G16B16A16_SFloat)
-                            {
-                                hideFlags = HideFlags.HideAndDontSave,
-                                wrapMode = TextureWrapMode.Repeat,
-                                wrapModeV = TextureWrapMode.Clamp,
-                                filterMode = FilterMode.Trilinear,
-                                anisoLevel = 0,
-                            };
-
-                            cmd.Blit(null, rt, cubeToPano, 0);
-                            cmd.CopyTexture(rt, 0, 0, textureArray, i, 0);
-                        }
-                    }
-                    var probeDataBuffer = ShaderData.instance.GetReflectionProbeDataBuffer(reflectionProbes.Length);
-                    probeDataBuffer.SetData(reflectionProbeData);
-                    cmd.SetGlobalBuffer(m_ReflectionProbesBufferId, probeDataBuffer);
-
-                    reflectionProbeData.Dispose();
-
-                    // #note handle CubeMapTextureArray cache here?? See HDRP (TextureCacheCubeMap.cs & ReflectionProbeCache.cs)
-                    // Notes @mortenm:
-                    //  This is an important one too: TransferToSlice() in those files
-                    //  to convert on the fly from cube map to panorama the array requires an uncompressed format. If on the other hand you know the platform supports cube map arrays then you could use a compressed format such as BC6
-                    //  but initially to get it running you could just always set it to RGBm or 4xfp16 or 11_11_10F
-                    //  also an unrelated subtlety I wanted to mention since it is easy to miss is NewFrame() must be called on each texture cache once per frame
-                    //  also have you been able to find the blit shader used in TransferToPanoCache()? It's in ../com.unity.render-pipelines.high-definition/Runtime/Core/CoreResources It is CubeToPano.shader
-                    
-=======
             var cullResults = renderingData.cullResults;
             var probes = cullResults.visibleReflectionProbes;
             int maxReflectionProbesCount = UniversalRenderPipeline.maxVisibleReflectionProbes;
@@ -350,7 +272,6 @@
                     cmd.SetGlobalBuffer(m_ReflectionProbesIndicesId, probeIndicesBuffer);
 
                     reflectionProbeData.Dispose();
->>>>>>> 46c02c17
                 }
                 else
                 {
@@ -386,32 +307,18 @@
             if (probes.Length == 0 || probes[0].texture == null)
                 return;
 
-            TextureFormat format = TextureFormat.RGBAHalf;
-            switch (probes[0].texture.graphicsFormat)
-            {
-                case GraphicsFormat.RGB_BC6H_UFloat:
-                    format = TextureFormat.BC6H;
-                    break;
-                case GraphicsFormat.R16G16B16A16_SFloat:
-                    format = TextureFormat.RGBAHalf;
-                    break;
-                case GraphicsFormat.RGBA_DXT5_SRGB:
-                    format = TextureFormat.DXT5;
-                    break;
-                case GraphicsFormat.R8G8B8A8_SRGB:
-                    format = TextureFormat.RGBA32;
-                    break;
-                default:
-                    Debug.LogError("Unsupported reflection probe texture format.");
-                    break;
-            }
-
             var size = Math.Min(probes.Length, UniversalRenderPipeline.maxVisibleReflectionProbes);
 
             // #note we need to use the same reflection texture size to use texture 2d or use the largest and upscale the others
-            var textureArray = new Texture2DArray(k_ReflectionProbesCubeSize, k_ReflectionProbesCubeSize,
-                                        size,
-                                        format, false);
+            var textureArray = new Texture2DArray(k_PanoWidth, k_PanoHeight, size,
+                                                  k_useHDR ? TextureFormat.RGBAHalf : TextureFormat.RGBA32, false)
+            {
+                hideFlags = HideFlags.HideAndDontSave,
+                wrapMode = TextureWrapMode.Repeat,
+                wrapModeV = TextureWrapMode.Clamp,
+                filterMode = FilterMode.Trilinear,
+                anisoLevel = 0,
+            };
             cmd.SetGlobalTexture(m_ReflectionProbeTexturesId, textureArray);
 
             // #note should we use reflectionProbe.hdr (bool)?
@@ -420,7 +327,20 @@
                 if (probes[i].texture == null)
                     continue;
 
-                Graphics.CopyTexture(probes[i].texture, 0, 0, textureArray, i, 0);
+                //#note handle mip lvl like in hdrp
+                cmd.SetGlobalInt(_cubeToPanoMipLvl, 0);
+                cmd.SetGlobalTexture(_cubeToPanoTexture, reflectionProbes[i].texture);
+                RenderTexture rt = new RenderTexture(k_PanoWidth, k_PanoHeight, 0, GraphicsFormat.R16G16B16A16_SFloat)
+                {
+                    hideFlags = HideFlags.HideAndDontSave,
+                    wrapMode = TextureWrapMode.Repeat,
+                    wrapModeV = TextureWrapMode.Clamp,
+                    filterMode = FilterMode.Trilinear,
+                    anisoLevel = 0,
+                };
+
+                cmd.Blit(null, rt, cubeToPano, 0);
+                cmd.CopyTexture(rt, 0, 0, textureArray, i, 0);
             }
         }
 
@@ -501,18 +421,5 @@
             perObjectReflectionProbeIndexMap.Dispose();
             return reflectionProbesCount;
         }
-
-        //internal class ReflectionProbeSorter : IComparer<ReflectionProbe>
-        //{
-        //    public int Compare(ReflectionProbe a, ReflectionProbe b)
-        //    {
-        //        // probes with larger importance render later (to blend over previous probes)
-        //        if (a.importance != b.importance)
-        //            return b.importance.CompareTo(a.importance);
-
-        //        // smaller probes render later (better handles small probes being inside larger probes cases)
-        //        return a.bounds.extents.sqrMagnitude.CompareTo(b.bounds.extents.sqrMagnitude);
-        //    }
-        //}
     }
 }