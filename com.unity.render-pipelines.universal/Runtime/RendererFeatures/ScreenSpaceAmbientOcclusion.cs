using System;

namespace UnityEngine.Rendering.Universal
{
    [Serializable]
    internal class ScreenSpaceAmbientOcclusionSettings
    {
        // Parameters
        [SerializeField] internal bool Downsample = false;
        [SerializeField] internal bool AfterOpaque = false;
        [SerializeField] internal DepthSource Source = DepthSource.DepthNormals;
        [SerializeField] internal NormalQuality NormalSamples = NormalQuality.Medium;
        [SerializeField] internal float Intensity = 3.0f;
        [SerializeField] internal float DirectLightingStrength = 0.25f;
        [SerializeField] internal float Radius = 0.035f;
        [SerializeField] internal int SampleCount = 4;

        // Enums
        internal enum DepthSource
        {
            Depth = 0,
            DepthNormals = 1
        }

        internal enum NormalQuality
        {
            Low,
            Medium,
            High
        }
    }

    [DisallowMultipleRendererFeature]
    internal class ScreenSpaceAmbientOcclusion : ScriptableRendererFeature
    {
        // Serialized Fields
        [SerializeField, HideInInspector] private Shader m_Shader = null;
        [SerializeField] private ScreenSpaceAmbientOcclusionSettings m_Settings = new ScreenSpaceAmbientOcclusionSettings();

        // Private Fields
        private Material m_Material;
        private ScreenSpaceAmbientOcclusionPass m_SSAOPass = null;

        // Constants
        private const string k_ShaderName = "Hidden/Universal Render Pipeline/ScreenSpaceAmbientOcclusion";
        private const string k_OrthographicCameraKeyword = "_ORTHOGRAPHIC";
        private const string k_NormalReconstructionLowKeyword = "_RECONSTRUCT_NORMAL_LOW";
        private const string k_NormalReconstructionMediumKeyword = "_RECONSTRUCT_NORMAL_MEDIUM";
        private const string k_NormalReconstructionHighKeyword = "_RECONSTRUCT_NORMAL_HIGH";
        private const string k_SourceDepthKeyword = "_SOURCE_DEPTH";
        private const string k_SourceDepthNormalsKeyword = "_SOURCE_DEPTH_NORMALS";

        /// <inheritdoc/>
        public override void Create()
        {
            // Create the pass...
            if (m_SSAOPass == null)
            {
                m_SSAOPass = new ScreenSpaceAmbientOcclusionPass();
            }

            GetMaterial();
        }

        /// <inheritdoc/>
        public override void AddRenderPasses(ScriptableRenderer renderer, ref RenderingData renderingData)
        {
            if (!GetMaterial())
            {
                Debug.LogErrorFormat(
                    "{0}.AddRenderPasses(): Missing material. {1} render pass will not be added. Check for missing reference in the renderer resources.",
                    GetType().Name, name);
                return;
            }

            bool shouldAdd = m_SSAOPass.Setup(m_Settings, renderer, m_Material);
            if (shouldAdd)
            {
                renderer.EnqueuePass(m_SSAOPass);
            }
        }

        /// <inheritdoc/>
        protected override void Dispose(bool disposing)
        {
            CoreUtils.Destroy(m_Material);
        }

        private bool GetMaterial()
        {
            if (m_Material != null)
            {
                return true;
            }

            if (m_Shader == null)
            {
                m_Shader = Shader.Find(k_ShaderName);
                if (m_Shader == null)
                {
                    return false;
                }
            }

            m_Material = CoreUtils.CreateEngineMaterial(m_Shader);

            return m_Material != null;
        }

        // The SSAO Pass
        private class ScreenSpaceAmbientOcclusionPass : ScriptableRenderPass
        {
            // Properties
            private bool isRendererDeferred => m_Renderer != null && m_Renderer is UniversalRenderer && ((UniversalRenderer)m_Renderer).renderingMode == RenderingMode.Deferred;

            // Private Variables
            private Material m_Material;
            private Vector4[] m_CameraTopLeftCorner = new Vector4[2];
            private Vector4[] m_CameraXExtent = new Vector4[2];
            private Vector4[] m_CameraYExtent = new Vector4[2];
            private Vector4[] m_CameraZExtent = new Vector4[2];
            private Matrix4x4[] m_CameraViewProjections = new Matrix4x4[2];
            private ProfilingSampler m_ProfilingSampler = ProfilingSampler.Get(URPProfileId.SSAO);
            private ScriptableRenderer m_Renderer = null;
            private RenderTargetIdentifier m_SSAOTexture1Target = new RenderTargetIdentifier(s_SSAOTexture1ID, 0, CubemapFace.Unknown, -1);
            private RenderTargetIdentifier m_SSAOTexture2Target = new RenderTargetIdentifier(s_SSAOTexture2ID, 0, CubemapFace.Unknown, -1);
            private RenderTargetIdentifier m_SSAOTexture3Target = new RenderTargetIdentifier(s_SSAOTexture3ID, 0, CubemapFace.Unknown, -1);
<<<<<<< HEAD
            private RenderTargetIdentifier m_SSAOTextureFinalTarget = new RenderTargetIdentifier(s_SSAOTextureFinalID, 0, CubemapFace.Unknown, -1);
            private RenderTextureDescriptor m_AOPassDescriptor;
            private RenderTextureDescriptor m_BlurPassesDescriptor;
            private RenderTextureDescriptor m_FinalDescriptor;

=======
            private RenderTextureDescriptor m_Descriptor;
            private ScreenSpaceAmbientOcclusionSettings m_CurrentSettings;
>>>>>>> 363406f4

            // Constants
            private const string k_SSAOTextureName = "_ScreenSpaceOcclusionTexture";
            private const string k_SSAOAmbientOcclusionParamName = "_AmbientOcclusionParam";

            // Statics
            private static readonly int s_BaseMapID = Shader.PropertyToID("_BaseMap");
            private static readonly int s_SSAOParamsID = Shader.PropertyToID("_SSAOParams");
            private static readonly int s_SSAOTexture1ID = Shader.PropertyToID("_SSAO_OcclusionTexture1");
            private static readonly int s_SSAOTexture2ID = Shader.PropertyToID("_SSAO_OcclusionTexture2");
            private static readonly int s_SSAOTexture3ID = Shader.PropertyToID("_SSAO_OcclusionTexture3");
<<<<<<< HEAD
            private static readonly int s_SSAOTextureFinalID = Shader.PropertyToID("_SSAO_OcclusionTexture");
=======
            private static readonly int s_CameraViewXExtentID = Shader.PropertyToID("_CameraViewXExtent");
            private static readonly int s_CameraViewYExtentID = Shader.PropertyToID("_CameraViewYExtent");
            private static readonly int s_CameraViewZExtentID = Shader.PropertyToID("_CameraViewZExtent");
            private static readonly int s_ProjectionParams2ID = Shader.PropertyToID("_ProjectionParams2");
            private static readonly int s_CameraViewProjectionsID = Shader.PropertyToID("_CameraViewProjections");
            private static readonly int s_CameraViewTopLeftCornerID = Shader.PropertyToID("_CameraViewTopLeftCorner");
>>>>>>> 363406f4

            private enum ShaderPasses
            {
                AO = 0,
                BlurHorizontal = 1,
                BlurVertical = 2,
                BlurFinal = 3,
                AfterOpaque = 4
            }

            internal ScreenSpaceAmbientOcclusionPass()
            {
                m_CurrentSettings = new ScreenSpaceAmbientOcclusionSettings();
            }

            internal bool Setup(ScreenSpaceAmbientOcclusionSettings featureSettings, ScriptableRenderer renderer, Material material)
            {
                m_Material = material;
                m_Renderer = renderer;
                m_CurrentSettings = featureSettings;
                renderPassEvent = featureSettings.AfterOpaque ? RenderPassEvent.AfterRenderingOpaques : RenderPassEvent.AfterRenderingGbuffer;

                ScreenSpaceAmbientOcclusionSettings.DepthSource source = isRendererDeferred
                    ? ScreenSpaceAmbientOcclusionSettings.DepthSource.DepthNormals
                    : m_CurrentSettings.Source;

                switch (source)
                {
                    case ScreenSpaceAmbientOcclusionSettings.DepthSource.Depth:
                        ConfigureInput(ScriptableRenderPassInput.Depth);
                        break;
                    case ScreenSpaceAmbientOcclusionSettings.DepthSource.DepthNormals:
                        ConfigureInput(ScriptableRenderPassInput.Normal);// need depthNormal prepass for forward-only geometry
                        break;
                    default:
                        throw new ArgumentOutOfRangeException();
                }
                return m_Material != null
                    && m_CurrentSettings.Intensity > 0.0f
                    && m_CurrentSettings.Radius > 0.0f
                    && m_CurrentSettings.SampleCount > 0;
            }

            /// <inheritdoc/>
            public override void OnCameraSetup(CommandBuffer cmd, ref RenderingData renderingData)
            {
                RenderTextureDescriptor cameraTargetDescriptor = renderingData.cameraData.cameraTargetDescriptor;
                int downsampleDivider = m_CurrentSettings.Downsample ? 2 : 1;

                // Update SSAO parameters in the material
                Vector4 ssaoParams = new Vector4(
                    m_CurrentSettings.Intensity,   // Intensity
                    m_CurrentSettings.Radius,      // Radius
                    1.0f / downsampleDivider,      // Downsampling
                    m_CurrentSettings.SampleCount  // Sample count
                );
                m_Material.SetVector(s_SSAOParamsID, ssaoParams);

#if ENABLE_VR && ENABLE_XR_MODULE
                int eyeCount = renderingData.cameraData.xr.enabled && renderingData.cameraData.xr.singlePassEnabled ? 2 : 1;
#else
                int eyeCount = 1;
#endif
                for (int eyeIndex = 0; eyeIndex < eyeCount; eyeIndex++)
                {
                    Matrix4x4 view = renderingData.cameraData.GetViewMatrix(eyeIndex);
                    Matrix4x4 proj = renderingData.cameraData.GetProjectionMatrix(eyeIndex);
                    m_CameraViewProjections[eyeIndex] = proj * view;

                    // camera view space without translation, used by SSAO.hlsl ReconstructViewPos() to calculate view vector.
                    Matrix4x4 cview = view;
                    cview.SetColumn(3, new Vector4(0.0f, 0.0f, 0.0f, 1.0f));
                    Matrix4x4 cviewProj = proj * cview;
                    Matrix4x4 cviewProjInv = cviewProj.inverse;

                    Vector4 topLeftCorner = cviewProjInv.MultiplyPoint(new Vector4(-1, 1, -1, 1));
                    Vector4 topRightCorner = cviewProjInv.MultiplyPoint(new Vector4(1, 1, -1, 1));
                    Vector4 bottomLeftCorner = cviewProjInv.MultiplyPoint(new Vector4(-1, -1, -1, 1));
                    Vector4 farCentre = cviewProjInv.MultiplyPoint(new Vector4(0, 0, 1, 1));
                    m_CameraTopLeftCorner[eyeIndex] = topLeftCorner;
                    m_CameraXExtent[eyeIndex] = topRightCorner - topLeftCorner;
                    m_CameraYExtent[eyeIndex] = bottomLeftCorner - topLeftCorner;
                    m_CameraZExtent[eyeIndex] = farCentre;
                }

                m_Material.SetVector(s_ProjectionParams2ID, new Vector4(1.0f / renderingData.cameraData.camera.nearClipPlane, 0.0f, 0.0f, 0.0f));
                m_Material.SetMatrixArray(s_CameraViewProjectionsID, m_CameraViewProjections);
                m_Material.SetVectorArray(s_CameraViewTopLeftCornerID, m_CameraTopLeftCorner);
                m_Material.SetVectorArray(s_CameraViewXExtentID, m_CameraXExtent);
                m_Material.SetVectorArray(s_CameraViewYExtentID, m_CameraYExtent);
                m_Material.SetVectorArray(s_CameraViewZExtentID, m_CameraZExtent);

                // Update keywords
                CoreUtils.SetKeyword(m_Material, k_OrthographicCameraKeyword, renderingData.cameraData.camera.orthographic);

                ScreenSpaceAmbientOcclusionSettings.DepthSource source = this.isRendererDeferred
                    ? ScreenSpaceAmbientOcclusionSettings.DepthSource.DepthNormals
                    : m_CurrentSettings.Source;

                if (source == ScreenSpaceAmbientOcclusionSettings.DepthSource.Depth)
                {
                    switch (m_CurrentSettings.NormalSamples)
                    {
                        case ScreenSpaceAmbientOcclusionSettings.NormalQuality.Low:
                            CoreUtils.SetKeyword(m_Material, k_NormalReconstructionLowKeyword, true);
                            CoreUtils.SetKeyword(m_Material, k_NormalReconstructionMediumKeyword, false);
                            CoreUtils.SetKeyword(m_Material, k_NormalReconstructionHighKeyword, false);
                            break;
                        case ScreenSpaceAmbientOcclusionSettings.NormalQuality.Medium:
                            CoreUtils.SetKeyword(m_Material, k_NormalReconstructionLowKeyword, false);
                            CoreUtils.SetKeyword(m_Material, k_NormalReconstructionMediumKeyword, true);
                            CoreUtils.SetKeyword(m_Material, k_NormalReconstructionHighKeyword, false);
                            break;
                        case ScreenSpaceAmbientOcclusionSettings.NormalQuality.High:
                            CoreUtils.SetKeyword(m_Material, k_NormalReconstructionLowKeyword, false);
                            CoreUtils.SetKeyword(m_Material, k_NormalReconstructionMediumKeyword, false);
                            CoreUtils.SetKeyword(m_Material, k_NormalReconstructionHighKeyword, true);
                            break;
                        default:
                            throw new ArgumentOutOfRangeException();
                    }
                }

                switch (source)
                {
                    case ScreenSpaceAmbientOcclusionSettings.DepthSource.DepthNormals:
                        CoreUtils.SetKeyword(m_Material, k_SourceDepthKeyword, false);
                        CoreUtils.SetKeyword(m_Material, k_SourceDepthNormalsKeyword, true);
                        break;
                    default:
                        CoreUtils.SetKeyword(m_Material, k_SourceDepthKeyword, true);
                        CoreUtils.SetKeyword(m_Material, k_SourceDepthNormalsKeyword, false);
                        break;
                }

                // Set up the descriptors
                RenderTextureDescriptor descriptor = cameraTargetDescriptor;
                descriptor.msaaSamples = 1;
                descriptor.depthBufferBits = 0;

                m_AOPassDescriptor = descriptor;
                m_AOPassDescriptor.width /= downsampleDivider;
                m_AOPassDescriptor.height /= downsampleDivider;
                m_AOPassDescriptor.colorFormat = RenderTextureFormat.ARGB32;

                m_BlurPassesDescriptor = descriptor;
                m_BlurPassesDescriptor.colorFormat = RenderTextureFormat.ARGB32;

                m_FinalDescriptor = descriptor;
                m_FinalDescriptor.colorFormat = RenderTextureFormat.R8;

                // Get temporary render textures
                cmd.GetTemporaryRT(s_SSAOTexture1ID,     m_AOPassDescriptor,      FilterMode.Bilinear);
                cmd.GetTemporaryRT(s_SSAOTexture2ID,     m_BlurPassesDescriptor,  FilterMode.Bilinear);
                cmd.GetTemporaryRT(s_SSAOTexture3ID,     m_BlurPassesDescriptor,  FilterMode.Bilinear);
                cmd.GetTemporaryRT(s_SSAOTextureFinalID, m_FinalDescriptor, FilterMode.Bilinear);

                // Configure targets and clear color
                ConfigureTarget(m_CurrentSettings.AfterOpaque ? m_Renderer.cameraColorTarget : s_SSAOTexture2ID);
                ConfigureClear(ClearFlag.None, Color.white);
            }

            /// <inheritdoc/>
            public override void Execute(ScriptableRenderContext context, ref RenderingData renderingData)
            {
                if (m_Material == null)
                {
                    Debug.LogErrorFormat("{0}.Execute(): Missing material. ScreenSpaceAmbientOcclusion pass will not execute. Check for missing reference in the renderer resources.", GetType().Name);
                    return;
                }

                CommandBuffer cmd = CommandBufferPool.Get();
                using (new ProfilingScope(cmd, m_ProfilingSampler))
                {
                    if (!m_CurrentSettings.AfterOpaque)
                    {
                        CoreUtils.SetKeyword(cmd, ShaderKeywordStrings.ScreenSpaceOcclusion, true);
                    }
                    PostProcessUtils.SetSourceSize(cmd, m_AOPassDescriptor);

                    // Execute the SSAO
                    Render(cmd, m_SSAOTexture1Target, ShaderPasses.AO);

                    // Execute the Blur Passes
                    RenderAndSetBaseMap(cmd, m_SSAOTexture1Target, m_SSAOTexture2Target, ShaderPasses.BlurHorizontal);

                    PostProcessUtils.SetSourceSize(cmd, m_BlurPassesDescriptor);
                    RenderAndSetBaseMap(cmd, m_SSAOTexture2Target, m_SSAOTexture3Target, ShaderPasses.BlurVertical);
                    RenderAndSetBaseMap(cmd, m_SSAOTexture3Target, m_SSAOTextureFinalTarget, ShaderPasses.BlurFinal);

                    // Set the global SSAO texture and AO Params
                    cmd.SetGlobalTexture(k_SSAOTextureName, m_SSAOTextureFinalTarget);
                    cmd.SetGlobalVector(k_SSAOAmbientOcclusionParamName, new Vector4(0f, 0f, 0f, m_CurrentSettings.DirectLightingStrength));

                    // If true, SSAO pass is inserted after opaque pass and is expected to modulate lighting result now.
                    if (m_CurrentSettings.AfterOpaque)
                    {
                        // This implicitely also bind depth attachment. Explicitely binding m_Renderer.cameraDepthTarget does not work.
                        cmd.SetRenderTarget(
                            m_Renderer.cameraColorTarget,
                            RenderBufferLoadAction.Load,
                            RenderBufferStoreAction.Store
                        );
                        cmd.DrawMesh(RenderingUtils.fullscreenMesh, Matrix4x4.identity, m_Material, 0, (int)ShaderPasses.AfterOpaque);
                    }
                }

                context.ExecuteCommandBuffer(cmd);
                CommandBufferPool.Release(cmd);
            }

            private void Render(CommandBuffer cmd, RenderTargetIdentifier target, ShaderPasses pass)
            {
                cmd.SetRenderTarget(
                    target,
                    RenderBufferLoadAction.DontCare,
                    RenderBufferStoreAction.Store,
                    target,
                    RenderBufferLoadAction.DontCare,
                    RenderBufferStoreAction.DontCare
                );
                cmd.DrawMesh(RenderingUtils.fullscreenMesh, Matrix4x4.identity, m_Material, 0, (int)pass);
            }

            private void RenderAndSetBaseMap(CommandBuffer cmd, RenderTargetIdentifier baseMap, RenderTargetIdentifier target, ShaderPasses pass)
            {
                cmd.SetGlobalTexture(s_BaseMapID, baseMap);
                Render(cmd, target, pass);
            }

            /// <inheritdoc/>
            public override void OnCameraCleanup(CommandBuffer cmd)
            {
                if (cmd == null)
                {
                    throw new ArgumentNullException("cmd");
                }

                if (!m_CurrentSettings.AfterOpaque)
                {
                    CoreUtils.SetKeyword(cmd, ShaderKeywordStrings.ScreenSpaceOcclusion, false);
                }

                cmd.ReleaseTemporaryRT(s_SSAOTexture1ID);
                cmd.ReleaseTemporaryRT(s_SSAOTexture2ID);
                cmd.ReleaseTemporaryRT(s_SSAOTexture3ID);
                cmd.ReleaseTemporaryRT(s_SSAOTextureFinalID);
            }
        }
    }
}<|MERGE_RESOLUTION|>--- conflicted
+++ resolved
@@ -125,16 +125,11 @@
             private RenderTargetIdentifier m_SSAOTexture1Target = new RenderTargetIdentifier(s_SSAOTexture1ID, 0, CubemapFace.Unknown, -1);
             private RenderTargetIdentifier m_SSAOTexture2Target = new RenderTargetIdentifier(s_SSAOTexture2ID, 0, CubemapFace.Unknown, -1);
             private RenderTargetIdentifier m_SSAOTexture3Target = new RenderTargetIdentifier(s_SSAOTexture3ID, 0, CubemapFace.Unknown, -1);
-<<<<<<< HEAD
             private RenderTargetIdentifier m_SSAOTextureFinalTarget = new RenderTargetIdentifier(s_SSAOTextureFinalID, 0, CubemapFace.Unknown, -1);
             private RenderTextureDescriptor m_AOPassDescriptor;
             private RenderTextureDescriptor m_BlurPassesDescriptor;
             private RenderTextureDescriptor m_FinalDescriptor;
 
-=======
-            private RenderTextureDescriptor m_Descriptor;
-            private ScreenSpaceAmbientOcclusionSettings m_CurrentSettings;
->>>>>>> 363406f4
 
             // Constants
             private const string k_SSAOTextureName = "_ScreenSpaceOcclusionTexture";
@@ -146,16 +141,13 @@
             private static readonly int s_SSAOTexture1ID = Shader.PropertyToID("_SSAO_OcclusionTexture1");
             private static readonly int s_SSAOTexture2ID = Shader.PropertyToID("_SSAO_OcclusionTexture2");
             private static readonly int s_SSAOTexture3ID = Shader.PropertyToID("_SSAO_OcclusionTexture3");
-<<<<<<< HEAD
             private static readonly int s_SSAOTextureFinalID = Shader.PropertyToID("_SSAO_OcclusionTexture");
-=======
             private static readonly int s_CameraViewXExtentID = Shader.PropertyToID("_CameraViewXExtent");
             private static readonly int s_CameraViewYExtentID = Shader.PropertyToID("_CameraViewYExtent");
             private static readonly int s_CameraViewZExtentID = Shader.PropertyToID("_CameraViewZExtent");
             private static readonly int s_ProjectionParams2ID = Shader.PropertyToID("_ProjectionParams2");
             private static readonly int s_CameraViewProjectionsID = Shader.PropertyToID("_CameraViewProjections");
             private static readonly int s_CameraViewTopLeftCornerID = Shader.PropertyToID("_CameraViewTopLeftCorner");
->>>>>>> 363406f4
 
             private enum ShaderPasses
             {
