--- conflicted
+++ resolved
@@ -256,13 +256,9 @@
 
         public override void Setup(ScriptableRenderContext context, ref RenderingData renderingData)
         {
-<<<<<<< HEAD
             DebugHandler.Setup(context);
 
-#if ADAPTIVE_PERFORMANCE_2_0_0_OR_NEWER
-=======
 #if ADAPTIVE_PERFORMANCE_2_1_0_OR_NEWER
->>>>>>> 4acb87d6
             bool needTransparencyPass = !UniversalRenderPipeline.asset.useAdaptivePerformance || !AdaptivePerformance.AdaptivePerformanceRenderSettings.SkipTransparentObjects;
 #endif
             Camera camera = renderingData.cameraData.camera;
@@ -279,11 +275,7 @@
 
                 // TODO: Do we need to inject transparents and skybox when rendering depth only camera? They don't write to depth.
                 EnqueuePass(m_DrawSkyboxPass);
-<<<<<<< HEAD
-                #if ADAPTIVE_PERFORMANCE_2_0_0_OR_NEWER
-=======
-#if ADAPTIVE_PERFORMANCE_2_1_0_OR_NEWER
->>>>>>> 4acb87d6
+                #if ADAPTIVE_PERFORMANCE_2_1_0_OR_NEWER
                 if (!needTransparencyPass)
                     return;
                 #endif
@@ -472,12 +464,8 @@
                 m_CopyColorPass.Setup(m_ActiveCameraColorAttachment.Identifier(), m_OpaqueColor, downsamplingMethod);
                 EnqueuePass(m_CopyColorPass);
             }
-<<<<<<< HEAD
-
-#if ADAPTIVE_PERFORMANCE_2_0_0_OR_NEWER
-=======
+
 #if ADAPTIVE_PERFORMANCE_2_1_0_OR_NEWER
->>>>>>> 4acb87d6
             if (needTransparencyPass)
 #endif
             {
