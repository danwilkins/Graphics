--- conflicted
+++ resolved
@@ -1,462 +1,3 @@
-<<<<<<< HEAD
-using UnityEngine.Rendering.Universal.Internal;
-
-namespace UnityEngine.Rendering.Universal
-{
-    /// <summary>
-    /// Default renderer for Universal RP.
-    /// This renderer is supported on all Universal RP supported platforms.
-    /// It uses a classic forward rendering strategy with per-object light culling.
-    /// </summary>
-    public sealed class ForwardRenderer : ScriptableRenderer
-    {
-        const int k_DepthStencilBufferBits = 32;
-        const string k_CreateCameraTextures = "Create Camera Texture";
-
-        ColorGradingLutPass m_ColorGradingLutPass;
-        DepthOnlyPass m_DepthPrepass;
-        MainLightShadowCasterPass m_MainLightShadowCasterPass;
-        AdditionalLightsShadowCasterPass m_AdditionalLightsShadowCasterPass;
-        ScreenSpaceShadowResolvePass m_ScreenSpaceShadowResolvePass;
-        DrawObjectsPass m_RenderOpaqueForwardPass;
-        DrawSkyboxPass m_DrawSkyboxPass;
-        CopyDepthPass m_CopyDepthPass;
-        CopyColorPass m_CopyColorPass;
-        TransparentSettingsPass m_TransparentSettingsPass;
-        DrawObjectsPass m_RenderTransparentForwardPass;
-        InvokeOnRenderObjectCallbackPass m_OnRenderObjectCallbackPass;
-        PostProcessPass m_PostProcessPass;
-        PostProcessPass m_FinalPostProcessPass;
-        FinalBlitPass m_FinalBlitPass;
-        CapturePass m_CapturePass;
-
-#if UNITY_EDITOR
-        SceneViewDepthCopyPass m_SceneViewDepthCopyPass;
-#endif
-
-        RenderTargetHandle m_ActiveCameraColorAttachment;
-        RenderTargetHandle m_ActiveCameraDepthAttachment;
-        RenderTargetHandle m_CameraColorAttachment;
-        RenderTargetHandle m_CameraDepthAttachment;
-        RenderTargetHandle m_DepthTexture;
-        RenderTargetHandle m_OpaqueColor;
-        RenderTargetHandle m_AfterPostProcessColor;
-        RenderTargetHandle m_ColorGradingLut;
-
-        ForwardLights m_ForwardLights;
-        StencilState m_DefaultStencilState;
-
-        Material m_BlitMaterial;
-        Material m_CopyDepthMaterial;
-        Material m_SamplingMaterial;
-        Material m_ScreenspaceShadowsMaterial;
-
-        public ForwardRenderer(ForwardRendererData data) : base(data)
-        {
-            m_BlitMaterial = CoreUtils.CreateEngineMaterial(data.shaders.blitPS);
-            m_CopyDepthMaterial = CoreUtils.CreateEngineMaterial(data.shaders.copyDepthPS);
-            m_SamplingMaterial = CoreUtils.CreateEngineMaterial(data.shaders.samplingPS);
-            m_ScreenspaceShadowsMaterial = CoreUtils.CreateEngineMaterial(data.shaders.screenSpaceShadowPS);
-
-            StencilStateData stencilData = data.defaultStencilState;
-            m_DefaultStencilState = StencilState.defaultValue;
-            m_DefaultStencilState.enabled = stencilData.overrideStencilState;
-            m_DefaultStencilState.SetCompareFunction(stencilData.stencilCompareFunction);
-            m_DefaultStencilState.SetPassOperation(stencilData.passOperation);
-            m_DefaultStencilState.SetFailOperation(stencilData.failOperation);
-            m_DefaultStencilState.SetZFailOperation(stencilData.zFailOperation);
-
-            // Note: Since all custom render passes inject first and we have stable sort,
-            // we inject the builtin passes in the before events.
-            m_MainLightShadowCasterPass = new MainLightShadowCasterPass(RenderPassEvent.BeforeRenderingShadows);
-            m_AdditionalLightsShadowCasterPass = new AdditionalLightsShadowCasterPass(RenderPassEvent.BeforeRenderingShadows);
-            m_DepthPrepass = new DepthOnlyPass(RenderPassEvent.BeforeRenderingPrepasses, RenderQueueRange.opaque, data.opaqueLayerMask);
-            m_ScreenSpaceShadowResolvePass = new ScreenSpaceShadowResolvePass(RenderPassEvent.BeforeRenderingPrepasses, m_ScreenspaceShadowsMaterial);
-            m_ColorGradingLutPass = new ColorGradingLutPass(RenderPassEvent.BeforeRenderingPrepasses, data.postProcessData);
-            m_RenderOpaqueForwardPass = new DrawObjectsPass("Render Opaques", true, RenderPassEvent.BeforeRenderingOpaques, RenderQueueRange.opaque, data.opaqueLayerMask, m_DefaultStencilState, stencilData.stencilReference);
-            m_CopyDepthPass = new CopyDepthPass(RenderPassEvent.AfterRenderingSkybox, m_CopyDepthMaterial);
-            m_DrawSkyboxPass = new DrawSkyboxPass(RenderPassEvent.BeforeRenderingSkybox);
-            m_CopyColorPass = new CopyColorPass(RenderPassEvent.BeforeRenderingTransparents, m_SamplingMaterial);
-            m_TransparentSettingsPass = new TransparentSettingsPass(RenderPassEvent.BeforeRenderingTransparents, data.shadowTransparentReceive);
-            m_RenderTransparentForwardPass = new DrawObjectsPass("Render Transparents", false, RenderPassEvent.BeforeRenderingTransparents, RenderQueueRange.transparent, data.transparentLayerMask, m_DefaultStencilState, stencilData.stencilReference);
-            m_OnRenderObjectCallbackPass = new InvokeOnRenderObjectCallbackPass(RenderPassEvent.BeforeRenderingPostProcessing);
-            m_PostProcessPass = new PostProcessPass(RenderPassEvent.BeforeRenderingPostProcessing, data.postProcessData, m_BlitMaterial);
-            m_FinalPostProcessPass = new PostProcessPass(RenderPassEvent.AfterRendering + 1, data.postProcessData, m_BlitMaterial);
-            m_CapturePass = new CapturePass(RenderPassEvent.AfterRendering);
-            m_FinalBlitPass = new FinalBlitPass(RenderPassEvent.AfterRendering + 1, m_BlitMaterial);
-
-#if UNITY_EDITOR
-            m_SceneViewDepthCopyPass = new SceneViewDepthCopyPass(RenderPassEvent.AfterRendering + 9, m_CopyDepthMaterial);
-#endif
-
-            // RenderTexture format depends on camera and pipeline (HDR, non HDR, etc)
-            // Samples (MSAA) depend on camera and pipeline
-            m_CameraColorAttachment.Init("_CameraColorTexture");
-            m_CameraDepthAttachment.Init("_CameraDepthAttachment");
-            m_DepthTexture.Init("_CameraDepthTexture");
-            m_OpaqueColor.Init("_CameraOpaqueTexture");
-            m_AfterPostProcessColor.Init("_AfterPostProcessTexture");
-            m_ColorGradingLut.Init("_InternalGradingLut");
-            m_ForwardLights = new ForwardLights();
-
-            supportedRenderingFeatures = new RenderingFeatures()
-            {
-                cameraStacking = true,
-            };
-        }
-
-        /// <inheritdoc />
-        protected override void Dispose(bool disposing)
-        {
-            // always dispose unmanaged resources
-            m_PostProcessPass.Cleanup();
-            CoreUtils.Destroy(m_BlitMaterial);
-            CoreUtils.Destroy(m_CopyDepthMaterial);
-            CoreUtils.Destroy(m_SamplingMaterial);
-            CoreUtils.Destroy(m_ScreenspaceShadowsMaterial);
-        }
-
-        /// <inheritdoc />
-        public override void Setup(ScriptableRenderContext context, ref RenderingData renderingData)
-        {
-            Camera camera = renderingData.cameraData.camera;
-            ref CameraData cameraData = ref renderingData.cameraData;
-            RenderTextureDescriptor cameraTargetDescriptor = renderingData.cameraData.cameraTargetDescriptor;
-
-            // Special path for depth only offscreen cameras. Only write opaques + transparents.
-            bool isOffscreenDepthTexture = cameraData.targetTexture != null && cameraData.targetTexture.format == RenderTextureFormat.Depth;
-            if (isOffscreenDepthTexture)
-            {
-                ConfigureCameraTarget(BuiltinRenderTextureType.CameraTarget, BuiltinRenderTextureType.CameraTarget);
-
-                for (int i = 0; i < rendererFeatures.Count; ++i)
-                    rendererFeatures[i].AddRenderPasses(this, ref renderingData);
-
-                EnqueuePass(m_RenderOpaqueForwardPass);
-                EnqueuePass(m_DrawSkyboxPass);
-                EnqueuePass(m_RenderTransparentForwardPass);
-                return;
-            }
-
-            // Should apply post-processing after rendering this camera?
-            bool applyPostProcessing = cameraData.postProcessEnabled;
-
-            // There's at least a camera in the camera stack that applies post-processing
-            bool anyPostProcessing = renderingData.postProcessingEnabled;
-
-
-            // We generate color LUT in the base camera only. This allows us to not break render pass execution for overlay cameras.
-            bool generateColorGradingLUT = anyPostProcessing && cameraData.renderType == CameraRenderType.Base;
-            bool isSceneViewCamera = cameraData.isSceneViewCamera;
-            bool requiresDepthTexture = cameraData.requiresDepthTexture;
-            bool isStereoEnabled = cameraData.isStereoEnabled;
-
-            bool mainLightShadows = m_MainLightShadowCasterPass.Setup(ref renderingData);
-            bool additionalLightShadows = m_AdditionalLightsShadowCasterPass.Setup(ref renderingData);
-            bool transparentsNeedSettingsPass = m_TransparentSettingsPass.Setup(ref renderingData);
-
-            // Depth prepass is generated in the following cases:
-            // - Scene view camera always requires a depth texture. We do a depth pre-pass to simplify it and it shouldn't matter much for editor.
-            // - If game or offscreen camera requires it we check if we can copy the depth from the rendering opaques pass and use that instead.
-            bool requiresDepthPrepass = isSceneViewCamera;
-            requiresDepthPrepass |= (requiresDepthTexture && !CanCopyDepth(ref renderingData.cameraData));
-
-            // The copying of depth should normally happen after rendering opaques.
-            // But if we only require it for post processing or the scene camera then we do it after rendering transparent objects
-            m_CopyDepthPass.renderPassEvent = (!requiresDepthTexture && (applyPostProcessing || isSceneViewCamera)) ? RenderPassEvent.AfterRenderingTransparents : RenderPassEvent.AfterRenderingOpaques;
-
-            // TODO: There's an issue in multiview and depth copy pass. Atm forcing a depth prepass on XR until we have a proper fix.
-            if (isStereoEnabled && requiresDepthTexture)
-                requiresDepthPrepass = true;
-
-            bool createColorTexture = RequiresIntermediateColorTexture(ref renderingData, cameraTargetDescriptor);
-
-            // If camera requires depth and there's no depth pre-pass we create a depth texture that can be read later by effect requiring it.
-            bool createDepthTexture = cameraData.requiresDepthTexture && !requiresDepthPrepass;
-            createDepthTexture |= (renderingData.cameraData.renderType == CameraRenderType.Base && !renderingData.resolveFinalTarget);
-
-            // Configure all settings require to start a new camera stack (base camera only)
-            if (cameraData.renderType == CameraRenderType.Base)
-            {
-                m_ActiveCameraColorAttachment = (createColorTexture) ? m_CameraColorAttachment : RenderTargetHandle.CameraTarget;
-                m_ActiveCameraDepthAttachment = (createDepthTexture) ? m_CameraDepthAttachment : RenderTargetHandle.CameraTarget;
-
-                bool intermediateRenderTexture = createColorTexture || createDepthTexture;
-
-                // Doesn't create texture for Overlay cameras as they are already overlaying on top of created textures.
-                bool createTextures = intermediateRenderTexture;
-                if (createTextures)
-                    CreateCameraRenderTarget(context, ref renderingData.cameraData);
-
-                // if rendering to intermediate render texture we don't have to create msaa backbuffer
-                int backbufferMsaaSamples = (intermediateRenderTexture) ? 1 : cameraTargetDescriptor.msaaSamples;
-
-                if (Camera.main == camera && camera.cameraType == CameraType.Game && cameraData.targetTexture == null)
-                SetupBackbufferFormat(backbufferMsaaSamples, isStereoEnabled);
-            }
-            else
-            {
-                m_ActiveCameraColorAttachment = m_CameraColorAttachment;
-                m_ActiveCameraDepthAttachment = m_CameraDepthAttachment;
-            }
-
-            ConfigureCameraTarget(m_ActiveCameraColorAttachment.Identifier(), m_ActiveCameraDepthAttachment.Identifier());
-
-            for (int i = 0; i < rendererFeatures.Count; ++i)
-            {
-                rendererFeatures[i].AddRenderPasses(this, ref renderingData);
-            }
-
-            int count = activeRenderPassQueue.Count;
-            for (int i = count - 1; i >= 0; i--)
-            {
-                if(activeRenderPassQueue[i] == null)
-                    activeRenderPassQueue.RemoveAt(i);
-            }
-            bool hasPassesAfterPostProcessing = activeRenderPassQueue.Find(x => x.renderPassEvent == RenderPassEvent.AfterRendering) != null;
-
-            if (mainLightShadows)
-                EnqueuePass(m_MainLightShadowCasterPass);
-
-            if (additionalLightShadows)
-                EnqueuePass(m_AdditionalLightsShadowCasterPass);
-
-            if (requiresDepthPrepass)
-            {
-                m_DepthPrepass.Setup(cameraTargetDescriptor, m_DepthTexture);
-                EnqueuePass(m_DepthPrepass);
-            }
-
-            if (generateColorGradingLUT)
-            {
-                m_ColorGradingLutPass.Setup(m_ColorGradingLut);
-                EnqueuePass(m_ColorGradingLutPass);
-            }
-
-            EnqueuePass(m_RenderOpaqueForwardPass);
-
-            bool isOverlayCamera = cameraData.renderType == CameraRenderType.Overlay;
-            if (camera.clearFlags == CameraClearFlags.Skybox && RenderSettings.skybox != null && !isOverlayCamera)
-                EnqueuePass(m_DrawSkyboxPass);
-
-            // If a depth texture was created we necessarily need to copy it, otherwise we could have render it to a renderbuffer
-            if (!requiresDepthPrepass && renderingData.cameraData.requiresDepthTexture && createDepthTexture)
-            {
-                m_CopyDepthPass.Setup(m_ActiveCameraDepthAttachment, m_DepthTexture);
-                EnqueuePass(m_CopyDepthPass);
-            }
-
-            if (renderingData.cameraData.requiresOpaqueTexture)
-            {
-                // TODO: Downsampling method should be store in the renderer instead of in the asset.
-                // We need to migrate this data to renderer. For now, we query the method in the active asset.
-                Downsampling downsamplingMethod = UniversalRenderPipeline.asset.opaqueDownsampling;
-                m_CopyColorPass.Setup(m_ActiveCameraColorAttachment.Identifier(), m_OpaqueColor, downsamplingMethod);
-                EnqueuePass(m_CopyColorPass);
-            }
-
-            if (transparentsNeedSettingsPass)
-            {
-                EnqueuePass(m_TransparentSettingsPass);
-            }
-
-            EnqueuePass(m_RenderTransparentForwardPass);
-            EnqueuePass(m_OnRenderObjectCallbackPass);
-
-            bool lastCameraInTheStack = renderingData.resolveFinalTarget;
-            bool hasCaptureActions = renderingData.cameraData.captureActions != null && lastCameraInTheStack;
-
-            bool applyFinalPostProcessing = anyPostProcessing && lastCameraInTheStack &&
-                                     renderingData.cameraData.antialiasing == AntialiasingMode.FastApproximateAntialiasing;
-
-            // When post-processing is enabled we can use the stack to resolve rendering to camera target (screen or RT).
-            // However when there are render passes executing after post we avoid resolving to screen so rendering continues (before sRGBConvertion etc)
-            bool dontResolvePostProcessingToCameraTarget = hasCaptureActions || hasPassesAfterPostProcessing || applyFinalPostProcessing;
-
-            if (lastCameraInTheStack)
-            {
-                // Post-processing will resolve to final target. No need for final blit pass.
-                if (applyPostProcessing)
-                {
-                    var destination = dontResolvePostProcessingToCameraTarget ? m_AfterPostProcessColor : RenderTargetHandle.CameraTarget;
-
-                    // if resolving to screen we need to be able to perform sRGBConvertion in post-processing if necessary
-                    bool doSRGBConvertion = !(dontResolvePostProcessingToCameraTarget || (m_ActiveCameraColorAttachment != RenderTargetHandle.CameraTarget));
-                    m_PostProcessPass.Setup(cameraTargetDescriptor, m_ActiveCameraColorAttachment, destination, m_ActiveCameraDepthAttachment, m_ColorGradingLut, applyFinalPostProcessing, doSRGBConvertion);
-                    Debug.Assert(applyPostProcessing || doSRGBConvertion, "This will do unnecessary blit!");
-                    EnqueuePass(m_PostProcessPass);
-                }
-
-                if (renderingData.cameraData.captureActions != null)
-                {
-                    m_CapturePass.Setup(m_ActiveCameraColorAttachment);
-                    EnqueuePass(m_CapturePass);
-                }
-
-                // if we applied post-processing for this camera it means current active texture is m_AfterPostProcessColor
-                var sourceForFinalPass = (applyPostProcessing) ? m_AfterPostProcessColor : m_ActiveCameraColorAttachment;
-
-                // Do FXAA or any other final post-processing effect that might need to run after AA.
-                if (applyFinalPostProcessing)
-                {
-                    m_FinalPostProcessPass.SetupFinalPass(sourceForFinalPass);
-                    EnqueuePass(m_FinalPostProcessPass);
-                }
-
-                // if post-processing then we already resolved to camera target while doing post.
-                // Also only do final blit if camera is not rendering to RT.
-                bool cameraTargetResolved =
-                    // final PP always blit to camera target
-                    applyFinalPostProcessing ||
-                    // no final PP but we have PP stack. In that case it blit unless there are render pass after PP
-                    (applyPostProcessing && !hasPassesAfterPostProcessing) ||
-                    // offscreen camera rendering to a texture, we don't need a blit pass to resolve to screen
-                    m_ActiveCameraColorAttachment == RenderTargetHandle.CameraTarget;
-
-                // We need final blit to resolve to screen
-                if (!cameraTargetResolved)
-                {
-                    m_FinalBlitPass.Setup(cameraTargetDescriptor, sourceForFinalPass);
-                    EnqueuePass(m_FinalBlitPass);
-                }
-            }
-
-            // stay in RT so we resume rendering on stack after post-processing
-            else if (applyPostProcessing)
-            {
-                m_PostProcessPass.Setup(cameraTargetDescriptor, m_ActiveCameraColorAttachment, m_AfterPostProcessColor, m_ActiveCameraDepthAttachment, m_ColorGradingLut, false, false);
-                EnqueuePass(m_PostProcessPass);
-            }
-
-#if UNITY_EDITOR
-            if (renderingData.cameraData.isSceneViewCamera)
-            {
-                // Scene view camera should always resolve target (not stacked)
-                Assertions.Assert.IsTrue(lastCameraInTheStack, "Editor camera must resolve target upon finish rendering.");
-                m_SceneViewDepthCopyPass.Setup(m_DepthTexture);
-                EnqueuePass(m_SceneViewDepthCopyPass);
-            }
-#endif
-        }
-
-        /// <inheritdoc />
-        public override void SetupLights(ScriptableRenderContext context, ref RenderingData renderingData)
-        {
-            m_ForwardLights.Setup(context, ref renderingData);
-        }
-
-        /// <inheritdoc />
-        public override void SetupCullingParameters(ref ScriptableCullingParameters cullingParameters,
-            ref CameraData cameraData)
-        {
-            // TODO: PerObjectCulling also affect reflection probes. Enabling it for now.
-            // if (asset.additionalLightsRenderingMode == LightRenderingMode.Disabled ||
-            //     asset.maxAdditionalLightsCount == 0)
-            // {
-            //     cullingParameters.cullingOptions |= CullingOptions.DisablePerObjectCulling;
-            // }
-
-            // We disable shadow casters if both shadow casting modes are turned off
-            // or the shadow distance has been turned down to zero
-            bool isShadowCastingDisabled = !UniversalRenderPipeline.asset.supportsMainLightShadows && !UniversalRenderPipeline.asset.supportsAdditionalLightShadows;
-            bool isShadowDistanceZero = Mathf.Approximately(cameraData.maxShadowDistance, 0.0f);
-            if (isShadowCastingDisabled || isShadowDistanceZero)
-            {
-                cullingParameters.cullingOptions &= ~CullingOptions.ShadowCasters;
-            }
-
-            // We set the number of maximum visible lights allowed and we add one for the mainlight...
-            cullingParameters.maximumVisibleLights = UniversalRenderPipeline.maxVisibleAdditionalLights + 1;
-            cullingParameters.shadowDistance = cameraData.maxShadowDistance;
-        }
-
-        /// <inheritdoc />
-        public override void FinishRendering(CommandBuffer cmd)
-        {
-            if (m_ActiveCameraColorAttachment != RenderTargetHandle.CameraTarget)
-            {
-                cmd.ReleaseTemporaryRT(m_ActiveCameraColorAttachment.id);
-                m_ActiveCameraColorAttachment = RenderTargetHandle.CameraTarget;
-            }
-
-            if (m_ActiveCameraDepthAttachment != RenderTargetHandle.CameraTarget)
-            {
-                cmd.ReleaseTemporaryRT(m_ActiveCameraDepthAttachment.id);
-                m_ActiveCameraDepthAttachment = RenderTargetHandle.CameraTarget;
-            }
-        }
-
-        void CreateCameraRenderTarget(ScriptableRenderContext context, ref CameraData cameraData)
-        {
-            CommandBuffer cmd = CommandBufferPool.Get(k_CreateCameraTextures);
-            var descriptor = cameraData.cameraTargetDescriptor;
-            int msaaSamples = descriptor.msaaSamples;
-            if (m_ActiveCameraColorAttachment != RenderTargetHandle.CameraTarget)
-            {
-                bool useDepthRenderBuffer = m_ActiveCameraDepthAttachment == RenderTargetHandle.CameraTarget;
-                var colorDescriptor = descriptor;
-                colorDescriptor.depthBufferBits = (useDepthRenderBuffer) ? k_DepthStencilBufferBits : 0;
-                cmd.GetTemporaryRT(m_ActiveCameraColorAttachment.id, colorDescriptor, FilterMode.Bilinear);
-            }
-
-            if (m_ActiveCameraDepthAttachment != RenderTargetHandle.CameraTarget)
-            {
-                var depthDescriptor = descriptor;
-                depthDescriptor.colorFormat = RenderTextureFormat.Depth;
-                depthDescriptor.depthBufferBits = k_DepthStencilBufferBits;
-                depthDescriptor.bindMS = msaaSamples > 1 && !SystemInfo.supportsMultisampleAutoResolve && (SystemInfo.supportsMultisampledTextures != 0);
-                cmd.GetTemporaryRT(m_ActiveCameraDepthAttachment.id, depthDescriptor, FilterMode.Point);
-            }
-
-            context.ExecuteCommandBuffer(cmd);
-            CommandBufferPool.Release(cmd);
-        }
-
-        bool RequiresIntermediateColorTexture(ref RenderingData renderingData, RenderTextureDescriptor baseDescriptor)
-        {
-            // When rendering a camera stack we always create an intermediate render texture to composite camera results.
-            // We create it upon rendering the Base camera.
-            if (renderingData.cameraData.renderType == CameraRenderType.Base && !renderingData.resolveFinalTarget)
-                return true;
-
-            ref CameraData cameraData = ref renderingData.cameraData;
-            int msaaSamples = cameraData.cameraTargetDescriptor.msaaSamples;
-            bool isStereoEnabled = renderingData.cameraData.isStereoEnabled;
-            bool isScaledRender = !Mathf.Approximately(cameraData.renderScale, 1.0f);
-            bool isCompatibleBackbufferTextureDimension = baseDescriptor.dimension == TextureDimension.Tex2D;
-            bool requiresExplicitMsaaResolve = msaaSamples > 1 && !SystemInfo.supportsMultisampleAutoResolve;
-            bool isOffscreenRender = cameraData.targetTexture != null && !cameraData.isSceneViewCamera;
-            bool isCapturing = cameraData.captureActions != null;
-
-#if ENABLE_VR && ENABLE_VR_MODULE
-            if (isStereoEnabled)
-                isCompatibleBackbufferTextureDimension = UnityEngine.XR.XRSettings.deviceEyeTextureDimension == baseDescriptor.dimension;
-#endif
-
-            bool requiresBlitForOffscreenCamera = cameraData.postProcessEnabled || cameraData.requiresOpaqueTexture || requiresExplicitMsaaResolve;
-            if (isOffscreenRender)
-                return requiresBlitForOffscreenCamera;
-
-            return requiresBlitForOffscreenCamera || cameraData.isSceneViewCamera || isScaledRender || cameraData.isHdrEnabled ||
-                   !isCompatibleBackbufferTextureDimension || !cameraData.isDefaultViewport || isCapturing || Display.main.requiresBlitToBackbuffer;
-        }
-
-        bool CanCopyDepth(ref CameraData cameraData)
-        {
-            bool msaaEnabledForCamera = cameraData.cameraTargetDescriptor.msaaSamples > 1;
-            bool supportsTextureCopy = SystemInfo.copyTextureSupport != CopyTextureSupport.None;
-            bool supportsDepthTarget = RenderingUtils.SupportsRenderTextureFormat(RenderTextureFormat.Depth);
-            bool supportsDepthCopy = !msaaEnabledForCamera && (supportsDepthTarget || supportsTextureCopy);
-
-            // TODO:  We don't have support to highp Texture2DMS currently and this breaks depth precision.
-            // currently disabling it until shader changes kick in.
-            //bool msaaDepthResolve = msaaEnabledForCamera && SystemInfo.supportsMultisampledTextures != 0;
-            bool msaaDepthResolve = false;
-            return supportsDepthCopy || msaaDepthResolve;
-        }
-    }
-}
-=======
 using UnityEngine.Rendering.Universal.Internal;
 
 namespace UnityEngine.Rendering.Universal
@@ -921,5 +462,4 @@
             return supportsDepthCopy || msaaDepthResolve;
         }
     }
-}
->>>>>>> 01250bf1
+}