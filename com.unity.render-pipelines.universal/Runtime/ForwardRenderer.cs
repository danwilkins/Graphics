
using UnityEditor.Rendering;
using UnityEditor.Rendering.Universal;
using UnityEngine.Rendering.Universal.Internal;
using System.Reflection;

namespace UnityEngine.Rendering.Universal
{
    /// <summary>
    /// Rendering modes for Universal renderer.
    /// </summary>
    public enum RenderingMode
    {
        /// <summary>Render all objects and lighting in one pass, with a hard limit on the number of lights that can be applied on an object.</summary>
        Forward,
        /// <summary>Render all objects first in a g-buffer pass, then apply all lighting in a separate pass using deferred shading.</summary>
        Deferred
    };

    /// <summary>
    /// Default renderer for Universal RP.
    /// This renderer is supported on all Universal RP supported platforms.
    /// It uses a classic forward rendering strategy with per-object light culling.
    /// </summary>
    public sealed class ForwardRenderer : ScriptableRenderer
    {
        const int k_DepthStencilBufferBits = 32;

        private static class Profiling
        {
            private const string k_Name = nameof(ForwardRenderer);
            public static readonly ProfilingSampler createCameraRenderTarget = new ProfilingSampler($"{k_Name}.{nameof(CreateCameraRenderTarget)}");
        }

        // Rendering mode setup from UI.
        internal RenderingMode renderingMode { get { return m_RenderingMode;  } }
        // Actual rendering mode, which may be different (ex: wireframe rendering, harware not capable of deferred rendering).
        internal RenderingMode actualRenderingMode { get { return GL.wireframe || m_DeferredLights == null || !m_DeferredLights.IsRuntimeSupportedThisFrame()  ? RenderingMode.Forward : this.renderingMode; } }
        internal bool accurateGbufferNormals { get { return m_DeferredLights != null ? m_DeferredLights.AccurateGbufferNormals : false; } }
        ColorGradingLutPass m_ColorGradingLutPass;
        DepthOnlyPass m_DepthPrepass;
        DepthNormalOnlyPass m_DepthNormalPrepass;
        MainLightShadowCasterPass m_MainLightShadowCasterPass;
        AdditionalLightsShadowCasterPass m_AdditionalLightsShadowCasterPass;
        GBufferPass m_GBufferPass;
        CopyDepthPass m_GBufferCopyDepthPass;
        TileDepthRangePass m_TileDepthRangePass;
        TileDepthRangePass m_TileDepthRangeExtraPass; // TODO use subpass API to hide this pass
        DeferredPass m_DeferredPass;
        DrawObjectsPass m_RenderOpaqueForwardOnlyPass;
        DrawObjectsPass m_RenderOpaqueForwardPass;
        DrawSkyboxPass m_DrawSkyboxPass;
        CopyDepthPass m_CopyDepthPass;
        CopyColorPass m_CopyColorPass;
        TransparentSettingsPass m_TransparentSettingsPass;
        DrawObjectsPass m_RenderTransparentForwardPass;
        InvokeOnRenderObjectCallbackPass m_OnRenderObjectCallbackPass;
        PostProcessPass m_PostProcessPass;
        PostProcessPass m_FinalPostProcessPass;
        FinalBlitPass m_FinalBlitPass;
        CapturePass m_CapturePass;
        DebugPass m_DebugPass;
#if ENABLE_VR && ENABLE_XR_MODULE
        XROcclusionMeshPass m_XROcclusionMeshPass;
        CopyDepthPass m_XRCopyDepthPass;
#endif
#if UNITY_EDITOR
        SceneViewDepthCopyPass m_SceneViewDepthCopyPass;
#endif

        RenderTargetHandle m_ActiveCameraColorAttachment;
        RenderTargetHandle m_ActiveCameraDepthAttachment;
        RenderTargetHandle m_CameraColorAttachment;
        RenderTargetHandle m_CameraDepthAttachment;
        RenderTargetHandle m_DepthTexture;
        RenderTargetHandle m_NormalsTexture;
        RenderTargetHandle[] m_GBufferHandles;
        RenderTargetHandle m_OpaqueColor;
        RenderTargetHandle m_AfterPostProcessColor;
        RenderTargetHandle m_ColorGradingLut;
        // For tiled-deferred shading.
        RenderTargetHandle m_DepthInfoTexture;
        RenderTargetHandle m_TileDepthInfoTexture;

        ForwardLights m_ForwardLights;
        DeferredLights m_DeferredLights;
        RenderingMode m_RenderingMode;
        StencilState m_DefaultStencilState;

        // Materials used in URP Scriptable Render Passes
        Material m_BlitMaterial = null;
        Material m_CopyDepthMaterial = null;
        Material m_SamplingMaterial = null;
        Material m_ScreenspaceShadowsMaterial = null;
        Material m_TileDepthInfoMaterial = null;
        Material m_TileDeferredMaterial = null;
        Material m_StencilDeferredMaterial = null;

        public ForwardRenderer(ForwardRendererData data) : base(data)
        {
#if ENABLE_VR && ENABLE_XR_MODULE
            UniversalRenderPipeline.m_XRSystem.InitializeXRSystemData(data.xrSystemData);
#endif

            m_BlitMaterial = CoreUtils.CreateEngineMaterial(data.shaders.blitPS);
            m_CopyDepthMaterial = CoreUtils.CreateEngineMaterial(data.shaders.copyDepthPS);
            m_SamplingMaterial = CoreUtils.CreateEngineMaterial(data.shaders.samplingPS);
            m_ScreenspaceShadowsMaterial = CoreUtils.CreateEngineMaterial(data.shaders.screenSpaceShadowPS);
            //m_TileDepthInfoMaterial = CoreUtils.CreateEngineMaterial(data.shaders.tileDepthInfoPS);
            //m_TileDeferredMaterial = CoreUtils.CreateEngineMaterial(data.shaders.tileDeferredPS);
            m_StencilDeferredMaterial = CoreUtils.CreateEngineMaterial(data.shaders.stencilDeferredPS);

            StencilStateData stencilData = data.defaultStencilState;
            m_DefaultStencilState = StencilState.defaultValue;
            m_DefaultStencilState.enabled = stencilData.overrideStencilState;
            m_DefaultStencilState.SetCompareFunction(stencilData.stencilCompareFunction);
            m_DefaultStencilState.SetPassOperation(stencilData.passOperation);
            m_DefaultStencilState.SetFailOperation(stencilData.failOperation);
            m_DefaultStencilState.SetZFailOperation(stencilData.zFailOperation);

            m_ForwardLights = new ForwardLights();
            //m_DeferredLights.LightCulling = data.lightCulling;
            this.m_RenderingMode = data.renderingMode;

            // Note: Since all custom render passes inject first and we have stable sort,
            // we inject the builtin passes in the before events.
            m_MainLightShadowCasterPass = new MainLightShadowCasterPass(RenderPassEvent.BeforeRenderingShadows);
            m_AdditionalLightsShadowCasterPass = new AdditionalLightsShadowCasterPass(RenderPassEvent.BeforeRenderingShadows);
#if ENABLE_VR && ENABLE_XR_MODULE
            m_XROcclusionMeshPass = new XROcclusionMeshPass(RenderPassEvent.BeforeRenderingOpaques);
            // Schedule XR copydepth right after m_FinalBlitPass(AfterRendering + 1)
            m_XRCopyDepthPass = new CopyDepthPass(RenderPassEvent.AfterRendering + 2, m_CopyDepthMaterial);
#endif
            m_DepthPrepass = new DepthOnlyPass(RenderPassEvent.BeforeRenderingPrepasses, RenderQueueRange.opaque, data.opaqueLayerMask);
            m_DepthNormalPrepass = new DepthNormalOnlyPass(RenderPassEvent.BeforeRenderingPrepasses, RenderQueueRange.opaque, data.opaqueLayerMask);
            m_ColorGradingLutPass = new ColorGradingLutPass(RenderPassEvent.BeforeRenderingPrepasses, data.postProcessData);

            if (this.renderingMode == RenderingMode.Deferred)
            {
                m_DeferredLights = new DeferredLights(m_TileDepthInfoMaterial, m_TileDeferredMaterial, m_StencilDeferredMaterial);
                m_DeferredLights.AccurateGbufferNormals = data.accurateGbufferNormals;
                //m_DeferredLights.TiledDeferredShading = data.tiledDeferredShading;
                m_DeferredLights.TiledDeferredShading = false;
                UniversalRenderPipelineAsset urpAsset = GraphicsSettings.renderPipelineAsset as UniversalRenderPipelineAsset;

                m_GBufferPass = new GBufferPass(RenderPassEvent.BeforeRenderingOpaques, RenderQueueRange.opaque, data.opaqueLayerMask, m_DefaultStencilState, stencilData.stencilReference, m_DeferredLights);
                // Forward-only pass only runs if deferred renderer is enabled.
                // It allows specific materials to be rendered in a forward-like pass.
                // We render both gbuffer pass and forward-only pass before the deferred lighting pass so we can minimize copies of depth buffer and
                // benefits from some depth rejection.
                // - If a material can be rendered either forward or deferred, then it should declare a UniversalForward and a UniversalGBuffer pass.
                // - If a material cannot be lit in deferred (unlit, bakedLit, special material such as hair, skin shader), then it should declare UniversalForwardOnly pass
                // - Legacy materials have unamed pass, which is implicitely renamed as SRPDefaultUnlit. In that case, they are considered forward-only too.
                // TO declare a material with unnamed pass and UniversalForward/UniversalForwardOnly pass is an ERROR, as the material will be rendered twice.
                StencilState forwardOnlyStencilState = DeferredLights.OverwriteStencil(m_DefaultStencilState, (int)StencilUsage.MaterialMask);
                ShaderTagId[] forwardOnlyShaderTagIds = new ShaderTagId[]
                {
                    new ShaderTagId("UniversalForwardOnly"),
                    new ShaderTagId("SRPDefaultUnlit"), // Legacy shaders (do not have a gbuffer pass) are considered forward-only for backward compatibility
                    new ShaderTagId("LightweightForward") // Legacy shaders (do not have a gbuffer pass) are considered forward-only for backward compatibility
                };
                int forwardOnlyStencilRef = stencilData.stencilReference | (int)StencilUsage.MaterialUnlit;
                m_RenderOpaqueForwardOnlyPass = new DrawObjectsPass("Render Opaques Forward Only", forwardOnlyShaderTagIds, true, RenderPassEvent.BeforeRenderingOpaques + 1, RenderQueueRange.opaque, data.opaqueLayerMask, forwardOnlyStencilState, forwardOnlyStencilRef);
                m_GBufferCopyDepthPass = new CopyDepthPass(RenderPassEvent.BeforeRenderingOpaques + 2, m_CopyDepthMaterial);
                m_TileDepthRangePass = new TileDepthRangePass(RenderPassEvent.BeforeRenderingOpaques + 3, m_DeferredLights, 0);
                m_TileDepthRangeExtraPass = new TileDepthRangePass(RenderPassEvent.BeforeRenderingOpaques + 4, m_DeferredLights, 1);
                m_DeferredPass = new DeferredPass(RenderPassEvent.BeforeRenderingOpaques + 5, m_DeferredLights);
            }

            // Always create this pass even in deferred because we use it for wireframe rendering in the Editor or offscreen depth texture rendering.
            m_RenderOpaqueForwardPass = new DrawObjectsPass(URPProfileId.DrawOpaqueObjects, true, RenderPassEvent.BeforeRenderingOpaques, RenderQueueRange.opaque, data.opaqueLayerMask, m_DefaultStencilState, stencilData.stencilReference);

            m_CopyDepthPass = new CopyDepthPass(RenderPassEvent.AfterRenderingSkybox, m_CopyDepthMaterial);
            m_DrawSkyboxPass = new DrawSkyboxPass(RenderPassEvent.BeforeRenderingSkybox);
            m_CopyColorPass = new CopyColorPass(RenderPassEvent.AfterRenderingSkybox, m_SamplingMaterial, m_BlitMaterial);
#if ADAPTIVE_PERFORMANCE_2_1_0_OR_NEWER
            if (!UniversalRenderPipeline.asset.useAdaptivePerformance || AdaptivePerformance.AdaptivePerformanceRenderSettings.SkipTransparentObjects == false)
#endif
            {
                m_TransparentSettingsPass = new TransparentSettingsPass(RenderPassEvent.BeforeRenderingTransparents, data.shadowTransparentReceive);
                m_RenderTransparentForwardPass = new DrawObjectsPass(URPProfileId.DrawTransparentObjects, false, RenderPassEvent.BeforeRenderingTransparents, RenderQueueRange.transparent, data.transparentLayerMask, m_DefaultStencilState, stencilData.stencilReference);
            }
            m_OnRenderObjectCallbackPass = new InvokeOnRenderObjectCallbackPass(RenderPassEvent.BeforeRenderingPostProcessing);
            m_PostProcessPass = new PostProcessPass(RenderPassEvent.BeforeRenderingPostProcessing, data.postProcessData, m_BlitMaterial);
            m_FinalPostProcessPass = new PostProcessPass(RenderPassEvent.AfterRendering + 1, data.postProcessData, m_BlitMaterial);
            m_CapturePass = new CapturePass(RenderPassEvent.AfterRendering);
            m_FinalBlitPass = new FinalBlitPass(RenderPassEvent.AfterRendering + 1, m_BlitMaterial);
            m_DebugPass =  DebugHandler.CreatePass(RenderPassEvent.AfterRendering + 2);

#if UNITY_EDITOR
            m_SceneViewDepthCopyPass = new SceneViewDepthCopyPass(RenderPassEvent.AfterRendering + 9, m_CopyDepthMaterial);
#endif

            // Hook in the debug-render where appropriate...
            m_RenderOpaqueForwardPass.DebugHandler = DebugHandler;
            if(m_RenderOpaqueForwardOnlyPass != null)
            {
                m_RenderOpaqueForwardOnlyPass.DebugHandler = DebugHandler;
            }
            if(m_RenderTransparentForwardPass != null)
            {
                m_RenderTransparentForwardPass.DebugHandler = DebugHandler;
            }
            if(m_DrawSkyboxPass != null)
            {
                m_DrawSkyboxPass.DebugHandler = DebugHandler;
            }

            // RenderTexture format depends on camera and pipeline (HDR, non HDR, etc)
            // Samples (MSAA) depend on camera and pipeline
            m_CameraColorAttachment.Init("_CameraColorTexture");
            m_CameraDepthAttachment.Init("_CameraDepthAttachment");
            m_DepthTexture.Init("_CameraDepthTexture");
            m_NormalsTexture.Init("_CameraNormalsTexture");
            if (this.renderingMode == RenderingMode.Deferred)
            {
                m_GBufferHandles = new RenderTargetHandle[(int)DeferredLights.GBufferHandles.Count];
                m_GBufferHandles[(int)DeferredLights.GBufferHandles.DepthAsColor].Init("_GBufferDepthAsColor");
                m_GBufferHandles[(int)DeferredLights.GBufferHandles.Albedo].Init("_GBuffer0");
                m_GBufferHandles[(int)DeferredLights.GBufferHandles.SpecularMetallic].Init("_GBuffer1");
                m_GBufferHandles[(int)DeferredLights.GBufferHandles.NormalSmoothness].Init("_GBuffer2");
                m_GBufferHandles[(int)DeferredLights.GBufferHandles.Lighting] = new RenderTargetHandle();
                m_GBufferHandles[(int)DeferredLights.GBufferHandles.ShadowMask].Init("_GBuffer4");
            }
            m_OpaqueColor.Init("_CameraOpaqueTexture");
            m_AfterPostProcessColor.Init("_AfterPostProcessTexture");
            m_ColorGradingLut.Init("_InternalGradingLut");
            m_DepthInfoTexture.Init("_DepthInfoTexture");
            m_TileDepthInfoTexture.Init("_TileDepthInfoTexture");

            supportedRenderingFeatures = new RenderingFeatures()
            {
                cameraStacking = true,
            };

            if (this.renderingMode == RenderingMode.Deferred)
            {
                // Deferred rendering does not support MSAA.
                this.supportedRenderingFeatures.msaa = false;

                // Avoid legacy platforms: use vulkan instead.
                unsupportedGraphicsDeviceTypes = new GraphicsDeviceType[]
                {
                    GraphicsDeviceType.OpenGLCore,
                    GraphicsDeviceType.OpenGLES2,
                    GraphicsDeviceType.OpenGLES3
                };
            }
        }

        /// <inheritdoc />
        protected override void Dispose(bool disposing)
        {
            // always dispose unmanaged resources
            m_PostProcessPass.Cleanup();
            m_FinalPostProcessPass.Cleanup();
            m_ColorGradingLutPass.Cleanup();

            CoreUtils.Destroy(m_BlitMaterial);
            CoreUtils.Destroy(m_CopyDepthMaterial);
            CoreUtils.Destroy(m_SamplingMaterial);
            CoreUtils.Destroy(m_ScreenspaceShadowsMaterial);
            CoreUtils.Destroy(m_TileDepthInfoMaterial);
            CoreUtils.Destroy(m_TileDeferredMaterial);
            CoreUtils.Destroy(m_StencilDeferredMaterial);
        }

        public override void Setup(ScriptableRenderContext context, ref RenderingData renderingData)
        {
            DebugHandler.Setup(context);

#if ADAPTIVE_PERFORMANCE_2_1_0_OR_NEWER
            bool needTransparencyPass = !UniversalRenderPipeline.asset.useAdaptivePerformance || !AdaptivePerformance.AdaptivePerformanceRenderSettings.SkipTransparentObjects;
#endif
            Camera camera = renderingData.cameraData.camera;
            ref CameraData cameraData = ref renderingData.cameraData;
            RenderTextureDescriptor cameraTargetDescriptor = renderingData.cameraData.cameraTargetDescriptor;

            // Special path for depth only offscreen cameras. Only write opaques + transparents.
            bool isOffscreenDepthTexture = cameraData.targetTexture != null && cameraData.targetTexture.format == RenderTextureFormat.Depth;
            if (isOffscreenDepthTexture)
            {
                ConfigureCameraTarget(BuiltinRenderTextureType.CameraTarget, BuiltinRenderTextureType.CameraTarget);
                AddRenderPasses(ref renderingData);
                EnqueuePass(m_RenderOpaqueForwardPass);

                // TODO: Do we need to inject transparents and skybox when rendering depth only camera? They don't write to depth.
                EnqueuePass(m_DrawSkyboxPass);
                #if ADAPTIVE_PERFORMANCE_2_1_0_OR_NEWER
                if (!needTransparencyPass)
                    return;
                #endif
                EnqueuePass(m_RenderTransparentForwardPass);
                return;
            }

            if (m_DeferredLights != null)
                m_DeferredLights.ResolveMixedLightingMode(ref renderingData);

            // Assign the camera color target early in case it is needed during AddRenderPasses.
            bool isPreviewCamera = cameraData.isPreviewCamera;
            var createColorTexture = rendererFeatures.Count != 0 && !isPreviewCamera;
            if (createColorTexture)
            {
                m_ActiveCameraColorAttachment = m_CameraColorAttachment;
                var activeColorRenderTargetId = m_ActiveCameraColorAttachment.Identifier();
#if ENABLE_VR && ENABLE_XR_MODULE
                if (cameraData.xr.enabled) activeColorRenderTargetId = new RenderTargetIdentifier(activeColorRenderTargetId, 0, CubemapFace.Unknown, -1);
#endif
                ConfigureCameraColorTarget(activeColorRenderTargetId);
            }

            // Add render passes and gather the input requirements
            isCameraColorTargetValid = true;
            AddRenderPasses(ref renderingData);
            isCameraColorTargetValid = false;
            RenderPassInputSummary renderPassInputs = GetRenderPassInputs(ref renderingData);

            // Should apply post-processing after rendering this camera?
            bool applyPostProcessing = cameraData.postProcessEnabled;

            // There's at least a camera in the camera stack that applies post-processing
            bool anyPostProcessing = renderingData.postProcessingEnabled;

            // TODO: We could cache and generate the LUT before rendering the stack
            bool generateColorGradingLUT = cameraData.postProcessEnabled;
            bool isSceneViewCamera = cameraData.isSceneViewCamera;
            bool requiresDepthTexture = cameraData.requiresDepthTexture || renderPassInputs.requiresDepthTexture || this.actualRenderingMode == RenderingMode.Deferred;

            bool mainLightShadows = m_MainLightShadowCasterPass.Setup(ref renderingData);
            bool additionalLightShadows = m_AdditionalLightsShadowCasterPass.Setup(ref renderingData);
            bool transparentsNeedSettingsPass = m_TransparentSettingsPass.Setup(ref renderingData);

            // Depth prepass is generated in the following cases:
            // - If game or offscreen camera requires it we check if we can copy the depth from the rendering opaques pass and use that instead.
            // - Scene or preview cameras always require a depth texture. We do a depth pre-pass to simplify it and it shouldn't matter much for editor.
            // - Render passes require it
            bool requiresDepthPrepass = requiresDepthTexture && !CanCopyDepth(ref renderingData.cameraData);
            requiresDepthPrepass |= isSceneViewCamera;
            requiresDepthPrepass |= isPreviewCamera;
            requiresDepthPrepass |= renderPassInputs.requiresDepthPrepass;
            requiresDepthPrepass |= renderPassInputs.requiresNormalsTexture;

            // The copying of depth should normally happen after rendering opaques.
            // But if we only require it for post processing or the scene camera then we do it after rendering transparent objects
            m_CopyDepthPass.renderPassEvent = (!requiresDepthTexture && (applyPostProcessing || isSceneViewCamera)) ? RenderPassEvent.AfterRenderingTransparents : RenderPassEvent.AfterRenderingOpaques;
            createColorTexture |= RequiresIntermediateColorTexture(ref cameraData);
            createColorTexture |= renderPassInputs.requiresColorTexture;
            createColorTexture &= !isPreviewCamera;

            // If camera requires depth and there's no depth pre-pass we create a depth texture that can be read later by effect requiring it.
            // When deferred renderer is enabled, we must always create a depth texture and CANNOT use BuiltinRenderTextureType.CameraTarget. This is to get
            // around a bug where during gbuffer pass (MRT pass), the camera depth attachment is correctly bound, but during
            // deferred pass ("camera color" + "camera depth"), the implicit depth surface of "camera color" is used instead of "camera depth",
            // because BuiltinRenderTextureType.CameraTarget for depth means there is no explicit depth attachment...
            bool createDepthTexture = cameraData.requiresDepthTexture && !requiresDepthPrepass;
            createDepthTexture |= (cameraData.renderType == CameraRenderType.Base && !cameraData.resolveFinalTarget);
            // Deferred renderer always need to access depth buffer.
            createDepthTexture |= this.actualRenderingMode == RenderingMode.Deferred;
#if ENABLE_VR && ENABLE_XR_MODULE
            if (cameraData.xr.enabled)
            {
                // URP can't handle msaa/size mismatch between depth RT and color RT(for now we create intermediate textures to ensure they match)
                createDepthTexture |= createColorTexture;
                createColorTexture = createDepthTexture;
            }
#endif

#if UNITY_ANDROID || UNITY_WEBGL
            if (SystemInfo.graphicsDeviceType != GraphicsDeviceType.Vulkan)
            {
                // GLES can not use render texture's depth buffer with the color buffer of the backbuffer
                // in such case we create a color texture for it too.
                createColorTexture |= createDepthTexture;
            }
#endif

            // Configure all settings require to start a new camera stack (base camera only)
            if (cameraData.renderType == CameraRenderType.Base)
            {
                RenderTargetHandle cameraTargetHandle = RenderTargetHandle.GetCameraTarget(cameraData.xr);

                m_ActiveCameraColorAttachment = (createColorTexture) ? m_CameraColorAttachment : cameraTargetHandle;
                m_ActiveCameraDepthAttachment = (createDepthTexture) ? m_CameraDepthAttachment : cameraTargetHandle;

                bool intermediateRenderTexture = createColorTexture || createDepthTexture;

                // Doesn't create texture for Overlay cameras as they are already overlaying on top of created textures.
                if (intermediateRenderTexture)
                    CreateCameraRenderTarget(context, ref cameraTargetDescriptor);
            }
            else
            {
                m_ActiveCameraColorAttachment = m_CameraColorAttachment;
                m_ActiveCameraDepthAttachment = m_CameraDepthAttachment;
            }

            bool requiresDepthCopyPass = !requiresDepthPrepass
                                         && renderingData.cameraData.requiresDepthTexture
                                         && createDepthTexture
                                         && this.actualRenderingMode != RenderingMode.Deferred;
            bool copyColorPass = renderingData.cameraData.requiresOpaqueTexture || renderPassInputs.requiresColorTexture;

            if(DebugHandler.IsSceneOverrideActive)
            {
                mainLightShadows = false;
                additionalLightShadows = false;

                if(!isSceneViewCamera)
                {
                    requiresDepthPrepass = false;
                    generateColorGradingLUT = false;
                    copyColorPass = false;
                    requiresDepthCopyPass = false;
                }
            }

            // Assign camera targets (color and depth)
            {
                var activeColorRenderTargetId = m_ActiveCameraColorAttachment.Identifier();
                var activeDepthRenderTargetId = m_ActiveCameraDepthAttachment.Identifier();

#if ENABLE_VR && ENABLE_XR_MODULE
                if (cameraData.xr.enabled)
                {
                    activeColorRenderTargetId = new RenderTargetIdentifier(activeColorRenderTargetId, 0, CubemapFace.Unknown, -1);
                    activeDepthRenderTargetId = new RenderTargetIdentifier(activeDepthRenderTargetId, 0, CubemapFace.Unknown, -1);
                }
#endif

                ConfigureCameraTarget(activeColorRenderTargetId, activeDepthRenderTargetId);
            }

            bool hasPassesAfterPostProcessing = activeRenderPassQueue.Find(x => x.renderPassEvent == RenderPassEvent.AfterRendering) != null;

            if (mainLightShadows)
                EnqueuePass(m_MainLightShadowCasterPass);

            if (additionalLightShadows)
                EnqueuePass(m_AdditionalLightsShadowCasterPass);

            if (requiresDepthPrepass)
            {
                if (renderPassInputs.requiresNormalsTexture)
                {
                    m_DepthNormalPrepass.Setup(cameraTargetDescriptor, m_DepthTexture, m_NormalsTexture);
                    EnqueuePass(m_DepthNormalPrepass);
                }
                else
                {
                    m_DepthPrepass.Setup(cameraTargetDescriptor, m_DepthTexture);
                    EnqueuePass(m_DepthPrepass);
                }
            }

            if (generateColorGradingLUT)
            {
                m_ColorGradingLutPass.Setup(m_ColorGradingLut);
                EnqueuePass(m_ColorGradingLutPass);
            }

#if ENABLE_VR && ENABLE_XR_MODULE
            if (cameraData.xr.hasValidOcclusionMesh)
                EnqueuePass(m_XROcclusionMeshPass);
#endif

            if (this.actualRenderingMode == RenderingMode.Deferred)
                EnqueueDeferred(ref renderingData, requiresDepthPrepass, mainLightShadows, additionalLightShadows);
            else
                EnqueuePass(m_RenderOpaqueForwardPass);

            if(camera.clearFlags == CameraClearFlags.Skybox && cameraData.renderType != CameraRenderType.Overlay)
            {
                if(RenderSettings.skybox != null || (camera.TryGetComponent(out Skybox cameraSkybox) && cameraSkybox.material != null))
                    EnqueuePass(m_DrawSkyboxPass);
            }

            // If a depth texture was created we necessarily need to copy it, otherwise we could have render it to a renderbuffer.
            // If deferred rendering path was selected, it has already made a copy.
<<<<<<< HEAD
=======
            bool requiresDepthCopyPass = !requiresDepthPrepass
                && renderingData.cameraData.requiresDepthTexture
                && createDepthTexture
                && this.actualRenderingMode != RenderingMode.Deferred;
>>>>>>> 4ee6869d
            if (requiresDepthCopyPass)
            {
                m_CopyDepthPass.Setup(m_ActiveCameraDepthAttachment, m_DepthTexture);
                EnqueuePass(m_CopyDepthPass);
            }

            // For Base Cameras: Set the depth texture to the far Z if we do not have a depth prepass or copy depth
            if (cameraData.renderType == CameraRenderType.Base && !requiresDepthPrepass && !requiresDepthCopyPass)
            {
                Shader.SetGlobalTexture(m_DepthTexture.id, SystemInfo.usesReversedZBuffer ? Texture2D.blackTexture : Texture2D.whiteTexture);
            }

            if (copyColorPass)
            {
                // TODO: Downsampling method should be store in the renderer instead of in the asset.
                // We need to migrate this data to renderer. For now, we query the method in the active asset.
                Downsampling downsamplingMethod = UniversalRenderPipeline.asset.opaqueDownsampling;
                m_CopyColorPass.Setup(m_ActiveCameraColorAttachment.Identifier(), m_OpaqueColor, downsamplingMethod);
                EnqueuePass(m_CopyColorPass);
            }

#if ADAPTIVE_PERFORMANCE_2_1_0_OR_NEWER
            if (needTransparencyPass)
#endif
            {
                if (transparentsNeedSettingsPass)
                {
                    EnqueuePass(m_TransparentSettingsPass);
                }

                EnqueuePass(m_RenderTransparentForwardPass);
            }
            EnqueuePass(m_OnRenderObjectCallbackPass);

            bool lastCameraInTheStack = cameraData.resolveFinalTarget;
            bool hasCaptureActions = renderingData.cameraData.captureActions != null && lastCameraInTheStack;
            bool applyFinalPostProcessing = anyPostProcessing && lastCameraInTheStack &&
                renderingData.cameraData.antialiasing == AntialiasingMode.FastApproximateAntialiasing;

            // When post-processing is enabled we can use the stack to resolve rendering to camera target (screen or RT).
            // However when there are render passes executing after post we avoid resolving to screen so rendering continues (before sRGBConvertion etc)
            bool resolvePostProcessingToCameraTarget = !hasCaptureActions && !hasPassesAfterPostProcessing && !applyFinalPostProcessing;

            if (lastCameraInTheStack)
            {
                // Post-processing will resolve to final target. No need for final blit pass.
                if (applyPostProcessing)
                {
                    var destination = resolvePostProcessingToCameraTarget ? RenderTargetHandle.CameraTarget : m_AfterPostProcessColor;

                    // if resolving to screen we need to be able to perform sRGBConvertion in post-processing if necessary
                    bool doSRGBConvertion = resolvePostProcessingToCameraTarget;
                    m_PostProcessPass.Setup(cameraTargetDescriptor, m_ActiveCameraColorAttachment, destination, m_ActiveCameraDepthAttachment, m_ColorGradingLut, applyFinalPostProcessing, doSRGBConvertion);
                    EnqueuePass(m_PostProcessPass);
                }


                // if we applied post-processing for this camera it means current active texture is m_AfterPostProcessColor
                var sourceForFinalPass = (applyPostProcessing) ? m_AfterPostProcessColor : m_ActiveCameraColorAttachment;

                // Do FXAA or any other final post-processing effect that might need to run after AA.
                if (applyFinalPostProcessing)
                {
                    m_FinalPostProcessPass.SetupFinalPass(sourceForFinalPass);
                    EnqueuePass(m_FinalPostProcessPass);
                }

                if (renderingData.cameraData.captureActions != null)
                {
                    m_CapturePass.Setup(sourceForFinalPass);
                    EnqueuePass(m_CapturePass);
                }

                // if post-processing then we already resolved to camera target while doing post.
                // Also only do final blit if camera is not rendering to RT.
                bool cameraTargetResolved =
                    // final PP always blit to camera target
                    applyFinalPostProcessing ||
                    // no final PP but we have PP stack. In that case it blit unless there are render pass after PP
                    (applyPostProcessing && !hasPassesAfterPostProcessing) ||
                    // offscreen camera rendering to a texture, we don't need a blit pass to resolve to screen
                    m_ActiveCameraColorAttachment == RenderTargetHandle.GetCameraTarget(cameraData.xr);

                // We need final blit to resolve to screen
                if (!cameraTargetResolved)
                {
                    m_FinalBlitPass.Setup(cameraTargetDescriptor, sourceForFinalPass);
                    EnqueuePass(m_FinalBlitPass);
                }

#if ENABLE_VR && ENABLE_XR_MODULE
                bool depthTargetResolved =
                    // active depth is depth target, we don't need a blit pass to resolve
                    m_ActiveCameraDepthAttachment == RenderTargetHandle.GetCameraTarget(cameraData.xr);

                if (!depthTargetResolved && cameraData.xr.copyDepth)
                {
                    m_XRCopyDepthPass.Setup(m_ActiveCameraDepthAttachment, RenderTargetHandle.GetCameraTarget(cameraData.xr));
                    EnqueuePass(m_XRCopyDepthPass);
                }
#endif
            }
            // stay in RT so we resume rendering on stack after post-processing
            else if (applyPostProcessing)
            {
                m_PostProcessPass.Setup(cameraTargetDescriptor, m_ActiveCameraColorAttachment, m_AfterPostProcessColor, m_ActiveCameraDepthAttachment, m_ColorGradingLut, false, false);
                EnqueuePass(m_PostProcessPass);
            }

            if (DebugHandler.TryGetFullscreenDebugMode(out FullScreenDebugMode fullScreenDebugMode))
            {
                RenderTargetIdentifier debugBuffer;
                float screenWidth = camera.pixelWidth;
                float screenHeight = camera.pixelHeight;
                float size = Mathf.Min(screenWidth, screenHeight);
                Rect pixelRect = new Rect();

                switch (fullScreenDebugMode)
                {
                    case FullScreenDebugMode.Depth:
                        debugBuffer = m_DepthTexture.Identifier();
                        break;
                    // TODO: Restore this once we have access to the screen-space shadow texture...
                    // case FullScreenDebugMode.MainLightShadowsOnly:
                    //     debugBuffer = new RenderTargetIdentifier("_ScreenSpaceShadowmapTexture");
                    //     break;
                    case FullScreenDebugMode.AdditionalLightsShadowMap:
                        debugBuffer = m_AdditionalLightsShadowCasterPass.m_AdditionalLightsShadowmapTexture;
                        pixelRect = new Rect(screenWidth - size, screenHeight - size, size, size);
                        break;
                    case FullScreenDebugMode.MainLightShadowMap:
                        debugBuffer = m_MainLightShadowCasterPass.m_MainLightShadowmapTexture;
                        pixelRect = new Rect(screenWidth - size, screenHeight - size, size, size);
                        break;
                    default:
                        debugBuffer = m_OpaqueColor.Identifier();
                        break;
                }

                m_DebugPass.Setup(cameraTargetDescriptor, debugBuffer, fullScreenDebugMode, false, pixelRect);
                EnqueuePass(m_DebugPass);
            }

#if UNITY_EDITOR
            if (isSceneViewCamera)
            {
                // Scene view camera should always resolve target (not stacked)
                Assertions.Assert.IsTrue(lastCameraInTheStack, "Editor camera must resolve target upon finish rendering.");
                m_SceneViewDepthCopyPass.Setup(m_DepthTexture);
                EnqueuePass(m_SceneViewDepthCopyPass);
            }
#endif
        }

        /// <inheritdoc />
        public override void SetupLights(ScriptableRenderContext context, ref RenderingData renderingData)
        {
            m_ForwardLights.Setup(context, ref renderingData);

            // Perform per-tile light culling on CPU
            if (this.actualRenderingMode == RenderingMode.Deferred)
                m_DeferredLights.SetupLights(context, ref renderingData);
        }

        /// <inheritdoc />
        public override void SetupCullingParameters(ref ScriptableCullingParameters cullingParameters,
            ref CameraData cameraData)
        {
            // TODO: PerObjectCulling also affect reflection probes. Enabling it for now.
            // if (asset.additionalLightsRenderingMode == LightRenderingMode.Disabled ||
            //     asset.maxAdditionalLightsCount == 0)
            // {
            //     cullingParameters.cullingOptions |= CullingOptions.DisablePerObjectCulling;
            // }

            // We disable shadow casters if both shadow casting modes are turned off
            // or the shadow distance has been turned down to zero
            bool isShadowCastingDisabled = !UniversalRenderPipeline.asset.supportsMainLightShadows && !UniversalRenderPipeline.asset.supportsAdditionalLightShadows;
            bool isShadowDistanceZero = Mathf.Approximately(cameraData.maxShadowDistance, 0.0f);
            if (isShadowCastingDisabled || isShadowDistanceZero)
            {
                cullingParameters.cullingOptions &= ~CullingOptions.ShadowCasters;
            }

            if (this.actualRenderingMode == RenderingMode.Deferred)
                cullingParameters.maximumVisibleLights = 0xFFFF;
            else
            {
                // We set the number of maximum visible lights allowed and we add one for the mainlight...
                cullingParameters.maximumVisibleLights = UniversalRenderPipeline.maxVisibleAdditionalLights + 1;
            }
            cullingParameters.shadowDistance = cameraData.maxShadowDistance;
        }

        /// <inheritdoc />
        public override void FinishRendering(CommandBuffer cmd)
        {
            if (m_ActiveCameraColorAttachment != RenderTargetHandle.CameraTarget)
            {
                cmd.ReleaseTemporaryRT(m_ActiveCameraColorAttachment.id);
                m_ActiveCameraColorAttachment = RenderTargetHandle.CameraTarget;
            }

            if (m_ActiveCameraDepthAttachment != RenderTargetHandle.CameraTarget)
            {
                cmd.ReleaseTemporaryRT(m_ActiveCameraDepthAttachment.id);
                m_ActiveCameraDepthAttachment = RenderTargetHandle.CameraTarget;
            }
        }

        void EnqueueDeferred(ref RenderingData renderingData, bool hasDepthPrepass, bool applyMainShadow, bool applyAdditionalShadow)
        {
            // the last slice is the lighting buffer created in DeferredRenderer.cs
            m_GBufferHandles[(int)DeferredLights.GBufferHandles.Lighting] = m_ActiveCameraColorAttachment;

            m_DeferredLights.Setup(
                ref renderingData,
                applyAdditionalShadow ? m_AdditionalLightsShadowCasterPass : null,
                hasDepthPrepass,
                renderingData.cameraData.renderType == CameraRenderType.Overlay,
                m_DepthTexture,
                m_DepthInfoTexture,
                m_TileDepthInfoTexture,
                m_ActiveCameraDepthAttachment, m_GBufferHandles
            );

            EnqueuePass(m_GBufferPass);

            EnqueuePass(m_RenderOpaqueForwardOnlyPass);

            //Must copy depth for deferred shading: TODO wait for API fix to bind depth texture as read-only resource.
            if (!hasDepthPrepass)
            {
                m_GBufferCopyDepthPass.Setup(m_CameraDepthAttachment, m_DepthTexture);
                EnqueuePass(m_GBufferCopyDepthPass);
            }

            // Note: DeferredRender.Setup is called by UniversalRenderPipeline.RenderSingleCamera (overrides ScriptableRenderer.Setup).
            // At this point, we do not know if m_DeferredLights.m_Tilers[x].m_Tiles actually contain any indices of lights intersecting tiles (If there are no lights intersecting tiles, we could skip several following passes) : this information is computed in DeferredRender.SetupLights, which is called later by UniversalRenderPipeline.RenderSingleCamera (via ScriptableRenderer.Execute).
            // However HasTileLights uses m_HasTileVisLights which is calculated by CheckHasTileLights from all visibleLights. visibleLights is the list of lights that have passed camera culling, so we know they are in front of the camera. So we can assume m_DeferredLights.m_Tilers[x].m_Tiles will not be empty in that case.
            // m_DeferredLights.m_Tilers[x].m_Tiles could be empty if we implemented an algorithm accessing scene depth information on the CPU side, but this (access depth from CPU) will probably not happen.
            if (m_DeferredLights.HasTileLights())
            {
                // Compute for each tile a 32bits bitmask in which a raised bit means "this 1/32th depth slice contains geometry that could intersect with lights".
                // Per-tile bitmasks are obtained by merging together the per-pixel bitmasks computed for each individual pixel of the tile.
                EnqueuePass(m_TileDepthRangePass);

                // On some platform, splitting the bitmasks computation into two passes:
                //   1/ Compute bitmasks for individual or small blocks of pixels
                //   2/ merge those individual bitmasks into per-tile bitmasks
                // provides better performance that doing it in a single above pass.
                if (m_DeferredLights.HasTileDepthRangeExtraPass())
                    EnqueuePass(m_TileDepthRangeExtraPass);
            }

            EnqueuePass(m_DeferredPass);
        }

        private struct RenderPassInputSummary
        {
            internal bool requiresDepthTexture;
            internal bool requiresDepthPrepass;
            internal bool requiresNormalsTexture;
            internal bool requiresColorTexture;
        }

        private RenderPassInputSummary GetRenderPassInputs(ref RenderingData renderingData)
        {
            RenderPassInputSummary inputSummary = new RenderPassInputSummary();
            for (int i = 0; i < activeRenderPassQueue.Count; ++i)
            {
                ScriptableRenderPass pass = activeRenderPassQueue[i];
                bool needsDepth   = (pass.input & ScriptableRenderPassInput.Depth) != ScriptableRenderPassInput.None;
                bool needsNormals = (pass.input & ScriptableRenderPassInput.Normal) != ScriptableRenderPassInput.None;
                bool needsColor   = (pass.input & ScriptableRenderPassInput.Color) != ScriptableRenderPassInput.None;
                bool eventBeforeOpaque = pass.renderPassEvent <= RenderPassEvent.BeforeRenderingOpaques;

                inputSummary.requiresDepthTexture   |= needsDepth;
                inputSummary.requiresDepthPrepass   |= needsNormals || needsDepth && eventBeforeOpaque;
                inputSummary.requiresNormalsTexture |= needsNormals;
                inputSummary.requiresColorTexture   |= needsColor;
            }

            return inputSummary;
        }

        void CreateCameraRenderTarget(ScriptableRenderContext context, ref RenderTextureDescriptor descriptor)
        {
            CommandBuffer cmd = CommandBufferPool.Get();
            using (new ProfilingScope(cmd, Profiling.createCameraRenderTarget))
            {
                if (m_ActiveCameraColorAttachment != RenderTargetHandle.CameraTarget)
                {
                    bool useDepthRenderBuffer = m_ActiveCameraDepthAttachment == RenderTargetHandle.CameraTarget;
                    var colorDescriptor = descriptor;
                    colorDescriptor.useMipMap = false;
                    colorDescriptor.autoGenerateMips = false;
                    colorDescriptor.depthBufferBits = (useDepthRenderBuffer) ? k_DepthStencilBufferBits : 0;
                    cmd.GetTemporaryRT(m_ActiveCameraColorAttachment.id, colorDescriptor, FilterMode.Bilinear);
                }

                if (m_ActiveCameraDepthAttachment != RenderTargetHandle.CameraTarget)
                {
                    var depthDescriptor = descriptor;
                    depthDescriptor.useMipMap = false;
                    depthDescriptor.autoGenerateMips = false;
#if ENABLE_VR && ENABLE_XR_MODULE
                    // XRTODO: Enabled this line for non-XR pass? URP copy depth pass is already capable of handling MSAA.
                    depthDescriptor.bindMS = depthDescriptor.msaaSamples > 1 && !SystemInfo.supportsMultisampleAutoResolve && (SystemInfo.supportsMultisampledTextures != 0);
#endif
                    depthDescriptor.colorFormat = RenderTextureFormat.Depth;
                    depthDescriptor.depthBufferBits = k_DepthStencilBufferBits;
                    cmd.GetTemporaryRT(m_ActiveCameraDepthAttachment.id, depthDescriptor, FilterMode.Point);
                }
            }

            context.ExecuteCommandBuffer(cmd);
            CommandBufferPool.Release(cmd);
        }

        bool PlatformRequiresExplicitMsaaResolve()
        {
            #if UNITY_EDITOR
            // In the editor play-mode we use a Game View Render Texture, with
            // samples count forced to 1 so we always need to do an explicit MSAA resolve.
            return true;
            #else
            // On Metal/iOS the MSAA resolve is done implicitly as part of the renderpass, so we do not need an extra intermediate pass for the explicit autoresolve.
            // TODO: should also be valid on Metal MacOS/Editor, but currently not working as expected. Remove the "mobile only" requirement once trunk has a fix.
            return !SystemInfo.supportsMultisampleAutoResolve
                && !(SystemInfo.graphicsDeviceType == GraphicsDeviceType.Metal && Application.isMobilePlatform);
            #endif
        }

        /// <summary>
        /// Checks if the pipeline needs to create a intermediate render texture.
        /// </summary>
        /// <param name="cameraData">CameraData contains all relevant render target information for the camera.</param>
        /// <seealso cref="CameraData"/>
        /// <returns>Return true if pipeline needs to render to a intermediate render texture.</returns>
        bool RequiresIntermediateColorTexture(ref CameraData cameraData)
        {
            // When rendering a camera stack we always create an intermediate render texture to composite camera results.
            // We create it upon rendering the Base camera.
            if (cameraData.renderType == CameraRenderType.Base && !cameraData.resolveFinalTarget)
                return true;

            // Always force rendering into intermediate color texture if deferred rendering mode is selected.
            // Reason: without intermediate color texture, the target camera texture is y-flipped.
            // However, the target camera texture is bound during gbuffer pass and deferred pass.
            // Gbuffer pass will not be y-flipped because it is MRT (see ScriptableRenderContext implementation),
            // while deferred pass will be y-flipped, which breaks rendering.
            // This incurs an extra blit into at the end of rendering.
            if (this.actualRenderingMode == RenderingMode.Deferred)
                return true;

            bool isSceneViewCamera = cameraData.isSceneViewCamera;
            var cameraTargetDescriptor = cameraData.cameraTargetDescriptor;
            int msaaSamples = cameraTargetDescriptor.msaaSamples;
            bool isScaledRender = !Mathf.Approximately(cameraData.renderScale, 1.0f);
            bool isCompatibleBackbufferTextureDimension = cameraTargetDescriptor.dimension == TextureDimension.Tex2D;
            bool requiresExplicitMsaaResolve = msaaSamples > 1 && PlatformRequiresExplicitMsaaResolve();
            bool isOffscreenRender = cameraData.targetTexture != null && !isSceneViewCamera;
            bool isCapturing = cameraData.captureActions != null;

#if ENABLE_VR && ENABLE_XR_MODULE
            if (cameraData.xr.enabled)
                isCompatibleBackbufferTextureDimension = cameraData.xr.renderTargetDesc.dimension == cameraTargetDescriptor.dimension;
#endif

            bool requiresBlitForOffscreenCamera = cameraData.postProcessEnabled || cameraData.requiresOpaqueTexture || requiresExplicitMsaaResolve || !cameraData.isDefaultViewport;
            if (isOffscreenRender)
                return requiresBlitForOffscreenCamera;

            return requiresBlitForOffscreenCamera || isSceneViewCamera || isScaledRender || cameraData.isHdrEnabled ||
                !isCompatibleBackbufferTextureDimension || isCapturing || cameraData.requireSrgbConversion;
        }

        bool CanCopyDepth(ref CameraData cameraData)
        {
            bool msaaEnabledForCamera = cameraData.cameraTargetDescriptor.msaaSamples > 1;
            bool supportsTextureCopy = SystemInfo.copyTextureSupport != CopyTextureSupport.None;
            bool supportsDepthTarget = RenderingUtils.SupportsRenderTextureFormat(RenderTextureFormat.Depth);
            bool supportsDepthCopy = !msaaEnabledForCamera && (supportsDepthTarget || supportsTextureCopy);

            // TODO:  We don't have support to highp Texture2DMS currently and this breaks depth precision.
            // currently disabling it until shader changes kick in.
            //bool msaaDepthResolve = msaaEnabledForCamera && SystemInfo.supportsMultisampledTextures != 0;
            bool msaaDepthResolve = false;
            return supportsDepthCopy || msaaDepthResolve;
        }
    }
}<|MERGE_RESOLUTION|>--- conflicted
+++ resolved
@@ -477,13 +477,6 @@
 
             // If a depth texture was created we necessarily need to copy it, otherwise we could have render it to a renderbuffer.
             // If deferred rendering path was selected, it has already made a copy.
-<<<<<<< HEAD
-=======
-            bool requiresDepthCopyPass = !requiresDepthPrepass
-                && renderingData.cameraData.requiresDepthTexture
-                && createDepthTexture
-                && this.actualRenderingMode != RenderingMode.Deferred;
->>>>>>> 4ee6869d
             if (requiresDepthCopyPass)
             {
                 m_CopyDepthPass.Setup(m_ActiveCameraDepthAttachment, m_DepthTexture);
