--- conflicted
+++ resolved
@@ -39,12 +39,9 @@
         public NativeArray<VisibleLight> visibleLights;
         public bool shadeAdditionalLightsPerVertex;
         public bool supportsMixedLighting;
-<<<<<<< HEAD
         public bool reflectionProbeBoxProjection;
         public bool reflectionProbeBlending;
-=======
         public bool supportsLightLayers;
->>>>>>> bd308521
     }
 
     public struct CameraData
