--- conflicted
+++ resolved
@@ -142,9 +142,6 @@
             cmd.ReleaseTemporaryRT(pass.rendererData.shadowsRenderTarget.id);
         }
 
-<<<<<<< HEAD
-        private static void RenderLightSet(IRenderPass2D pass, RenderingData renderingData, int blendStyleIndex, CommandBuffer cmd, int layerToRender, RenderTargetIdentifier renderTexture, List<Light2D> lights, bool batchable)
-=======
         public static void DrawPointLight(CommandBuffer cmd, Light2D light, Mesh lightMesh, Material material)
         {
             var scale = new Vector3(light.pointLightOuterRadius, light.pointLightOuterRadius, light.pointLightOuterRadius);
@@ -153,8 +150,7 @@
         }
 
 
-        private static void RenderLightSet(IRenderPass2D pass, RenderingData renderingData, int blendStyleIndex, CommandBuffer cmd, int layerToRender, RenderTargetIdentifier renderTexture, List<Light2D> lights)
->>>>>>> 9f22bafa
+        private static void RenderLightSet(IRenderPass2D pass, RenderingData renderingData, int blendStyleIndex, CommandBuffer cmd, int layerToRender, RenderTargetIdentifier renderTexture, List<Light2D> lights, bool batchable)
         {
             foreach (var light in lights)
             {
@@ -174,31 +170,16 @@
 
                     ShadowRendering.RenderShadows(pass, renderingData, cmd, layerToRender, light, light.shadowsEnabled ? light.shadowIntensity : 0, renderTexture, renderTexture);
 
-<<<<<<< HEAD
-                    cmd.SetGlobalFloat(k_FalloffIntensityID, light.falloffIntensity);
-                    cmd.SetGlobalFloat(k_FalloffDistanceID, light.shapeLightFalloffSize);
-                    cmd.SetGlobalFloat(k_VolumeOpacityID, light.volumeOpacity);
-                    cmd.SetGlobalColor(k_LightColorID, light.intensity * light.color);
-
                     if (light.lightType == Light2D.LightType.Sprite && light.lightCookieSprite != null && light.lightCookieSprite.texture != null)
                         cmd.SetGlobalTexture(k_CookieTexID, light.lightCookieSprite.texture);
-=======
-                    if (light.lightType == Light2D.LightType.Sprite && light.lightCookieSprite != null && light.lightCookieSprite.texture != null)
-                        cmd.SetGlobalTexture(k_CookieTexID, light.lightCookieSprite.texture);
 
                     SetGeneralLightShaderGlobals(pass, cmd, light);
->>>>>>> 9f22bafa
 
                     if (light.useNormalMap || light.lightType == Light2D.LightType.Point)
                         SetPointLightShaderGlobals(pass, cmd, light);
 
-<<<<<<< HEAD
                     // Batch if possible.
                     if (batchable)
-=======
-                    // Light code could be combined...
-                    if (light.lightType == (Light2D.LightType)Light2D.DeprecatedLightType.Parametric || light.lightType == Light2D.LightType.Freeform || light.lightType == Light2D.LightType.Sprite)
->>>>>>> 9f22bafa
                     {
                         if (Light2DBatch.Batch(cmd, light, lightMaterial))
                             continue;
@@ -243,15 +224,7 @@
                     if (light.lightType == Light2D.LightType.Sprite && light.lightCookieSprite != null && light.lightCookieSprite.texture != null)
                         cmd.SetGlobalTexture(k_CookieTexID, light.lightCookieSprite.texture);
 
-<<<<<<< HEAD
-                    // Still used by non-Batched code.
-                    cmd.SetGlobalColor(k_LightColorID, light.intensity * light.color);
-                    cmd.SetGlobalFloat(k_FalloffIntensityID, light.falloffIntensity);
-                    cmd.SetGlobalFloat(k_FalloffDistanceID, light.shapeLightFalloffSize);
-                    cmd.SetGlobalFloat(k_VolumeOpacityID, light.volumeOpacity);
-=======
                     SetGeneralLightShaderGlobals(pass, cmd, light);
->>>>>>> 9f22bafa
 
                     // Is this needed
                     if (light.useNormalMap || light.lightType == Light2D.LightType.Point)
