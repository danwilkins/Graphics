--- conflicted
+++ resolved
@@ -173,15 +173,7 @@
                     if (light.lightType == Light2D.LightType.Sprite && light.lightCookieSprite != null && light.lightCookieSprite.texture != null)
                         cmd.SetGlobalTexture(k_CookieTexID, light.lightCookieSprite.texture);
 
-<<<<<<< HEAD
-
                     SetGeneralLightShaderGlobals(pass, cmd, light);
-=======
-                    cmd.SetGlobalFloat(k_FalloffIntensityID, light.falloffIntensity);
-                    cmd.SetGlobalFloat(k_FalloffDistanceID, light.shapeLightFalloffSize);
-                    cmd.SetGlobalColor(k_LightColorID, light.intensity * light.color);
-                    cmd.SetGlobalFloat(k_VolumeOpacityID, light.volumeOpacity);
->>>>>>> ada3562d
 
                     if (light.useNormalMap || light.lightType == Light2D.LightType.Point)
                         SetPointLightShaderGlobals(pass, cmd, light);
@@ -222,14 +214,7 @@
                     if (light.lightType == Light2D.LightType.Sprite && light.lightCookieSprite != null && light.lightCookieSprite.texture != null)
                         cmd.SetGlobalTexture(k_CookieTexID, light.lightCookieSprite.texture);
 
-<<<<<<< HEAD
                     SetGeneralLightShaderGlobals(pass, cmd, light);
-=======
-                    cmd.SetGlobalFloat(k_FalloffIntensityID, light.falloffIntensity);
-                    cmd.SetGlobalFloat(k_FalloffDistanceID, light.shapeLightFalloffSize);
-                    cmd.SetGlobalColor(k_LightColorID, light.intensity * light.color);
-                    cmd.SetGlobalFloat(k_VolumeOpacityID, light.volumeOpacity);
->>>>>>> ada3562d
 
                     // Is this needed
                     if (light.useNormalMap || light.lightType == Light2D.LightType.Point)
@@ -296,8 +281,9 @@
             Color volumeColor = volumeIntensity * light.color;
             color.a = 1.0f;
 
+            cmd.SetGlobalFloat(k_FalloffIntensityID, light.falloffIntensity);
+            cmd.SetGlobalFloat(k_FalloffDistanceID, light.shapeLightFalloffSize);
             cmd.SetGlobalColor(k_LightColorID, color);
-            cmd.SetGlobalFloat(k_FalloffIntensityID, light.falloffIntensity);
             cmd.SetGlobalColor(k_VolumeColorID, volumeColor);
         }
 
