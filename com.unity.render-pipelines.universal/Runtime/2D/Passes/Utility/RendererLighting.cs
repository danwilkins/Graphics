--- conflicted
+++ resolved
@@ -142,12 +142,7 @@
             cmd.ReleaseTemporaryRT(pass.rendererData.shadowsRenderTarget.id);
         }
 
-<<<<<<< HEAD
-
-        private static bool RenderLightSet(IRenderPass2D pass, RenderingData renderingData, int blendStyleIndex, CommandBuffer cmd, int layerToRender, RenderTargetIdentifier renderTexture, bool rtNeedsClear, Color clearColor, List<Light2D> lights, bool batchable)
-=======
-        private static void RenderLightSet(IRenderPass2D pass, RenderingData renderingData, int blendStyleIndex, CommandBuffer cmd, int layerToRender, RenderTargetIdentifier renderTexture, List<Light2D> lights)
->>>>>>> f01fd5fa
+        private static void RenderLightSet(IRenderPass2D pass, RenderingData renderingData, int blendStyleIndex, CommandBuffer cmd, int layerToRender, RenderTargetIdentifier renderTexture, List<Light2D> lights, bool batchable)
         {
             foreach (var light in lights)
             {
@@ -166,18 +161,6 @@
                         continue;
 
                     ShadowRendering.RenderShadows(pass, renderingData, cmd, layerToRender, light, light.shadowIntensity, renderTexture, renderTexture);
-
-<<<<<<< HEAD
-                    if (!renderedAnyLight && rtNeedsClear)
-                    {
-                        cmd.ClearRenderTarget(false, true, clearColor);
-                    }
-
-                    renderedAnyLight = true;
-=======
-                    if (light.lightType == Light2D.LightType.Sprite && light.lightCookieSprite != null && light.lightCookieSprite.texture != null)
-                        cmd.SetGlobalTexture(k_CookieTexID, light.lightCookieSprite.texture);
->>>>>>> f01fd5fa
 
                     cmd.SetGlobalFloat(k_FalloffIntensityID, light.falloffIntensity);
                     cmd.SetGlobalColor(k_LightColorID, light.intensity * light.color);
@@ -237,7 +220,6 @@
                     }
                 }
             }
-<<<<<<< HEAD
 
             // Left over Batching
             if (Light2DBatch.sActiveMaterial != null)
@@ -249,22 +231,9 @@
                 Mesh mesh = Light2DBatch.EndBatch(ref isBatched, ref batchedMatrix, ref batchedMaterial);
                 cmd.DrawMesh(mesh, batchedMatrix, batchedMaterial);
             }
-
-            // If no lights were rendered, just clear the RenderTarget if needed
-            if (!renderedAnyLight && rtNeedsClear)
-            {
-                cmd.ClearRenderTarget(false, true, clearColor);
-            }
-
-            return renderedAnyLight;
-        }
-
-        private static void RenderLightVolumeSet(IRenderPass2D pass, RenderingData renderingData, int blendStyleIndex, CommandBuffer cmd, int layerToRender, RenderTargetIdentifier renderTexture, RenderTargetIdentifier depthTexture, List<Light2D> lights, bool batchable)
-=======
-        }
-
-        public static void RenderLightVolumes(this IRenderPass2D pass, RenderingData renderingData, CommandBuffer cmd, int layerToRender, int endLayerValue, RenderTargetIdentifier renderTexture, RenderTargetIdentifier depthTexture, List<Light2D> lights)
->>>>>>> f01fd5fa
+        }
+
+        public static void RenderLightVolumes(this IRenderPass2D pass, RenderingData renderingData, CommandBuffer cmd, int layerToRender, int endLayerValue, RenderTargetIdentifier renderTexture, RenderTargetIdentifier depthTexture, List<Light2D> lights, bool batchable)
         {
             for (var i = 0; i < lights.Count; i++)
             {
@@ -295,89 +264,51 @@
                     if (light.useNormalMap || light.lightType == Light2D.LightType.Point)
                         SetPointLightShaderGlobals(pass, cmd, light);
 
-                    // Could be combined...
-                    if (light.lightType == Light2D.LightType.Parametric || light.lightType == Light2D.LightType.Freeform || light.lightType == Light2D.LightType.Sprite)
-                    {
-<<<<<<< HEAD
-                        if (light != null && light.lightType != Light2D.LightType.Global && light.volumeOpacity > 0.0f && light.blendStyleIndex == blendStyleIndex && light.IsLitLayer(layerToRender))
+                    // Batch if possible.
+                    bool skipDraw = false;
+                    if (batchable)
+                    {
+                        if (light.lightType == Light2D.LightType.Parametric ||
+                            light.lightType == Light2D.LightType.Freeform)
                         {
-                            var lightVolumeMaterial = pass.rendererData.GetLightMaterial(light, true);
-                            if (lightVolumeMaterial != null)
+                            if (light.shadowIntensity == 0)
                             {
-                                var lightMesh = light.lightMesh;
-                                if (lightMesh != null)
+                                if (Light2DBatch.sActiveMaterial == null)
                                 {
-                                    ShadowRendering.RenderShadows(pass, renderingData, cmd, layerToRender, light, light.shadowVolumeIntensity, renderTexture, depthTexture);
-
-                                    if (light.lightType == Light2D.LightType.Sprite && light.lightCookieSprite != null && light.lightCookieSprite.texture != null)
-                                        cmd.SetGlobalTexture(k_CookieTexID, light.lightCookieSprite.texture);
-
-                                    cmd.SetGlobalFloat(k_FalloffIntensityID, light.falloffIntensity);
-                                    cmd.SetGlobalColor(k_LightColorID, light.intensity * light.color);
-                                    cmd.SetGlobalFloat(k_VolumeOpacityID, light.volumeOpacity);
-
-                                    // Is this needed
-                                    if (light.useNormalMap || light.lightType == Light2D.LightType.Point)
-                                        SetPointLightShaderGlobals(cmd, light);
-
-                                    // Batch if possible.
-                                    bool skipDraw = false;
-                                    if (batchable)
-                                    {
-                                        if (light.lightType == Light2D.LightType.Parametric ||
-                                            light.lightType == Light2D.LightType.Freeform)
-                                        {
-                                            if (light.shadowIntensity == 0)
-                                            {
-                                                if (Light2DBatch.sActiveMaterial == null)
-                                                {
-                                                    Light2DBatch.StartBatch(lightVolumeMaterial);
-                                                }
-
-                                                Light2DBatch.AddMesh(lightMesh, light.transform, light.lightMeshHash);
-                                                skipDraw = true;
-                                            }
-                                        }
-                                    }
-
-                                    if (skipDraw)
-                                        continue;
-                                    else
-                                    {
-                                        if (Light2DBatch.sActiveMaterial != null)
-                                        {
-                                            bool isBatched = false;
-                                            Material batchedMaterial = null;
-                                            Matrix4x4 batchedMatrix = Matrix4x4.identity;
-
-                                            Mesh mesh = Light2DBatch.EndBatch(ref isBatched, ref batchedMatrix, ref batchedMaterial);
-                                            cmd.DrawMesh(mesh, batchedMatrix, batchedMaterial);
-                                        }
-                                    }
-
-                                    // Non-Batched.
-                                    if (light.lightType == Light2D.LightType.Point)
-                                    {
-                                        var scale = new Vector3(light.pointLightOuterRadius, light.pointLightOuterRadius, light.pointLightOuterRadius);
-                                        var matrix = Matrix4x4.TRS(light.transform.position, Quaternion.identity, scale);
-                                        cmd.DrawMesh(lightMesh, matrix, lightVolumeMaterial);
-                                    }
-                                    else
-                                    {
-                                        cmd.DrawMesh(lightMesh, light.transform.localToWorldMatrix, lightVolumeMaterial);
-                                    }
+                                    Light2DBatch.StartBatch(lightVolumeMaterial);
                                 }
+
+                                Light2DBatch.AddMesh(lightMesh, light.transform, light.lightMeshHash);
+                                skipDraw = true;
                             }
                         }
-=======
-                        cmd.DrawMesh(lightMesh, light.transform.localToWorldMatrix, lightVolumeMaterial);
-                    }
-                    else if (light.lightType == Light2D.LightType.Point)
+                    }
+
+                    if (skipDraw)
+                        continue;
+                    else
+                    {
+                        if (Light2DBatch.sActiveMaterial != null)
+                        {
+                            bool isBatched = false;
+                            Material batchedMaterial = null;
+                            Matrix4x4 batchedMatrix = Matrix4x4.identity;
+
+                            Mesh mesh = Light2DBatch.EndBatch(ref isBatched, ref batchedMatrix, ref batchedMaterial);
+                            cmd.DrawMesh(mesh, batchedMatrix, batchedMaterial);
+                        }
+                    }
+
+                    // Non-Batched.
+                    if (light.lightType == Light2D.LightType.Point)
                     {
                         var scale = new Vector3(light.pointLightOuterRadius, light.pointLightOuterRadius, light.pointLightOuterRadius);
                         var matrix = Matrix4x4.TRS(light.transform.position, Quaternion.identity, scale);
                         cmd.DrawMesh(lightMesh, matrix, lightVolumeMaterial);
->>>>>>> f01fd5fa
+                    }
+                    else
+                    {
+                        cmd.DrawMesh(lightMesh, light.transform.localToWorldMatrix, lightVolumeMaterial);
                     }
                 }
 
@@ -504,23 +435,7 @@
                 else
                     cmd.SetRenderTarget(pass.rendererData.normalsRenderTarget.Identifier(), RenderBufferLoadAction.DontCare, RenderBufferStoreAction.Store);
 
-<<<<<<< HEAD
-                var enableBatching = pass.rendererData.lightBlendStyles[i].blendMode == Light2DBlendStyle.BlendMode.Additive;
-
-                rtDirty |= RenderLightSet(
-                    pass, renderingData,
-                    i,
-                    cmd,
-                    layerToRender,
-                    rtID,
-                    (pass.rendererData.lightBlendStyles[i].isDirty || rtDirty),
-                    clearColor,
-                    pass.rendererData.lightCullResult.visibleLights,
-                    enableBatching
-                );
-=======
                 cmd.ClearRenderTarget(false, true, k_NormalClearColor);
->>>>>>> f01fd5fa
 
                 context.ExecuteCommandBuffer(cmd);
                 cmd.Clear();
@@ -542,20 +457,6 @@
                 var sampleName = blendStyles[i].name;
                 cmd.BeginSample(sampleName);
 
-<<<<<<< HEAD
-                var enableBatching = pass.rendererData.lightBlendStyles[i].blendMode == Light2DBlendStyle.BlendMode.Additive;
-
-                RenderLightVolumeSet(
-                    pass, renderingData,
-                    i,
-                    cmd,
-                    layerToRender,
-                    renderTarget,
-                    depthTarget,
-                    pass.rendererData.lightCullResult.visibleLights,
-                    enableBatching
-                );
-=======
                 if (!Light2DManager.GetGlobalColor(layerToRender, i, out var clearColor))
                     clearColor = Color.black;
 
@@ -575,16 +476,17 @@
 
                 if (anyLights)
                 {
+                    var enableBatching = pass.rendererData.lightBlendStyles[i].blendMode == Light2DBlendStyle.BlendMode.Additive;
                     RenderLightSet(
                         pass, renderingData,
                         i,
                         cmd,
                         layerToRender,
-                            identifier,
-                        pass.rendererData.lightCullResult.visibleLights
+                        identifier,
+                        pass.rendererData.lightCullResult.visibleLights,
+                        enableBatching
                     );
                 }
->>>>>>> f01fd5fa
 
                 cmd.EndSample(sampleName);
             }
