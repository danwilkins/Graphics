using UnityEngine.Rendering;
using UnityEngine.Rendering.Universal;
using UnityEngine.Rendering.Universal.Internal;

namespace UnityEngine.Experimental.Rendering.Universal
{
    internal class Renderer2D : ScriptableRenderer
    {
        Render2DLightingPass m_Render2DLightingPass;
        PixelPerfectBackgroundPass m_PixelPerfectBackgroundPass;
        FinalBlitPass m_FinalBlitPass;
        Light2DCullResult m_LightCullResult;

        private static readonly ProfilingSampler m_ProfilingSampler = new ProfilingSampler("Create Camera Textures");

        bool m_UseDepthStencilBuffer = true;
        bool m_CreateColorTexture;
        bool m_CreateDepthTexture;

        readonly RenderTargetHandle k_ColorTextureHandle;
        readonly RenderTargetHandle k_DepthTextureHandle;

        Material m_BlitMaterial;
        Material m_SamplingMaterial;

        Renderer2DData m_Renderer2DData;

        internal bool createColorTexture => m_CreateColorTexture;
        internal bool createDepthTexture => m_CreateDepthTexture;

        PostProcessPasses m_PostProcessPasses;
        internal ColorGradingLutPass colorGradingLutPass { get => m_PostProcessPasses.colorGradingLutPass; }
        internal PostProcessPass postProcessPass { get => m_PostProcessPasses.postProcessPass; }
        internal PostProcessPass finalPostProcessPass { get => m_PostProcessPasses.finalPostProcessPass; }
        internal RenderTargetHandle afterPostProcessColorHandle { get => m_PostProcessPasses.afterPostProcessColor; }
        internal RenderTargetHandle colorGradingLutHandle { get => m_PostProcessPasses.colorGradingLut; }

        public Renderer2D(Renderer2DData data) : base(data)
        {
            m_BlitMaterial = CoreUtils.CreateEngineMaterial(data.blitShader);
            m_SamplingMaterial = CoreUtils.CreateEngineMaterial(data.samplingShader);

            m_Render2DLightingPass = new Render2DLightingPass(data, m_BlitMaterial, m_SamplingMaterial);
            m_PixelPerfectBackgroundPass = new PixelPerfectBackgroundPass(RenderPassEvent.AfterRendering + 1);
            m_FinalBlitPass = new FinalBlitPass(RenderPassEvent.AfterRendering + 1, m_BlitMaterial);

            m_PostProcessPasses = new PostProcessPasses(data.postProcessData, m_BlitMaterial);

            m_UseDepthStencilBuffer = data.useDepthStencilBuffer;

            // Hook in the debug-render where appropriate...
            m_Render2DLightingPass.DebugHandler = DebugHandler;
            m_FinalBlitPass.DebugHandler = DebugHandler;

            if(m_PostProcessPasses.finalPostProcessPass != null)
            {
                m_PostProcessPasses.finalPostProcessPass.DebugHandler = DebugHandler;
            }

            // We probably should declare these names in the base class,
            // as they must be the same across all ScriptableRenderer types for camera stacking to work.
            k_ColorTextureHandle.Init("_CameraColorTexture");
            k_DepthTextureHandle.Init("_CameraDepthAttachment");

            m_Renderer2DData = data;

            supportedRenderingFeatures = new RenderingFeatures()
            {
                cameraStacking = true,
            };

            m_LightCullResult = new Light2DCullResult();
            m_Renderer2DData.lightCullResult = m_LightCullResult;
        }

        protected override void Dispose(bool disposing)
        {
            m_PostProcessPasses.Dispose();
        }

        public Renderer2DData GetRenderer2DData()
        {
            return m_Renderer2DData;
        }

        void CreateRenderTextures(
            ref CameraData cameraData,
            bool forceCreateColorTexture,
            FilterMode colorTextureFilterMode,
            CommandBuffer cmd,
            out RenderTargetHandle colorTargetHandle,
            out RenderTargetHandle depthTargetHandle)
        {
            ref var cameraTargetDescriptor = ref cameraData.cameraTargetDescriptor;

            if (cameraData.renderType == CameraRenderType.Base)
            {
                m_CreateColorTexture = forceCreateColorTexture
                    || cameraData.postProcessEnabled
                    || cameraData.isHdrEnabled
                    || cameraData.isSceneViewCamera
                    || !cameraData.isDefaultViewport
                    || cameraData.requireSrgbConversion
                    || !cameraData.resolveFinalTarget
                    || m_Renderer2DData.useCameraSortingLayerTexture
                    || !Mathf.Approximately(cameraData.renderScale, 1.0f);

                m_CreateDepthTexture = !cameraData.resolveFinalTarget && m_UseDepthStencilBuffer;

                colorTargetHandle = m_CreateColorTexture ? k_ColorTextureHandle : RenderTargetHandle.CameraTarget;
                depthTargetHandle = m_CreateDepthTexture ? k_DepthTextureHandle : colorTargetHandle;

                if (m_CreateColorTexture)
                {
                    var colorDescriptor = cameraTargetDescriptor;
                    colorDescriptor.depthBufferBits = m_CreateDepthTexture || !m_UseDepthStencilBuffer ? 0 : 32;
                    cmd.GetTemporaryRT(k_ColorTextureHandle.id, colorDescriptor, colorTextureFilterMode);
                }

                if (m_CreateDepthTexture)
                {
                    var depthDescriptor = cameraTargetDescriptor;
                    depthDescriptor.colorFormat = RenderTextureFormat.Depth;
                    depthDescriptor.depthBufferBits = 32;
                    depthDescriptor.bindMS = depthDescriptor.msaaSamples > 1 && !SystemInfo.supportsMultisampleAutoResolve && (SystemInfo.supportsMultisampledTextures != 0);
                    cmd.GetTemporaryRT(k_DepthTextureHandle.id, depthDescriptor, FilterMode.Point);
                }
            }
            else    // Overlay camera
            {
                // These render textures are created by the base camera, but it's the responsibility of the last overlay camera's ScriptableRenderer
                // to release the textures in its FinishRendering().
                m_CreateColorTexture = true;
                m_CreateDepthTexture = true;

                colorTargetHandle = k_ColorTextureHandle;
                depthTargetHandle = k_DepthTextureHandle;
            }
        }

        public override void Setup(ScriptableRenderContext context, ref RenderingData renderingData)
        {
            ref CameraData cameraData = ref renderingData.cameraData;
            ref var cameraTargetDescriptor = ref cameraData.cameraTargetDescriptor;
            bool stackHasPostProcess = renderingData.postProcessingEnabled;
            bool lastCameraInStack = cameraData.resolveFinalTarget;
            var colorTextureFilterMode = FilterMode.Bilinear;

            PixelPerfectCamera ppc = null;
            bool ppcUsesOffscreenRT = false;
            bool ppcUpscaleRT = false;

<<<<<<< HEAD
            if(DebugHandler.IsActiveForCamera(ref cameraData))
            {
                DebugHandler.Setup(context);
            }
=======
#if UNITY_EDITOR
            // The scene view camera cannot be uninitialized or skybox when using the 2D renderer.
            if (cameraData.cameraType == CameraType.SceneView)
            {
                renderingData.cameraData.camera.clearFlags = CameraClearFlags.SolidColor;
            }
#endif
>>>>>>> af4a33d4

            // Pixel Perfect Camera doesn't support camera stacking.
            if (cameraData.renderType == CameraRenderType.Base && lastCameraInStack)
            {
                cameraData.camera.TryGetComponent(out ppc);
                if (ppc != null)
                {
                    if (ppc.offscreenRTSize != Vector2Int.zero)
                    {
                        ppcUsesOffscreenRT = true;

                        // Pixel Perfect Camera may request a different RT size than camera VP size.
                        // In that case we need to modify cameraTargetDescriptor here so that all the passes would use the same size.
                        cameraTargetDescriptor.width = ppc.offscreenRTSize.x;
                        cameraTargetDescriptor.height = ppc.offscreenRTSize.y;
                    }

                    colorTextureFilterMode = ppc.finalBlitFilterMode;
                    ppcUpscaleRT = ppc.upscaleRT && ppc.isRunning;
                }
            }

            RenderTargetHandle colorTargetHandle;
            RenderTargetHandle depthTargetHandle;

            CommandBuffer cmd = CommandBufferPool.Get();
            using (new ProfilingScope(cmd, m_ProfilingSampler))
            {
                CreateRenderTextures(ref cameraData, ppcUsesOffscreenRT, colorTextureFilterMode, cmd,
                    out colorTargetHandle, out depthTargetHandle);
            }
            context.ExecuteCommandBuffer(cmd);
            CommandBufferPool.Release(cmd);

            ConfigureCameraTarget(colorTargetHandle.Identifier(), depthTargetHandle.Identifier());

            // Add passes from Renderer Features. - NOTE: This should be reexamined in the future. Please see feedback from this PR https://github.com/Unity-Technologies/Graphics/pull/3147/files
            isCameraColorTargetValid = true;    // This is to make it possible to call ScriptableRenderer.cameraColorTarget in the custom passes.
            AddRenderPasses(ref renderingData);
            isCameraColorTargetValid = false;

            // We generate color LUT in the base camera only. This allows us to not break render pass execution for overlay cameras.
            if (stackHasPostProcess && cameraData.renderType == CameraRenderType.Base && m_PostProcessPasses.isCreated)
            {
                colorGradingLutPass.Setup(colorGradingLutHandle);
                EnqueuePass(colorGradingLutPass);
            }

            var needsDepth = m_CreateDepthTexture || (!m_CreateColorTexture && m_UseDepthStencilBuffer);
            m_Render2DLightingPass.Setup(needsDepth);
            m_Render2DLightingPass.ConfigureTarget(colorTargetHandle.Identifier(), depthTargetHandle.Identifier());
            EnqueuePass(m_Render2DLightingPass);

            // When using Upscale Render Texture on a Pixel Perfect Camera, we want all post-processing effects done with a low-res RT,
            // and only upscale the low-res RT to fullscreen when blitting it to camera target. Also, final post processing pass is not run in this case,
            // so FXAA is not supported (you don't want to apply FXAA when everything is intentionally pixelated).
            bool requireFinalPostProcessPass =
                lastCameraInStack && !ppcUpscaleRT && stackHasPostProcess && cameraData.antialiasing == AntialiasingMode.FastApproximateAntialiasing;

            if (stackHasPostProcess && m_PostProcessPasses.isCreated)
            {
                RenderTargetHandle postProcessDestHandle =
                    lastCameraInStack && !ppcUpscaleRT && !requireFinalPostProcessPass ? RenderTargetHandle.CameraTarget : afterPostProcessColorHandle;

                postProcessPass.Setup(
                    cameraTargetDescriptor,
                    colorTargetHandle,
                    postProcessDestHandle,
                    depthTargetHandle,
                    colorGradingLutHandle,
                    requireFinalPostProcessPass,
                    postProcessDestHandle == RenderTargetHandle.CameraTarget);

                EnqueuePass(postProcessPass);
                colorTargetHandle = postProcessDestHandle;
            }

            if (ppc != null && ppc.isRunning && (ppc.cropFrameX || ppc.cropFrameY))
                EnqueuePass(m_PixelPerfectBackgroundPass);

            if (requireFinalPostProcessPass && m_PostProcessPasses.isCreated)
            {
                finalPostProcessPass.SetupFinalPass(colorTargetHandle);
                EnqueuePass(finalPostProcessPass);
            }
            else if (lastCameraInStack && colorTargetHandle != RenderTargetHandle.CameraTarget)
            {
                m_FinalBlitPass.Setup(cameraTargetDescriptor, colorTargetHandle);
                EnqueuePass(m_FinalBlitPass);
            }
        }

        public override void SetupCullingParameters(ref ScriptableCullingParameters cullingParameters, ref CameraData cameraData)
        {
            cullingParameters.cullingOptions = CullingOptions.None;
            cullingParameters.isOrthographic = cameraData.camera.orthographic;
            cullingParameters.shadowDistance = 0.0f;
            m_LightCullResult.SetupCulling(ref cullingParameters, cameraData.camera);
        }

        public override void FinishRendering(CommandBuffer cmd)
        {
            if (m_CreateColorTexture)
                cmd.ReleaseTemporaryRT(k_ColorTextureHandle.id);

            if (m_CreateDepthTexture)
                cmd.ReleaseTemporaryRT(k_DepthTextureHandle.id);
        }
    }
}<|MERGE_RESOLUTION|>--- conflicted
+++ resolved
@@ -150,12 +150,11 @@
             bool ppcUsesOffscreenRT = false;
             bool ppcUpscaleRT = false;
 
-<<<<<<< HEAD
             if(DebugHandler.IsActiveForCamera(ref cameraData))
             {
                 DebugHandler.Setup(context);
             }
-=======
+
 #if UNITY_EDITOR
             // The scene view camera cannot be uninitialized or skybox when using the 2D renderer.
             if (cameraData.cameraType == CameraType.SceneView)
@@ -163,7 +162,6 @@
                 renderingData.cameraData.camera.clearFlags = CameraClearFlags.SolidColor;
             }
 #endif
->>>>>>> af4a33d4
 
             // Pixel Perfect Camera doesn't support camera stacking.
             if (cameraData.renderType == CameraRenderType.Base && lastCameraInStack)
