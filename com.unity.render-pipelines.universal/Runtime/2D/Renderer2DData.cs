--- conflicted
+++ resolved
@@ -39,26 +39,7 @@
         [SerializeField]
         bool m_UseDepthStencilBuffer = true;
 
-<<<<<<< HEAD
-#if UNITY_EDITOR
-        [SerializeField]
-        Renderer2DDefaultMaterialType m_DefaultMaterialType = Renderer2DDefaultMaterialType.Lit;
 
-        [SerializeField, Reload("Runtime/Materials/Sprite-Lit-Default.mat")]
-        Material m_DefaultCustomMaterial = null;
-
-        [SerializeField, Reload("Runtime/Materials/Sprite-Lit-Default.mat")]
-        Material m_DefaultLitMaterial = null;
-
-        [SerializeField, Reload("Runtime/Materials/Sprite-Unlit-Default.mat")]
-        Material m_DefaultUnlitMaterial = null;
-
-        [SerializeField, Reload("Runtime/Materials/Sprite-Mask.mat")]
-        Material m_DefaultSpriteMaskMaterial = null;
-#endif
-
-=======
->>>>>>> e41d8958
         [SerializeField, Reload("Shaders/2D/Light2D-Shape.shader")]
         Shader m_ShapeLightShader = null;
 
@@ -113,59 +94,8 @@
         protected override void OnEnable()
         {
             base.OnEnable();
-<<<<<<< HEAD
-
-            // Provide a list of suggested texture property names to Sprite Editor via EditorPrefs.
-            const string suggestedNamesKey = "SecondarySpriteTexturePropertyNames";
-            const string maskTex = "_MaskTex";
-            const string normalMap = "_NormalMap";
-            string suggestedNamesPrefs = EditorPrefs.GetString(suggestedNamesKey);
-
-            if (string.IsNullOrEmpty(suggestedNamesPrefs))
-                EditorPrefs.SetString(suggestedNamesKey, maskTex + "," + normalMap);
-            else
-            {
-                if (!suggestedNamesPrefs.Contains(maskTex))
-                    suggestedNamesPrefs += ("," + maskTex);
-
-                if (!suggestedNamesPrefs.Contains(normalMap))
-                    suggestedNamesPrefs += ("," + normalMap);
-
-                EditorPrefs.SetString(suggestedNamesKey, suggestedNamesPrefs);
-            }
-
-            ResourceReloader.TryReloadAllNullIn(this, UniversalRenderPipelineAsset.packagePath);
-            ResourceReloader.TryReloadAllNullIn(m_PostProcessData, UniversalRenderPipelineAsset.packagePath);
-        }
-
-        internal override Material GetDefaultMaterial(DefaultMaterialType materialType)
-        {
-            if (materialType == DefaultMaterialType.Sprite || materialType == DefaultMaterialType.Particle)
-            {
-                if (m_DefaultMaterialType == Renderer2DDefaultMaterialType.Lit)
-                    return m_DefaultLitMaterial;
-                else if (m_DefaultMaterialType == Renderer2DDefaultMaterialType.Unlit)
-                    return m_DefaultUnlitMaterial;
-                else
-                    return m_DefaultCustomMaterial;
-            }
-            else if(materialType == DefaultMaterialType.SpriteMask)
-            {
-                return m_DefaultSpriteMaskMaterial;
-            }
-
-            return null;
-        }
-
-
-        internal override Shader GetDefaultShader()
-        {
-            return Shader.Find("Universal Render Pipeline/2D/Sprite-Lit-Default");
-        }
-=======
 #if UNITY_EDITOR
             OnEnableInEditor();
->>>>>>> e41d8958
 #endif
 
             for (var i = 0; i < m_LightBlendStyles.Length; ++i)
