namespace UnityEngine.Experimental.Rendering.Universal
{
    public sealed partial class Light2D
    {
        [SerializeField] int                m_ShapeLightParametricSides         = 5;
        [SerializeField] float              m_ShapeLightParametricAngleOffset   = 0.0f;
        [SerializeField] float              m_ShapeLightParametricRadius        = 1.0f;
        [SerializeField] float              m_ShapeLightFalloffSize             = 0.50f;
        [SerializeField] Vector2            m_ShapeLightFalloffOffset           = Vector2.zero;
        [SerializeField] Vector3[]          m_ShapePath                         = null;

        float     m_PreviousShapeLightFalloffSize             = -1;
        int       m_PreviousShapeLightParametricSides         = -1;
        float     m_PreviousShapeLightParametricAngleOffset   = -1;
        float     m_PreviousShapeLightParametricRadius        = -1;
        int       m_PreviousShapePathHash                     = -1;
        LightType m_PreviousLightType                         = LightType.Parametric;

        public int              shapeLightParametricSides       => m_ShapeLightParametricSides;
        public float            shapeLightParametricAngleOffset => m_ShapeLightParametricAngleOffset;
        public float            shapeLightParametricRadius      => m_ShapeLightParametricRadius;
        public float            shapeLightFalloffSize           => m_ShapeLightFalloffSize;
<<<<<<< HEAD
        public Vector2          shapeLightFalloffOffset         => m_ShapeLightFalloffOffset;
        public Vector3[]        shapePath
        {
            get { return m_ShapePath; }
            internal set { m_ShapePath = value; }
        }
=======
        public Vector3[]        shapePath                       => m_ShapePath;
>>>>>>> 47bf93ca
    }
}<|MERGE_RESOLUTION|>--- conflicted
+++ resolved
@@ -20,15 +20,6 @@
         public float            shapeLightParametricAngleOffset => m_ShapeLightParametricAngleOffset;
         public float            shapeLightParametricRadius      => m_ShapeLightParametricRadius;
         public float            shapeLightFalloffSize           => m_ShapeLightFalloffSize;
-<<<<<<< HEAD
-        public Vector2          shapeLightFalloffOffset         => m_ShapeLightFalloffOffset;
-        public Vector3[]        shapePath
-        {
-            get { return m_ShapePath; }
-            internal set { m_ShapePath = value; }
-        }
-=======
         public Vector3[]        shapePath                       => m_ShapePath;
->>>>>>> 47bf93ca
     }
 }