using System;
using UnityEngine.Serialization;
<<<<<<< HEAD
using UnityEngine.Rendering;
using UnityEngine.Rendering.Universal;
=======
>>>>>>> 47bf93ca
#if UNITY_EDITOR
using UnityEditor.Experimental.SceneManagement;
#endif

namespace UnityEngine.Experimental.Rendering.Universal
{
    /// <summary>
    /// Class <c>Light2D</c> is a 2D light which can be used with the 2D Renderer.
    /// </summary>
    ///
    [ExecuteAlways, DisallowMultipleComponent]
    [AddComponentMenu("Rendering/2D/Light 2D")]
    [HelpURL("https://docs.unity3d.com/Packages/com.unity.render-pipelines.universal@latest/index.html?subfolder=/manual/2DLightProperties.html")]
    public sealed partial class Light2D : MonoBehaviour
    {

        public enum DeprecatedLightType
        {
            Parametric = 0,
        }

        /// <summary>
        /// an enumeration of the types of light
        /// </summary>
        public enum LightType
        {
            Parametric = 0,
            Freeform = 1,
            Sprite = 2,
            Point = 3,
            Global = 4
        }

        public enum NormalMapQuality
        {
            Disabled = 2,
            Fast = 0,
            Accurate = 1
        }

        public enum OverlapOperation
        {
            Additive,
            AlphaBlend
        }

#if USING_ANIMATION_MODULE
        [UnityEngine.Animations.NotKeyable]
#endif
        [SerializeField] LightType m_LightType = LightType.Point;
        [SerializeField, FormerlySerializedAs("m_LightOperationIndex")]
        int m_BlendStyleIndex = 0;

        [SerializeField] float m_FalloffIntensity = 0.5f;

        [ColorUsage(true)]
        [SerializeField] Color m_Color = Color.white;
        [SerializeField] float m_Intensity = 1;

        [FormerlySerializedAs("m_LightVolumeOpacity")]
        [SerializeField] float m_LightVolumeIntensity = 1.0f;
        [SerializeField] bool m_LightVolumeIntensityEnabled = false;
        [SerializeField] int[] m_ApplyToSortingLayers = new int[1];     // These are sorting layer IDs. If we need to update this at runtime make sure we add code to update global lights

        [SerializeField, Reload("Textures/2D/Sparkle.png")]
        Sprite m_LightCookieSprite;

        [SerializeField] bool m_UseNormalMap = false;

        [SerializeField] int m_LightOrder = 0;

        [SerializeField] bool m_AlphaBlendOnOverlap = false;

        [SerializeField] OverlapOperation m_OverlapOperation = OverlapOperation.Additive;

        [FormerlySerializedAs("m_PointLightDistance")]
        [SerializeField] float m_NormalMapDistance = 3.0f;

#if USING_ANIMATION_MODULE        
        [UnityEngine.Animations.NotKeyable]
#endif
        [FormerlySerializedAs("m_PointLightQuality")]
        [SerializeField] NormalMapQuality m_NormalMapQuality = NormalMapQuality.Disabled;

        [SerializeField] bool m_ShadowIntensityEnabled = false;
        [Range(0, 1)]
        [SerializeField] float m_ShadowIntensity = 0.75f;

        [SerializeField] bool m_ShadowVolumeIntensityEnabled = false;
        [Range(0, 1)]
        [SerializeField] float m_ShadowVolumeIntensity = 0.75f;

        [SerializeField]
        Mesh m_Mesh;

        // Transients
        int m_PreviousLightCookieSprite;
        internal int[] affectedSortingLayers => m_ApplyToSortingLayers;

        private int lightCookieSpriteInstanceID => m_LightCookieSprite?.GetInstanceID() ?? 0;

        private Bounds m_LocalBounds;
        internal BoundingSphere boundingSphere { get; private set; }

        internal Mesh lightMesh
        {
            get
            {
                if ( null == m_Mesh )
                    m_Mesh = new Mesh();
                return m_Mesh;
            }
        }

        internal bool hasCachedMesh => ( lightMesh.vertices.Length != 0 && lightMesh.triangles.Length != 0 );

        /// <summary>
        /// The lights current type
        /// </summary>
        public LightType lightType
        {
            get => m_LightType;
            set
            {
<<<<<<< HEAD
                if (m_LightType != value)
                    UpdateMesh();
=======
                if(m_LightType != value)
                    UpdateMesh(true);
>>>>>>> 47bf93ca

                m_LightType = value;
                Light2DManager.ErrorIfDuplicateGlobalLight(this);
            }
        }

        /// <summary>
        /// The lights current operation index
        /// </summary>
        public int blendStyleIndex { get => m_BlendStyleIndex; set => m_BlendStyleIndex = value; }

        /// <summary>
        /// Specifies the darkness of the shadow
        /// </summary>
        public float shadowIntensity { get => m_ShadowIntensity; set => m_ShadowIntensity = Mathf.Clamp01(value); }

        /// <summary>
        /// Specifies that the shadows are enabled
        /// </summary>
        public bool shadowsEnabled { get => m_ShadowIntensityEnabled; set => m_ShadowIntensityEnabled = value; }

        /// <summary>
        /// Specifies the darkness of the shadow
        /// </summary>
        public float shadowVolumeIntensity { get => m_ShadowVolumeIntensity; set => m_ShadowVolumeIntensity = Mathf.Clamp01(value); }

        /// <summary>
        /// Specifies that the volumetric shadows are enabled
        /// </summary>
        public bool volumetricShadowsEnabled { get => m_ShadowVolumeIntensityEnabled; set => m_ShadowVolumeIntensityEnabled = value; }

        /// <summary>
        /// The lights current color
        /// </summary>
        public Color color { get => m_Color; set => m_Color = value; }

        /// <summary>
        /// The lights current intensity
        /// </summary>
        public float intensity { get => m_Intensity; set => m_Intensity = value; }

        /// <summary>
        /// The lights current intensity
        /// </summary>
        ///
        [Obsolete]
        public float volumeOpacity => m_LightVolumeIntensity;
        public float volumeIntensity => m_LightVolumeIntensity;

        public bool volumeIntensityEnabled { get => m_LightVolumeIntensityEnabled; set => m_LightVolumeIntensityEnabled = value;}
        public Sprite lightCookieSprite => m_LightCookieSprite;
        public float falloffIntensity => m_FalloffIntensity;
        public bool useNormalMap => m_UseNormalMap;

        [Obsolete]
        public bool alphaBlendOnOverlap { get { return m_OverlapOperation == OverlapOperation.AlphaBlend; }}
        public OverlapOperation overlapOperation => m_OverlapOperation;

        public int lightOrder { get => m_LightOrder; set => m_LightOrder = value; }

        public float normalMapDistance => m_NormalMapDistance;
        public NormalMapQuality normalMapQuality => m_NormalMapQuality;



        internal int GetTopMostLitLayer()
        {
            var largestIndex = Int32.MinValue;
            var largestLayer = 0;

            var layers = Light2DManager.GetCachedSortingLayer();
            for (var i = 0; i < m_ApplyToSortingLayers.Length; ++i)
            {
                for(var layer = layers.Length - 1; layer >= largestLayer; --layer)
                {
                    if (layers[layer].id == m_ApplyToSortingLayers[i])
                    {
                        largestIndex = layers[layer].value;
                        largestLayer = layer;
                    }
                }
            }

            return largestIndex;
        }

        internal void UpdateMesh(bool forceUpdate)
        {
<<<<<<< HEAD
            if (m_Mesh != null)
=======
            var shapePathHash = LightUtility.GetShapePathHash(shapePath);
            var fallOffSizeChanged = LightUtility.CheckForChange(m_ShapeLightFalloffSize, ref m_PreviousShapeLightFalloffSize);
            var parametricRadiusChanged = LightUtility.CheckForChange(m_ShapeLightParametricRadius, ref m_PreviousShapeLightParametricRadius);
            var parametricSidesChanged = LightUtility.CheckForChange(m_ShapeLightParametricSides, ref m_PreviousShapeLightParametricSides);
            var parametricAngleOffsetChanged = LightUtility.CheckForChange(m_ShapeLightParametricAngleOffset, ref m_PreviousShapeLightParametricAngleOffset);
            var spriteInstanceChanged = LightUtility.CheckForChange(lightCookieSpriteInstanceID, ref m_PreviousLightCookieSprite);
            var shapePathHashChanged = LightUtility.CheckForChange(shapePathHash, ref m_PreviousShapePathHash);
            var lightTypeChanged = LightUtility.CheckForChange(m_LightType, ref m_PreviousLightType);
            var hashChanged = fallOffSizeChanged || parametricRadiusChanged || parametricSidesChanged ||
                             parametricAngleOffsetChanged || spriteInstanceChanged || shapePathHashChanged || lightTypeChanged;
            // Mesh Rebuilding
            if (hashChanged && forceUpdate)
>>>>>>> 47bf93ca
            {
                switch (m_LightType)
                {
                    case LightType.Freeform:
<<<<<<< HEAD
                        m_LocalBounds = LightUtility.GenerateShapeMesh(m_Mesh, m_ShapePath, m_ShapeLightFalloffSize);
                        break;
                    case (LightType)DeprecatedLightType.Parametric:
                        m_LocalBounds = LightUtility.GenerateParametricMesh(m_Mesh, m_ShapeLightParametricRadius, m_ShapeLightFalloffSize, m_ShapeLightParametricAngleOffset, m_ShapeLightParametricSides);
                        break;
                    case LightType.Sprite:
                        m_LocalBounds = LightUtility.GenerateSpriteMesh(m_Mesh, m_LightCookieSprite);
                        break;
                    case LightType.Point:
                        m_LocalBounds = LightUtility.GenerateParametricMesh(m_Mesh, 1.412135f, 0, 0, 4);
=======
                        m_LocalBounds = LightUtility.GenerateShapeMesh(lightMesh, m_ShapePath, m_ShapeLightFalloffSize);
                        break;
                    case LightType.Parametric:
                        m_LocalBounds = LightUtility.GenerateParametricMesh(lightMesh, m_ShapeLightParametricRadius, m_ShapeLightFalloffSize, m_ShapeLightParametricAngleOffset, m_ShapeLightParametricSides);
                        break;
                    case LightType.Sprite:
                        m_LocalBounds = LightUtility.GenerateSpriteMesh(lightMesh, m_LightCookieSprite);
                        break;
                    case LightType.Point:
                        m_LocalBounds = LightUtility.GenerateParametricMesh(lightMesh, 1.412135f, 0, 0, 4);
>>>>>>> 47bf93ca
                        break;
                }
            }
        }

        internal void UpdateBoundingSphere()
        {
            if (isPointLight)
            {
                boundingSphere = new BoundingSphere(transform.position, m_PointLightOuterRadius);
                return;
            }

            var maxBound = transform.TransformPoint(Vector3.Max(m_LocalBounds.max, m_LocalBounds.max + (Vector3)m_ShapeLightFalloffOffset));
            var minBound = transform.TransformPoint(Vector3.Min(m_LocalBounds.min, m_LocalBounds.min + (Vector3)m_ShapeLightFalloffOffset));
            var center = 0.5f * (maxBound + minBound);
            var radius = Vector3.Magnitude(maxBound - center);

            boundingSphere = new BoundingSphere(center, radius);
        }

        internal bool IsLitLayer(int layer)
        {
            if (m_ApplyToSortingLayers == null)
                return false;

            for(var i = 0; i < m_ApplyToSortingLayers.Length; i++)
                if (m_ApplyToSortingLayers[i] == layer)
                    return true;

            return false;
        }

        private void Awake()
        {
<<<<<<< HEAD
            m_Mesh = new Mesh();
            UpdateMesh();

            #if UNITY_EDITOR
            if(lightType == LightType.Point && lightCookieSprite != null)
                Debug.LogWarning("Cookies for sprite lights have been deprecated");

            // Convert from alpha blend on overlap to overlap operation
            if(m_AlphaBlendOnOverlap)
            {
                m_OverlapOperation = OverlapOperation.AlphaBlend;
                m_AlphaBlendOnOverlap = false;
            }

            ResourceReloader.TryReloadAllNullIn(this, UniversalRenderPipelineAsset.packagePath);
            #endif
=======
            UpdateMesh(!hasCachedMesh);
>>>>>>> 47bf93ca
        }

        void OnEnable()
        {
            m_PreviousLightCookieSprite = lightCookieSpriteInstanceID;
            Light2DManager.RegisterLight(this);
        }

        private void OnDisable()
        {
            Light2DManager.DeregisterLight(this);
        }

        private void LateUpdate()
        {
            if (m_LightType == LightType.Global)
                return;

            UpdateMesh(true);
            UpdateBoundingSphere();
        }
    }
}<|MERGE_RESOLUTION|>--- conflicted
+++ resolved
@@ -1,10 +1,7 @@
 using System;
 using UnityEngine.Serialization;
-<<<<<<< HEAD
 using UnityEngine.Rendering;
 using UnityEngine.Rendering.Universal;
-=======
->>>>>>> 47bf93ca
 #if UNITY_EDITOR
 using UnityEditor.Experimental.SceneManagement;
 #endif
@@ -129,13 +126,8 @@
             get => m_LightType;
             set
             {
-<<<<<<< HEAD
-                if (m_LightType != value)
-                    UpdateMesh();
-=======
                 if(m_LightType != value)
                     UpdateMesh(true);
->>>>>>> 47bf93ca
 
                 m_LightType = value;
                 Light2DManager.ErrorIfDuplicateGlobalLight(this);
@@ -224,9 +216,6 @@
 
         internal void UpdateMesh(bool forceUpdate)
         {
-<<<<<<< HEAD
-            if (m_Mesh != null)
-=======
             var shapePathHash = LightUtility.GetShapePathHash(shapePath);
             var fallOffSizeChanged = LightUtility.CheckForChange(m_ShapeLightFalloffSize, ref m_PreviousShapeLightFalloffSize);
             var parametricRadiusChanged = LightUtility.CheckForChange(m_ShapeLightParametricRadius, ref m_PreviousShapeLightParametricRadius);
@@ -239,23 +228,10 @@
                              parametricAngleOffsetChanged || spriteInstanceChanged || shapePathHashChanged || lightTypeChanged;
             // Mesh Rebuilding
             if (hashChanged && forceUpdate)
->>>>>>> 47bf93ca
             {
                 switch (m_LightType)
                 {
                     case LightType.Freeform:
-<<<<<<< HEAD
-                        m_LocalBounds = LightUtility.GenerateShapeMesh(m_Mesh, m_ShapePath, m_ShapeLightFalloffSize);
-                        break;
-                    case (LightType)DeprecatedLightType.Parametric:
-                        m_LocalBounds = LightUtility.GenerateParametricMesh(m_Mesh, m_ShapeLightParametricRadius, m_ShapeLightFalloffSize, m_ShapeLightParametricAngleOffset, m_ShapeLightParametricSides);
-                        break;
-                    case LightType.Sprite:
-                        m_LocalBounds = LightUtility.GenerateSpriteMesh(m_Mesh, m_LightCookieSprite);
-                        break;
-                    case LightType.Point:
-                        m_LocalBounds = LightUtility.GenerateParametricMesh(m_Mesh, 1.412135f, 0, 0, 4);
-=======
                         m_LocalBounds = LightUtility.GenerateShapeMesh(lightMesh, m_ShapePath, m_ShapeLightFalloffSize);
                         break;
                     case LightType.Parametric:
@@ -266,7 +242,6 @@
                         break;
                     case LightType.Point:
                         m_LocalBounds = LightUtility.GenerateParametricMesh(lightMesh, 1.412135f, 0, 0, 4);
->>>>>>> 47bf93ca
                         break;
                 }
             }
@@ -302,26 +277,7 @@
 
         private void Awake()
         {
-<<<<<<< HEAD
-            m_Mesh = new Mesh();
-            UpdateMesh();
-
-            #if UNITY_EDITOR
-            if(lightType == LightType.Point && lightCookieSprite != null)
-                Debug.LogWarning("Cookies for sprite lights have been deprecated");
-
-            // Convert from alpha blend on overlap to overlap operation
-            if(m_AlphaBlendOnOverlap)
-            {
-                m_OverlapOperation = OverlapOperation.AlphaBlend;
-                m_AlphaBlendOnOverlap = false;
-            }
-
-            ResourceReloader.TryReloadAllNullIn(this, UniversalRenderPipelineAsset.packagePath);
-            #endif
-=======
             UpdateMesh(!hasCachedMesh);
->>>>>>> 47bf93ca
         }
 
         void OnEnable()
