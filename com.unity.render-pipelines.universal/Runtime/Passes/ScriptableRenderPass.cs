--- conflicted
+++ resolved
@@ -62,7 +62,6 @@
             get => m_ClearColor;
         }
 
-<<<<<<< HEAD
         internal AttachmentDescriptor[] colorAttachmentDescriptors
         {
             get => m_ColorAttachmentDescriptors;
@@ -98,10 +97,8 @@
             get => m_RenderPassDescriptor.sampleCount != 0; // This should be enough to indicate whether the descriptor was set
         }
 
-        internal int eyeIndex { get; set; }
-
-=======
->>>>>>> 647e4729
+       // internal int eyeIndex { get; set; }
+
         internal bool overrideCameraTarget { get; set; }
         internal bool isBlitRenderPass { get; set; }
 
