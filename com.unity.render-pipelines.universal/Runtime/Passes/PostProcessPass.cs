--- conflicted
+++ resolved
@@ -250,7 +250,6 @@
 
             void Swap() => CoreUtils.Swap(ref source, ref destination);
 
-<<<<<<< HEAD
             // Use SRP managed View&Proj
             if(URPCameraMode.isPureURP)
             {
@@ -265,10 +264,8 @@
                 cmd.SetGlobalMatrix(Shader.PropertyToID("_ViewProjMatrix"), viewProjMatrix);
                 cmd.SetGlobalMatrix(Shader.PropertyToID("_InvViewProjMatrix"), Matrix4x4.Inverse(viewProjMatrix));
             }
-=======
-            // Setup projection matrix for cmd.DrawMesh()
+            // XRTODO: remove _FullscreenProjMat once we are in pure URP
             cmd.SetGlobalMatrix(ShaderConstants._FullscreenProjMat, GL.GetGPUProjectionMatrix(Matrix4x4.identity, true));
->>>>>>> 20446565
 
             // Optional NaN killer before post-processing kicks in
             // stopNaN may be null on Adreno 3xx. It doesn't support full shader level 3.5, but SystemInfo.graphicsShaderLevel is 35.
@@ -470,10 +467,7 @@
                 stencil = m_Depth.Identifier();
                 tempDepthBits = 0;
             }
-            cmd.GetTemporaryRT(ShaderConstants._EdgeTexture, GetStereoCompatibleDescriptor(m_Descriptor.width, m_Descriptor.height, GraphicsFormat.R8G8B8A8_UNorm, tempDepthBits), FilterMode.Point);
-            cmd.GetTemporaryRT(ShaderConstants._BlendTexture, GetStereoCompatibleDescriptor(m_Descriptor.width, m_Descriptor.height, GraphicsFormat.R8G8B8A8_UNorm), FilterMode.Point);
-
-<<<<<<< HEAD
+
             if (URPCameraMode.isPureURP)
             {
                 cmd.SetViewport(camera.pixelRect);
@@ -496,35 +490,6 @@
                 cmd.SetGlobalTexture(ShaderConstants._ColorTexture, source);
                 cmd.SetGlobalTexture(ShaderConstants._BlendTexture, ShaderConstants._BlendTexture);
                 cmd.DrawMesh(RenderingUtils.fullscreenMesh, Matrix4x4.identity, material, 0, 2);
-=======
-            // Prepare for manual blit
-            cmd.SetViewProjectionMatrices(Matrix4x4.identity, Matrix4x4.identity);
-            cmd.SetViewport(camera.pixelRect);
-
-            // Pass 1: Edge detection
-            cmd.SetRenderTarget(new RenderTargetIdentifier(ShaderConstants._EdgeTexture, 0, CubemapFace.Unknown, -1),
-                RenderBufferLoadAction.DontCare, RenderBufferStoreAction.Store, stencil,
-                RenderBufferLoadAction.DontCare, RenderBufferStoreAction.Store);
-            cmd.ClearRenderTarget(true, true, Color.clear);
-            cmd.SetGlobalTexture(ShaderConstants._ColorTexture, source);
-            cmd.DrawMesh(RenderingUtils.fullscreenMesh, Matrix4x4.identity, material, 0, 0);
-
-            // Pass 2: Blend weights
-            cmd.SetRenderTarget(new RenderTargetIdentifier(ShaderConstants._BlendTexture, 0, CubemapFace.Unknown, -1),
-                RenderBufferLoadAction.DontCare, RenderBufferStoreAction.Store, stencil,
-                RenderBufferLoadAction.Load, RenderBufferStoreAction.DontCare);
-            cmd.ClearRenderTarget(false, true, Color.clear);
-            cmd.SetGlobalTexture(ShaderConstants._ColorTexture, ShaderConstants._EdgeTexture);
-            cmd.DrawMesh(RenderingUtils.fullscreenMesh, Matrix4x4.identity, material, 0, 1);
-
-            // Pass 3: Neighborhood blending
-            cmd.SetRenderTarget(new RenderTargetIdentifier(destination, 0, CubemapFace.Unknown, -1),
-                RenderBufferLoadAction.DontCare, RenderBufferStoreAction.Store,
-                RenderBufferLoadAction.DontCare, RenderBufferStoreAction.DontCare);
-            cmd.SetGlobalTexture(ShaderConstants._ColorTexture, source);
-            cmd.SetGlobalTexture(ShaderConstants._BlendTexture, ShaderConstants._BlendTexture);
-            cmd.DrawMesh(RenderingUtils.fullscreenMesh, Matrix4x4.identity, material, 0, 2);
->>>>>>> 20446565
 
                 // Cleanup
                 cmd.ReleaseTemporaryRT(ShaderConstants._EdgeTexture);
@@ -532,33 +497,36 @@
             }
             else
             {
+                cmd.GetTemporaryRT(ShaderConstants._EdgeTexture, GetStereoCompatibleDescriptor(m_Descriptor.width, m_Descriptor.height, GraphicsFormat.R8G8B8A8_UNorm, tempDepthBits), FilterMode.Point);
+                cmd.GetTemporaryRT(ShaderConstants._BlendTexture, GetStereoCompatibleDescriptor(m_Descriptor.width, m_Descriptor.height, GraphicsFormat.R8G8B8A8_UNorm), FilterMode.Point);
+
                 // Prepare for manual blit
                 cmd.SetViewProjectionMatrices(Matrix4x4.identity, Matrix4x4.identity);
                 cmd.SetViewport(camera.pixelRect);
+
                 // Pass 1: Edge detection
-                cmd.SetRenderTarget(ShaderConstants._EdgeTexture, RenderBufferLoadAction.DontCare, RenderBufferStoreAction.Store,
-                    stencil, RenderBufferLoadAction.DontCare, RenderBufferStoreAction.Store);
+                cmd.SetRenderTarget(new RenderTargetIdentifier(ShaderConstants._EdgeTexture, 0, CubemapFace.Unknown, -1),
+                    RenderBufferLoadAction.DontCare, RenderBufferStoreAction.Store, stencil,
+                    RenderBufferLoadAction.DontCare, RenderBufferStoreAction.Store);
                 cmd.ClearRenderTarget(true, true, Color.clear);
                 cmd.SetGlobalTexture(ShaderConstants._ColorTexture, source);
                 cmd.DrawMesh(RenderingUtils.fullscreenMesh, Matrix4x4.identity, material, 0, 0);
 
                 // Pass 2: Blend weights
-                cmd.SetRenderTarget(ShaderConstants._BlendTexture, RenderBufferLoadAction.DontCare, RenderBufferStoreAction.Store,
-                    stencil, RenderBufferLoadAction.Load, RenderBufferStoreAction.DontCare);
+                cmd.SetRenderTarget(new RenderTargetIdentifier(ShaderConstants._BlendTexture, 0, CubemapFace.Unknown, -1),
+                    RenderBufferLoadAction.DontCare, RenderBufferStoreAction.Store, stencil,
+                    RenderBufferLoadAction.Load, RenderBufferStoreAction.DontCare);
                 cmd.ClearRenderTarget(false, true, Color.clear);
                 cmd.SetGlobalTexture(ShaderConstants._ColorTexture, ShaderConstants._EdgeTexture);
                 cmd.DrawMesh(RenderingUtils.fullscreenMesh, Matrix4x4.identity, material, 0, 1);
 
                 // Pass 3: Neighborhood blending
-                cmd.SetRenderTarget(destination, RenderBufferLoadAction.DontCare, RenderBufferStoreAction.Store, RenderBufferLoadAction.DontCare, RenderBufferStoreAction.DontCare);
+                cmd.SetRenderTarget(new RenderTargetIdentifier(destination, 0, CubemapFace.Unknown, -1),
+                    RenderBufferLoadAction.DontCare, RenderBufferStoreAction.Store,
+                    RenderBufferLoadAction.DontCare, RenderBufferStoreAction.DontCare);
                 cmd.SetGlobalTexture(ShaderConstants._ColorTexture, source);
                 cmd.SetGlobalTexture(ShaderConstants._BlendTexture, ShaderConstants._BlendTexture);
                 cmd.DrawMesh(RenderingUtils.fullscreenMesh, Matrix4x4.identity, material, 0, 2);
-
-                // Cleanup
-                cmd.ReleaseTemporaryRT(ShaderConstants._EdgeTexture);
-                cmd.ReleaseTemporaryRT(ShaderConstants._BlendTexture);
-                cmd.SetViewProjectionMatrices(camera.worldToCameraMatrix, camera.projectionMatrix);
             }
         }
 
@@ -576,12 +544,7 @@
                 DoBokehDepthOfField(ref cameraData, cmd, source, destination);
         }
 
-<<<<<<< HEAD
-        // TODO: XR isn't working with Gaussian DOF
-        void DoGaussianDepthOfField(ref CameraData cameraData, CommandBuffer cmd, int source, int destination)
-=======
         void DoGaussianDepthOfField(Camera camera, CommandBuffer cmd, int source, int destination)
->>>>>>> 20446565
         {
             var camera = cameraData.camera;
             var material = m_Materials.gaussianDepthOfField;
@@ -609,7 +572,6 @@
             if (URPCameraMode.isPureURP)
             {
 
-<<<<<<< HEAD
                 // Compute CoC
                 cmd.SetRenderTarget(ShaderConstants._FullCoCTexture, RenderBufferLoadAction.Load, RenderBufferStoreAction.Store);
                 cmd.DrawMesh(RenderingUtils.fullscreenMesh, Matrix4x4.identity, material, 0, 0);
@@ -621,7 +583,7 @@
                 cmd.SetViewport(camera.pixelRect);
                 cmd.SetGlobalTexture(ShaderConstants._ColorTexture, source);
                 cmd.SetGlobalTexture(ShaderConstants._FullCoCTexture, ShaderConstants._FullCoCTexture);
-                cmd.SetRenderTarget(m_MRT2, ShaderConstants._HalfCoCTexture);
+                cmd.SetRenderTarget(m_MRT2, ShaderConstants._HalfCoCTexture, 0, CubemapFace.Unknown, -1);
                 cmd.DrawMesh(RenderingUtils.fullscreenMesh, Matrix4x4.identity, material, 0, 1);
 
                 // Blur
@@ -644,15 +606,6 @@
             {
                 // Compute CoC
                 cmd.Blit(source, ShaderConstants._FullCoCTexture, material, 0);
-=======
-            cmd.SetViewProjectionMatrices(Matrix4x4.identity, Matrix4x4.identity);
-            cmd.SetViewport(camera.pixelRect);
-            cmd.SetGlobalTexture(ShaderConstants._ColorTexture, source);
-            cmd.SetGlobalTexture(ShaderConstants._FullCoCTexture, ShaderConstants._FullCoCTexture);
-            cmd.SetRenderTarget(m_MRT2, ShaderConstants._HalfCoCTexture, 0, CubemapFace.Unknown, -1);
-            cmd.DrawMesh(RenderingUtils.fullscreenMesh, Matrix4x4.identity, material, 0, 1);
-            cmd.SetViewProjectionMatrices(camera.worldToCameraMatrix, camera.projectionMatrix);
->>>>>>> 20446565
 
                 // Downscale & prefilter color + coc
                 m_MRT2[0] = ShaderConstants._HalfCoCTexture;
@@ -662,7 +615,7 @@
                 cmd.SetViewport(camera.pixelRect);
                 cmd.SetGlobalTexture(ShaderConstants._ColorTexture, source);
                 cmd.SetGlobalTexture(ShaderConstants._FullCoCTexture, ShaderConstants._FullCoCTexture);
-                cmd.SetRenderTarget(m_MRT2, ShaderConstants._HalfCoCTexture);
+                cmd.SetRenderTarget(m_MRT2, ShaderConstants._HalfCoCTexture, 0, CubemapFace.Unknown, -1);
                 cmd.DrawMesh(RenderingUtils.fullscreenMesh, Matrix4x4.identity, material, 0, 1);
                 cmd.SetViewProjectionMatrices(camera.worldToCameraMatrix, camera.projectionMatrix);
 
