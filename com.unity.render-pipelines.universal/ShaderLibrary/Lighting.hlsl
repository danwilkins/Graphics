--- conflicted
+++ resolved
@@ -156,11 +156,7 @@
     Light light;
     light.direction = lightDirection;
     light.distanceAttenuation = attenuation;
-<<<<<<< HEAD
-    light.shadowAttenuation = AdditionalLightRealtimeShadow(perObjectLightIndex, positionWS, lightDirection);
-=======
-    light.shadowAttenuation = 1.0;
->>>>>>> 160e5089
+    light.shadowAttenuation = 1.0; // This value can later be overridden in GetAdditionalLight(uint i, float3 positionWS, half4 shadowMask)
     light.color = color;
 
     return light;
@@ -236,7 +232,7 @@
 #else
     half4 occlusionProbeChannels = _AdditionalLightsOcclusionProbes[perObjectLightIndex];
 #endif
-    light.shadowAttenuation = AdditionalLightShadow(perObjectLightIndex, positionWS, shadowMask, occlusionProbeChannels);
+    light.shadowAttenuation = AdditionalLightShadow(perObjectLightIndex, positionWS, light.direction, shadowMask, occlusionProbeChannels);
 
     return light;
 }
