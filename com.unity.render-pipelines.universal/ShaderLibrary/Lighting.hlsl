#ifndef UNIVERSAL_LIGHTING_INCLUDED
#define UNIVERSAL_LIGHTING_INCLUDED

#include "Packages/com.unity.render-pipelines.core/ShaderLibrary/Common.hlsl"
#include "Packages/com.unity.render-pipelines.core/ShaderLibrary/EntityLighting.hlsl"
#include "Packages/com.unity.render-pipelines.core/ShaderLibrary/ImageBasedLighting.hlsl"
#include "Packages/com.unity.render-pipelines.universal/ShaderLibrary/Core.hlsl"
#include "Packages/com.unity.render-pipelines.universal/ShaderLibrary/Shadows.hlsl"

// If lightmap is not defined than we evaluate GI (ambient + probes) from SH
// We might do it fully or partially in vertex to save shader ALU
#if !defined(LIGHTMAP_ON)
// TODO: Controls things like these by exposing SHADER_QUALITY levels (low, medium, high)
    #if defined(SHADER_API_GLES) || !defined(_NORMALMAP)
        // Evaluates SH fully in vertex
        #define EVALUATE_SH_VERTEX
    #elif !SHADER_HINT_NICE_QUALITY
        // Evaluates L2 SH in vertex and L0L1 in pixel
        #define EVALUATE_SH_MIXED
    #endif
        // Otherwise evaluate SH fully per-pixel
#endif


#ifdef LIGHTMAP_ON
    #define DECLARE_LIGHTMAP_OR_SH(lmName, shName, index) float2 lmName : TEXCOORD##index
    #define OUTPUT_LIGHTMAP_UV(lightmapUV, lightmapScaleOffset, OUT) OUT.xy = lightmapUV.xy * lightmapScaleOffset.xy + lightmapScaleOffset.zw;
    #define OUTPUT_SH(normalWS, OUT)
#else
    #define DECLARE_LIGHTMAP_OR_SH(lmName, shName, index) half3 shName : TEXCOORD##index
    #define OUTPUT_LIGHTMAP_UV(lightmapUV, lightmapScaleOffset, OUT)
    #define OUTPUT_SH(normalWS, OUT) OUT.xyz = SampleSHVertex(normalWS)
#endif

///////////////////////////////////////////////////////////////////////////////
//                          Light Helpers                                    //
///////////////////////////////////////////////////////////////////////////////

// Abstraction over Light shading data.
struct Light
{
    half3   direction;
    half3   color;
    half    distanceAttenuation;
    half    shadowAttenuation;
};

///////////////////////////////////////////////////////////////////////////////
//                        Attenuation Functions                               /
///////////////////////////////////////////////////////////////////////////////

// Matches Unity Vanila attenuation
// Attenuation smoothly decreases to light range.
float DistanceAttenuation(float distanceSqr, half2 distanceAttenuation)
{
    // We use a shared distance attenuation for additional directional and puctual lights
    // for directional lights attenuation will be 1
    float lightAtten = rcp(distanceSqr);

#if SHADER_HINT_NICE_QUALITY
    // Use the smoothing factor also used in the Unity lightmapper.
    half factor = distanceSqr * distanceAttenuation.x;
    half smoothFactor = saturate(1.0h - factor * factor);
    smoothFactor = smoothFactor * smoothFactor;
#else
    // We need to smoothly fade attenuation to light range. We start fading linearly at 80% of light range
    // Therefore:
    // fadeDistance = (0.8 * 0.8 * lightRangeSq)
    // smoothFactor = (lightRangeSqr - distanceSqr) / (lightRangeSqr - fadeDistance)
    // We can rewrite that to fit a MAD by doing
    // distanceSqr * (1.0 / (fadeDistanceSqr - lightRangeSqr)) + (-lightRangeSqr / (fadeDistanceSqr - lightRangeSqr)
    // distanceSqr *        distanceAttenuation.y            +             distanceAttenuation.z
    half smoothFactor = saturate(distanceSqr * distanceAttenuation.x + distanceAttenuation.y);
#endif

    return lightAtten * smoothFactor;
}

half AngleAttenuation(half3 spotDirection, half3 lightDirection, half2 spotAttenuation)
{
    // Spot Attenuation with a linear falloff can be defined as
    // (SdotL - cosOuterAngle) / (cosInnerAngle - cosOuterAngle)
    // This can be rewritten as
    // invAngleRange = 1.0 / (cosInnerAngle - cosOuterAngle)
    // SdotL * invAngleRange + (-cosOuterAngle * invAngleRange)
    // SdotL * spotAttenuation.x + spotAttenuation.y

    // If we precompute the terms in a MAD instruction
    half SdotL = dot(spotDirection, lightDirection);
    half atten = saturate(SdotL * spotAttenuation.x + spotAttenuation.y);
    return atten * atten;
}

///////////////////////////////////////////////////////////////////////////////
//                      Light Abstraction                                    //
///////////////////////////////////////////////////////////////////////////////

Light GetMainLight()
{
    Light light;
    light.direction = _MainLightPosition.xyz;
    // unity_LightData.z is 1 when not culled by the culling mask, otherwise 0.
    light.distanceAttenuation = unity_LightData.z;
#if defined(LIGHTMAP_ON) || defined(_MIXED_LIGHTING_SUBTRACTIVE)
    // unity_ProbesOcclusion.x is the mixed light probe occlusion data
    light.distanceAttenuation *= unity_ProbesOcclusion.x;
#endif
    light.shadowAttenuation = 1.0;
    light.color = _MainLightColor.rgb;

    return light;
}

Light GetMainLight(float4 shadowCoord)
{
    Light light = GetMainLight();
    light.shadowAttenuation = MainLightRealtimeShadow(shadowCoord);
    return light;
}

// Fills a light struct given a perObjectLightIndex
Light GetAdditionalPerObjectLight(int perObjectLightIndex, float3 positionWS)
{
    // Abstraction over Light input constants
#if USE_STRUCTURED_BUFFER_FOR_LIGHT_DATA
    float4 lightPositionWS = _AdditionalLightsBuffer[perObjectLightIndex].position;
    half3 color = _AdditionalLightsBuffer[perObjectLightIndex].color.rgb;
    half4 distanceAndSpotAttenuation = _AdditionalLightsBuffer[perObjectLightIndex].attenuation;
    half4 spotDirection = _AdditionalLightsBuffer[perObjectLightIndex].spotDirection;
    half4 lightOcclusionProbeInfo = _AdditionalLightsBuffer[perObjectLightIndex].occlusionProbeChannels;
#else
    float4 lightPositionWS = _AdditionalLightsPosition[perObjectLightIndex];
    half3 color = _AdditionalLightsColor[perObjectLightIndex].rgb;
    half4 distanceAndSpotAttenuation = _AdditionalLightsAttenuation[perObjectLightIndex];
    half4 spotDirection = _AdditionalLightsSpotDir[perObjectLightIndex];
    half4 lightOcclusionProbeInfo = _AdditionalLightsOcclusionProbes[perObjectLightIndex];
#endif

    // Directional lights store direction in lightPosition.xyz and have .w set to 0.0.
    // This way the following code will work for both directional and punctual lights.
    float3 lightVector = lightPositionWS.xyz - positionWS * lightPositionWS.w;
    float distanceSqr = max(dot(lightVector, lightVector), HALF_MIN);

    half3 lightDirection = half3(lightVector * rsqrt(distanceSqr));
    half attenuation = DistanceAttenuation(distanceSqr, distanceAndSpotAttenuation.xy) * AngleAttenuation(spotDirection.xyz, lightDirection, distanceAndSpotAttenuation.zw);

    Light light;
    light.direction = lightDirection;
    light.distanceAttenuation = attenuation;
    light.shadowAttenuation = AdditionalLightRealtimeShadow(perObjectLightIndex, positionWS);
    light.color = color;

    // In case we're using light probes, we can sample the attenuation from the `unity_ProbesOcclusion`
#if defined(LIGHTMAP_ON) || defined(_MIXED_LIGHTING_SUBTRACTIVE)
    // First find the probe channel from the light.
    // Then sample `unity_ProbesOcclusion` for the baked occlusion.
    // If the light is not baked, the channel is -1, and we need to apply no occlusion.

    // probeChannel is the index in 'unity_ProbesOcclusion' that holds the proper occlusion value.
    int probeChannel = lightOcclusionProbeInfo.x;

    // lightProbeContribution is set to 0 if we are indeed using a probe, otherwise set to 1.
    half lightProbeContribution = lightOcclusionProbeInfo.y;

    half probeOcclusionValue = unity_ProbesOcclusion[probeChannel];
    light.distanceAttenuation *= max(probeOcclusionValue, lightProbeContribution);
#endif

    return light;
}

uint GetPerObjectLightIndexOffset()
{
#if USE_STRUCTURED_BUFFER_FOR_LIGHT_DATA
    return unity_LightData.x;
#else
    return 0;
#endif
}

// Returns a per-object index given a loop index.
// This abstract the underlying data implementation for storing lights/light indices
int GetPerObjectLightIndex(uint index)
{
/////////////////////////////////////////////////////////////////////////////////////////////
// Structured Buffer Path                                                                   /
//                                                                                          /
// Lights and light indices are stored in StructuredBuffer. We can just index them.         /
// Currently all non-mobile platforms take this path :(                                     /
// There are limitation in mobile GPUs to use SSBO (performance / no vertex shader support) /
/////////////////////////////////////////////////////////////////////////////////////////////
#if USE_STRUCTURED_BUFFER_FOR_LIGHT_DATA
    uint offset = unity_LightData.x;
    return _AdditionalLightsIndices[offset + index];

/////////////////////////////////////////////////////////////////////////////////////////////
// UBO path                                                                                 /
//                                                                                          /
// We store 8 light indices in float4 unity_LightIndices[2];                                /
// Due to memory alignment unity doesn't support int[] or float[]                           /
// Even trying to reinterpret cast the unity_LightIndices to float[] won't work             /
// it will cast to float4[] and create extra register pressure. :(                          /
/////////////////////////////////////////////////////////////////////////////////////////////
#elif !defined(SHADER_API_GLES)
    // since index is uint shader compiler will implement
    // div & mod as bitfield ops (shift and mask).
    
    // TODO: Can we index a float4? Currently compiler is
    // replacing unity_LightIndicesX[i] with a dp4 with identity matrix.
    // u_xlat16_40 = dot(unity_LightIndices[int(u_xlatu13)], ImmCB_0_0_0[u_xlati1]);
    // This increases both arithmetic and register pressure.
    return unity_LightIndices[index / 4][index % 4];
#else
    // Fallback to GLES2. No bitfield magic here :(.
    // We limit to 4 indices per object and only sample unity_4LightIndices0.
    // Conditional moves are branch free even on mali-400
    // small arithmetic cost but no extra register pressure from ImmCB_0_0_0 matrix.
    half2 lightIndex2 = (index < 2.0h) ? unity_LightIndices[0].xy : unity_LightIndices[0].zw;
    half i_rem = (index < 2.0h) ? index : index - 2.0h;
    return (i_rem < 1.0h) ? lightIndex2.x : lightIndex2.y;
#endif
}

// Fills a light struct given a loop i index. This will convert the i
// index to a perObjectLightIndex
Light GetAdditionalLight(uint i, float3 positionWS)
{
    int perObjectLightIndex = GetPerObjectLightIndex(i);
    return GetAdditionalPerObjectLight(perObjectLightIndex, positionWS);
}

int GetAdditionalLightsCount()
{
    // TODO: we need to expose in SRP api an ability for the pipeline cap the amount of lights
    // in the culling. This way we could do the loop branch with an uniform
    // This would be helpful to support baking exceeding lights in SH as well
    return min(_AdditionalLightsCount.x, unity_LightData.y);
}

///////////////////////////////////////////////////////////////////////////////
//                         BRDF Functions                                    //
///////////////////////////////////////////////////////////////////////////////

#define kDieletricSpec half4(0.04, 0.04, 0.04, 1.0 - 0.04) // standard dielectric reflectivity coef at incident angle (= 4%)

struct BRDFData
{
    half3 diffuse;
    half3 specular;
    half reflectivity;
    half perceptualRoughness;
    half roughness;
    half roughness2;
    half grazingTerm;

    // We save some light invariant BRDF terms so we don't have to recompute
    // them in the light loop. Take a look at DirectBRDF function for detailed explaination.
    half normalizationTerm;     // roughness * 4.0 + 2.0
    half roughness2MinusOne;    // roughness^2 - 1.0
};

half ReflectivitySpecular(half3 specular)
{
#if defined(SHADER_API_GLES)
    return specular.r; // Red channel - because most metals are either monocrhome or with redish/yellowish tint
#else
    return max(max(specular.r, specular.g), specular.b);
#endif
}

half OneMinusReflectivityMetallic(half metallic)
{
    // We'll need oneMinusReflectivity, so
    //   1-reflectivity = 1-lerp(dielectricSpec, 1, metallic) = lerp(1-dielectricSpec, 0, metallic)
    // store (1-dielectricSpec) in kDieletricSpec.a, then
    //   1-reflectivity = lerp(alpha, 0, metallic) = alpha + metallic*(0 - alpha) =
    //                  = alpha - metallic * alpha
    half oneMinusDielectricSpec = kDieletricSpec.a;
    return oneMinusDielectricSpec - metallic * oneMinusDielectricSpec;
}

inline void InitializeBRDFDataDirect(half3 diffuse, half3 specular, half reflectivity, half oneMinusReflectivity, half smoothness, half alpha, out BRDFData outBRDFData)
{
    outBRDFData.diffuse = diffuse;
    outBRDFData.specular = specular;
    outBRDFData.reflectivity = reflectivity;

    outBRDFData.grazingTerm = saturate(smoothness + reflectivity);
    outBRDFData.perceptualRoughness = PerceptualSmoothnessToPerceptualRoughness(smoothness);
    outBRDFData.roughness = max(PerceptualRoughnessToRoughness(outBRDFData.perceptualRoughness), HALF_MIN);
    outBRDFData.roughness2 = outBRDFData.roughness * outBRDFData.roughness;

    outBRDFData.normalizationTerm = outBRDFData.roughness * 4.0h + 2.0h;
    outBRDFData.roughness2MinusOne = outBRDFData.roughness2 - 1.0h;

#ifdef _ALPHAPREMULTIPLY_ON
    outBRDFData.diffuse *= alpha;
    alpha = alpha * oneMinusReflectivity + reflectivity;
#endif
}

inline void InitializeBRDFData(half3 albedo, half metallic, half3 specular, half smoothness, half alpha, out BRDFData outBRDFData)
{
#ifdef _SPECULAR_SETUP
    half reflectivity = ReflectivitySpecular(specular);
    half oneMinusReflectivity = 1.0 - reflectivity;
    half3 brdfDiffuse = albedo * (half3(1.0h, 1.0h, 1.0h) - specular);
    half3 brdfSpecular = specular;

#else
    half oneMinusReflectivity = OneMinusReflectivityMetallic(metallic);
    half reflectivity = 1.0 - oneMinusReflectivity;
    half3 brdfDiffuse = albedo * oneMinusReflectivity;
    half3 brdfSpecular = lerp(kDieletricSpec.rgb, albedo, metallic);

#endif

#ifdef _SPECULARHIGHLIGHTS_OFF
    bool specularHighlightsOff = true;
#else
    bool specularHighlightsOff = false;
#endif

    InitializeBRDFDataDirect(brdfDiffuse, brdfSpecular, reflectivity, oneMinusReflectivity, smoothness, alpha, outBRDFData);
}

half3 EnvironmentBRDF(BRDFData brdfData, half3 indirectDiffuse, half3 indirectSpecular, half fresnelTerm)
{
    half3 c = indirectDiffuse * brdfData.diffuse;
    float surfaceReduction = 1.0 / (brdfData.roughness2 + 1.0);
    c += surfaceReduction * indirectSpecular * lerp(brdfData.specular, brdfData.grazingTerm, fresnelTerm);
    return c;
}

// Based on Minimalist CookTorrance BRDF
// Implementation is slightly different from original derivation: http://www.thetenthplanet.de/archives/255
//
// * NDF [Modified] GGX
// * Modified Kelemen and Szirmay-Kalos for Visibility term
// * Fresnel approximated with 1/LdotH
half3 DirectBDRF(BRDFData brdfData, half3 normalWS, half3 lightDirectionWS, half3 viewDirectionWS, bool specularHighlightsOff)
{
    // Can still do compile-time optimisation.
    // If no compile-time optimized, extra overhead if branch taken is around +2.5% on Switch, -10% if not taken.
    [branch] if (!specularHighlightsOff)
    {
        float3 halfDir = SafeNormalize(float3(lightDirectionWS) + float3(viewDirectionWS));

        float NoH = saturate(dot(normalWS, halfDir));
        half LoH = saturate(dot(lightDirectionWS, halfDir));

<<<<<<< HEAD
        // GGX Distribution multiplied by combined approximation of Visibility and Fresnel
        // BRDFspec = (D * V * F) / 4.0
        // D = roughness² / ( NoH² * (roughness² - 1) + 1 )²
        // V * F = 1.0 / ( LoH² * (roughness + 0.5) )
        // See "Optimizing PBR for Mobile" from Siggraph 2015 moving mobile graphics course
        // https://community.arm.com/events/1155

        // Final BRDFspec = roughness² / ( NoH² * (roughness² - 1) + 1 )² * (LoH² * (roughness + 0.5) * 4.0)
        // We further optimize a few light invariant terms
        // brdfData.normalizationTerm = (roughness + 0.5) * 4.0 rewritten as roughness * 4.0 + 2.0 to a fit a MAD.
        float d = NoH * NoH * brdfData.roughness2MinusOne + 1.00001f;
=======
    // GGX Distribution multiplied by combined approximation of Visibility and Fresnel
    // BRDFspec = (D * V * F) / 4.0
    // D = roughness^2 / ( NoH^2 * (roughness^2 - 1) + 1 )^2
    // V * F = 1.0 / ( LoH^2 * (roughness + 0.5) )
    // See "Optimizing PBR for Mobile" from Siggraph 2015 moving mobile graphics course
    // https://community.arm.com/events/1155

    // Final BRDFspec = roughness^2 / ( NoH^2 * (roughness^2 - 1) + 1 )^2 * (LoH^2 * (roughness + 0.5) * 4.0)
    // We further optimize a few light invariant terms
    // brdfData.normalizationTerm = (roughness + 0.5) * 4.0 rewritten as roughness * 4.0 + 2.0 to a fit a MAD.
    float d = NoH * NoH * brdfData.roughness2MinusOne + 1.00001f;
>>>>>>> e792cf02

        half LoH2 = LoH * LoH;
        half specularTerm = brdfData.roughness2 / ((d * d) * max(0.1h, LoH2) * brdfData.normalizationTerm);

        // On platforms where half actually means something, the denominator has a risk of overflow
        // clamp below was added specifically to "fix" that, but dx compiler (we convert bytecode to metal/gles)
        // sees that specularTerm have only non-negative terms, so it skips max(0,..) in clamp (leaving only min(100,...))
#if defined (SHADER_API_MOBILE) || defined (SHADER_API_SWITCH)
        specularTerm = specularTerm - HALF_MIN;
        specularTerm = clamp(specularTerm, 0.0, 100.0); // Prevent FP16 overflow on mobiles
#endif

        half3 color = specularTerm * brdfData.specular + brdfData.diffuse;
        return color;
    }
    else
        return brdfData.diffuse;
}

///////////////////////////////////////////////////////////////////////////////
//                      Global Illumination                                  //
///////////////////////////////////////////////////////////////////////////////

// Samples SH L0, L1 and L2 terms
half3 SampleSH(half3 normalWS)
{
    // LPPV is not supported in Ligthweight Pipeline
    real4 SHCoefficients[7];
    SHCoefficients[0] = unity_SHAr;
    SHCoefficients[1] = unity_SHAg;
    SHCoefficients[2] = unity_SHAb;
    SHCoefficients[3] = unity_SHBr;
    SHCoefficients[4] = unity_SHBg;
    SHCoefficients[5] = unity_SHBb;
    SHCoefficients[6] = unity_SHC;

    return max(half3(0, 0, 0), SampleSH9(SHCoefficients, normalWS));
}

// SH Vertex Evaluation. Depending on target SH sampling might be
// done completely per vertex or mixed with L2 term per vertex and L0, L1
// per pixel. See SampleSHPixel
half3 SampleSHVertex(half3 normalWS)
{
#if defined(EVALUATE_SH_VERTEX)
    return max(half3(0, 0, 0), SampleSH(normalWS));
#elif defined(EVALUATE_SH_MIXED)
    // no max since this is only L2 contribution
    return SHEvalLinearL2(normalWS, unity_SHBr, unity_SHBg, unity_SHBb, unity_SHC);
#endif

    // Fully per-pixel. Nothing to compute.
    return half3(0.0, 0.0, 0.0);
}

// SH Pixel Evaluation. Depending on target SH sampling might be done
// mixed or fully in pixel. See SampleSHVertex
half3 SampleSHPixel(half3 L2Term, half3 normalWS)
{
#if defined(EVALUATE_SH_VERTEX)
    return L2Term;
#elif defined(EVALUATE_SH_MIXED)
    half3 L0L1Term = SHEvalLinearL0L1(normalWS, unity_SHAr, unity_SHAg, unity_SHAb);
    return max(half3(0, 0, 0), L2Term + L0L1Term);
#endif

    // Default: Evaluate SH fully per-pixel
    return SampleSH(normalWS);
}

// Sample baked lightmap. Non-Direction and Directional if available.
// Realtime GI is not supported.
half3 SampleLightmap(float2 lightmapUV, half3 normalWS)
{
#ifdef UNITY_LIGHTMAP_FULL_HDR
    bool encodedLightmap = false;
#else
    bool encodedLightmap = true;
#endif

    half4 decodeInstructions = half4(LIGHTMAP_HDR_MULTIPLIER, LIGHTMAP_HDR_EXPONENT, 0.0h, 0.0h);

    // The shader library sample lightmap functions transform the lightmap uv coords to apply bias and scale.
    // However, universal pipeline already transformed those coords in vertex. We pass half4(1, 1, 0, 0) and
    // the compiler will optimize the transform away.
    half4 transformCoords = half4(1, 1, 0, 0);

#ifdef DIRLIGHTMAP_COMBINED
    return SampleDirectionalLightmap(TEXTURE2D_ARGS(unity_Lightmap, samplerunity_Lightmap),
        TEXTURE2D_ARGS(unity_LightmapInd, samplerunity_Lightmap),
        lightmapUV, transformCoords, normalWS, encodedLightmap, decodeInstructions);
#elif defined(LIGHTMAP_ON)
    return SampleSingleLightmap(TEXTURE2D_ARGS(unity_Lightmap, samplerunity_Lightmap), lightmapUV, transformCoords, encodedLightmap, decodeInstructions);
#else
    return half3(0.0, 0.0, 0.0);
#endif
}

// We either sample GI from baked lightmap or from probes.
// If lightmap: sampleData.xy = lightmapUV
// If probe: sampleData.xyz = L2 SH terms
#ifdef LIGHTMAP_ON
#define SAMPLE_GI(lmName, shName, normalWSName) SampleLightmap(lmName, normalWSName)
#else
#define SAMPLE_GI(lmName, shName, normalWSName) SampleSHPixel(shName, normalWSName)
#endif

half3 GlossyEnvironmentReflection(half3 reflectVector, half perceptualRoughness, half occlusion)
{
#if !defined(_ENVIRONMENTREFLECTIONS_OFF)
    half mip = PerceptualRoughnessToMipmapLevel(perceptualRoughness);
    half4 encodedIrradiance = SAMPLE_TEXTURECUBE_LOD(unity_SpecCube0, samplerunity_SpecCube0, reflectVector, mip);

#if !defined(UNITY_USE_NATIVE_HDR)
    half3 irradiance = DecodeHDREnvironment(encodedIrradiance, unity_SpecCube0_HDR);
#else
    half3 irradiance = encodedIrradiance.rbg;
#endif

    return irradiance * occlusion;
#endif // GLOSSY_REFLECTIONS

    return _GlossyEnvironmentColor.rgb * occlusion;
}

half3 SubtractDirectMainLightFromLightmap(Light mainLight, half3 normalWS, half3 bakedGI)
{
    // Let's try to make realtime shadows work on a surface, which already contains
    // baked lighting and shadowing from the main sun light.
    // Summary:
    // 1) Calculate possible value in the shadow by subtracting estimated light contribution from the places occluded by realtime shadow:
    //      a) preserves other baked lights and light bounces
    //      b) eliminates shadows on the geometry facing away from the light
    // 2) Clamp against user defined ShadowColor.
    // 3) Pick original lightmap value, if it is the darkest one.


    // 1) Gives good estimate of illumination as if light would've been shadowed during the bake.
    // We only subtract the main direction light. This is accounted in the contribution term below.
    half shadowStrength = GetMainLightShadowStrength();
    half contributionTerm = saturate(dot(mainLight.direction, normalWS));
    half3 lambert = mainLight.color * contributionTerm;
    half3 estimatedLightContributionMaskedByInverseOfShadow = lambert * (1.0 - mainLight.shadowAttenuation);
    half3 subtractedLightmap = bakedGI - estimatedLightContributionMaskedByInverseOfShadow;

    // 2) Allows user to define overall ambient of the scene and control situation when realtime shadow becomes too dark.
    half3 realtimeShadow = max(subtractedLightmap, _SubtractiveShadowColor.xyz);
    realtimeShadow = lerp(bakedGI, realtimeShadow, shadowStrength);

    // 3) Pick darkest color
    return min(bakedGI, realtimeShadow);
}

half3 GlobalIllumination(BRDFData brdfData, half3 bakedGI, half occlusion, half3 normalWS, half3 viewDirectionWS)
{
    half3 reflectVector = reflect(-viewDirectionWS, normalWS);
    half fresnelTerm = Pow4(1.0 - saturate(dot(normalWS, viewDirectionWS)));

    half3 indirectDiffuse = bakedGI * occlusion;
    half3 indirectSpecular = GlossyEnvironmentReflection(reflectVector, brdfData.perceptualRoughness, occlusion);

    return EnvironmentBRDF(brdfData, indirectDiffuse, indirectSpecular, fresnelTerm);
}

void MixRealtimeAndBakedGI(inout Light light, half3 normalWS, inout half3 bakedGI, half4 shadowMask)
{
#if defined(_MIXED_LIGHTING_SUBTRACTIVE) && defined(LIGHTMAP_ON)
    bakedGI = SubtractDirectMainLightFromLightmap(light, normalWS, bakedGI);
#endif
}

///////////////////////////////////////////////////////////////////////////////
//                      Lighting Functions                                   //
///////////////////////////////////////////////////////////////////////////////
half3 LightingLambert(half3 lightColor, half3 lightDir, half3 normal)
{
    half NdotL = saturate(dot(normal, lightDir));
    return lightColor * NdotL;
}

half3 LightingSpecular(half3 lightColor, half3 lightDir, half3 normal, half3 viewDir, half4 specular, half smoothness)
{
    float3 halfVec = SafeNormalize(float3(lightDir) + float3(viewDir));
    half NdotH = saturate(dot(normal, halfVec));
    half modifier = pow(NdotH, smoothness);
    half3 specularReflection = specular.rgb * modifier;
    return lightColor * specularReflection;
}

half3 LightingPhysicallyBased(BRDFData brdfData, half3 lightColor, half3 lightDirectionWS, half lightAttenuation, half3 normalWS, half3 viewDirectionWS, bool specularHighlightsOff)
{
    half NdotL = saturate(dot(normalWS, lightDirectionWS));
    half3 radiance = lightColor * (lightAttenuation * NdotL);
    return DirectBDRF(brdfData, normalWS, lightDirectionWS, viewDirectionWS, specularHighlightsOff) * radiance;
}

half3 LightingPhysicallyBased(BRDFData brdfData, Light light, half3 normalWS, half3 viewDirectionWS, bool specularHighlightsOff)
{
    return LightingPhysicallyBased(brdfData, light.color, light.direction, light.distanceAttenuation * light.shadowAttenuation, normalWS, viewDirectionWS, specularHighlightsOff);
}

half3 VertexLighting(float3 positionWS, half3 normalWS)
{
    half3 vertexLightColor = half3(0.0, 0.0, 0.0);

#ifdef _ADDITIONAL_LIGHTS_VERTEX
    uint lightsCount = GetAdditionalLightsCount();
    for (uint lightIndex = 0u; lightIndex < lightsCount; ++lightIndex)
    {
        Light light = GetAdditionalLight(lightIndex, positionWS);
        half3 lightColor = light.color * light.distanceAttenuation;
        vertexLightColor += LightingLambert(lightColor, light.direction, normalWS);
    }
#endif

    return vertexLightColor;
}

///////////////////////////////////////////////////////////////////////////////
//                      Fragment Functions                                   //
//       Used by ShaderGraph and others builtin renderers                    //
///////////////////////////////////////////////////////////////////////////////
half4 UniversalFragmentPBR(InputData inputData, half3 albedo, half metallic, half3 specular,
    half smoothness, half occlusion, half3 emission, half alpha)
{
#ifdef _SPECULARHIGHLIGHTS_OFF
    bool specularHighlightsOff = true;
#else
    bool specularHighlightsOff = false;
#endif

    BRDFData brdfData;
    InitializeBRDFData(albedo, metallic, specular, smoothness, alpha, brdfData);

    Light mainLight = GetMainLight(inputData.shadowCoord);
    MixRealtimeAndBakedGI(mainLight, inputData.normalWS, inputData.bakedGI, half4(0, 0, 0, 0));

    half3 color = GlobalIllumination(brdfData, inputData.bakedGI, occlusion, inputData.normalWS, inputData.viewDirectionWS);
    color += LightingPhysicallyBased(brdfData, mainLight, inputData.normalWS, inputData.viewDirectionWS, specularHighlightsOff);

#ifdef _ADDITIONAL_LIGHTS
    uint pixelLightCount = GetAdditionalLightsCount();
    for (uint lightIndex = 0u; lightIndex < pixelLightCount; ++lightIndex)
    {
        Light light = GetAdditionalLight(lightIndex, inputData.positionWS);
        color += LightingPhysicallyBased(brdfData, light, inputData.normalWS, inputData.viewDirectionWS, specularHighlightsOff);
    }
#endif

#ifdef _ADDITIONAL_LIGHTS_VERTEX
    color += inputData.vertexLighting * brdfData.diffuse;
#endif

    color += emission;
    return half4(color, alpha);
}

half4 UniversalFragmentBlinnPhong(InputData inputData, half3 diffuse, half4 specularGloss, half smoothness, half3 emission, half alpha)
{
    Light mainLight = GetMainLight(inputData.shadowCoord);
    MixRealtimeAndBakedGI(mainLight, inputData.normalWS, inputData.bakedGI, half4(0, 0, 0, 0));

    half3 attenuatedLightColor = mainLight.color * (mainLight.distanceAttenuation * mainLight.shadowAttenuation);
    half3 diffuseColor = inputData.bakedGI + LightingLambert(attenuatedLightColor, mainLight.direction, inputData.normalWS);
    half3 specularColor = LightingSpecular(attenuatedLightColor, mainLight.direction, inputData.normalWS, inputData.viewDirectionWS, specularGloss, smoothness);

#ifdef _ADDITIONAL_LIGHTS
    uint pixelLightCount = GetAdditionalLightsCount();
    for (uint lightIndex = 0u; lightIndex < pixelLightCount; ++lightIndex)
    {
        Light light = GetAdditionalLight(lightIndex, inputData.positionWS);
        half3 attenuatedLightColor = light.color * (light.distanceAttenuation * light.shadowAttenuation);
        diffuseColor += LightingLambert(attenuatedLightColor, light.direction, inputData.normalWS);
        specularColor += LightingSpecular(attenuatedLightColor, light.direction, inputData.normalWS, inputData.viewDirectionWS, specularGloss, smoothness);
    }
#endif

#ifdef _ADDITIONAL_LIGHTS_VERTEX
    diffuseColor += inputData.vertexLighting;
#endif

    half3 finalColor = diffuseColor * diffuse + emission;

#if defined(_SPECGLOSSMAP) || defined(_SPECULAR_COLOR)
    finalColor += specularColor;
#endif

    return half4(finalColor, alpha);
}

//LWRP -> Universal Backwards Compatibility
half4 LightweightFragmentPBR(InputData inputData, half3 albedo, half metallic, half3 specular,
    half smoothness, half occlusion, half3 emission, half alpha)
{
    return UniversalFragmentPBR(inputData, albedo, metallic, specular, smoothness, occlusion, emission, alpha);
}

half4 LightweightFragmentBlinnPhong(InputData inputData, half3 diffuse, half4 specularGloss, half smoothness, half3 emission, half alpha)
{
    return UniversalFragmentBlinnPhong(inputData, diffuse, specularGloss, smoothness, emission, alpha);
}
#endif<|MERGE_RESOLUTION|>--- conflicted
+++ resolved
@@ -349,31 +349,17 @@
         float NoH = saturate(dot(normalWS, halfDir));
         half LoH = saturate(dot(lightDirectionWS, halfDir));
 
-<<<<<<< HEAD
         // GGX Distribution multiplied by combined approximation of Visibility and Fresnel
         // BRDFspec = (D * V * F) / 4.0
-        // D = roughness² / ( NoH² * (roughness² - 1) + 1 )²
-        // V * F = 1.0 / ( LoH² * (roughness + 0.5) )
+        // D = roughness^2 / ( NoH^2 * (roughness^2 - 1) + 1 )^2
+        // V * F = 1.0 / ( LoH^2 * (roughness + 0.5) )
         // See "Optimizing PBR for Mobile" from Siggraph 2015 moving mobile graphics course
         // https://community.arm.com/events/1155
 
-        // Final BRDFspec = roughness² / ( NoH² * (roughness² - 1) + 1 )² * (LoH² * (roughness + 0.5) * 4.0)
+        // Final BRDFspec = roughness^2 / ( NoH^2 * (roughness^2 - 1) + 1 )^2 * (LoH^2 * (roughness + 0.5) * 4.0)
         // We further optimize a few light invariant terms
         // brdfData.normalizationTerm = (roughness + 0.5) * 4.0 rewritten as roughness * 4.0 + 2.0 to a fit a MAD.
         float d = NoH * NoH * brdfData.roughness2MinusOne + 1.00001f;
-=======
-    // GGX Distribution multiplied by combined approximation of Visibility and Fresnel
-    // BRDFspec = (D * V * F) / 4.0
-    // D = roughness^2 / ( NoH^2 * (roughness^2 - 1) + 1 )^2
-    // V * F = 1.0 / ( LoH^2 * (roughness + 0.5) )
-    // See "Optimizing PBR for Mobile" from Siggraph 2015 moving mobile graphics course
-    // https://community.arm.com/events/1155
-
-    // Final BRDFspec = roughness^2 / ( NoH^2 * (roughness^2 - 1) + 1 )^2 * (LoH^2 * (roughness + 0.5) * 4.0)
-    // We further optimize a few light invariant terms
-    // brdfData.normalizationTerm = (roughness + 0.5) * 4.0 rewritten as roughness * 4.0 + 2.0 to a fit a MAD.
-    float d = NoH * NoH * brdfData.roughness2MinusOne + 1.00001f;
->>>>>>> e792cf02
 
         half LoH2 = LoH * LoH;
         half specularTerm = brdfData.roughness2 / ((d * d) * max(0.1h, LoH2) * brdfData.normalizationTerm);
