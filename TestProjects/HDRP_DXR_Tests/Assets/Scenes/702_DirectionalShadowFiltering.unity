--- conflicted
+++ resolved
@@ -212,30 +212,9 @@
       objectReference: {fileID: 0}
     - target: {fileID: 1838665344073080247, guid: 331e07d695ca55a4081f1b96408bb7a0,
         type: 3}
-<<<<<<< HEAD
-      propertyPath: captureFromBackBuffer
-      value: 1
-      objectReference: {fileID: 0}
-    - target: {fileID: 1838665344073080247, guid: 331e07d695ca55a4081f1b96408bb7a0,
-        type: 3}
-      propertyPath: waitFrames
-      value: 30
-      objectReference: {fileID: 0}
-    - target: {fileID: 1838665344073080247, guid: 331e07d695ca55a4081f1b96408bb7a0,
-        type: 3}
-      propertyPath: xrCompatible
-      value: 0
-      objectReference: {fileID: 0}
-    - target: {fileID: 1838665344073080247, guid: 331e07d695ca55a4081f1b96408bb7a0,
-        type: 3}
-      propertyPath: waitForFrameCountMultiple
-      value: 1
-      objectReference: {fileID: 0}
-=======
       propertyPath: renderGraphCompatible
       value: 0
       objectReference: {fileID: 0}
->>>>>>> fb439485
     - target: {fileID: 1840581321238557961, guid: 331e07d695ca55a4081f1b96408bb7a0,
         type: 3}
       propertyPath: m_Version
@@ -457,10 +436,7 @@
   showAdditionalSettings: 0
   m_AreaLightEmissiveMeshShadowCastingMode: 0
   m_AreaLightEmissiveMeshMotionVectorGenerationMode: 0
-<<<<<<< HEAD
-=======
   m_AreaLightEmissiveMeshLayer: -1
->>>>>>> fb439485
 --- !u!1 &2147032868
 GameObject:
   m_ObjectHideFlags: 0
