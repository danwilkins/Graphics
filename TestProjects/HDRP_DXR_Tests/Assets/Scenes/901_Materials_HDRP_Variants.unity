--- conflicted
+++ resolved
@@ -24,7 +24,7 @@
   m_AmbientEquatorColor: {r: 0.114, g: 0.125, b: 0.133, a: 1}
   m_AmbientGroundColor: {r: 0.047, g: 0.043, b: 0.035, a: 1}
   m_AmbientIntensity: 1
-  m_AmbientMode: 4
+  m_AmbientMode: 0
   m_SubtractiveShadowColor: {r: 0.42, g: 0.478, b: 0.627, a: 1}
   m_SkyboxMaterial: {fileID: 0}
   m_HaloStrength: 0.5
@@ -2584,8 +2584,6 @@
   m_ReceiveShadows: 1
   m_DynamicOccludee: 1
   m_StaticShadowCaster: 0
-<<<<<<< HEAD
-=======
   m_MotionVectors: 1
   m_LightProbeUsage: 1
   m_ReflectionProbeUsage: 1
@@ -2683,7 +2681,6 @@
   m_ReceiveShadows: 1
   m_DynamicOccludee: 1
   m_StaticShadowCaster: 0
->>>>>>> 890278a7
   m_MotionVectors: 1
   m_LightProbeUsage: 1
   m_ReflectionProbeUsage: 1
@@ -4889,11 +4886,7 @@
     - target: {fileID: 114995348509370400, guid: c07ace9ab142ca9469fa377877c2f1e7,
         type: 3}
       propertyPath: waitFrames
-<<<<<<< HEAD
-      value: 6
-=======
       value: 1
->>>>>>> 890278a7
       objectReference: {fileID: 0}
     - target: {fileID: 114995348509370400, guid: c07ace9ab142ca9469fa377877c2f1e7,
         type: 3}
@@ -4910,21 +4903,6 @@
         type: 3}
       propertyPath: renderGraphCompatible
       value: 1
-      objectReference: {fileID: 0}
-    - target: {fileID: 114995348509370400, guid: c07ace9ab142ca9469fa377877c2f1e7,
-        type: 3}
-<<<<<<< HEAD
-      propertyPath: waitForFrameCountMultiple
-      value: 1
-=======
-      propertyPath: ImageComparisonSettings.TargetWidth
-      value: 1024
-      objectReference: {fileID: 0}
-    - target: {fileID: 114995348509370400, guid: c07ace9ab142ca9469fa377877c2f1e7,
-        type: 3}
-      propertyPath: ImageComparisonSettings.TargetHeight
-      value: 512
->>>>>>> 890278a7
       objectReference: {fileID: 0}
     - target: {fileID: 114995348509370400, guid: c07ace9ab142ca9469fa377877c2f1e7,
         type: 3}
