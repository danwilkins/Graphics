%YAML 1.1
%TAG !u! tag:unity3d.com,2011:
--- !u!29 &1
OcclusionCullingSettings:
  m_ObjectHideFlags: 0
  serializedVersion: 2
  m_OcclusionBakeSettings:
    smallestOccluder: 5
    smallestHole: 0.25
    backfaceThreshold: 100
  m_SceneGUID: 00000000000000000000000000000000
  m_OcclusionCullingData: {fileID: 0}
--- !u!104 &2
RenderSettings:
  m_ObjectHideFlags: 0
  serializedVersion: 9
  m_Fog: 0
  m_FogColor: {r: 0.5, g: 0.5, b: 0.5, a: 1}
  m_FogMode: 3
  m_FogDensity: 0.01
  m_LinearFogStart: 0
  m_LinearFogEnd: 300
  m_AmbientSkyColor: {r: 0.212, g: 0.227, b: 0.259, a: 1}
  m_AmbientEquatorColor: {r: 0.114, g: 0.125, b: 0.133, a: 1}
  m_AmbientGroundColor: {r: 0.047, g: 0.043, b: 0.035, a: 1}
  m_AmbientIntensity: 1
  m_AmbientMode: 4
  m_SubtractiveShadowColor: {r: 0.42, g: 0.478, b: 0.627, a: 1}
  m_SkyboxMaterial: {fileID: 0}
  m_HaloStrength: 0.5
  m_FlareStrength: 1
  m_FlareFadeSpeed: 3
  m_HaloTexture: {fileID: 0}
  m_SpotCookie: {fileID: 10001, guid: 0000000000000000e000000000000000, type: 0}
  m_DefaultReflectionMode: 0
  m_DefaultReflectionResolution: 128
  m_ReflectionBounces: 1
  m_ReflectionIntensity: 1
  m_CustomReflection: {fileID: 0}
  m_Sun: {fileID: 0}
  m_IndirectSpecularColor: {r: 0, g: 0, b: 0, a: 1}
  m_UseRadianceAmbientProbe: 0
--- !u!157 &3
LightmapSettings:
  m_ObjectHideFlags: 0
  serializedVersion: 12
  m_GIWorkflowMode: 1
  m_GISettings:
    serializedVersion: 2
    m_BounceScale: 1
    m_IndirectOutputScale: 1
    m_AlbedoBoost: 1
    m_EnvironmentLightingMode: 0
    m_EnableBakedLightmaps: 1
    m_EnableRealtimeLightmaps: 0
  m_LightmapEditorSettings:
    serializedVersion: 12
    m_Resolution: 2
    m_BakeResolution: 40
    m_AtlasSize: 1024
    m_AO: 0
    m_AOMaxDistance: 1
    m_CompAOExponent: 1
    m_CompAOExponentDirect: 0
    m_ExtractAmbientOcclusion: 0
    m_Padding: 2
    m_LightmapParameters: {fileID: 0}
    m_LightmapsBakeMode: 1
    m_TextureCompression: 1
    m_FinalGather: 0
    m_FinalGatherFiltering: 1
    m_FinalGatherRayCount: 256
    m_ReflectionCompression: 2
    m_MixedBakeMode: 2
    m_BakeBackend: 1
    m_PVRSampling: 1
    m_PVRDirectSampleCount: 32
    m_PVRSampleCount: 512
    m_PVRBounces: 2
    m_PVREnvironmentSampleCount: 256
    m_PVREnvironmentReferencePointCount: 2048
    m_PVRFilteringMode: 1
    m_PVRDenoiserTypeDirect: 1
    m_PVRDenoiserTypeIndirect: 1
    m_PVRDenoiserTypeAO: 1
    m_PVRFilterTypeDirect: 0
    m_PVRFilterTypeIndirect: 0
    m_PVRFilterTypeAO: 0
    m_PVREnvironmentMIS: 1
    m_PVRCulling: 1
    m_PVRFilteringGaussRadiusDirect: 1
    m_PVRFilteringGaussRadiusIndirect: 5
    m_PVRFilteringGaussRadiusAO: 2
    m_PVRFilteringAtrousPositionSigmaDirect: 0.5
    m_PVRFilteringAtrousPositionSigmaIndirect: 2
    m_PVRFilteringAtrousPositionSigmaAO: 1
    m_ExportTrainingData: 0
    m_TrainingDataDestination: TrainingData
    m_LightProbeSampleCountMultiplier: 4
  m_LightingDataAsset: {fileID: 0}
  m_LightingSettings: {fileID: 4890085278179872738, guid: 75cff76141b29794bacebdcd14283f0e,
    type: 2}
--- !u!196 &4
NavMeshSettings:
  serializedVersion: 2
  m_ObjectHideFlags: 0
  m_BuildSettings:
    serializedVersion: 2
    agentTypeID: 0
    agentRadius: 0.5
    agentHeight: 2
    agentSlope: 45
    agentClimb: 0.4
    ledgeDropHeight: 0
    maxJumpAcrossDistance: 0
    minRegionArea: 2
    manualCellSize: 0
    cellSize: 0.16666667
    manualTileSize: 0
    tileSize: 256
    accuratePlacement: 0
    maxJobWorkers: 0
    preserveTilesOutsideBounds: 0
    debug:
      m_Flags: 0
  m_NavMeshData: {fileID: 0}
--- !u!1 &40941970
GameObject:
  m_ObjectHideFlags: 0
  m_CorrespondingSourceObject: {fileID: 0}
  m_PrefabInstance: {fileID: 0}
  m_PrefabAsset: {fileID: 0}
  serializedVersion: 6
  m_Component:
  - component: {fileID: 40941971}
  - component: {fileID: 40941974}
  - component: {fileID: 40941973}
  - component: {fileID: 40941972}
  m_Layer: 0
  m_Name: Capsule
  m_TagString: Untagged
  m_Icon: {fileID: 0}
  m_NavMeshLayer: 0
  m_StaticEditorFlags: 0
  m_IsActive: 1
--- !u!4 &40941971
Transform:
  m_ObjectHideFlags: 0
  m_CorrespondingSourceObject: {fileID: 0}
  m_PrefabInstance: {fileID: 0}
  m_PrefabAsset: {fileID: 0}
  m_GameObject: {fileID: 40941970}
  m_LocalRotation: {x: -0, y: -0, z: -0, w: 1}
  m_LocalPosition: {x: -8, y: 1.33, z: 0}
  m_LocalScale: {x: 1, y: 1, z: 1}
  m_ConstrainProportionsScale: 0
  m_Children: []
  m_Father: {fileID: 387938808}
  m_RootOrder: 0
  m_LocalEulerAnglesHint: {x: 0, y: 0, z: 0}
--- !u!136 &40941972
CapsuleCollider:
  m_ObjectHideFlags: 0
  m_CorrespondingSourceObject: {fileID: 0}
  m_PrefabInstance: {fileID: 0}
  m_PrefabAsset: {fileID: 0}
  m_GameObject: {fileID: 40941970}
  m_Material: {fileID: 0}
  m_IsTrigger: 0
  m_Enabled: 1
  m_Radius: 0.5
  m_Height: 2
  m_Direction: 1
  m_Center: {x: 0, y: 0, z: 0}
--- !u!23 &40941973
MeshRenderer:
  m_ObjectHideFlags: 0
  m_CorrespondingSourceObject: {fileID: 0}
  m_PrefabInstance: {fileID: 0}
  m_PrefabAsset: {fileID: 0}
  m_GameObject: {fileID: 40941970}
  m_Enabled: 1
  m_CastShadows: 1
  m_ReceiveShadows: 1
  m_DynamicOccludee: 1
  m_StaticShadowCaster: 0
  m_MotionVectors: 1
  m_LightProbeUsage: 1
  m_ReflectionProbeUsage: 1
  m_RayTracingMode: 2
  m_RayTraceProcedural: 0
  m_RenderingLayerMask: 1
  m_RendererPriority: 0
  m_Materials:
  - {fileID: 2100000, guid: d696f44a9cec6a04f93d407fdb9c79c6, type: 2}
  m_StaticBatchInfo:
    firstSubMesh: 0
    subMeshCount: 0
  m_StaticBatchRoot: {fileID: 0}
  m_ProbeAnchor: {fileID: 0}
  m_LightProbeVolumeOverride: {fileID: 0}
  m_ScaleInLightmap: 1
  m_ReceiveGI: 1
  m_PreserveUVs: 0
  m_IgnoreNormalsForChartDetection: 0
  m_ImportantGI: 0
  m_StitchLightmapSeams: 1
  m_SelectedEditorRenderState: 3
  m_MinimumChartSize: 4
  m_AutoUVMaxDistance: 0.5
  m_AutoUVMaxAngle: 89
  m_LightmapParameters: {fileID: 0}
  m_SortingLayerID: 0
  m_SortingLayer: 0
  m_SortingOrder: 0
  m_AdditionalVertexStreams: {fileID: 0}
--- !u!33 &40941974
MeshFilter:
  m_ObjectHideFlags: 0
  m_CorrespondingSourceObject: {fileID: 0}
  m_PrefabInstance: {fileID: 0}
  m_PrefabAsset: {fileID: 0}
  m_GameObject: {fileID: 40941970}
  m_Mesh: {fileID: 10208, guid: 0000000000000000e000000000000000, type: 0}
--- !u!1 &77011646
GameObject:
  m_ObjectHideFlags: 0
  m_CorrespondingSourceObject: {fileID: 0}
  m_PrefabInstance: {fileID: 0}
  m_PrefabAsset: {fileID: 0}
  serializedVersion: 6
  m_Component:
  - component: {fileID: 77011647}
  - component: {fileID: 77011650}
  - component: {fileID: 77011649}
  - component: {fileID: 77011648}
  m_Layer: 0
  m_Name: Capsule (7)
  m_TagString: Untagged
  m_Icon: {fileID: 0}
  m_NavMeshLayer: 0
  m_StaticEditorFlags: 0
  m_IsActive: 1
--- !u!4 &77011647
Transform:
  m_ObjectHideFlags: 0
  m_CorrespondingSourceObject: {fileID: 0}
  m_PrefabInstance: {fileID: 0}
  m_PrefabAsset: {fileID: 0}
  m_GameObject: {fileID: 77011646}
  m_LocalRotation: {x: -0, y: -0, z: -0, w: 1}
  m_LocalPosition: {x: 11.01, y: 1.33, z: 0}
  m_LocalScale: {x: 1, y: 1, z: 1}
  m_ConstrainProportionsScale: 0
  m_Children: []
  m_Father: {fileID: 1118935971}
  m_RootOrder: 8
  m_LocalEulerAnglesHint: {x: 0, y: 0, z: 0}
--- !u!136 &77011648
CapsuleCollider:
  m_ObjectHideFlags: 0
  m_CorrespondingSourceObject: {fileID: 0}
  m_PrefabInstance: {fileID: 0}
  m_PrefabAsset: {fileID: 0}
  m_GameObject: {fileID: 77011646}
  m_Material: {fileID: 0}
  m_IsTrigger: 0
  m_Enabled: 1
  m_Radius: 0.5
  m_Height: 2
  m_Direction: 1
  m_Center: {x: 0, y: 0, z: 0}
--- !u!23 &77011649
MeshRenderer:
  m_ObjectHideFlags: 0
  m_CorrespondingSourceObject: {fileID: 0}
  m_PrefabInstance: {fileID: 0}
  m_PrefabAsset: {fileID: 0}
  m_GameObject: {fileID: 77011646}
  m_Enabled: 1
  m_CastShadows: 1
  m_ReceiveShadows: 1
  m_DynamicOccludee: 1
  m_StaticShadowCaster: 0
  m_MotionVectors: 1
  m_LightProbeUsage: 1
  m_ReflectionProbeUsage: 1
  m_RayTracingMode: 2
  m_RayTraceProcedural: 0
  m_RenderingLayerMask: 1
  m_RendererPriority: 0
  m_Materials:
  - {fileID: 2100000, guid: fd94373d09395eb4093b14a00f828cb8, type: 2}
  m_StaticBatchInfo:
    firstSubMesh: 0
    subMeshCount: 0
  m_StaticBatchRoot: {fileID: 0}
  m_ProbeAnchor: {fileID: 0}
  m_LightProbeVolumeOverride: {fileID: 0}
  m_ScaleInLightmap: 1
  m_ReceiveGI: 1
  m_PreserveUVs: 0
  m_IgnoreNormalsForChartDetection: 0
  m_ImportantGI: 0
  m_StitchLightmapSeams: 1
  m_SelectedEditorRenderState: 3
  m_MinimumChartSize: 4
  m_AutoUVMaxDistance: 0.5
  m_AutoUVMaxAngle: 89
  m_LightmapParameters: {fileID: 0}
  m_SortingLayerID: 0
  m_SortingLayer: 0
  m_SortingOrder: 0
  m_AdditionalVertexStreams: {fileID: 0}
--- !u!33 &77011650
MeshFilter:
  m_ObjectHideFlags: 0
  m_CorrespondingSourceObject: {fileID: 0}
  m_PrefabInstance: {fileID: 0}
  m_PrefabAsset: {fileID: 0}
  m_GameObject: {fileID: 77011646}
  m_Mesh: {fileID: 10208, guid: 0000000000000000e000000000000000, type: 0}
--- !u!1 &83164323
GameObject:
  m_ObjectHideFlags: 0
  m_CorrespondingSourceObject: {fileID: 0}
  m_PrefabInstance: {fileID: 0}
  m_PrefabAsset: {fileID: 0}
  serializedVersion: 6
  m_Component:
  - component: {fileID: 83164324}
  - component: {fileID: 83164327}
  - component: {fileID: 83164326}
  - component: {fileID: 83164325}
  m_Layer: 0
  m_Name: Capsule (10)
  m_TagString: Untagged
  m_Icon: {fileID: 0}
  m_NavMeshLayer: 0
  m_StaticEditorFlags: 0
  m_IsActive: 1
--- !u!4 &83164324
Transform:
  m_ObjectHideFlags: 0
  m_CorrespondingSourceObject: {fileID: 0}
  m_PrefabInstance: {fileID: 0}
  m_PrefabAsset: {fileID: 0}
  m_GameObject: {fileID: 83164323}
  m_LocalRotation: {x: -0, y: -0, z: -0, w: 1}
  m_LocalPosition: {x: 7.01, y: 1.33, z: 0}
  m_LocalScale: {x: 1, y: 1, z: 1}
  m_ConstrainProportionsScale: 0
  m_Children: []
  m_Father: {fileID: 1118935971}
  m_RootOrder: 6
  m_LocalEulerAnglesHint: {x: 0, y: 0, z: 0}
--- !u!136 &83164325
CapsuleCollider:
  m_ObjectHideFlags: 0
  m_CorrespondingSourceObject: {fileID: 0}
  m_PrefabInstance: {fileID: 0}
  m_PrefabAsset: {fileID: 0}
  m_GameObject: {fileID: 83164323}
  m_Material: {fileID: 0}
  m_IsTrigger: 0
  m_Enabled: 1
  m_Radius: 0.5
  m_Height: 2
  m_Direction: 1
  m_Center: {x: 0, y: 0, z: 0}
--- !u!23 &83164326
MeshRenderer:
  m_ObjectHideFlags: 0
  m_CorrespondingSourceObject: {fileID: 0}
  m_PrefabInstance: {fileID: 0}
  m_PrefabAsset: {fileID: 0}
  m_GameObject: {fileID: 83164323}
  m_Enabled: 1
  m_CastShadows: 1
  m_ReceiveShadows: 1
  m_DynamicOccludee: 1
  m_StaticShadowCaster: 0
  m_MotionVectors: 1
  m_LightProbeUsage: 1
  m_ReflectionProbeUsage: 1
  m_RayTracingMode: 2
  m_RayTraceProcedural: 0
  m_RenderingLayerMask: 1
  m_RendererPriority: 0
  m_Materials:
  - {fileID: 2100000, guid: 06662da3065159c4fa6863256b94edd9, type: 2}
  m_StaticBatchInfo:
    firstSubMesh: 0
    subMeshCount: 0
  m_StaticBatchRoot: {fileID: 0}
  m_ProbeAnchor: {fileID: 0}
  m_LightProbeVolumeOverride: {fileID: 0}
  m_ScaleInLightmap: 1
  m_ReceiveGI: 1
  m_PreserveUVs: 0
  m_IgnoreNormalsForChartDetection: 0
  m_ImportantGI: 0
  m_StitchLightmapSeams: 1
  m_SelectedEditorRenderState: 3
  m_MinimumChartSize: 4
  m_AutoUVMaxDistance: 0.5
  m_AutoUVMaxAngle: 89
  m_LightmapParameters: {fileID: 0}
  m_SortingLayerID: 0
  m_SortingLayer: 0
  m_SortingOrder: 0
  m_AdditionalVertexStreams: {fileID: 0}
--- !u!33 &83164327
MeshFilter:
  m_ObjectHideFlags: 0
  m_CorrespondingSourceObject: {fileID: 0}
  m_PrefabInstance: {fileID: 0}
  m_PrefabAsset: {fileID: 0}
  m_GameObject: {fileID: 83164323}
  m_Mesh: {fileID: 10208, guid: 0000000000000000e000000000000000, type: 0}
--- !u!1 &108470062
GameObject:
  m_ObjectHideFlags: 0
  m_CorrespondingSourceObject: {fileID: 0}
  m_PrefabInstance: {fileID: 0}
  m_PrefabAsset: {fileID: 0}
  serializedVersion: 6
  m_Component:
  - component: {fileID: 108470063}
  - component: {fileID: 108470066}
  - component: {fileID: 108470065}
  - component: {fileID: 108470064}
  m_Layer: 0
  m_Name: Capsule (6)
  m_TagString: Untagged
  m_Icon: {fileID: 0}
  m_NavMeshLayer: 0
  m_StaticEditorFlags: 0
  m_IsActive: 1
--- !u!4 &108470063
Transform:
  m_ObjectHideFlags: 0
  m_CorrespondingSourceObject: {fileID: 0}
  m_PrefabInstance: {fileID: 0}
  m_PrefabAsset: {fileID: 0}
  m_GameObject: {fileID: 108470062}
  m_LocalRotation: {x: -0, y: -0, z: -0, w: 1}
  m_LocalPosition: {x: 9.01, y: 1.33, z: 0}
  m_LocalScale: {x: 1, y: 1, z: 1}
  m_ConstrainProportionsScale: 0
  m_Children: []
  m_Father: {fileID: 1118935971}
  m_RootOrder: 7
  m_LocalEulerAnglesHint: {x: 0, y: 0, z: 0}
--- !u!136 &108470064
CapsuleCollider:
  m_ObjectHideFlags: 0
  m_CorrespondingSourceObject: {fileID: 0}
  m_PrefabInstance: {fileID: 0}
  m_PrefabAsset: {fileID: 0}
  m_GameObject: {fileID: 108470062}
  m_Material: {fileID: 0}
  m_IsTrigger: 0
  m_Enabled: 1
  m_Radius: 0.5
  m_Height: 2
  m_Direction: 1
  m_Center: {x: 0, y: 0, z: 0}
--- !u!23 &108470065
MeshRenderer:
  m_ObjectHideFlags: 0
  m_CorrespondingSourceObject: {fileID: 0}
  m_PrefabInstance: {fileID: 0}
  m_PrefabAsset: {fileID: 0}
  m_GameObject: {fileID: 108470062}
  m_Enabled: 1
  m_CastShadows: 1
  m_ReceiveShadows: 1
  m_DynamicOccludee: 1
  m_StaticShadowCaster: 0
  m_MotionVectors: 1
  m_LightProbeUsage: 1
  m_ReflectionProbeUsage: 1
  m_RayTracingMode: 2
  m_RayTraceProcedural: 0
  m_RenderingLayerMask: 1
  m_RendererPriority: 0
  m_Materials:
  - {fileID: 2100000, guid: f64fc0578b7edf84cab7eceff05cb1c0, type: 2}
  m_StaticBatchInfo:
    firstSubMesh: 0
    subMeshCount: 0
  m_StaticBatchRoot: {fileID: 0}
  m_ProbeAnchor: {fileID: 0}
  m_LightProbeVolumeOverride: {fileID: 0}
  m_ScaleInLightmap: 1
  m_ReceiveGI: 1
  m_PreserveUVs: 0
  m_IgnoreNormalsForChartDetection: 0
  m_ImportantGI: 0
  m_StitchLightmapSeams: 1
  m_SelectedEditorRenderState: 3
  m_MinimumChartSize: 4
  m_AutoUVMaxDistance: 0.5
  m_AutoUVMaxAngle: 89
  m_LightmapParameters: {fileID: 0}
  m_SortingLayerID: 0
  m_SortingLayer: 0
  m_SortingOrder: 0
  m_AdditionalVertexStreams: {fileID: 0}
--- !u!33 &108470066
MeshFilter:
  m_ObjectHideFlags: 0
  m_CorrespondingSourceObject: {fileID: 0}
  m_PrefabInstance: {fileID: 0}
  m_PrefabAsset: {fileID: 0}
  m_GameObject: {fileID: 108470062}
  m_Mesh: {fileID: 10208, guid: 0000000000000000e000000000000000, type: 0}
--- !u!1 &138594512
GameObject:
  m_ObjectHideFlags: 0
  m_CorrespondingSourceObject: {fileID: 0}
  m_PrefabInstance: {fileID: 0}
  m_PrefabAsset: {fileID: 0}
  serializedVersion: 6
  m_Component:
  - component: {fileID: 138594516}
  - component: {fileID: 138594515}
  - component: {fileID: 138594514}
  - component: {fileID: 138594513}
  m_Layer: 0
  m_Name: Ground
  m_TagString: Untagged
  m_Icon: {fileID: 0}
  m_NavMeshLayer: 0
  m_StaticEditorFlags: 0
  m_IsActive: 1
--- !u!64 &138594513
MeshCollider:
  m_ObjectHideFlags: 0
  m_CorrespondingSourceObject: {fileID: 0}
  m_PrefabInstance: {fileID: 0}
  m_PrefabAsset: {fileID: 0}
  m_GameObject: {fileID: 138594512}
  m_Material: {fileID: 0}
  m_IsTrigger: 0
  m_Enabled: 1
  serializedVersion: 4
  m_Convex: 0
  m_CookingOptions: 30
  m_Mesh: {fileID: 10209, guid: 0000000000000000e000000000000000, type: 0}
--- !u!23 &138594514
MeshRenderer:
  m_ObjectHideFlags: 0
  m_CorrespondingSourceObject: {fileID: 0}
  m_PrefabInstance: {fileID: 0}
  m_PrefabAsset: {fileID: 0}
  m_GameObject: {fileID: 138594512}
  m_Enabled: 1
  m_CastShadows: 1
  m_ReceiveShadows: 1
  m_DynamicOccludee: 1
  m_StaticShadowCaster: 0
  m_MotionVectors: 1
  m_LightProbeUsage: 1
  m_ReflectionProbeUsage: 1
  m_RayTracingMode: 2
  m_RayTraceProcedural: 0
  m_RenderingLayerMask: 1
  m_RendererPriority: 0
  m_Materials:
  - {fileID: 2100000, guid: 49cfc3abe265eca468c876d30a94d980, type: 2}
  m_StaticBatchInfo:
    firstSubMesh: 0
    subMeshCount: 0
  m_StaticBatchRoot: {fileID: 0}
  m_ProbeAnchor: {fileID: 0}
  m_LightProbeVolumeOverride: {fileID: 0}
  m_ScaleInLightmap: 1
  m_ReceiveGI: 1
  m_PreserveUVs: 0
  m_IgnoreNormalsForChartDetection: 0
  m_ImportantGI: 0
  m_StitchLightmapSeams: 1
  m_SelectedEditorRenderState: 3
  m_MinimumChartSize: 4
  m_AutoUVMaxDistance: 0.5
  m_AutoUVMaxAngle: 89
  m_LightmapParameters: {fileID: 0}
  m_SortingLayerID: 0
  m_SortingLayer: 0
  m_SortingOrder: 0
  m_AdditionalVertexStreams: {fileID: 0}
--- !u!33 &138594515
MeshFilter:
  m_ObjectHideFlags: 0
  m_CorrespondingSourceObject: {fileID: 0}
  m_PrefabInstance: {fileID: 0}
  m_PrefabAsset: {fileID: 0}
  m_GameObject: {fileID: 138594512}
  m_Mesh: {fileID: 10209, guid: 0000000000000000e000000000000000, type: 0}
--- !u!4 &138594516
Transform:
  m_ObjectHideFlags: 0
  m_CorrespondingSourceObject: {fileID: 0}
  m_PrefabInstance: {fileID: 0}
  m_PrefabAsset: {fileID: 0}
  m_GameObject: {fileID: 138594512}
  m_LocalRotation: {x: -0, y: -0, z: -0, w: 1}
  m_LocalPosition: {x: 0, y: 0, z: 1}
  m_LocalScale: {x: 20, y: 10, z: 10}
  m_ConstrainProportionsScale: 0
  m_Children: []
  m_Father: {fileID: 1882146458}
  m_RootOrder: 1
  m_LocalEulerAnglesHint: {x: 0, y: 0, z: 0}
--- !u!1 &164880528
GameObject:
  m_ObjectHideFlags: 0
  m_CorrespondingSourceObject: {fileID: 0}
  m_PrefabInstance: {fileID: 0}
  m_PrefabAsset: {fileID: 0}
  serializedVersion: 6
  m_Component:
  - component: {fileID: 164880529}
  - component: {fileID: 164880532}
  - component: {fileID: 164880531}
  - component: {fileID: 164880530}
  m_Layer: 0
  m_Name: Capsule (2)
  m_TagString: Untagged
  m_Icon: {fileID: 0}
  m_NavMeshLayer: 0
  m_StaticEditorFlags: 0
  m_IsActive: 1
--- !u!4 &164880529
Transform:
  m_ObjectHideFlags: 0
  m_CorrespondingSourceObject: {fileID: 0}
  m_PrefabInstance: {fileID: 0}
  m_PrefabAsset: {fileID: 0}
  m_GameObject: {fileID: 164880528}
  m_LocalRotation: {x: -0, y: -0, z: -0, w: 1}
  m_LocalPosition: {x: -4, y: 1.33, z: 0}
  m_LocalScale: {x: 1, y: 1, z: 1}
  m_ConstrainProportionsScale: 0
  m_Children: []
  m_Father: {fileID: 1297455378}
  m_RootOrder: 2
  m_LocalEulerAnglesHint: {x: 0, y: 0, z: 0}
--- !u!136 &164880530
CapsuleCollider:
  m_ObjectHideFlags: 0
  m_CorrespondingSourceObject: {fileID: 0}
  m_PrefabInstance: {fileID: 0}
  m_PrefabAsset: {fileID: 0}
  m_GameObject: {fileID: 164880528}
  m_Material: {fileID: 0}
  m_IsTrigger: 0
  m_Enabled: 1
  m_Radius: 0.5
  m_Height: 2
  m_Direction: 1
  m_Center: {x: 0, y: 0, z: 0}
--- !u!23 &164880531
MeshRenderer:
  m_ObjectHideFlags: 0
  m_CorrespondingSourceObject: {fileID: 0}
  m_PrefabInstance: {fileID: 0}
  m_PrefabAsset: {fileID: 0}
  m_GameObject: {fileID: 164880528}
  m_Enabled: 1
  m_CastShadows: 1
  m_ReceiveShadows: 1
  m_DynamicOccludee: 1
  m_StaticShadowCaster: 0
  m_MotionVectors: 1
  m_LightProbeUsage: 1
  m_ReflectionProbeUsage: 1
  m_RayTracingMode: 2
  m_RayTraceProcedural: 0
  m_RenderingLayerMask: 1
  m_RendererPriority: 0
  m_Materials:
  - {fileID: 2100000, guid: 8397aaf86aa4b7949b05b3980a1e51ae, type: 2}
  m_StaticBatchInfo:
    firstSubMesh: 0
    subMeshCount: 0
  m_StaticBatchRoot: {fileID: 0}
  m_ProbeAnchor: {fileID: 0}
  m_LightProbeVolumeOverride: {fileID: 0}
  m_ScaleInLightmap: 1
  m_ReceiveGI: 1
  m_PreserveUVs: 0
  m_IgnoreNormalsForChartDetection: 0
  m_ImportantGI: 0
  m_StitchLightmapSeams: 1
  m_SelectedEditorRenderState: 3
  m_MinimumChartSize: 4
  m_AutoUVMaxDistance: 0.5
  m_AutoUVMaxAngle: 89
  m_LightmapParameters: {fileID: 0}
  m_SortingLayerID: 0
  m_SortingLayer: 0
  m_SortingOrder: 0
  m_AdditionalVertexStreams: {fileID: 0}
--- !u!33 &164880532
MeshFilter:
  m_ObjectHideFlags: 0
  m_CorrespondingSourceObject: {fileID: 0}
  m_PrefabInstance: {fileID: 0}
  m_PrefabAsset: {fileID: 0}
  m_GameObject: {fileID: 164880528}
  m_Mesh: {fileID: 10208, guid: 0000000000000000e000000000000000, type: 0}
--- !u!1 &165517360
GameObject:
  m_ObjectHideFlags: 0
  m_CorrespondingSourceObject: {fileID: 0}
  m_PrefabInstance: {fileID: 0}
  m_PrefabAsset: {fileID: 0}
  serializedVersion: 6
  m_Component:
  - component: {fileID: 165517361}
  - component: {fileID: 165517363}
  - component: {fileID: 165517362}
  m_Layer: 0
  m_Name: Lit (23)
  m_TagString: Untagged
  m_Icon: {fileID: 0}
  m_NavMeshLayer: 0
  m_StaticEditorFlags: 0
  m_IsActive: 1
--- !u!4 &165517361
Transform:
  m_ObjectHideFlags: 0
  m_CorrespondingSourceObject: {fileID: 0}
  m_PrefabInstance: {fileID: 0}
  m_PrefabAsset: {fileID: 0}
  m_GameObject: {fileID: 165517360}
  m_LocalRotation: {x: -0, y: -0, z: -0, w: 1}
  m_LocalPosition: {x: 11.012, y: -1, z: 0}
  m_LocalScale: {x: 1, y: 1, z: 1}
  m_ConstrainProportionsScale: 0
  m_Children: []
  m_Father: {fileID: 1992824940}
  m_RootOrder: 4
  m_LocalEulerAnglesHint: {x: 90, y: 0, z: 0}
--- !u!102 &165517362
TextMesh:
  serializedVersion: 3
  m_ObjectHideFlags: 0
  m_CorrespondingSourceObject: {fileID: 0}
  m_PrefabInstance: {fileID: 0}
  m_PrefabAsset: {fileID: 0}
  m_GameObject: {fileID: 165517360}
  m_Text: 'Cotton Wool

    Transmission'
  m_OffsetZ: 0
  m_CharacterSize: 0.1
  m_LineSpacing: 1
  m_Anchor: 4
  m_Alignment: 1
  m_TabSize: 4
  m_FontSize: 32
  m_FontStyle: 0
  m_RichText: 1
  m_Font: {fileID: 10102, guid: 0000000000000000e000000000000000, type: 0}
  m_Color:
    serializedVersion: 2
    rgba: 4294967295
--- !u!23 &165517363
MeshRenderer:
  m_ObjectHideFlags: 0
  m_CorrespondingSourceObject: {fileID: 0}
  m_PrefabInstance: {fileID: 0}
  m_PrefabAsset: {fileID: 0}
  m_GameObject: {fileID: 165517360}
  m_Enabled: 1
  m_CastShadows: 1
  m_ReceiveShadows: 1
  m_DynamicOccludee: 1
  m_StaticShadowCaster: 0
  m_MotionVectors: 1
  m_LightProbeUsage: 1
  m_ReflectionProbeUsage: 1
  m_RayTracingMode: 2
  m_RayTraceProcedural: 0
  m_RenderingLayerMask: 1
  m_RendererPriority: 0
  m_Materials:
  - {fileID: 10100, guid: 0000000000000000e000000000000000, type: 0}
  m_StaticBatchInfo:
    firstSubMesh: 0
    subMeshCount: 0
  m_StaticBatchRoot: {fileID: 0}
  m_ProbeAnchor: {fileID: 0}
  m_LightProbeVolumeOverride: {fileID: 0}
  m_ScaleInLightmap: 1
  m_ReceiveGI: 1
  m_PreserveUVs: 0
  m_IgnoreNormalsForChartDetection: 0
  m_ImportantGI: 0
  m_StitchLightmapSeams: 1
  m_SelectedEditorRenderState: 3
  m_MinimumChartSize: 4
  m_AutoUVMaxDistance: 0.5
  m_AutoUVMaxAngle: 89
  m_LightmapParameters: {fileID: 0}
  m_SortingLayerID: 0
  m_SortingLayer: 0
  m_SortingOrder: 0
  m_AdditionalVertexStreams: {fileID: 0}
--- !u!1 &178875573
GameObject:
  m_ObjectHideFlags: 0
  m_CorrespondingSourceObject: {fileID: 0}
  m_PrefabInstance: {fileID: 0}
  m_PrefabAsset: {fileID: 0}
  serializedVersion: 6
  m_Component:
  - component: {fileID: 178875574}
  - component: {fileID: 178875577}
  - component: {fileID: 178875576}
  - component: {fileID: 178875575}
  m_Layer: 0
  m_Name: Capsule (2)
  m_TagString: Untagged
  m_Icon: {fileID: 0}
  m_NavMeshLayer: 0
  m_StaticEditorFlags: 0
  m_IsActive: 1
--- !u!4 &178875574
Transform:
  m_ObjectHideFlags: 0
  m_CorrespondingSourceObject: {fileID: 0}
  m_PrefabInstance: {fileID: 0}
  m_PrefabAsset: {fileID: 0}
  m_GameObject: {fileID: 178875573}
  m_LocalRotation: {x: -0, y: -0, z: -0, w: 1}
  m_LocalPosition: {x: -2.9899998, y: 1.33, z: 0}
  m_LocalScale: {x: 1, y: 1, z: 1}
  m_ConstrainProportionsScale: 0
  m_Children: []
  m_Father: {fileID: 1118935971}
  m_RootOrder: 2
  m_LocalEulerAnglesHint: {x: 0, y: 0, z: 0}
--- !u!136 &178875575
CapsuleCollider:
  m_ObjectHideFlags: 0
  m_CorrespondingSourceObject: {fileID: 0}
  m_PrefabInstance: {fileID: 0}
  m_PrefabAsset: {fileID: 0}
  m_GameObject: {fileID: 178875573}
  m_Material: {fileID: 0}
  m_IsTrigger: 0
  m_Enabled: 1
  m_Radius: 0.5
  m_Height: 2
  m_Direction: 1
  m_Center: {x: 0, y: 0, z: 0}
--- !u!23 &178875576
MeshRenderer:
  m_ObjectHideFlags: 0
  m_CorrespondingSourceObject: {fileID: 0}
  m_PrefabInstance: {fileID: 0}
  m_PrefabAsset: {fileID: 0}
  m_GameObject: {fileID: 178875573}
  m_Enabled: 1
  m_CastShadows: 1
  m_ReceiveShadows: 1
  m_DynamicOccludee: 1
  m_StaticShadowCaster: 0
  m_MotionVectors: 1
  m_LightProbeUsage: 1
  m_ReflectionProbeUsage: 1
  m_RayTracingMode: 2
  m_RayTraceProcedural: 0
  m_RenderingLayerMask: 1
  m_RendererPriority: 0
  m_Materials:
  - {fileID: 2100000, guid: d1a565b68f0c28f438e1355b43bc6239, type: 2}
  m_StaticBatchInfo:
    firstSubMesh: 0
    subMeshCount: 0
  m_StaticBatchRoot: {fileID: 0}
  m_ProbeAnchor: {fileID: 0}
  m_LightProbeVolumeOverride: {fileID: 0}
  m_ScaleInLightmap: 1
  m_ReceiveGI: 1
  m_PreserveUVs: 0
  m_IgnoreNormalsForChartDetection: 0
  m_ImportantGI: 0
  m_StitchLightmapSeams: 1
  m_SelectedEditorRenderState: 3
  m_MinimumChartSize: 4
  m_AutoUVMaxDistance: 0.5
  m_AutoUVMaxAngle: 89
  m_LightmapParameters: {fileID: 0}
  m_SortingLayerID: 0
  m_SortingLayer: 0
  m_SortingOrder: 0
  m_AdditionalVertexStreams: {fileID: 0}
--- !u!33 &178875577
MeshFilter:
  m_ObjectHideFlags: 0
  m_CorrespondingSourceObject: {fileID: 0}
  m_PrefabInstance: {fileID: 0}
  m_PrefabAsset: {fileID: 0}
  m_GameObject: {fileID: 178875573}
  m_Mesh: {fileID: 10208, guid: 0000000000000000e000000000000000, type: 0}
--- !u!1 &178972802
GameObject:
  m_ObjectHideFlags: 0
  m_CorrespondingSourceObject: {fileID: 0}
  m_PrefabInstance: {fileID: 0}
  m_PrefabAsset: {fileID: 0}
  serializedVersion: 6
  m_Component:
  - component: {fileID: 178972803}
  - component: {fileID: 178972806}
  - component: {fileID: 178972805}
  - component: {fileID: 178972804}
  m_Layer: 0
  m_Name: Capsule (11)
  m_TagString: Untagged
  m_Icon: {fileID: 0}
  m_NavMeshLayer: 0
  m_StaticEditorFlags: 0
  m_IsActive: 1
--- !u!4 &178972803
Transform:
  m_ObjectHideFlags: 0
  m_CorrespondingSourceObject: {fileID: 0}
  m_PrefabInstance: {fileID: 0}
  m_PrefabAsset: {fileID: 0}
  m_GameObject: {fileID: 178972802}
  m_LocalRotation: {x: -0, y: -0, z: -0, w: 1}
  m_LocalPosition: {x: 3.0100002, y: 1.33, z: 0}
  m_LocalScale: {x: 1, y: 1, z: 1}
  m_ConstrainProportionsScale: 0
  m_Children: []
  m_Father: {fileID: 1118935971}
  m_RootOrder: 5
  m_LocalEulerAnglesHint: {x: 0, y: 0, z: 0}
--- !u!136 &178972804
CapsuleCollider:
  m_ObjectHideFlags: 0
  m_CorrespondingSourceObject: {fileID: 0}
  m_PrefabInstance: {fileID: 0}
  m_PrefabAsset: {fileID: 0}
  m_GameObject: {fileID: 178972802}
  m_Material: {fileID: 0}
  m_IsTrigger: 0
  m_Enabled: 1
  m_Radius: 0.5
  m_Height: 2
  m_Direction: 1
  m_Center: {x: 0, y: 0, z: 0}
--- !u!23 &178972805
MeshRenderer:
  m_ObjectHideFlags: 0
  m_CorrespondingSourceObject: {fileID: 0}
  m_PrefabInstance: {fileID: 0}
  m_PrefabAsset: {fileID: 0}
  m_GameObject: {fileID: 178972802}
  m_Enabled: 1
  m_CastShadows: 1
  m_ReceiveShadows: 1
  m_DynamicOccludee: 1
  m_StaticShadowCaster: 0
  m_MotionVectors: 1
  m_LightProbeUsage: 1
  m_ReflectionProbeUsage: 1
  m_RayTracingMode: 2
  m_RayTraceProcedural: 0
  m_RenderingLayerMask: 1
  m_RendererPriority: 0
  m_Materials:
  - {fileID: 2100000, guid: efa6815f413c4884493d7954c7a703ba, type: 2}
  m_StaticBatchInfo:
    firstSubMesh: 0
    subMeshCount: 0
  m_StaticBatchRoot: {fileID: 0}
  m_ProbeAnchor: {fileID: 0}
  m_LightProbeVolumeOverride: {fileID: 0}
  m_ScaleInLightmap: 1
  m_ReceiveGI: 1
  m_PreserveUVs: 0
  m_IgnoreNormalsForChartDetection: 0
  m_ImportantGI: 0
  m_StitchLightmapSeams: 1
  m_SelectedEditorRenderState: 3
  m_MinimumChartSize: 4
  m_AutoUVMaxDistance: 0.5
  m_AutoUVMaxAngle: 89
  m_LightmapParameters: {fileID: 0}
  m_SortingLayerID: 0
  m_SortingLayer: 0
  m_SortingOrder: 0
  m_AdditionalVertexStreams: {fileID: 0}
--- !u!33 &178972806
MeshFilter:
  m_ObjectHideFlags: 0
  m_CorrespondingSourceObject: {fileID: 0}
  m_PrefabInstance: {fileID: 0}
  m_PrefabAsset: {fileID: 0}
  m_GameObject: {fileID: 178972802}
  m_Mesh: {fileID: 10208, guid: 0000000000000000e000000000000000, type: 0}
--- !u!1 &225151900
GameObject:
  m_ObjectHideFlags: 0
  m_CorrespondingSourceObject: {fileID: 0}
  m_PrefabInstance: {fileID: 0}
  m_PrefabAsset: {fileID: 0}
  serializedVersion: 6
  m_Component:
  - component: {fileID: 225151901}
  - component: {fileID: 225151904}
  - component: {fileID: 225151903}
  - component: {fileID: 225151902}
  m_Layer: 0
  m_Name: Capsule (9)
  m_TagString: Untagged
  m_Icon: {fileID: 0}
  m_NavMeshLayer: 0
  m_StaticEditorFlags: 0
  m_IsActive: 1
--- !u!4 &225151901
Transform:
  m_ObjectHideFlags: 0
  m_CorrespondingSourceObject: {fileID: 0}
  m_PrefabInstance: {fileID: 0}
  m_PrefabAsset: {fileID: 0}
  m_GameObject: {fileID: 225151900}
  m_LocalRotation: {x: -0, y: -0, z: -0, w: 1}
  m_LocalPosition: {x: 4, y: 1.33, z: 0}
  m_LocalScale: {x: 1, y: 1, z: 1}
  m_ConstrainProportionsScale: 0
  m_Children: []
  m_Father: {fileID: 387938808}
  m_RootOrder: 6
  m_LocalEulerAnglesHint: {x: 0, y: 0, z: 0}
--- !u!136 &225151902
CapsuleCollider:
  m_ObjectHideFlags: 0
  m_CorrespondingSourceObject: {fileID: 0}
  m_PrefabInstance: {fileID: 0}
  m_PrefabAsset: {fileID: 0}
  m_GameObject: {fileID: 225151900}
  m_Material: {fileID: 0}
  m_IsTrigger: 0
  m_Enabled: 1
  m_Radius: 0.5
  m_Height: 2
  m_Direction: 1
  m_Center: {x: 0, y: 0, z: 0}
--- !u!23 &225151903
MeshRenderer:
  m_ObjectHideFlags: 0
  m_CorrespondingSourceObject: {fileID: 0}
  m_PrefabInstance: {fileID: 0}
  m_PrefabAsset: {fileID: 0}
  m_GameObject: {fileID: 225151900}
  m_Enabled: 1
  m_CastShadows: 1
  m_ReceiveShadows: 1
  m_DynamicOccludee: 1
  m_StaticShadowCaster: 0
  m_MotionVectors: 1
  m_LightProbeUsage: 1
  m_ReflectionProbeUsage: 1
  m_RayTracingMode: 2
  m_RayTraceProcedural: 0
  m_RenderingLayerMask: 1
  m_RendererPriority: 0
  m_Materials:
  - {fileID: 2100000, guid: c54684195a92bba4fb4e908a0ba4fb39, type: 2}
  m_StaticBatchInfo:
    firstSubMesh: 0
    subMeshCount: 0
  m_StaticBatchRoot: {fileID: 0}
  m_ProbeAnchor: {fileID: 0}
  m_LightProbeVolumeOverride: {fileID: 0}
  m_ScaleInLightmap: 1
  m_ReceiveGI: 1
  m_PreserveUVs: 0
  m_IgnoreNormalsForChartDetection: 0
  m_ImportantGI: 0
  m_StitchLightmapSeams: 1
  m_SelectedEditorRenderState: 3
  m_MinimumChartSize: 4
  m_AutoUVMaxDistance: 0.5
  m_AutoUVMaxAngle: 89
  m_LightmapParameters: {fileID: 0}
  m_SortingLayerID: 0
  m_SortingLayer: 0
  m_SortingOrder: 0
  m_AdditionalVertexStreams: {fileID: 0}
--- !u!33 &225151904
MeshFilter:
  m_ObjectHideFlags: 0
  m_CorrespondingSourceObject: {fileID: 0}
  m_PrefabInstance: {fileID: 0}
  m_PrefabAsset: {fileID: 0}
  m_GameObject: {fileID: 225151900}
  m_Mesh: {fileID: 10208, guid: 0000000000000000e000000000000000, type: 0}
--- !u!1 &233884141
GameObject:
  m_ObjectHideFlags: 0
  m_CorrespondingSourceObject: {fileID: 0}
  m_PrefabInstance: {fileID: 0}
  m_PrefabAsset: {fileID: 0}
  serializedVersion: 6
  m_Component:
  - component: {fileID: 233884142}
  m_Layer: 0
  m_Name: Texts
  m_TagString: Untagged
  m_Icon: {fileID: 0}
  m_NavMeshLayer: 0
  m_StaticEditorFlags: 0
  m_IsActive: 1
--- !u!4 &233884142
Transform:
  m_ObjectHideFlags: 0
  m_CorrespondingSourceObject: {fileID: 0}
  m_PrefabInstance: {fileID: 0}
  m_PrefabAsset: {fileID: 0}
  m_GameObject: {fileID: 233884141}
  m_LocalRotation: {x: 0, y: 0, z: 0, w: 1}
  m_LocalPosition: {x: 0, y: 0, z: 0}
  m_LocalScale: {x: 1, y: 1, z: 1}
  m_ConstrainProportionsScale: 0
  m_Children:
  - {fileID: 2088054032}
  - {fileID: 574625429}
  - {fileID: 596174286}
  - {fileID: 1992824940}
  - {fileID: 944621378}
  - {fileID: 668959424}
  - {fileID: 544808024}
  m_Father: {fileID: 0}
  m_RootOrder: 5
  m_LocalEulerAnglesHint: {x: 0, y: 0, z: 0}
--- !u!1 &254580948
GameObject:
  m_ObjectHideFlags: 0
  m_CorrespondingSourceObject: {fileID: 0}
  m_PrefabInstance: {fileID: 0}
  m_PrefabAsset: {fileID: 0}
  serializedVersion: 6
  m_Component:
  - component: {fileID: 254580949}
  - component: {fileID: 254580951}
  - component: {fileID: 254580950}
  m_Layer: 0
  m_Name: Lit (21)
  m_TagString: Untagged
  m_Icon: {fileID: 0}
  m_NavMeshLayer: 0
  m_StaticEditorFlags: 0
  m_IsActive: 1
--- !u!4 &254580949
Transform:
  m_ObjectHideFlags: 0
  m_CorrespondingSourceObject: {fileID: 0}
  m_PrefabInstance: {fileID: 0}
  m_PrefabAsset: {fileID: 0}
  m_GameObject: {fileID: 254580948}
  m_LocalRotation: {x: -0, y: -0, z: -0, w: 1}
  m_LocalPosition: {x: 7.012, y: -1, z: 0}
  m_LocalScale: {x: 1, y: 1, z: 1}
  m_ConstrainProportionsScale: 0
  m_Children: []
  m_Father: {fileID: 1992824940}
  m_RootOrder: 2
  m_LocalEulerAnglesHint: {x: 90, y: 0, z: 0}
--- !u!102 &254580950
TextMesh:
  serializedVersion: 3
  m_ObjectHideFlags: 0
  m_CorrespondingSourceObject: {fileID: 0}
  m_PrefabInstance: {fileID: 0}
  m_PrefabAsset: {fileID: 0}
  m_GameObject: {fileID: 254580948}
  m_Text: 'Cotton Wool

    SSS'
  m_OffsetZ: 0
  m_CharacterSize: 0.1
  m_LineSpacing: 1
  m_Anchor: 4
  m_Alignment: 1
  m_TabSize: 4
  m_FontSize: 32
  m_FontStyle: 0
  m_RichText: 1
  m_Font: {fileID: 10102, guid: 0000000000000000e000000000000000, type: 0}
  m_Color:
    serializedVersion: 2
    rgba: 4294967295
--- !u!23 &254580951
MeshRenderer:
  m_ObjectHideFlags: 0
  m_CorrespondingSourceObject: {fileID: 0}
  m_PrefabInstance: {fileID: 0}
  m_PrefabAsset: {fileID: 0}
  m_GameObject: {fileID: 254580948}
  m_Enabled: 1
  m_CastShadows: 1
  m_ReceiveShadows: 1
  m_DynamicOccludee: 1
  m_StaticShadowCaster: 0
  m_MotionVectors: 1
  m_LightProbeUsage: 1
  m_ReflectionProbeUsage: 1
  m_RayTracingMode: 2
  m_RayTraceProcedural: 0
  m_RenderingLayerMask: 1
  m_RendererPriority: 0
  m_Materials:
  - {fileID: 10100, guid: 0000000000000000e000000000000000, type: 0}
  m_StaticBatchInfo:
    firstSubMesh: 0
    subMeshCount: 0
  m_StaticBatchRoot: {fileID: 0}
  m_ProbeAnchor: {fileID: 0}
  m_LightProbeVolumeOverride: {fileID: 0}
  m_ScaleInLightmap: 1
  m_ReceiveGI: 1
  m_PreserveUVs: 0
  m_IgnoreNormalsForChartDetection: 0
  m_ImportantGI: 0
  m_StitchLightmapSeams: 1
  m_SelectedEditorRenderState: 3
  m_MinimumChartSize: 4
  m_AutoUVMaxDistance: 0.5
  m_AutoUVMaxAngle: 89
  m_LightmapParameters: {fileID: 0}
  m_SortingLayerID: 0
  m_SortingLayer: 0
  m_SortingOrder: 0
  m_AdditionalVertexStreams: {fileID: 0}
--- !u!1 &257651907
GameObject:
  m_ObjectHideFlags: 0
  m_CorrespondingSourceObject: {fileID: 0}
  m_PrefabInstance: {fileID: 0}
  m_PrefabAsset: {fileID: 0}
  serializedVersion: 6
  m_Component:
  - component: {fileID: 257651908}
  - component: {fileID: 257651911}
  - component: {fileID: 257651910}
  - component: {fileID: 257651909}
  m_Layer: 0
  m_Name: Capsule
  m_TagString: Untagged
  m_Icon: {fileID: 0}
  m_NavMeshLayer: 0
  m_StaticEditorFlags: 0
  m_IsActive: 1
--- !u!4 &257651908
Transform:
  m_ObjectHideFlags: 0
  m_CorrespondingSourceObject: {fileID: 0}
  m_PrefabInstance: {fileID: 0}
  m_PrefabAsset: {fileID: 0}
  m_GameObject: {fileID: 257651907}
  m_LocalRotation: {x: -0, y: -0, z: -0, w: 1}
  m_LocalPosition: {x: -8, y: 1.33, z: 0}
  m_LocalScale: {x: 1, y: 1, z: 1}
  m_ConstrainProportionsScale: 0
  m_Children: []
  m_Father: {fileID: 1297455378}
  m_RootOrder: 0
  m_LocalEulerAnglesHint: {x: 0, y: 0, z: 0}
--- !u!136 &257651909
CapsuleCollider:
  m_ObjectHideFlags: 0
  m_CorrespondingSourceObject: {fileID: 0}
  m_PrefabInstance: {fileID: 0}
  m_PrefabAsset: {fileID: 0}
  m_GameObject: {fileID: 257651907}
  m_Material: {fileID: 0}
  m_IsTrigger: 0
  m_Enabled: 1
  m_Radius: 0.5
  m_Height: 2
  m_Direction: 1
  m_Center: {x: 0, y: 0, z: 0}
--- !u!23 &257651910
MeshRenderer:
  m_ObjectHideFlags: 0
  m_CorrespondingSourceObject: {fileID: 0}
  m_PrefabInstance: {fileID: 0}
  m_PrefabAsset: {fileID: 0}
  m_GameObject: {fileID: 257651907}
  m_Enabled: 1
  m_CastShadows: 1
  m_ReceiveShadows: 1
  m_DynamicOccludee: 1
  m_StaticShadowCaster: 0
  m_MotionVectors: 1
  m_LightProbeUsage: 1
  m_ReflectionProbeUsage: 1
  m_RayTracingMode: 2
  m_RayTraceProcedural: 0
  m_RenderingLayerMask: 1
  m_RendererPriority: 0
  m_Materials:
  - {fileID: 2100000, guid: da40830b1018b5a4ca838c6708af5989, type: 2}
  m_StaticBatchInfo:
    firstSubMesh: 0
    subMeshCount: 0
  m_StaticBatchRoot: {fileID: 0}
  m_ProbeAnchor: {fileID: 0}
  m_LightProbeVolumeOverride: {fileID: 0}
  m_ScaleInLightmap: 1
  m_ReceiveGI: 1
  m_PreserveUVs: 0
  m_IgnoreNormalsForChartDetection: 0
  m_ImportantGI: 0
  m_StitchLightmapSeams: 1
  m_SelectedEditorRenderState: 3
  m_MinimumChartSize: 4
  m_AutoUVMaxDistance: 0.5
  m_AutoUVMaxAngle: 89
  m_LightmapParameters: {fileID: 0}
  m_SortingLayerID: 0
  m_SortingLayer: 0
  m_SortingOrder: 0
  m_AdditionalVertexStreams: {fileID: 0}
--- !u!33 &257651911
MeshFilter:
  m_ObjectHideFlags: 0
  m_CorrespondingSourceObject: {fileID: 0}
  m_PrefabInstance: {fileID: 0}
  m_PrefabAsset: {fileID: 0}
  m_GameObject: {fileID: 257651907}
  m_Mesh: {fileID: 10208, guid: 0000000000000000e000000000000000, type: 0}
--- !u!1 &275512052
GameObject:
  m_ObjectHideFlags: 0
  m_CorrespondingSourceObject: {fileID: 0}
  m_PrefabInstance: {fileID: 0}
  m_PrefabAsset: {fileID: 0}
  serializedVersion: 6
  m_Component:
  - component: {fileID: 275512053}
  - component: {fileID: 275512056}
  - component: {fileID: 275512055}
  - component: {fileID: 275512054}
  m_Layer: 0
  m_Name: Capsule (1)
  m_TagString: Untagged
  m_Icon: {fileID: 0}
  m_NavMeshLayer: 0
  m_StaticEditorFlags: 0
  m_IsActive: 1
--- !u!4 &275512053
Transform:
  m_ObjectHideFlags: 0
  m_CorrespondingSourceObject: {fileID: 0}
  m_PrefabInstance: {fileID: 0}
  m_PrefabAsset: {fileID: 0}
  m_GameObject: {fileID: 275512052}
  m_LocalRotation: {x: -0, y: -0, z: -0, w: 1}
  m_LocalPosition: {x: -6, y: 1.33, z: 0}
  m_LocalScale: {x: 1, y: 1, z: 1}
  m_ConstrainProportionsScale: 0
  m_Children: []
  m_Father: {fileID: 1297455378}
  m_RootOrder: 1
  m_LocalEulerAnglesHint: {x: 0, y: 0, z: 0}
--- !u!136 &275512054
CapsuleCollider:
  m_ObjectHideFlags: 0
  m_CorrespondingSourceObject: {fileID: 0}
  m_PrefabInstance: {fileID: 0}
  m_PrefabAsset: {fileID: 0}
  m_GameObject: {fileID: 275512052}
  m_Material: {fileID: 0}
  m_IsTrigger: 0
  m_Enabled: 1
  m_Radius: 0.5
  m_Height: 2
  m_Direction: 1
  m_Center: {x: 0, y: 0, z: 0}
--- !u!23 &275512055
MeshRenderer:
  m_ObjectHideFlags: 0
  m_CorrespondingSourceObject: {fileID: 0}
  m_PrefabInstance: {fileID: 0}
  m_PrefabAsset: {fileID: 0}
  m_GameObject: {fileID: 275512052}
  m_Enabled: 1
  m_CastShadows: 1
  m_ReceiveShadows: 1
  m_DynamicOccludee: 1
  m_StaticShadowCaster: 0
  m_MotionVectors: 1
  m_LightProbeUsage: 1
  m_ReflectionProbeUsage: 1
  m_RayTracingMode: 2
  m_RayTraceProcedural: 0
  m_RenderingLayerMask: 1
  m_RendererPriority: 0
  m_Materials:
  - {fileID: 2100000, guid: ed0ca69dcb8e1474e9912241476b3d62, type: 2}
  m_StaticBatchInfo:
    firstSubMesh: 0
    subMeshCount: 0
  m_StaticBatchRoot: {fileID: 0}
  m_ProbeAnchor: {fileID: 0}
  m_LightProbeVolumeOverride: {fileID: 0}
  m_ScaleInLightmap: 1
  m_ReceiveGI: 1
  m_PreserveUVs: 0
  m_IgnoreNormalsForChartDetection: 0
  m_ImportantGI: 0
  m_StitchLightmapSeams: 1
  m_SelectedEditorRenderState: 3
  m_MinimumChartSize: 4
  m_AutoUVMaxDistance: 0.5
  m_AutoUVMaxAngle: 89
  m_LightmapParameters: {fileID: 0}
  m_SortingLayerID: 0
  m_SortingLayer: 0
  m_SortingOrder: 0
  m_AdditionalVertexStreams: {fileID: 0}
--- !u!33 &275512056
MeshFilter:
  m_ObjectHideFlags: 0
  m_CorrespondingSourceObject: {fileID: 0}
  m_PrefabInstance: {fileID: 0}
  m_PrefabAsset: {fileID: 0}
  m_GameObject: {fileID: 275512052}
  m_Mesh: {fileID: 10208, guid: 0000000000000000e000000000000000, type: 0}
--- !u!1 &277314768
GameObject:
  m_ObjectHideFlags: 0
  m_CorrespondingSourceObject: {fileID: 0}
  m_PrefabInstance: {fileID: 0}
  m_PrefabAsset: {fileID: 0}
  serializedVersion: 6
  m_Component:
  - component: {fileID: 277314771}
  - component: {fileID: 277314770}
  - component: {fileID: 277314769}
  m_Layer: 0
  m_Name: Spot Light
  m_TagString: Untagged
  m_Icon: {fileID: 0}
  m_NavMeshLayer: 0
  m_StaticEditorFlags: 0
  m_IsActive: 1
--- !u!114 &277314769
MonoBehaviour:
  m_ObjectHideFlags: 0
  m_CorrespondingSourceObject: {fileID: 0}
  m_PrefabInstance: {fileID: 0}
  m_PrefabAsset: {fileID: 0}
  m_GameObject: {fileID: 277314768}
  m_Enabled: 1
  m_EditorHideFlags: 0
  m_Script: {fileID: 11500000, guid: 7a68c43fe1f2a47cfa234b5eeaa98012, type: 3}
  m_Name: 
  m_EditorClassIdentifier: 
  m_Intensity: 200000
  m_EnableSpotReflector: 0
  m_LuxAtDistance: 1
  m_InnerSpotPercent: 100
  m_SpotIESCutoffPercent: 100
  m_LightDimmer: 1
  m_VolumetricDimmer: 1
  m_LightUnit: 0
  m_FadeDistance: 10000
  m_VolumetricFadeDistance: 10000
  m_AffectDiffuse: 1
  m_AffectSpecular: 1
  m_NonLightmappedOnly: 0
  m_ShapeWidth: 0.5
  m_ShapeHeight: 0.5
  m_AspectRatio: 1
  m_ShapeRadius: 0.025
  m_SoftnessScale: 1
  m_UseCustomSpotLightShadowCone: 0
  m_CustomSpotLightShadowCone: 1
  m_MaxSmoothness: 0.99
  m_ApplyRangeAttenuation: 1
  m_DisplayAreaLightEmissiveMesh: 0
  m_AreaLightCookie: {fileID: 0}
  m_IESPoint: {fileID: 0}
  m_IESSpot: {fileID: 0}
  m_IncludeForRayTracing: 1
  m_AreaLightShadowCone: 120
  m_UseScreenSpaceShadows: 0
  m_InteractsWithSky: 1
  m_AngularDiameter: 0.5
  m_FlareSize: 2
  m_FlareTint: {r: 1, g: 1, b: 1, a: 1}
  m_FlareFalloff: 4
  m_SurfaceTexture: {fileID: 0}
  m_SurfaceTint: {r: 1, g: 1, b: 1, a: 1}
  m_Distance: 1.5e+11
  m_UseRayTracedShadows: 0
  m_NumRayTracingSamples: 4
  m_FilterTracedShadow: 1
  m_FilterSizeTraced: 16
  m_SunLightConeAngle: 0.5
  m_LightShadowRadius: 0.5
  m_SemiTransparentShadow: 0
  m_ColorShadow: 1
  m_DistanceBasedFiltering: 0
  m_EvsmExponent: 15
  m_EvsmLightLeakBias: 0
  m_EvsmVarianceBias: 0.00001
  m_EvsmBlurPasses: 0
  m_LightlayersMask: 1
  m_LinkShadowLayers: 1
  m_ShadowNearPlane: 0.1
  m_BlockerSampleCount: 24
  m_FilterSampleCount: 16
  m_MinFilterSize: 0.1
  m_KernelSize: 5
  m_LightAngle: 1
  m_MaxDepthBias: 0.001
  m_ShadowResolution:
    m_Override: 512
    m_UseOverride: 1
    m_Level: 0
  m_ShadowDimmer: 1
  m_VolumetricShadowDimmer: 1
  m_ShadowFadeDistance: 10000
  m_UseContactShadow:
    m_Override: 0
    m_UseOverride: 1
    m_Level: 0
  m_RayTracedContactShadow: 0
  m_ShadowTint: {r: 0, g: 0, b: 0, a: 1}
  m_PenumbraTint: 0
  m_NormalBias: 0.75
  m_SlopeBias: 0.5
  m_ShadowUpdateMode: 0
  m_AlwaysDrawDynamicShadows: 0
  m_UpdateShadowOnLightMovement: 0
  m_CachedShadowTranslationThreshold: 0.01
  m_CachedShadowAngularThreshold: 0.5
  m_BarnDoorAngle: 90
  m_BarnDoorLength: 0.05
  m_preserveCachedShadow: 0
  m_OnDemandShadowRenderOnPlacement: 1
  m_ShadowCascadeRatios:
  - 0.05
  - 0.2
  - 0.3
  m_ShadowCascadeBorders:
  - 0.2
  - 0.2
  - 0.2
  - 0.2
  m_ShadowAlgorithm: 0
  m_ShadowVariant: 0
  m_ShadowPrecision: 0
  useOldInspector: 0
  useVolumetric: 1
  featuresFoldout: 1
  m_AreaLightEmissiveMeshShadowCastingMode: 0
  m_AreaLightEmissiveMeshMotionVectorGenerationMode: 0
  m_AreaLightEmissiveMeshLayer: -1
  m_Version: 11
  m_ObsoleteShadowResolutionTier: 1
  m_ObsoleteUseShadowQualitySettings: 0
  m_ObsoleteCustomShadowResolution: 512
  m_ObsoleteContactShadows: 0
  m_PointlightHDType: 0
  m_SpotLightShape: 0
  m_AreaLightShape: 0
--- !u!108 &277314770
Light:
  m_ObjectHideFlags: 0
  m_CorrespondingSourceObject: {fileID: 0}
  m_PrefabInstance: {fileID: 0}
  m_PrefabAsset: {fileID: 0}
  m_GameObject: {fileID: 277314768}
  m_Enabled: 1
  serializedVersion: 10
  m_Type: 0
  m_Shape: 0
  m_Color: {r: 1, g: 1, b: 1, a: 1}
  m_Intensity: 15915.494
  m_Range: 100
  m_SpotAngle: 90
  m_InnerSpotAngle: 1
  m_CookieSize: 10
  m_Shadows:
    m_Type: 0
    m_Resolution: -1
    m_CustomResolution: -1
    m_Strength: 1
    m_Bias: 0.05
    m_NormalBias: 0.4
    m_NearPlane: 0.2
    m_CullingMatrixOverride:
      e00: 1
      e01: 0
      e02: 0
      e03: 0
      e10: 0
      e11: 1
      e12: 0
      e13: 0
      e20: 0
      e21: 0
      e22: 1
      e23: 0
      e30: 0
      e31: 0
      e32: 0
      e33: 1
    m_UseCullingMatrixOverride: 0
  m_Cookie: {fileID: 0}
  m_DrawHalo: 0
  m_Flare: {fileID: 0}
  m_RenderMode: 0
  m_CullingMask:
    serializedVersion: 2
    m_Bits: 4294967295
  m_RenderingLayerMask: 1
  m_Lightmapping: 4
  m_LightShadowCasterMode: 2
  m_AreaSize: {x: 1, y: 1}
  m_BounceIntensity: 1
  m_ColorTemperature: 6570
  m_UseColorTemperature: 0
  m_BoundingSphereOverride: {x: 0, y: 0, z: 0, w: 0}
  m_UseBoundingSphereOverride: 0
  m_UseViewFrustumForShadowCasterCull: 1
  m_ShadowRadius: 0
  m_ShadowAngle: 0
--- !u!4 &277314771
Transform:
  m_ObjectHideFlags: 0
  m_CorrespondingSourceObject: {fileID: 0}
  m_PrefabInstance: {fileID: 0}
  m_PrefabAsset: {fileID: 0}
  m_GameObject: {fileID: 277314768}
  m_LocalRotation: {x: -0.13052624, y: 0, z: 0, w: 0.9914449}
  m_LocalPosition: {x: 1, y: 0, z: -40}
  m_LocalScale: {x: 1, y: 1, z: 1}
  m_ConstrainProportionsScale: 0
  m_Children: []
  m_Father: {fileID: 0}
  m_RootOrder: 3
  m_LocalEulerAnglesHint: {x: -15, y: 0, z: 0}
--- !u!1 &282935326
GameObject:
  m_ObjectHideFlags: 0
  m_CorrespondingSourceObject: {fileID: 0}
  m_PrefabInstance: {fileID: 0}
  m_PrefabAsset: {fileID: 0}
  serializedVersion: 6
  m_Component:
  - component: {fileID: 282935327}
  - component: {fileID: 282935330}
  - component: {fileID: 282935329}
  - component: {fileID: 282935328}
  m_Layer: 0
  m_Name: Reflection_Recursive
  m_TagString: Untagged
  m_Icon: {fileID: 0}
  m_NavMeshLayer: 0
  m_StaticEditorFlags: 0
  m_IsActive: 1
--- !u!4 &282935327
Transform:
  m_ObjectHideFlags: 0
  m_CorrespondingSourceObject: {fileID: 0}
  m_PrefabInstance: {fileID: 0}
  m_PrefabAsset: {fileID: 0}
  m_GameObject: {fileID: 282935326}
  m_LocalRotation: {x: 0, y: 0.7071068, z: 0.7071068, w: 0}
  m_LocalPosition: {x: 1.42, y: 6.36, z: 10.7}
  m_LocalScale: {x: 10, y: 1.5000001, z: 1.5000001}
  m_ConstrainProportionsScale: 0
  m_Children: []
  m_Father: {fileID: 1882146458}
  m_RootOrder: 7
  m_LocalEulerAnglesHint: {x: -90, y: 0, z: 180}
--- !u!64 &282935328
MeshCollider:
  m_ObjectHideFlags: 0
  m_CorrespondingSourceObject: {fileID: 0}
  m_PrefabInstance: {fileID: 0}
  m_PrefabAsset: {fileID: 0}
  m_GameObject: {fileID: 282935326}
  m_Material: {fileID: 0}
  m_IsTrigger: 0
  m_Enabled: 1
  serializedVersion: 4
  m_Convex: 0
  m_CookingOptions: 30
  m_Mesh: {fileID: 10209, guid: 0000000000000000e000000000000000, type: 0}
--- !u!23 &282935329
MeshRenderer:
  m_ObjectHideFlags: 0
  m_CorrespondingSourceObject: {fileID: 0}
  m_PrefabInstance: {fileID: 0}
  m_PrefabAsset: {fileID: 0}
  m_GameObject: {fileID: 282935326}
  m_Enabled: 1
  m_CastShadows: 1
  m_ReceiveShadows: 1
  m_DynamicOccludee: 1
  m_StaticShadowCaster: 0
  m_MotionVectors: 1
  m_LightProbeUsage: 1
  m_ReflectionProbeUsage: 1
  m_RayTracingMode: 2
  m_RayTraceProcedural: 0
  m_RenderingLayerMask: 1
  m_RendererPriority: 0
  m_Materials:
  - {fileID: 2100000, guid: 0816da98febddc44cb7749bac4bf2958, type: 2}
  m_StaticBatchInfo:
    firstSubMesh: 0
    subMeshCount: 0
  m_StaticBatchRoot: {fileID: 0}
  m_ProbeAnchor: {fileID: 0}
  m_LightProbeVolumeOverride: {fileID: 0}
  m_ScaleInLightmap: 1
  m_ReceiveGI: 1
  m_PreserveUVs: 0
  m_IgnoreNormalsForChartDetection: 0
  m_ImportantGI: 0
  m_StitchLightmapSeams: 1
  m_SelectedEditorRenderState: 3
  m_MinimumChartSize: 4
  m_AutoUVMaxDistance: 0.5
  m_AutoUVMaxAngle: 89
  m_LightmapParameters: {fileID: 0}
  m_SortingLayerID: 0
  m_SortingLayer: 0
  m_SortingOrder: 0
  m_AdditionalVertexStreams: {fileID: 0}
--- !u!33 &282935330
MeshFilter:
  m_ObjectHideFlags: 0
  m_CorrespondingSourceObject: {fileID: 0}
  m_PrefabInstance: {fileID: 0}
  m_PrefabAsset: {fileID: 0}
  m_GameObject: {fileID: 282935326}
  m_Mesh: {fileID: 10209, guid: 0000000000000000e000000000000000, type: 0}
--- !u!1 &286561056
GameObject:
  m_ObjectHideFlags: 0
  m_CorrespondingSourceObject: {fileID: 0}
  m_PrefabInstance: {fileID: 0}
  m_PrefabAsset: {fileID: 0}
  serializedVersion: 6
  m_Component:
  - component: {fileID: 286561057}
  - component: {fileID: 286561059}
  - component: {fileID: 286561058}
  m_Layer: 0
  m_Name: Lit (25)
  m_TagString: Untagged
  m_Icon: {fileID: 0}
  m_NavMeshLayer: 0
  m_StaticEditorFlags: 0
  m_IsActive: 1
--- !u!4 &286561057
Transform:
  m_ObjectHideFlags: 0
  m_CorrespondingSourceObject: {fileID: 0}
  m_PrefabInstance: {fileID: 0}
  m_PrefabAsset: {fileID: 0}
  m_GameObject: {fileID: 286561056}
  m_LocalRotation: {x: -0, y: -0, z: -0, w: 1}
  m_LocalPosition: {x: 15.012, y: -1, z: 0}
  m_LocalScale: {x: 1, y: 1, z: 1}
  m_ConstrainProportionsScale: 0
  m_Children: []
  m_Father: {fileID: 1992824940}
  m_RootOrder: 6
  m_LocalEulerAnglesHint: {x: 90, y: 0, z: 0}
--- !u!102 &286561058
TextMesh:
  serializedVersion: 3
  m_ObjectHideFlags: 0
  m_CorrespondingSourceObject: {fileID: 0}
  m_PrefabInstance: {fileID: 0}
  m_PrefabAsset: {fileID: 0}
  m_GameObject: {fileID: 286561056}
  m_Text: 'Cotton Wool

    Alpha Clip'
  m_OffsetZ: 0
  m_CharacterSize: 0.1
  m_LineSpacing: 1
  m_Anchor: 4
  m_Alignment: 1
  m_TabSize: 4
  m_FontSize: 32
  m_FontStyle: 0
  m_RichText: 1
  m_Font: {fileID: 10102, guid: 0000000000000000e000000000000000, type: 0}
  m_Color:
    serializedVersion: 2
    rgba: 4294967295
--- !u!23 &286561059
MeshRenderer:
  m_ObjectHideFlags: 0
  m_CorrespondingSourceObject: {fileID: 0}
  m_PrefabInstance: {fileID: 0}
  m_PrefabAsset: {fileID: 0}
  m_GameObject: {fileID: 286561056}
  m_Enabled: 1
  m_CastShadows: 1
  m_ReceiveShadows: 1
  m_DynamicOccludee: 1
  m_StaticShadowCaster: 0
  m_MotionVectors: 1
  m_LightProbeUsage: 1
  m_ReflectionProbeUsage: 1
  m_RayTracingMode: 2
  m_RayTraceProcedural: 0
  m_RenderingLayerMask: 1
  m_RendererPriority: 0
  m_Materials:
  - {fileID: 10100, guid: 0000000000000000e000000000000000, type: 0}
  m_StaticBatchInfo:
    firstSubMesh: 0
    subMeshCount: 0
  m_StaticBatchRoot: {fileID: 0}
  m_ProbeAnchor: {fileID: 0}
  m_LightProbeVolumeOverride: {fileID: 0}
  m_ScaleInLightmap: 1
  m_ReceiveGI: 1
  m_PreserveUVs: 0
  m_IgnoreNormalsForChartDetection: 0
  m_ImportantGI: 0
  m_StitchLightmapSeams: 1
  m_SelectedEditorRenderState: 3
  m_MinimumChartSize: 4
  m_AutoUVMaxDistance: 0.5
  m_AutoUVMaxAngle: 89
  m_LightmapParameters: {fileID: 0}
  m_SortingLayerID: 0
  m_SortingLayer: 0
  m_SortingOrder: 0
  m_AdditionalVertexStreams: {fileID: 0}
--- !u!1 &311128173
GameObject:
  m_ObjectHideFlags: 0
  m_CorrespondingSourceObject: {fileID: 0}
  m_PrefabInstance: {fileID: 0}
  m_PrefabAsset: {fileID: 0}
  serializedVersion: 6
  m_Component:
  - component: {fileID: 311128174}
  - component: {fileID: 311128177}
  - component: {fileID: 311128176}
  - component: {fileID: 311128175}
  m_Layer: 0
  m_Name: Capsule (11)
  m_TagString: Untagged
  m_Icon: {fileID: 0}
  m_NavMeshLayer: 0
  m_StaticEditorFlags: 0
  m_IsActive: 1
--- !u!4 &311128174
Transform:
  m_ObjectHideFlags: 0
  m_CorrespondingSourceObject: {fileID: 0}
  m_PrefabInstance: {fileID: 0}
  m_PrefabAsset: {fileID: 0}
  m_GameObject: {fileID: 311128173}
  m_LocalRotation: {x: -0, y: -0, z: -0, w: 1}
  m_LocalPosition: {x: 4, y: 1.33, z: 0}
  m_LocalScale: {x: 1, y: 1, z: 1}
  m_ConstrainProportionsScale: 0
  m_Children: []
  m_Father: {fileID: 1364011672}
  m_RootOrder: 6
  m_LocalEulerAnglesHint: {x: 0, y: 0, z: 0}
--- !u!136 &311128175
CapsuleCollider:
  m_ObjectHideFlags: 0
  m_CorrespondingSourceObject: {fileID: 0}
  m_PrefabInstance: {fileID: 0}
  m_PrefabAsset: {fileID: 0}
  m_GameObject: {fileID: 311128173}
  m_Material: {fileID: 0}
  m_IsTrigger: 0
  m_Enabled: 1
  m_Radius: 0.5
  m_Height: 2
  m_Direction: 1
  m_Center: {x: 0, y: 0, z: 0}
--- !u!23 &311128176
MeshRenderer:
  m_ObjectHideFlags: 0
  m_CorrespondingSourceObject: {fileID: 0}
  m_PrefabInstance: {fileID: 0}
  m_PrefabAsset: {fileID: 0}
  m_GameObject: {fileID: 311128173}
  m_Enabled: 1
  m_CastShadows: 1
  m_ReceiveShadows: 1
  m_DynamicOccludee: 1
  m_StaticShadowCaster: 0
  m_MotionVectors: 1
  m_LightProbeUsage: 1
  m_ReflectionProbeUsage: 1
  m_RayTracingMode: 2
  m_RayTraceProcedural: 0
  m_RenderingLayerMask: 1
  m_RendererPriority: 0
  m_Materials:
  - {fileID: 2100000, guid: 85393ca3df202654d9618cbc15cc0fa0, type: 2}
  m_StaticBatchInfo:
    firstSubMesh: 0
    subMeshCount: 0
  m_StaticBatchRoot: {fileID: 0}
  m_ProbeAnchor: {fileID: 0}
  m_LightProbeVolumeOverride: {fileID: 0}
  m_ScaleInLightmap: 1
  m_ReceiveGI: 1
  m_PreserveUVs: 0
  m_IgnoreNormalsForChartDetection: 0
  m_ImportantGI: 0
  m_StitchLightmapSeams: 1
  m_SelectedEditorRenderState: 3
  m_MinimumChartSize: 4
  m_AutoUVMaxDistance: 0.5
  m_AutoUVMaxAngle: 89
  m_LightmapParameters: {fileID: 0}
  m_SortingLayerID: 0
  m_SortingLayer: 0
  m_SortingOrder: 0
  m_AdditionalVertexStreams: {fileID: 0}
--- !u!33 &311128177
MeshFilter:
  m_ObjectHideFlags: 0
  m_CorrespondingSourceObject: {fileID: 0}
  m_PrefabInstance: {fileID: 0}
  m_PrefabAsset: {fileID: 0}
  m_GameObject: {fileID: 311128173}
  m_Mesh: {fileID: 10208, guid: 0000000000000000e000000000000000, type: 0}
--- !u!1 &313172142
GameObject:
  m_ObjectHideFlags: 0
  m_CorrespondingSourceObject: {fileID: 0}
  m_PrefabInstance: {fileID: 0}
  m_PrefabAsset: {fileID: 0}
  serializedVersion: 6
  m_Component:
  - component: {fileID: 313172143}
  - component: {fileID: 313172145}
  - component: {fileID: 313172144}
  m_Layer: 0
  m_Name: Lit (7)
  m_TagString: Untagged
  m_Icon: {fileID: 0}
  m_NavMeshLayer: 0
  m_StaticEditorFlags: 0
  m_IsActive: 1
--- !u!4 &313172143
Transform:
  m_ObjectHideFlags: 0
  m_CorrespondingSourceObject: {fileID: 0}
  m_PrefabInstance: {fileID: 0}
  m_PrefabAsset: {fileID: 0}
  m_GameObject: {fileID: 313172142}
  m_LocalRotation: {x: -0, y: -0, z: -0, w: 1}
  m_LocalPosition: {x: 16.02, y: -1, z: 0}
  m_LocalScale: {x: 1, y: 1, z: 1}
  m_ConstrainProportionsScale: 0
  m_Children: []
  m_Father: {fileID: 596174286}
  m_RootOrder: 6
  m_LocalEulerAnglesHint: {x: 90, y: 0, z: 0}
--- !u!102 &313172144
TextMesh:
  serializedVersion: 3
  m_ObjectHideFlags: 0
  m_CorrespondingSourceObject: {fileID: 0}
  m_PrefabInstance: {fileID: 0}
  m_PrefabAsset: {fileID: 0}
  m_GameObject: {fileID: 313172142}
  m_Text: Emissive
  m_OffsetZ: 0
  m_CharacterSize: 0.1
  m_LineSpacing: 1
  m_Anchor: 4
  m_Alignment: 0
  m_TabSize: 4
  m_FontSize: 32
  m_FontStyle: 0
  m_RichText: 1
  m_Font: {fileID: 10102, guid: 0000000000000000e000000000000000, type: 0}
  m_Color:
    serializedVersion: 2
    rgba: 4294967295
--- !u!23 &313172145
MeshRenderer:
  m_ObjectHideFlags: 0
  m_CorrespondingSourceObject: {fileID: 0}
  m_PrefabInstance: {fileID: 0}
  m_PrefabAsset: {fileID: 0}
  m_GameObject: {fileID: 313172142}
  m_Enabled: 1
  m_CastShadows: 1
  m_ReceiveShadows: 1
  m_DynamicOccludee: 1
  m_StaticShadowCaster: 0
  m_MotionVectors: 1
  m_LightProbeUsage: 1
  m_ReflectionProbeUsage: 1
  m_RayTracingMode: 2
  m_RayTraceProcedural: 0
  m_RenderingLayerMask: 1
  m_RendererPriority: 0
  m_Materials:
  - {fileID: 10100, guid: 0000000000000000e000000000000000, type: 0}
  m_StaticBatchInfo:
    firstSubMesh: 0
    subMeshCount: 0
  m_StaticBatchRoot: {fileID: 0}
  m_ProbeAnchor: {fileID: 0}
  m_LightProbeVolumeOverride: {fileID: 0}
  m_ScaleInLightmap: 1
  m_ReceiveGI: 1
  m_PreserveUVs: 0
  m_IgnoreNormalsForChartDetection: 0
  m_ImportantGI: 0
  m_StitchLightmapSeams: 1
  m_SelectedEditorRenderState: 3
  m_MinimumChartSize: 4
  m_AutoUVMaxDistance: 0.5
  m_AutoUVMaxAngle: 89
  m_LightmapParameters: {fileID: 0}
  m_SortingLayerID: 0
  m_SortingLayer: 0
  m_SortingOrder: 0
  m_AdditionalVertexStreams: {fileID: 0}
--- !u!1 &331088078
GameObject:
  m_ObjectHideFlags: 0
  m_CorrespondingSourceObject: {fileID: 0}
  m_PrefabInstance: {fileID: 0}
  m_PrefabAsset: {fileID: 0}
  serializedVersion: 6
  m_Component:
  - component: {fileID: 331088079}
  - component: {fileID: 331088082}
  - component: {fileID: 331088081}
  - component: {fileID: 331088080}
  m_Layer: 0
  m_Name: Capsule (2)
  m_TagString: Untagged
  m_Icon: {fileID: 0}
  m_NavMeshLayer: 0
  m_StaticEditorFlags: 0
  m_IsActive: 1
--- !u!4 &331088079
Transform:
  m_ObjectHideFlags: 0
  m_CorrespondingSourceObject: {fileID: 0}
  m_PrefabInstance: {fileID: 0}
  m_PrefabAsset: {fileID: 0}
  m_GameObject: {fileID: 331088078}
  m_LocalRotation: {x: -0, y: -0, z: -0, w: 1}
  m_LocalPosition: {x: -2, y: 1.33, z: 0}
  m_LocalScale: {x: 1, y: 1, z: 1}
  m_ConstrainProportionsScale: 0
  m_Children: []
  m_Father: {fileID: 1364011672}
  m_RootOrder: 3
  m_LocalEulerAnglesHint: {x: 0, y: 0, z: 0}
--- !u!136 &331088080
CapsuleCollider:
  m_ObjectHideFlags: 0
  m_CorrespondingSourceObject: {fileID: 0}
  m_PrefabInstance: {fileID: 0}
  m_PrefabAsset: {fileID: 0}
  m_GameObject: {fileID: 331088078}
  m_Material: {fileID: 0}
  m_IsTrigger: 0
  m_Enabled: 1
  m_Radius: 0.5
  m_Height: 2
  m_Direction: 1
  m_Center: {x: 0, y: 0, z: 0}
--- !u!23 &331088081
MeshRenderer:
  m_ObjectHideFlags: 0
  m_CorrespondingSourceObject: {fileID: 0}
  m_PrefabInstance: {fileID: 0}
  m_PrefabAsset: {fileID: 0}
  m_GameObject: {fileID: 331088078}
  m_Enabled: 1
  m_CastShadows: 1
  m_ReceiveShadows: 1
  m_DynamicOccludee: 1
  m_StaticShadowCaster: 0
  m_MotionVectors: 1
  m_LightProbeUsage: 1
  m_ReflectionProbeUsage: 1
  m_RayTracingMode: 2
  m_RayTraceProcedural: 0
  m_RenderingLayerMask: 1
  m_RendererPriority: 0
  m_Materials:
  - {fileID: 2100000, guid: d44e061c2631e8349af68355886159fc, type: 2}
  m_StaticBatchInfo:
    firstSubMesh: 0
    subMeshCount: 0
  m_StaticBatchRoot: {fileID: 0}
  m_ProbeAnchor: {fileID: 0}
  m_LightProbeVolumeOverride: {fileID: 0}
  m_ScaleInLightmap: 1
  m_ReceiveGI: 1
  m_PreserveUVs: 0
  m_IgnoreNormalsForChartDetection: 0
  m_ImportantGI: 0
  m_StitchLightmapSeams: 1
  m_SelectedEditorRenderState: 3
  m_MinimumChartSize: 4
  m_AutoUVMaxDistance: 0.5
  m_AutoUVMaxAngle: 89
  m_LightmapParameters: {fileID: 0}
  m_SortingLayerID: 0
  m_SortingLayer: 0
  m_SortingOrder: 0
  m_AdditionalVertexStreams: {fileID: 0}
--- !u!33 &331088082
MeshFilter:
  m_ObjectHideFlags: 0
  m_CorrespondingSourceObject: {fileID: 0}
  m_PrefabInstance: {fileID: 0}
  m_PrefabAsset: {fileID: 0}
  m_GameObject: {fileID: 331088078}
  m_Mesh: {fileID: 10208, guid: 0000000000000000e000000000000000, type: 0}
--- !u!1 &363966699
GameObject:
  m_ObjectHideFlags: 0
  m_CorrespondingSourceObject: {fileID: 0}
  m_PrefabInstance: {fileID: 0}
  m_PrefabAsset: {fileID: 0}
  serializedVersion: 6
  m_Component:
  - component: {fileID: 363966700}
  - component: {fileID: 363966702}
  - component: {fileID: 363966701}
  m_Layer: 0
  m_Name: Lit (20)
  m_TagString: Untagged
  m_Icon: {fileID: 0}
  m_NavMeshLayer: 0
  m_StaticEditorFlags: 0
  m_IsActive: 1
--- !u!4 &363966700
Transform:
  m_ObjectHideFlags: 0
  m_CorrespondingSourceObject: {fileID: 0}
  m_PrefabInstance: {fileID: 0}
  m_PrefabAsset: {fileID: 0}
  m_GameObject: {fileID: 363966699}
  m_LocalRotation: {x: -0, y: -0, z: -0, w: 1}
  m_LocalPosition: {x: 5.04, y: -1, z: 0}
  m_LocalScale: {x: 1, y: 1, z: 1}
  m_ConstrainProportionsScale: 0
  m_Children: []
  m_Father: {fileID: 668959424}
  m_RootOrder: 1
  m_LocalEulerAnglesHint: {x: 90, y: 0, z: 0}
--- !u!102 &363966701
TextMesh:
  serializedVersion: 3
  m_ObjectHideFlags: 0
  m_CorrespondingSourceObject: {fileID: 0}
  m_PrefabInstance: {fileID: 0}
  m_PrefabAsset: {fileID: 0}
  m_GameObject: {fileID: 363966699}
  m_Text: Alpha Clip
  m_OffsetZ: 0
  m_CharacterSize: 0.1
  m_LineSpacing: 1
  m_Anchor: 4
  m_Alignment: 0
  m_TabSize: 4
  m_FontSize: 32
  m_FontStyle: 0
  m_RichText: 1
  m_Font: {fileID: 10102, guid: 0000000000000000e000000000000000, type: 0}
  m_Color:
    serializedVersion: 2
    rgba: 4294967295
--- !u!23 &363966702
MeshRenderer:
  m_ObjectHideFlags: 0
  m_CorrespondingSourceObject: {fileID: 0}
  m_PrefabInstance: {fileID: 0}
  m_PrefabAsset: {fileID: 0}
  m_GameObject: {fileID: 363966699}
  m_Enabled: 1
  m_CastShadows: 1
  m_ReceiveShadows: 1
  m_DynamicOccludee: 1
  m_StaticShadowCaster: 0
  m_MotionVectors: 1
  m_LightProbeUsage: 1
  m_ReflectionProbeUsage: 1
  m_RayTracingMode: 2
  m_RayTraceProcedural: 0
  m_RenderingLayerMask: 1
  m_RendererPriority: 0
  m_Materials:
  - {fileID: 10100, guid: 0000000000000000e000000000000000, type: 0}
  m_StaticBatchInfo:
    firstSubMesh: 0
    subMeshCount: 0
  m_StaticBatchRoot: {fileID: 0}
  m_ProbeAnchor: {fileID: 0}
  m_LightProbeVolumeOverride: {fileID: 0}
  m_ScaleInLightmap: 1
  m_ReceiveGI: 1
  m_PreserveUVs: 0
  m_IgnoreNormalsForChartDetection: 0
  m_ImportantGI: 0
  m_StitchLightmapSeams: 1
  m_SelectedEditorRenderState: 3
  m_MinimumChartSize: 4
  m_AutoUVMaxDistance: 0.5
  m_AutoUVMaxAngle: 89
  m_LightmapParameters: {fileID: 0}
  m_SortingLayerID: 0
  m_SortingLayer: 0
  m_SortingOrder: 0
  m_AdditionalVertexStreams: {fileID: 0}
--- !u!1 &366790148
GameObject:
  m_ObjectHideFlags: 0
  m_CorrespondingSourceObject: {fileID: 0}
  m_PrefabInstance: {fileID: 0}
  m_PrefabAsset: {fileID: 0}
  serializedVersion: 6
  m_Component:
  - component: {fileID: 366790149}
  - component: {fileID: 366790151}
  - component: {fileID: 366790150}
  m_Layer: 0
  m_Name: Lit (20)
  m_TagString: Untagged
  m_Icon: {fileID: 0}
  m_NavMeshLayer: 0
  m_StaticEditorFlags: 0
  m_IsActive: 1
--- !u!4 &366790149
Transform:
  m_ObjectHideFlags: 0
  m_CorrespondingSourceObject: {fileID: 0}
  m_PrefabInstance: {fileID: 0}
  m_PrefabAsset: {fileID: 0}
  m_GameObject: {fileID: 366790148}
  m_LocalRotation: {x: -0, y: -0, z: -0, w: 1}
  m_LocalPosition: {x: 5.11, y: -1, z: 0}
  m_LocalScale: {x: 1, y: 1, z: 1}
  m_ConstrainProportionsScale: 0
  m_Children: []
  m_Father: {fileID: 544808024}
  m_RootOrder: 1
  m_LocalEulerAnglesHint: {x: 90, y: 0, z: 0}
--- !u!102 &366790150
TextMesh:
  serializedVersion: 3
  m_ObjectHideFlags: 0
  m_CorrespondingSourceObject: {fileID: 0}
  m_PrefabInstance: {fileID: 0}
  m_PrefabAsset: {fileID: 0}
  m_GameObject: {fileID: 366790148}
  m_Text: Alpha Clip
  m_OffsetZ: 0
  m_CharacterSize: 0.1
  m_LineSpacing: 1
  m_Anchor: 4
  m_Alignment: 0
  m_TabSize: 4
  m_FontSize: 32
  m_FontStyle: 0
  m_RichText: 1
  m_Font: {fileID: 10102, guid: 0000000000000000e000000000000000, type: 0}
  m_Color:
    serializedVersion: 2
    rgba: 4294967295
--- !u!23 &366790151
MeshRenderer:
  m_ObjectHideFlags: 0
  m_CorrespondingSourceObject: {fileID: 0}
  m_PrefabInstance: {fileID: 0}
  m_PrefabAsset: {fileID: 0}
  m_GameObject: {fileID: 366790148}
  m_Enabled: 1
  m_CastShadows: 1
  m_ReceiveShadows: 1
  m_DynamicOccludee: 1
  m_StaticShadowCaster: 0
  m_MotionVectors: 1
  m_LightProbeUsage: 1
  m_ReflectionProbeUsage: 1
  m_RayTracingMode: 2
  m_RayTraceProcedural: 0
  m_RenderingLayerMask: 1
  m_RendererPriority: 0
  m_Materials:
  - {fileID: 10100, guid: 0000000000000000e000000000000000, type: 0}
  m_StaticBatchInfo:
    firstSubMesh: 0
    subMeshCount: 0
  m_StaticBatchRoot: {fileID: 0}
  m_ProbeAnchor: {fileID: 0}
  m_LightProbeVolumeOverride: {fileID: 0}
  m_ScaleInLightmap: 1
  m_ReceiveGI: 1
  m_PreserveUVs: 0
  m_IgnoreNormalsForChartDetection: 0
  m_ImportantGI: 0
  m_StitchLightmapSeams: 1
  m_SelectedEditorRenderState: 3
  m_MinimumChartSize: 4
  m_AutoUVMaxDistance: 0.5
  m_AutoUVMaxAngle: 89
  m_LightmapParameters: {fileID: 0}
  m_SortingLayerID: 0
  m_SortingLayer: 0
  m_SortingOrder: 0
  m_AdditionalVertexStreams: {fileID: 0}
--- !u!1 &377812149
GameObject:
  m_ObjectHideFlags: 0
  m_CorrespondingSourceObject: {fileID: 0}
  m_PrefabInstance: {fileID: 0}
  m_PrefabAsset: {fileID: 0}
  serializedVersion: 6
  m_Component:
  - component: {fileID: 377812150}
  - component: {fileID: 377812152}
  - component: {fileID: 377812151}
  m_Layer: 0
  m_Name: Lit (29)
  m_TagString: Untagged
  m_Icon: {fileID: 0}
  m_NavMeshLayer: 0
  m_StaticEditorFlags: 0
  m_IsActive: 1
--- !u!4 &377812150
Transform:
  m_ObjectHideFlags: 0
  m_CorrespondingSourceObject: {fileID: 0}
  m_PrefabInstance: {fileID: 0}
  m_PrefabAsset: {fileID: 0}
  m_GameObject: {fileID: 377812149}
  m_LocalRotation: {x: -0, y: -0, z: -0, w: 1}
  m_LocalPosition: {x: 23.03, y: -1, z: 0}
  m_LocalScale: {x: 1, y: 1, z: 1}
  m_ConstrainProportionsScale: 0
  m_Children: []
  m_Father: {fileID: 944621378}
  m_RootOrder: 10
  m_LocalEulerAnglesHint: {x: 90, y: 0, z: 0}
--- !u!102 &377812151
TextMesh:
  serializedVersion: 3
  m_ObjectHideFlags: 0
  m_CorrespondingSourceObject: {fileID: 0}
  m_PrefabInstance: {fileID: 0}
  m_PrefabAsset: {fileID: 0}
  m_GameObject: {fileID: 377812149}
  m_Text: Transparent
  m_OffsetZ: 0
  m_CharacterSize: 0.1
  m_LineSpacing: 1
  m_Anchor: 4
  m_Alignment: 0
  m_TabSize: 4
  m_FontSize: 32
  m_FontStyle: 0
  m_RichText: 1
  m_Font: {fileID: 10102, guid: 0000000000000000e000000000000000, type: 0}
  m_Color:
    serializedVersion: 2
    rgba: 4294967295
--- !u!23 &377812152
MeshRenderer:
  m_ObjectHideFlags: 0
  m_CorrespondingSourceObject: {fileID: 0}
  m_PrefabInstance: {fileID: 0}
  m_PrefabAsset: {fileID: 0}
  m_GameObject: {fileID: 377812149}
  m_Enabled: 1
  m_CastShadows: 1
  m_ReceiveShadows: 1
  m_DynamicOccludee: 1
  m_StaticShadowCaster: 0
  m_MotionVectors: 1
  m_LightProbeUsage: 1
  m_ReflectionProbeUsage: 1
  m_RayTracingMode: 2
  m_RayTraceProcedural: 0
  m_RenderingLayerMask: 1
  m_RendererPriority: 0
  m_Materials:
  - {fileID: 10100, guid: 0000000000000000e000000000000000, type: 0}
  m_StaticBatchInfo:
    firstSubMesh: 0
    subMeshCount: 0
  m_StaticBatchRoot: {fileID: 0}
  m_ProbeAnchor: {fileID: 0}
  m_LightProbeVolumeOverride: {fileID: 0}
  m_ScaleInLightmap: 1
  m_ReceiveGI: 1
  m_PreserveUVs: 0
  m_IgnoreNormalsForChartDetection: 0
  m_ImportantGI: 0
  m_StitchLightmapSeams: 1
  m_SelectedEditorRenderState: 3
  m_MinimumChartSize: 4
  m_AutoUVMaxDistance: 0.5
  m_AutoUVMaxAngle: 89
  m_LightmapParameters: {fileID: 0}
  m_SortingLayerID: 0
  m_SortingLayer: 0
  m_SortingOrder: 0
  m_AdditionalVertexStreams: {fileID: 0}
--- !u!1 &387938807
GameObject:
  m_ObjectHideFlags: 0
  m_CorrespondingSourceObject: {fileID: 0}
  m_PrefabInstance: {fileID: 0}
  m_PrefabAsset: {fileID: 0}
  serializedVersion: 6
  m_Component:
  - component: {fileID: 387938808}
  m_Layer: 0
  m_Name: HDRP/Fabric
  m_TagString: Untagged
  m_Icon: {fileID: 0}
  m_NavMeshLayer: 0
  m_StaticEditorFlags: 0
  m_IsActive: 0
--- !u!4 &387938808
Transform:
  m_ObjectHideFlags: 0
  m_CorrespondingSourceObject: {fileID: 0}
  m_PrefabInstance: {fileID: 0}
  m_PrefabAsset: {fileID: 0}
  m_GameObject: {fileID: 387938807}
  m_LocalRotation: {x: -0, y: -0, z: -0, w: 1}
  m_LocalPosition: {x: -2, y: 0, z: 8}
  m_LocalScale: {x: 1, y: 1, z: 1}
  m_ConstrainProportionsScale: 0
  m_Children:
  - {fileID: 40941971}
  - {fileID: 1213733941}
  - {fileID: 1693322733}
  - {fileID: 842361778}
  - {fileID: 1705165515}
  - {fileID: 1589622185}
  - {fileID: 225151901}
  - {fileID: 1053582368}
  - {fileID: 1100355236}
  - {fileID: 1565352161}
  - {fileID: 845954645}
  m_Father: {fileID: 1882146458}
  m_RootOrder: 3
  m_LocalEulerAnglesHint: {x: 0, y: 0, z: 0}
--- !u!1 &397207710
GameObject:
  m_ObjectHideFlags: 0
  m_CorrespondingSourceObject: {fileID: 0}
  m_PrefabInstance: {fileID: 0}
  m_PrefabAsset: {fileID: 0}
  serializedVersion: 6
  m_Component:
  - component: {fileID: 397207711}
  - component: {fileID: 397207713}
  - component: {fileID: 397207712}
  m_Layer: 0
  m_Name: Lit (24)
  m_TagString: Untagged
  m_Icon: {fileID: 0}
  m_NavMeshLayer: 0
  m_StaticEditorFlags: 0
  m_IsActive: 1
--- !u!4 &397207711
Transform:
  m_ObjectHideFlags: 0
  m_CorrespondingSourceObject: {fileID: 0}
  m_PrefabInstance: {fileID: 0}
  m_PrefabAsset: {fileID: 0}
  m_GameObject: {fileID: 397207710}
  m_LocalRotation: {x: -0, y: -0, z: -0, w: 1}
  m_LocalPosition: {x: 12.922, y: -1, z: 0}
  m_LocalScale: {x: 1, y: 1, z: 1}
  m_ConstrainProportionsScale: 0
  m_Children: []
  m_Father: {fileID: 1992824940}
  m_RootOrder: 5
  m_LocalEulerAnglesHint: {x: 90, y: 0, z: 0}
--- !u!102 &397207712
TextMesh:
  serializedVersion: 3
  m_ObjectHideFlags: 0
  m_CorrespondingSourceObject: {fileID: 0}
  m_PrefabInstance: {fileID: 0}
  m_PrefabAsset: {fileID: 0}
  m_GameObject: {fileID: 397207710}
  m_Text: 'Silk

    Transmission'
  m_OffsetZ: 0
  m_CharacterSize: 0.1
  m_LineSpacing: 1
  m_Anchor: 4
  m_Alignment: 1
  m_TabSize: 4
  m_FontSize: 32
  m_FontStyle: 0
  m_RichText: 1
  m_Font: {fileID: 10102, guid: 0000000000000000e000000000000000, type: 0}
  m_Color:
    serializedVersion: 2
    rgba: 4294967295
--- !u!23 &397207713
MeshRenderer:
  m_ObjectHideFlags: 0
  m_CorrespondingSourceObject: {fileID: 0}
  m_PrefabInstance: {fileID: 0}
  m_PrefabAsset: {fileID: 0}
  m_GameObject: {fileID: 397207710}
  m_Enabled: 1
  m_CastShadows: 1
  m_ReceiveShadows: 1
  m_DynamicOccludee: 1
  m_StaticShadowCaster: 0
  m_MotionVectors: 1
  m_LightProbeUsage: 1
  m_ReflectionProbeUsage: 1
  m_RayTracingMode: 2
  m_RayTraceProcedural: 0
  m_RenderingLayerMask: 1
  m_RendererPriority: 0
  m_Materials:
  - {fileID: 10100, guid: 0000000000000000e000000000000000, type: 0}
  m_StaticBatchInfo:
    firstSubMesh: 0
    subMeshCount: 0
  m_StaticBatchRoot: {fileID: 0}
  m_ProbeAnchor: {fileID: 0}
  m_LightProbeVolumeOverride: {fileID: 0}
  m_ScaleInLightmap: 1
  m_ReceiveGI: 1
  m_PreserveUVs: 0
  m_IgnoreNormalsForChartDetection: 0
  m_ImportantGI: 0
  m_StitchLightmapSeams: 1
  m_SelectedEditorRenderState: 3
  m_MinimumChartSize: 4
  m_AutoUVMaxDistance: 0.5
  m_AutoUVMaxAngle: 89
  m_LightmapParameters: {fileID: 0}
  m_SortingLayerID: 0
  m_SortingLayer: 0
  m_SortingOrder: 0
  m_AdditionalVertexStreams: {fileID: 0}
--- !u!1 &428588795
GameObject:
  m_ObjectHideFlags: 0
  m_CorrespondingSourceObject: {fileID: 0}
  m_PrefabInstance: {fileID: 0}
  m_PrefabAsset: {fileID: 0}
  serializedVersion: 6
  m_Component:
  - component: {fileID: 428588796}
  - component: {fileID: 428588798}
  - component: {fileID: 428588797}
  m_Layer: 0
  m_Name: Lit (25)
  m_TagString: Untagged
  m_Icon: {fileID: 0}
  m_NavMeshLayer: 0
  m_StaticEditorFlags: 0
  m_IsActive: 1
--- !u!4 &428588796
Transform:
  m_ObjectHideFlags: 0
  m_CorrespondingSourceObject: {fileID: 0}
  m_PrefabInstance: {fileID: 0}
  m_PrefabAsset: {fileID: 0}
  m_GameObject: {fileID: 428588795}
  m_LocalRotation: {x: -0, y: -0, z: -0, w: 1}
  m_LocalPosition: {x: 15.11, y: -1, z: 0}
  m_LocalScale: {x: 1, y: 1, z: 1}
  m_ConstrainProportionsScale: 0
  m_Children: []
  m_Father: {fileID: 544808024}
  m_RootOrder: 6
  m_LocalEulerAnglesHint: {x: 90, y: 0, z: 0}
--- !u!102 &428588797
TextMesh:
  serializedVersion: 3
  m_ObjectHideFlags: 0
  m_CorrespondingSourceObject: {fileID: 0}
  m_PrefabInstance: {fileID: 0}
  m_PrefabAsset: {fileID: 0}
  m_GameObject: {fileID: 428588795}
  m_Text: 'Transparent

    Distortion'
  m_OffsetZ: 0
  m_CharacterSize: 0.1
  m_LineSpacing: 1
  m_Anchor: 4
  m_Alignment: 1
  m_TabSize: 4
  m_FontSize: 32
  m_FontStyle: 0
  m_RichText: 1
  m_Font: {fileID: 10102, guid: 0000000000000000e000000000000000, type: 0}
  m_Color:
    serializedVersion: 2
    rgba: 4294967295
--- !u!23 &428588798
MeshRenderer:
  m_ObjectHideFlags: 0
  m_CorrespondingSourceObject: {fileID: 0}
  m_PrefabInstance: {fileID: 0}
  m_PrefabAsset: {fileID: 0}
  m_GameObject: {fileID: 428588795}
  m_Enabled: 1
  m_CastShadows: 1
  m_ReceiveShadows: 1
  m_DynamicOccludee: 1
  m_StaticShadowCaster: 0
  m_MotionVectors: 1
  m_LightProbeUsage: 1
  m_ReflectionProbeUsage: 1
  m_RayTracingMode: 2
  m_RayTraceProcedural: 0
  m_RenderingLayerMask: 1
  m_RendererPriority: 0
  m_Materials:
  - {fileID: 10100, guid: 0000000000000000e000000000000000, type: 0}
  m_StaticBatchInfo:
    firstSubMesh: 0
    subMeshCount: 0
  m_StaticBatchRoot: {fileID: 0}
  m_ProbeAnchor: {fileID: 0}
  m_LightProbeVolumeOverride: {fileID: 0}
  m_ScaleInLightmap: 1
  m_ReceiveGI: 1
  m_PreserveUVs: 0
  m_IgnoreNormalsForChartDetection: 0
  m_ImportantGI: 0
  m_StitchLightmapSeams: 1
  m_SelectedEditorRenderState: 3
  m_MinimumChartSize: 4
  m_AutoUVMaxDistance: 0.5
  m_AutoUVMaxAngle: 89
  m_LightmapParameters: {fileID: 0}
  m_SortingLayerID: 0
  m_SortingLayer: 0
  m_SortingOrder: 0
  m_AdditionalVertexStreams: {fileID: 0}
--- !u!1 &450871065
GameObject:
  m_ObjectHideFlags: 0
  m_CorrespondingSourceObject: {fileID: 0}
  m_PrefabInstance: {fileID: 0}
  m_PrefabAsset: {fileID: 0}
  serializedVersion: 6
  m_Component:
  - component: {fileID: 450871066}
  - component: {fileID: 450871068}
  - component: {fileID: 450871067}
  m_Layer: 0
  m_Name: Lit (19)
  m_TagString: Untagged
  m_Icon: {fileID: 0}
  m_NavMeshLayer: 0
  m_StaticEditorFlags: 0
  m_IsActive: 1
--- !u!4 &450871066
Transform:
  m_ObjectHideFlags: 0
  m_CorrespondingSourceObject: {fileID: 0}
  m_PrefabInstance: {fileID: 0}
  m_PrefabAsset: {fileID: 0}
  m_GameObject: {fileID: 450871065}
  m_LocalRotation: {x: -0, y: -0, z: -0, w: 1}
  m_LocalPosition: {x: 3.04, y: -1, z: 0}
  m_LocalScale: {x: 1, y: 1, z: 1}
  m_ConstrainProportionsScale: 0
  m_Children: []
  m_Father: {fileID: 668959424}
  m_RootOrder: 0
  m_LocalEulerAnglesHint: {x: 90, y: 0, z: 0}
--- !u!102 &450871067
TextMesh:
  serializedVersion: 3
  m_ObjectHideFlags: 0
  m_CorrespondingSourceObject: {fileID: 0}
  m_PrefabInstance: {fileID: 0}
  m_PrefabAsset: {fileID: 0}
  m_GameObject: {fileID: 450871065}
  m_Text: Standard
  m_OffsetZ: 0
  m_CharacterSize: 0.1
  m_LineSpacing: 1
  m_Anchor: 4
  m_Alignment: 0
  m_TabSize: 4
  m_FontSize: 32
  m_FontStyle: 0
  m_RichText: 1
  m_Font: {fileID: 10102, guid: 0000000000000000e000000000000000, type: 0}
  m_Color:
    serializedVersion: 2
    rgba: 4294967295
--- !u!23 &450871068
MeshRenderer:
  m_ObjectHideFlags: 0
  m_CorrespondingSourceObject: {fileID: 0}
  m_PrefabInstance: {fileID: 0}
  m_PrefabAsset: {fileID: 0}
  m_GameObject: {fileID: 450871065}
  m_Enabled: 1
  m_CastShadows: 1
  m_ReceiveShadows: 1
  m_DynamicOccludee: 1
  m_StaticShadowCaster: 0
  m_MotionVectors: 1
  m_LightProbeUsage: 1
  m_ReflectionProbeUsage: 1
  m_RayTracingMode: 2
  m_RayTraceProcedural: 0
  m_RenderingLayerMask: 1
  m_RendererPriority: 0
  m_Materials:
  - {fileID: 10100, guid: 0000000000000000e000000000000000, type: 0}
  m_StaticBatchInfo:
    firstSubMesh: 0
    subMeshCount: 0
  m_StaticBatchRoot: {fileID: 0}
  m_ProbeAnchor: {fileID: 0}
  m_LightProbeVolumeOverride: {fileID: 0}
  m_ScaleInLightmap: 1
  m_ReceiveGI: 1
  m_PreserveUVs: 0
  m_IgnoreNormalsForChartDetection: 0
  m_ImportantGI: 0
  m_StitchLightmapSeams: 1
  m_SelectedEditorRenderState: 3
  m_MinimumChartSize: 4
  m_AutoUVMaxDistance: 0.5
  m_AutoUVMaxAngle: 89
  m_LightmapParameters: {fileID: 0}
  m_SortingLayerID: 0
  m_SortingLayer: 0
  m_SortingOrder: 0
  m_AdditionalVertexStreams: {fileID: 0}
--- !u!1 &460299001
GameObject:
  m_ObjectHideFlags: 0
  m_CorrespondingSourceObject: {fileID: 0}
  m_PrefabInstance: {fileID: 0}
  m_PrefabAsset: {fileID: 0}
  serializedVersion: 6
  m_Component:
  - component: {fileID: 460299002}
  - component: {fileID: 460299004}
  - component: {fileID: 460299003}
  m_Layer: 0
  m_Name: Lit (26)
  m_TagString: Untagged
  m_Icon: {fileID: 0}
  m_NavMeshLayer: 0
  m_StaticEditorFlags: 0
  m_IsActive: 1
--- !u!4 &460299002
Transform:
  m_ObjectHideFlags: 0
  m_CorrespondingSourceObject: {fileID: 0}
  m_PrefabInstance: {fileID: 0}
  m_PrefabAsset: {fileID: 0}
  m_GameObject: {fileID: 460299001}
  m_LocalRotation: {x: -0, y: -0, z: -0, w: 1}
  m_LocalPosition: {x: 17.03, y: -1, z: 0}
  m_LocalScale: {x: 1, y: 1, z: 1}
  m_ConstrainProportionsScale: 0
  m_Children: []
  m_Father: {fileID: 944621378}
  m_RootOrder: 7
  m_LocalEulerAnglesHint: {x: 90, y: 0, z: 0}
--- !u!102 &460299003
TextMesh:
  serializedVersion: 3
  m_ObjectHideFlags: 0
  m_CorrespondingSourceObject: {fileID: 0}
  m_PrefabInstance: {fileID: 0}
  m_PrefabAsset: {fileID: 0}
  m_GameObject: {fileID: 460299001}
  m_Text: SSS
  m_OffsetZ: 0
  m_CharacterSize: 0.1
  m_LineSpacing: 1
  m_Anchor: 4
  m_Alignment: 0
  m_TabSize: 4
  m_FontSize: 32
  m_FontStyle: 0
  m_RichText: 1
  m_Font: {fileID: 10102, guid: 0000000000000000e000000000000000, type: 0}
  m_Color:
    serializedVersion: 2
    rgba: 4294967295
--- !u!23 &460299004
MeshRenderer:
  m_ObjectHideFlags: 0
  m_CorrespondingSourceObject: {fileID: 0}
  m_PrefabInstance: {fileID: 0}
  m_PrefabAsset: {fileID: 0}
  m_GameObject: {fileID: 460299001}
  m_Enabled: 1
  m_CastShadows: 1
  m_ReceiveShadows: 1
  m_DynamicOccludee: 1
  m_StaticShadowCaster: 0
  m_MotionVectors: 1
  m_LightProbeUsage: 1
  m_ReflectionProbeUsage: 1
  m_RayTracingMode: 2
  m_RayTraceProcedural: 0
  m_RenderingLayerMask: 1
  m_RendererPriority: 0
  m_Materials:
  - {fileID: 10100, guid: 0000000000000000e000000000000000, type: 0}
  m_StaticBatchInfo:
    firstSubMesh: 0
    subMeshCount: 0
  m_StaticBatchRoot: {fileID: 0}
  m_ProbeAnchor: {fileID: 0}
  m_LightProbeVolumeOverride: {fileID: 0}
  m_ScaleInLightmap: 1
  m_ReceiveGI: 1
  m_PreserveUVs: 0
  m_IgnoreNormalsForChartDetection: 0
  m_ImportantGI: 0
  m_StitchLightmapSeams: 1
  m_SelectedEditorRenderState: 3
  m_MinimumChartSize: 4
  m_AutoUVMaxDistance: 0.5
  m_AutoUVMaxAngle: 89
  m_LightmapParameters: {fileID: 0}
  m_SortingLayerID: 0
  m_SortingLayer: 0
  m_SortingOrder: 0
  m_AdditionalVertexStreams: {fileID: 0}
--- !u!1 &544808023
GameObject:
  m_ObjectHideFlags: 0
  m_CorrespondingSourceObject: {fileID: 0}
  m_PrefabInstance: {fileID: 0}
  m_PrefabAsset: {fileID: 0}
  serializedVersion: 6
  m_Component:
  - component: {fileID: 544808024}
  - component: {fileID: 544808026}
  - component: {fileID: 544808025}
  m_Layer: 0
  m_Name: Unlit
  m_TagString: Untagged
  m_Icon: {fileID: 0}
  m_NavMeshLayer: 0
  m_StaticEditorFlags: 0
  m_IsActive: 0
--- !u!4 &544808024
Transform:
  m_ObjectHideFlags: 0
  m_CorrespondingSourceObject: {fileID: 0}
  m_PrefabInstance: {fileID: 0}
  m_PrefabAsset: {fileID: 0}
  m_GameObject: {fileID: 544808023}
  m_LocalRotation: {x: 0.7071068, y: -0, z: -0, w: 0.7071068}
  m_LocalPosition: {x: -13, y: 0.42440212, z: 0}
  m_LocalScale: {x: 1, y: 1, z: 1}
  m_ConstrainProportionsScale: 0
  m_Children:
  - {fileID: 805566009}
  - {fileID: 366790149}
  - {fileID: 1441973136}
  - {fileID: 1268061963}
  - {fileID: 651003767}
  - {fileID: 2031074109}
  - {fileID: 428588796}
  m_Father: {fileID: 233884142}
  m_RootOrder: 6
  m_LocalEulerAnglesHint: {x: 90, y: 0, z: 0}
--- !u!102 &544808025
TextMesh:
  serializedVersion: 3
  m_ObjectHideFlags: 0
  m_CorrespondingSourceObject: {fileID: 0}
  m_PrefabInstance: {fileID: 0}
  m_PrefabAsset: {fileID: 0}
  m_GameObject: {fileID: 544808023}
  m_Text: HDRP/Unlit
  m_OffsetZ: 0
  m_CharacterSize: 0.1
  m_LineSpacing: 1
  m_Anchor: 3
  m_Alignment: 0
  m_TabSize: 4
  m_FontSize: 32
  m_FontStyle: 0
  m_RichText: 1
  m_Font: {fileID: 10102, guid: 0000000000000000e000000000000000, type: 0}
  m_Color:
    serializedVersion: 2
    rgba: 4294967295
--- !u!23 &544808026
MeshRenderer:
  m_ObjectHideFlags: 0
  m_CorrespondingSourceObject: {fileID: 0}
  m_PrefabInstance: {fileID: 0}
  m_PrefabAsset: {fileID: 0}
  m_GameObject: {fileID: 544808023}
  m_Enabled: 1
  m_CastShadows: 1
  m_ReceiveShadows: 1
  m_DynamicOccludee: 1
  m_StaticShadowCaster: 0
  m_MotionVectors: 1
  m_LightProbeUsage: 1
  m_ReflectionProbeUsage: 1
  m_RayTracingMode: 2
  m_RayTraceProcedural: 0
  m_RenderingLayerMask: 1
  m_RendererPriority: 0
  m_Materials:
  - {fileID: 10100, guid: 0000000000000000e000000000000000, type: 0}
  m_StaticBatchInfo:
    firstSubMesh: 0
    subMeshCount: 0
  m_StaticBatchRoot: {fileID: 0}
  m_ProbeAnchor: {fileID: 0}
  m_LightProbeVolumeOverride: {fileID: 0}
  m_ScaleInLightmap: 1
  m_ReceiveGI: 1
  m_PreserveUVs: 0
  m_IgnoreNormalsForChartDetection: 0
  m_ImportantGI: 0
  m_StitchLightmapSeams: 1
  m_SelectedEditorRenderState: 3
  m_MinimumChartSize: 4
  m_AutoUVMaxDistance: 0.5
  m_AutoUVMaxAngle: 89
  m_LightmapParameters: {fileID: 0}
  m_SortingLayerID: 0
  m_SortingLayer: 0
  m_SortingOrder: 0
  m_AdditionalVertexStreams: {fileID: 0}
--- !u!1 &547410613
GameObject:
  m_ObjectHideFlags: 0
  m_CorrespondingSourceObject: {fileID: 0}
  m_PrefabInstance: {fileID: 0}
  m_PrefabAsset: {fileID: 0}
  serializedVersion: 6
  m_Component:
  - component: {fileID: 547410614}
  - component: {fileID: 547410617}
  - component: {fileID: 547410616}
  - component: {fileID: 547410615}
  m_Layer: 0
  m_Name: Capsule (4)
  m_TagString: Untagged
  m_Icon: {fileID: 0}
  m_NavMeshLayer: 0
  m_StaticEditorFlags: 0
  m_IsActive: 1
--- !u!4 &547410614
Transform:
  m_ObjectHideFlags: 0
  m_CorrespondingSourceObject: {fileID: 0}
  m_PrefabInstance: {fileID: 0}
  m_PrefabAsset: {fileID: 0}
  m_GameObject: {fileID: 547410613}
  m_LocalRotation: {x: -0, y: -0, z: -0, w: 1}
  m_LocalPosition: {x: 2, y: 1.33, z: 0}
  m_LocalScale: {x: 1, y: 1, z: 1}
  m_ConstrainProportionsScale: 0
  m_Children: []
  m_Father: {fileID: 1364011672}
  m_RootOrder: 5
  m_LocalEulerAnglesHint: {x: 0, y: 0, z: 0}
--- !u!136 &547410615
CapsuleCollider:
  m_ObjectHideFlags: 0
  m_CorrespondingSourceObject: {fileID: 0}
  m_PrefabInstance: {fileID: 0}
  m_PrefabAsset: {fileID: 0}
  m_GameObject: {fileID: 547410613}
  m_Material: {fileID: 0}
  m_IsTrigger: 0
  m_Enabled: 1
  m_Radius: 0.5
  m_Height: 2
  m_Direction: 1
  m_Center: {x: 0, y: 0, z: 0}
--- !u!23 &547410616
MeshRenderer:
  m_ObjectHideFlags: 0
  m_CorrespondingSourceObject: {fileID: 0}
  m_PrefabInstance: {fileID: 0}
  m_PrefabAsset: {fileID: 0}
  m_GameObject: {fileID: 547410613}
  m_Enabled: 1
  m_CastShadows: 1
  m_ReceiveShadows: 1
  m_DynamicOccludee: 1
  m_StaticShadowCaster: 0
  m_MotionVectors: 1
  m_LightProbeUsage: 1
  m_ReflectionProbeUsage: 1
  m_RayTracingMode: 2
  m_RayTraceProcedural: 0
  m_RenderingLayerMask: 1
  m_RendererPriority: 0
  m_Materials:
  - {fileID: 2100000, guid: e3061a5d8e943a44db56b008fd6804ed, type: 2}
  m_StaticBatchInfo:
    firstSubMesh: 0
    subMeshCount: 0
  m_StaticBatchRoot: {fileID: 0}
  m_ProbeAnchor: {fileID: 0}
  m_LightProbeVolumeOverride: {fileID: 0}
  m_ScaleInLightmap: 1
  m_ReceiveGI: 1
  m_PreserveUVs: 0
  m_IgnoreNormalsForChartDetection: 0
  m_ImportantGI: 0
  m_StitchLightmapSeams: 1
  m_SelectedEditorRenderState: 3
  m_MinimumChartSize: 4
  m_AutoUVMaxDistance: 0.5
  m_AutoUVMaxAngle: 89
  m_LightmapParameters: {fileID: 0}
  m_SortingLayerID: 0
  m_SortingLayer: 0
  m_SortingOrder: 0
  m_AdditionalVertexStreams: {fileID: 0}
--- !u!33 &547410617
MeshFilter:
  m_ObjectHideFlags: 0
  m_CorrespondingSourceObject: {fileID: 0}
  m_PrefabInstance: {fileID: 0}
  m_PrefabAsset: {fileID: 0}
  m_GameObject: {fileID: 547410613}
  m_Mesh: {fileID: 10208, guid: 0000000000000000e000000000000000, type: 0}
--- !u!1 &574625428
GameObject:
  m_ObjectHideFlags: 0
  m_CorrespondingSourceObject: {fileID: 0}
  m_PrefabInstance: {fileID: 0}
  m_PrefabAsset: {fileID: 0}
  serializedVersion: 6
  m_Component:
  - component: {fileID: 574625429}
  - component: {fileID: 574625431}
  - component: {fileID: 574625430}
  m_Layer: 0
  m_Name: RT Recursive Rendering
  m_TagString: Untagged
  m_Icon: {fileID: 0}
  m_NavMeshLayer: 0
  m_StaticEditorFlags: 0
  m_IsActive: 1
--- !u!4 &574625429
Transform:
  m_ObjectHideFlags: 0
  m_CorrespondingSourceObject: {fileID: 0}
  m_PrefabInstance: {fileID: 0}
  m_PrefabAsset: {fileID: 0}
  m_GameObject: {fileID: 574625428}
  m_LocalRotation: {x: 0.7071068, y: -0, z: -0, w: 0.7071068}
  m_LocalPosition: {x: -11.14, y: 1.75, z: 10.51}
  m_LocalScale: {x: 1, y: 1, z: 1}
  m_ConstrainProportionsScale: 0
  m_Children: []
  m_Father: {fileID: 233884142}
  m_RootOrder: 1
  m_LocalEulerAnglesHint: {x: 90, y: 0, z: 0}
--- !u!102 &574625430
TextMesh:
  serializedVersion: 3
  m_ObjectHideFlags: 0
  m_CorrespondingSourceObject: {fileID: 0}
  m_PrefabInstance: {fileID: 0}
  m_PrefabAsset: {fileID: 0}
  m_GameObject: {fileID: 574625428}
  m_Text: RT Recursive Rendering
  m_OffsetZ: 0
  m_CharacterSize: 0.125
  m_LineSpacing: 1
  m_Anchor: 3
  m_Alignment: 0
  m_TabSize: 4
  m_FontSize: 32
  m_FontStyle: 0
  m_RichText: 1
  m_Font: {fileID: 10102, guid: 0000000000000000e000000000000000, type: 0}
  m_Color:
    serializedVersion: 2
    rgba: 4294967295
--- !u!23 &574625431
MeshRenderer:
  m_ObjectHideFlags: 0
  m_CorrespondingSourceObject: {fileID: 0}
  m_PrefabInstance: {fileID: 0}
  m_PrefabAsset: {fileID: 0}
  m_GameObject: {fileID: 574625428}
  m_Enabled: 1
  m_CastShadows: 1
  m_ReceiveShadows: 1
  m_DynamicOccludee: 1
  m_StaticShadowCaster: 0
  m_MotionVectors: 1
  m_LightProbeUsage: 1
  m_ReflectionProbeUsage: 1
  m_RayTracingMode: 2
  m_RayTraceProcedural: 0
  m_RenderingLayerMask: 1
  m_RendererPriority: 0
  m_Materials:
  - {fileID: 10100, guid: 0000000000000000e000000000000000, type: 0}
  m_StaticBatchInfo:
    firstSubMesh: 0
    subMeshCount: 0
  m_StaticBatchRoot: {fileID: 0}
  m_ProbeAnchor: {fileID: 0}
  m_LightProbeVolumeOverride: {fileID: 0}
  m_ScaleInLightmap: 1
  m_ReceiveGI: 1
  m_PreserveUVs: 0
  m_IgnoreNormalsForChartDetection: 0
  m_ImportantGI: 0
  m_StitchLightmapSeams: 1
  m_SelectedEditorRenderState: 3
  m_MinimumChartSize: 4
  m_AutoUVMaxDistance: 0.5
  m_AutoUVMaxAngle: 89
  m_LightmapParameters: {fileID: 0}
  m_SortingLayerID: 0
  m_SortingLayer: 0
  m_SortingOrder: 0
  m_AdditionalVertexStreams: {fileID: 0}
--- !u!1 &574691699
GameObject:
  m_ObjectHideFlags: 0
  m_CorrespondingSourceObject: {fileID: 0}
  m_PrefabInstance: {fileID: 0}
  m_PrefabAsset: {fileID: 0}
  serializedVersion: 6
  m_Component:
  - component: {fileID: 574691700}
  - component: {fileID: 574691702}
  - component: {fileID: 574691701}
  m_Layer: 0
  m_Name: Lit (5)
  m_TagString: Untagged
  m_Icon: {fileID: 0}
  m_NavMeshLayer: 0
  m_StaticEditorFlags: 0
  m_IsActive: 1
--- !u!4 &574691700
Transform:
  m_ObjectHideFlags: 0
  m_CorrespondingSourceObject: {fileID: 0}
  m_PrefabInstance: {fileID: 0}
  m_PrefabAsset: {fileID: 0}
  m_GameObject: {fileID: 574691699}
  m_LocalRotation: {x: -0, y: -0, z: -0, w: 1}
  m_LocalPosition: {x: 12.02, y: -1, z: 0}
  m_LocalScale: {x: 1, y: 1, z: 1}
  m_ConstrainProportionsScale: 0
  m_Children: []
  m_Father: {fileID: 596174286}
  m_RootOrder: 4
  m_LocalEulerAnglesHint: {x: 90, y: 0, z: 0}
--- !u!102 &574691701
TextMesh:
  serializedVersion: 3
  m_ObjectHideFlags: 0
  m_CorrespondingSourceObject: {fileID: 0}
  m_PrefabInstance: {fileID: 0}
  m_PrefabAsset: {fileID: 0}
  m_GameObject: {fileID: 574691699}
  m_Text: Translucent
  m_OffsetZ: 0
  m_CharacterSize: 0.1
  m_LineSpacing: 1
  m_Anchor: 4
  m_Alignment: 0
  m_TabSize: 4
  m_FontSize: 32
  m_FontStyle: 0
  m_RichText: 1
  m_Font: {fileID: 10102, guid: 0000000000000000e000000000000000, type: 0}
  m_Color:
    serializedVersion: 2
    rgba: 4294967295
--- !u!23 &574691702
MeshRenderer:
  m_ObjectHideFlags: 0
  m_CorrespondingSourceObject: {fileID: 0}
  m_PrefabInstance: {fileID: 0}
  m_PrefabAsset: {fileID: 0}
  m_GameObject: {fileID: 574691699}
  m_Enabled: 1
  m_CastShadows: 1
  m_ReceiveShadows: 1
  m_DynamicOccludee: 1
  m_StaticShadowCaster: 0
  m_MotionVectors: 1
  m_LightProbeUsage: 1
  m_ReflectionProbeUsage: 1
  m_RayTracingMode: 2
  m_RayTraceProcedural: 0
  m_RenderingLayerMask: 1
  m_RendererPriority: 0
  m_Materials:
  - {fileID: 10100, guid: 0000000000000000e000000000000000, type: 0}
  m_StaticBatchInfo:
    firstSubMesh: 0
    subMeshCount: 0
  m_StaticBatchRoot: {fileID: 0}
  m_ProbeAnchor: {fileID: 0}
  m_LightProbeVolumeOverride: {fileID: 0}
  m_ScaleInLightmap: 1
  m_ReceiveGI: 1
  m_PreserveUVs: 0
  m_IgnoreNormalsForChartDetection: 0
  m_ImportantGI: 0
  m_StitchLightmapSeams: 1
  m_SelectedEditorRenderState: 3
  m_MinimumChartSize: 4
  m_AutoUVMaxDistance: 0.5
  m_AutoUVMaxAngle: 89
  m_LightmapParameters: {fileID: 0}
  m_SortingLayerID: 0
  m_SortingLayer: 0
  m_SortingOrder: 0
  m_AdditionalVertexStreams: {fileID: 0}
--- !u!1 &579664873
GameObject:
  m_ObjectHideFlags: 0
  m_CorrespondingSourceObject: {fileID: 0}
  m_PrefabInstance: {fileID: 0}
  m_PrefabAsset: {fileID: 0}
  serializedVersion: 6
  m_Component:
  - component: {fileID: 579664874}
  - component: {fileID: 579664876}
  - component: {fileID: 579664875}
  m_Layer: 0
  m_Name: Lit (22)
  m_TagString: Untagged
  m_Icon: {fileID: 0}
  m_NavMeshLayer: 0
  m_StaticEditorFlags: 0
  m_IsActive: 1
--- !u!4 &579664874
Transform:
  m_ObjectHideFlags: 0
  m_CorrespondingSourceObject: {fileID: 0}
  m_PrefabInstance: {fileID: 0}
  m_PrefabAsset: {fileID: 0}
  m_GameObject: {fileID: 579664873}
  m_LocalRotation: {x: -0, y: -0, z: -0, w: 1}
  m_LocalPosition: {x: 9.012, y: -1, z: 0}
  m_LocalScale: {x: 1, y: 1, z: 1}
  m_ConstrainProportionsScale: 0
  m_Children: []
  m_Father: {fileID: 1992824940}
  m_RootOrder: 3
  m_LocalEulerAnglesHint: {x: 90, y: 0, z: 0}
--- !u!102 &579664875
TextMesh:
  serializedVersion: 3
  m_ObjectHideFlags: 0
  m_CorrespondingSourceObject: {fileID: 0}
  m_PrefabInstance: {fileID: 0}
  m_PrefabAsset: {fileID: 0}
  m_GameObject: {fileID: 579664873}
  m_Text: 'Silk

    SSS'
  m_OffsetZ: 0
  m_CharacterSize: 0.1
  m_LineSpacing: 1
  m_Anchor: 4
  m_Alignment: 1
  m_TabSize: 4
  m_FontSize: 32
  m_FontStyle: 0
  m_RichText: 1
  m_Font: {fileID: 10102, guid: 0000000000000000e000000000000000, type: 0}
  m_Color:
    serializedVersion: 2
    rgba: 4294967295
--- !u!23 &579664876
MeshRenderer:
  m_ObjectHideFlags: 0
  m_CorrespondingSourceObject: {fileID: 0}
  m_PrefabInstance: {fileID: 0}
  m_PrefabAsset: {fileID: 0}
  m_GameObject: {fileID: 579664873}
  m_Enabled: 1
  m_CastShadows: 1
  m_ReceiveShadows: 1
  m_DynamicOccludee: 1
  m_StaticShadowCaster: 0
  m_MotionVectors: 1
  m_LightProbeUsage: 1
  m_ReflectionProbeUsage: 1
  m_RayTracingMode: 2
  m_RayTraceProcedural: 0
  m_RenderingLayerMask: 1
  m_RendererPriority: 0
  m_Materials:
  - {fileID: 10100, guid: 0000000000000000e000000000000000, type: 0}
  m_StaticBatchInfo:
    firstSubMesh: 0
    subMeshCount: 0
  m_StaticBatchRoot: {fileID: 0}
  m_ProbeAnchor: {fileID: 0}
  m_LightProbeVolumeOverride: {fileID: 0}
  m_ScaleInLightmap: 1
  m_ReceiveGI: 1
  m_PreserveUVs: 0
  m_IgnoreNormalsForChartDetection: 0
  m_ImportantGI: 0
  m_StitchLightmapSeams: 1
  m_SelectedEditorRenderState: 3
  m_MinimumChartSize: 4
  m_AutoUVMaxDistance: 0.5
  m_AutoUVMaxAngle: 89
  m_LightmapParameters: {fileID: 0}
  m_SortingLayerID: 0
  m_SortingLayer: 0
  m_SortingOrder: 0
  m_AdditionalVertexStreams: {fileID: 0}
--- !u!1 &596174283
GameObject:
  m_ObjectHideFlags: 0
  m_CorrespondingSourceObject: {fileID: 0}
  m_PrefabInstance: {fileID: 0}
  m_PrefabAsset: {fileID: 0}
  serializedVersion: 6
  m_Component:
  - component: {fileID: 596174286}
  m_Layer: 0
  m_Name: Lit
  m_TagString: Untagged
  m_Icon: {fileID: 0}
  m_NavMeshLayer: 0
  m_StaticEditorFlags: 0
  m_IsActive: 1
--- !u!4 &596174286
Transform:
  m_ObjectHideFlags: 0
  m_CorrespondingSourceObject: {fileID: 0}
  m_PrefabInstance: {fileID: 0}
  m_PrefabAsset: {fileID: 0}
  m_GameObject: {fileID: 596174283}
  m_LocalRotation: {x: 0.7071068, y: -0, z: -0, w: 0.7071068}
  m_LocalPosition: {x: -13, y: 0.42440212, z: 12.49}
  m_LocalScale: {x: 1, y: 1, z: 1}
  m_ConstrainProportionsScale: 0
  m_Children:
  - {fileID: 1629008072}
  - {fileID: 1261180154}
  - {fileID: 1268343091}
  - {fileID: 1332459929}
  - {fileID: 574691700}
  - {fileID: 910509912}
  - {fileID: 313172143}
  - {fileID: 759603721}
  - {fileID: 2095687068}
  - {fileID: 2005624539}
  - {fileID: 1197304935}
  - {fileID: 1587321954}
  m_Father: {fileID: 233884142}
  m_RootOrder: 2
  m_LocalEulerAnglesHint: {x: 90, y: 0, z: 0}
--- !u!1 &645653202
GameObject:
  m_ObjectHideFlags: 0
  m_CorrespondingSourceObject: {fileID: 0}
  m_PrefabInstance: {fileID: 0}
  m_PrefabAsset: {fileID: 0}
  serializedVersion: 6
  m_Component:
  - component: {fileID: 645653203}
  - component: {fileID: 645653205}
  - component: {fileID: 645653204}
  m_Layer: 0
  m_Name: Lit (22)
  m_TagString: Untagged
  m_Icon: {fileID: 0}
  m_NavMeshLayer: 0
  m_StaticEditorFlags: 0
  m_IsActive: 1
--- !u!4 &645653203
Transform:
  m_ObjectHideFlags: 0
  m_CorrespondingSourceObject: {fileID: 0}
  m_PrefabInstance: {fileID: 0}
  m_PrefabAsset: {fileID: 0}
  m_GameObject: {fileID: 645653202}
  m_LocalRotation: {x: -0, y: -0, z: -0, w: 1}
  m_LocalPosition: {x: 9.03, y: -1, z: 0}
  m_LocalScale: {x: 1, y: 1, z: 1}
  m_ConstrainProportionsScale: 0
  m_Children: []
  m_Father: {fileID: 944621378}
  m_RootOrder: 3
  m_LocalEulerAnglesHint: {x: 90, y: 0, z: 0}
--- !u!102 &645653204
TextMesh:
  serializedVersion: 3
  m_ObjectHideFlags: 0
  m_CorrespondingSourceObject: {fileID: 0}
  m_PrefabInstance: {fileID: 0}
  m_PrefabAsset: {fileID: 0}
  m_GameObject: {fileID: 645653202}
  m_Text: Coat
  m_OffsetZ: 0
  m_CharacterSize: 0.1
  m_LineSpacing: 1
  m_Anchor: 4
  m_Alignment: 0
  m_TabSize: 4
  m_FontSize: 32
  m_FontStyle: 0
  m_RichText: 1
  m_Font: {fileID: 10102, guid: 0000000000000000e000000000000000, type: 0}
  m_Color:
    serializedVersion: 2
    rgba: 4294967295
--- !u!23 &645653205
MeshRenderer:
  m_ObjectHideFlags: 0
  m_CorrespondingSourceObject: {fileID: 0}
  m_PrefabInstance: {fileID: 0}
  m_PrefabAsset: {fileID: 0}
  m_GameObject: {fileID: 645653202}
  m_Enabled: 1
  m_CastShadows: 1
  m_ReceiveShadows: 1
  m_DynamicOccludee: 1
  m_StaticShadowCaster: 0
  m_MotionVectors: 1
  m_LightProbeUsage: 1
  m_ReflectionProbeUsage: 1
  m_RayTracingMode: 2
  m_RayTraceProcedural: 0
  m_RenderingLayerMask: 1
  m_RendererPriority: 0
  m_Materials:
  - {fileID: 10100, guid: 0000000000000000e000000000000000, type: 0}
  m_StaticBatchInfo:
    firstSubMesh: 0
    subMeshCount: 0
  m_StaticBatchRoot: {fileID: 0}
  m_ProbeAnchor: {fileID: 0}
  m_LightProbeVolumeOverride: {fileID: 0}
  m_ScaleInLightmap: 1
  m_ReceiveGI: 1
  m_PreserveUVs: 0
  m_IgnoreNormalsForChartDetection: 0
  m_ImportantGI: 0
  m_StitchLightmapSeams: 1
  m_SelectedEditorRenderState: 3
  m_MinimumChartSize: 4
  m_AutoUVMaxDistance: 0.5
  m_AutoUVMaxAngle: 89
  m_LightmapParameters: {fileID: 0}
  m_SortingLayerID: 0
  m_SortingLayer: 0
  m_SortingOrder: 0
  m_AdditionalVertexStreams: {fileID: 0}
--- !u!1 &651003766
GameObject:
  m_ObjectHideFlags: 0
  m_CorrespondingSourceObject: {fileID: 0}
  m_PrefabInstance: {fileID: 0}
  m_PrefabAsset: {fileID: 0}
  serializedVersion: 6
  m_Component:
  - component: {fileID: 651003767}
  - component: {fileID: 651003769}
  - component: {fileID: 651003768}
  m_Layer: 0
  m_Name: Lit (23)
  m_TagString: Untagged
  m_Icon: {fileID: 0}
  m_NavMeshLayer: 0
  m_StaticEditorFlags: 0
  m_IsActive: 1
--- !u!4 &651003767
Transform:
  m_ObjectHideFlags: 0
  m_CorrespondingSourceObject: {fileID: 0}
  m_PrefabInstance: {fileID: 0}
  m_PrefabAsset: {fileID: 0}
  m_GameObject: {fileID: 651003766}
  m_LocalRotation: {x: -0, y: -0, z: -0, w: 1}
  m_LocalPosition: {x: 11.11, y: -1, z: 0}
  m_LocalScale: {x: 1, y: 1, z: 1}
  m_ConstrainProportionsScale: 0
  m_Children: []
  m_Father: {fileID: 544808024}
  m_RootOrder: 4
  m_LocalEulerAnglesHint: {x: 90, y: 0, z: 0}
--- !u!102 &651003768
TextMesh:
  serializedVersion: 3
  m_ObjectHideFlags: 0
  m_CorrespondingSourceObject: {fileID: 0}
  m_PrefabInstance: {fileID: 0}
  m_PrefabAsset: {fileID: 0}
  m_GameObject: {fileID: 651003766}
  m_Text: Transparent
  m_OffsetZ: 0
  m_CharacterSize: 0.1
  m_LineSpacing: 1
  m_Anchor: 4
  m_Alignment: 0
  m_TabSize: 4
  m_FontSize: 32
  m_FontStyle: 0
  m_RichText: 1
  m_Font: {fileID: 10102, guid: 0000000000000000e000000000000000, type: 0}
  m_Color:
    serializedVersion: 2
    rgba: 4294967295
--- !u!23 &651003769
MeshRenderer:
  m_ObjectHideFlags: 0
  m_CorrespondingSourceObject: {fileID: 0}
  m_PrefabInstance: {fileID: 0}
  m_PrefabAsset: {fileID: 0}
  m_GameObject: {fileID: 651003766}
  m_Enabled: 1
  m_CastShadows: 1
  m_ReceiveShadows: 1
  m_DynamicOccludee: 1
  m_StaticShadowCaster: 0
  m_MotionVectors: 1
  m_LightProbeUsage: 1
  m_ReflectionProbeUsage: 1
  m_RayTracingMode: 2
  m_RayTraceProcedural: 0
  m_RenderingLayerMask: 1
  m_RendererPriority: 0
  m_Materials:
  - {fileID: 10100, guid: 0000000000000000e000000000000000, type: 0}
  m_StaticBatchInfo:
    firstSubMesh: 0
    subMeshCount: 0
  m_StaticBatchRoot: {fileID: 0}
  m_ProbeAnchor: {fileID: 0}
  m_LightProbeVolumeOverride: {fileID: 0}
  m_ScaleInLightmap: 1
  m_ReceiveGI: 1
  m_PreserveUVs: 0
  m_IgnoreNormalsForChartDetection: 0
  m_ImportantGI: 0
  m_StitchLightmapSeams: 1
  m_SelectedEditorRenderState: 3
  m_MinimumChartSize: 4
  m_AutoUVMaxDistance: 0.5
  m_AutoUVMaxAngle: 89
  m_LightmapParameters: {fileID: 0}
  m_SortingLayerID: 0
  m_SortingLayer: 0
  m_SortingOrder: 0
  m_AdditionalVertexStreams: {fileID: 0}
--- !u!1 &658855636
GameObject:
  m_ObjectHideFlags: 0
  m_CorrespondingSourceObject: {fileID: 0}
  m_PrefabInstance: {fileID: 0}
  m_PrefabAsset: {fileID: 0}
  serializedVersion: 6
  m_Component:
  - component: {fileID: 658855637}
  - component: {fileID: 658855639}
  - component: {fileID: 658855638}
  m_Layer: 0
  m_Name: Lit (27)
  m_TagString: Untagged
  m_Icon: {fileID: 0}
  m_NavMeshLayer: 0
  m_StaticEditorFlags: 0
  m_IsActive: 1
--- !u!4 &658855637
Transform:
  m_ObjectHideFlags: 0
  m_CorrespondingSourceObject: {fileID: 0}
  m_PrefabInstance: {fileID: 0}
  m_PrefabAsset: {fileID: 0}
  m_GameObject: {fileID: 658855636}
  m_LocalRotation: {x: -0, y: -0, z: -0, w: 1}
  m_LocalPosition: {x: 19.03, y: -1, z: 0}
  m_LocalScale: {x: 1, y: 1, z: 1}
  m_ConstrainProportionsScale: 0
  m_Children: []
  m_Father: {fileID: 944621378}
  m_RootOrder: 8
  m_LocalEulerAnglesHint: {x: 90, y: 0, z: 0}
--- !u!102 &658855638
TextMesh:
  serializedVersion: 3
  m_ObjectHideFlags: 0
  m_CorrespondingSourceObject: {fileID: 0}
  m_PrefabInstance: {fileID: 0}
  m_PrefabAsset: {fileID: 0}
  m_GameObject: {fileID: 658855636}
  m_Text: Transmission
  m_OffsetZ: 0
  m_CharacterSize: 0.1
  m_LineSpacing: 1
  m_Anchor: 4
  m_Alignment: 0
  m_TabSize: 4
  m_FontSize: 32
  m_FontStyle: 0
  m_RichText: 1
  m_Font: {fileID: 10102, guid: 0000000000000000e000000000000000, type: 0}
  m_Color:
    serializedVersion: 2
    rgba: 4294967295
--- !u!23 &658855639
MeshRenderer:
  m_ObjectHideFlags: 0
  m_CorrespondingSourceObject: {fileID: 0}
  m_PrefabInstance: {fileID: 0}
  m_PrefabAsset: {fileID: 0}
  m_GameObject: {fileID: 658855636}
  m_Enabled: 1
  m_CastShadows: 1
  m_ReceiveShadows: 1
  m_DynamicOccludee: 1
  m_StaticShadowCaster: 0
  m_MotionVectors: 1
  m_LightProbeUsage: 1
  m_ReflectionProbeUsage: 1
  m_RayTracingMode: 2
  m_RayTraceProcedural: 0
  m_RenderingLayerMask: 1
  m_RendererPriority: 0
  m_Materials:
  - {fileID: 10100, guid: 0000000000000000e000000000000000, type: 0}
  m_StaticBatchInfo:
    firstSubMesh: 0
    subMeshCount: 0
  m_StaticBatchRoot: {fileID: 0}
  m_ProbeAnchor: {fileID: 0}
  m_LightProbeVolumeOverride: {fileID: 0}
  m_ScaleInLightmap: 1
  m_ReceiveGI: 1
  m_PreserveUVs: 0
  m_IgnoreNormalsForChartDetection: 0
  m_ImportantGI: 0
  m_StitchLightmapSeams: 1
  m_SelectedEditorRenderState: 3
  m_MinimumChartSize: 4
  m_AutoUVMaxDistance: 0.5
  m_AutoUVMaxAngle: 89
  m_LightmapParameters: {fileID: 0}
  m_SortingLayerID: 0
  m_SortingLayer: 0
  m_SortingOrder: 0
  m_AdditionalVertexStreams: {fileID: 0}
--- !u!1 &668959423
GameObject:
  m_ObjectHideFlags: 0
  m_CorrespondingSourceObject: {fileID: 0}
  m_PrefabInstance: {fileID: 0}
  m_PrefabAsset: {fileID: 0}
  serializedVersion: 6
  m_Component:
  - component: {fileID: 668959424}
  - component: {fileID: 668959426}
  - component: {fileID: 668959425}
  m_Layer: 0
  m_Name: Hair
  m_TagString: Untagged
  m_Icon: {fileID: 0}
  m_NavMeshLayer: 0
  m_StaticEditorFlags: 0
  m_IsActive: 0
--- !u!4 &668959424
Transform:
  m_ObjectHideFlags: 0
  m_CorrespondingSourceObject: {fileID: 0}
  m_PrefabInstance: {fileID: 0}
  m_PrefabAsset: {fileID: 0}
  m_GameObject: {fileID: 668959423}
  m_LocalRotation: {x: 0.7071068, y: -0, z: -0, w: 0.7071068}
  m_LocalPosition: {x: -13, y: 0.42440212, z: -4}
  m_LocalScale: {x: 1, y: 1, z: 1}
  m_ConstrainProportionsScale: 0
  m_Children:
  - {fileID: 450871066}
  - {fileID: 363966700}
  - {fileID: 1539644791}
  - {fileID: 1478591768}
  m_Father: {fileID: 233884142}
  m_RootOrder: 5
  m_LocalEulerAnglesHint: {x: 90, y: 0, z: 0}
--- !u!102 &668959425
TextMesh:
  serializedVersion: 3
  m_ObjectHideFlags: 0
  m_CorrespondingSourceObject: {fileID: 0}
  m_PrefabInstance: {fileID: 0}
  m_PrefabAsset: {fileID: 0}
  m_GameObject: {fileID: 668959423}
  m_Text: HDRP/Hair
  m_OffsetZ: 0
  m_CharacterSize: 0.1
  m_LineSpacing: 1
  m_Anchor: 3
  m_Alignment: 0
  m_TabSize: 4
  m_FontSize: 32
  m_FontStyle: 0
  m_RichText: 1
  m_Font: {fileID: 10102, guid: 0000000000000000e000000000000000, type: 0}
  m_Color:
    serializedVersion: 2
    rgba: 4294967295
--- !u!23 &668959426
MeshRenderer:
  m_ObjectHideFlags: 0
  m_CorrespondingSourceObject: {fileID: 0}
  m_PrefabInstance: {fileID: 0}
  m_PrefabAsset: {fileID: 0}
  m_GameObject: {fileID: 668959423}
  m_Enabled: 1
  m_CastShadows: 1
  m_ReceiveShadows: 1
  m_DynamicOccludee: 1
  m_StaticShadowCaster: 0
  m_MotionVectors: 1
  m_LightProbeUsage: 1
  m_ReflectionProbeUsage: 1
  m_RayTracingMode: 2
  m_RayTraceProcedural: 0
  m_RenderingLayerMask: 1
  m_RendererPriority: 0
  m_Materials:
  - {fileID: 10100, guid: 0000000000000000e000000000000000, type: 0}
  m_StaticBatchInfo:
    firstSubMesh: 0
    subMeshCount: 0
  m_StaticBatchRoot: {fileID: 0}
  m_ProbeAnchor: {fileID: 0}
  m_LightProbeVolumeOverride: {fileID: 0}
  m_ScaleInLightmap: 1
  m_ReceiveGI: 1
  m_PreserveUVs: 0
  m_IgnoreNormalsForChartDetection: 0
  m_ImportantGI: 0
  m_StitchLightmapSeams: 1
  m_SelectedEditorRenderState: 3
  m_MinimumChartSize: 4
  m_AutoUVMaxDistance: 0.5
  m_AutoUVMaxAngle: 89
  m_LightmapParameters: {fileID: 0}
  m_SortingLayerID: 0
  m_SortingLayer: 0
  m_SortingOrder: 0
  m_AdditionalVertexStreams: {fileID: 0}
--- !u!1 &699696089
GameObject:
  m_ObjectHideFlags: 0
  m_CorrespondingSourceObject: {fileID: 0}
  m_PrefabInstance: {fileID: 0}
  m_PrefabAsset: {fileID: 0}
  serializedVersion: 6
  m_Component:
  - component: {fileID: 699696090}
  - component: {fileID: 699696092}
  - component: {fileID: 699696091}
  m_Layer: 0
  m_Name: Lit (25)
  m_TagString: Untagged
  m_Icon: {fileID: 0}
  m_NavMeshLayer: 0
  m_StaticEditorFlags: 0
  m_IsActive: 1
--- !u!4 &699696090
Transform:
  m_ObjectHideFlags: 0
  m_CorrespondingSourceObject: {fileID: 0}
  m_PrefabInstance: {fileID: 0}
  m_PrefabAsset: {fileID: 0}
  m_GameObject: {fileID: 699696089}
  m_LocalRotation: {x: -0, y: -0, z: -0, w: 1}
  m_LocalPosition: {x: 15.03, y: -1, z: 0}
  m_LocalScale: {x: 1, y: 1, z: 1}
  m_ConstrainProportionsScale: 0
  m_Children: []
  m_Father: {fileID: 944621378}
  m_RootOrder: 6
  m_LocalEulerAnglesHint: {x: 90, y: 0, z: 0}
--- !u!102 &699696091
TextMesh:
  serializedVersion: 3
  m_ObjectHideFlags: 0
  m_CorrespondingSourceObject: {fileID: 0}
  m_PrefabInstance: {fileID: 0}
  m_PrefabAsset: {fileID: 0}
  m_GameObject: {fileID: 699696089}
  m_Text: Iridescence
  m_OffsetZ: 0
  m_CharacterSize: 0.1
  m_LineSpacing: 1
  m_Anchor: 4
  m_Alignment: 0
  m_TabSize: 4
  m_FontSize: 32
  m_FontStyle: 0
  m_RichText: 1
  m_Font: {fileID: 10102, guid: 0000000000000000e000000000000000, type: 0}
  m_Color:
    serializedVersion: 2
    rgba: 4294967295
--- !u!23 &699696092
MeshRenderer:
  m_ObjectHideFlags: 0
  m_CorrespondingSourceObject: {fileID: 0}
  m_PrefabInstance: {fileID: 0}
  m_PrefabAsset: {fileID: 0}
  m_GameObject: {fileID: 699696089}
  m_Enabled: 1
  m_CastShadows: 1
  m_ReceiveShadows: 1
  m_DynamicOccludee: 1
  m_StaticShadowCaster: 0
  m_MotionVectors: 1
  m_LightProbeUsage: 1
  m_ReflectionProbeUsage: 1
  m_RayTracingMode: 2
  m_RayTraceProcedural: 0
  m_RenderingLayerMask: 1
  m_RendererPriority: 0
  m_Materials:
  - {fileID: 10100, guid: 0000000000000000e000000000000000, type: 0}
  m_StaticBatchInfo:
    firstSubMesh: 0
    subMeshCount: 0
  m_StaticBatchRoot: {fileID: 0}
  m_ProbeAnchor: {fileID: 0}
  m_LightProbeVolumeOverride: {fileID: 0}
  m_ScaleInLightmap: 1
  m_ReceiveGI: 1
  m_PreserveUVs: 0
  m_IgnoreNormalsForChartDetection: 0
  m_ImportantGI: 0
  m_StitchLightmapSeams: 1
  m_SelectedEditorRenderState: 3
  m_MinimumChartSize: 4
  m_AutoUVMaxDistance: 0.5
  m_AutoUVMaxAngle: 89
  m_LightmapParameters: {fileID: 0}
  m_SortingLayerID: 0
  m_SortingLayer: 0
  m_SortingOrder: 0
  m_AdditionalVertexStreams: {fileID: 0}
--- !u!1 &726446113
GameObject:
  m_ObjectHideFlags: 0
  m_CorrespondingSourceObject: {fileID: 0}
  m_PrefabInstance: {fileID: 0}
  m_PrefabAsset: {fileID: 0}
  serializedVersion: 6
  m_Component:
  - component: {fileID: 726446117}
  - component: {fileID: 726446116}
  - component: {fileID: 726446115}
  - component: {fileID: 726446114}
  m_Layer: 0
  m_Name: Reflection
  m_TagString: Untagged
  m_Icon: {fileID: 0}
  m_NavMeshLayer: 0
  m_StaticEditorFlags: 0
  m_IsActive: 1
--- !u!64 &726446114
MeshCollider:
  m_ObjectHideFlags: 0
  m_CorrespondingSourceObject: {fileID: 0}
  m_PrefabInstance: {fileID: 0}
  m_PrefabAsset: {fileID: 0}
  m_GameObject: {fileID: 726446113}
  m_Material: {fileID: 0}
  m_IsTrigger: 0
  m_Enabled: 1
  serializedVersion: 4
  m_Convex: 0
  m_CookingOptions: 30
  m_Mesh: {fileID: 10209, guid: 0000000000000000e000000000000000, type: 0}
--- !u!23 &726446115
MeshRenderer:
  m_ObjectHideFlags: 0
  m_CorrespondingSourceObject: {fileID: 0}
  m_PrefabInstance: {fileID: 0}
  m_PrefabAsset: {fileID: 0}
  m_GameObject: {fileID: 726446113}
  m_Enabled: 1
  m_CastShadows: 1
  m_ReceiveShadows: 1
  m_DynamicOccludee: 1
  m_StaticShadowCaster: 0
  m_MotionVectors: 1
  m_LightProbeUsage: 1
  m_ReflectionProbeUsage: 1
  m_RayTracingMode: 2
  m_RayTraceProcedural: 0
  m_RenderingLayerMask: 1
  m_RendererPriority: 0
  m_Materials:
  - {fileID: 2100000, guid: d412d9c5dc32409419d71d4d4318c7cf, type: 2}
  m_StaticBatchInfo:
    firstSubMesh: 0
    subMeshCount: 0
  m_StaticBatchRoot: {fileID: 0}
  m_ProbeAnchor: {fileID: 0}
  m_LightProbeVolumeOverride: {fileID: 0}
  m_ScaleInLightmap: 1
  m_ReceiveGI: 1
  m_PreserveUVs: 0
  m_IgnoreNormalsForChartDetection: 0
  m_ImportantGI: 0
  m_StitchLightmapSeams: 1
  m_SelectedEditorRenderState: 3
  m_MinimumChartSize: 4
  m_AutoUVMaxDistance: 0.5
  m_AutoUVMaxAngle: 89
  m_LightmapParameters: {fileID: 0}
  m_SortingLayerID: 0
  m_SortingLayer: 0
  m_SortingOrder: 0
  m_AdditionalVertexStreams: {fileID: 0}
--- !u!33 &726446116
MeshFilter:
  m_ObjectHideFlags: 0
  m_CorrespondingSourceObject: {fileID: 0}
  m_PrefabInstance: {fileID: 0}
  m_PrefabAsset: {fileID: 0}
  m_GameObject: {fileID: 726446113}
  m_Mesh: {fileID: 10209, guid: 0000000000000000e000000000000000, type: 0}
--- !u!4 &726446117
Transform:
  m_ObjectHideFlags: 0
  m_CorrespondingSourceObject: {fileID: 0}
  m_PrefabInstance: {fileID: 0}
  m_PrefabAsset: {fileID: 0}
  m_GameObject: {fileID: 726446113}
  m_LocalRotation: {x: -0.7071068, y: -0, z: -0, w: 0.7071068}
  m_LocalPosition: {x: 0, y: 7.5, z: 15}
  m_LocalScale: {x: 10, y: 1.5000001, z: 1.5000001}
  m_ConstrainProportionsScale: 0
  m_Children: []
  m_Father: {fileID: 1882146458}
  m_RootOrder: 0
  m_LocalEulerAnglesHint: {x: -90, y: 0, z: 0}
--- !u!1 &732214311
GameObject:
  m_ObjectHideFlags: 0
  m_CorrespondingSourceObject: {fileID: 0}
  m_PrefabInstance: {fileID: 0}
  m_PrefabAsset: {fileID: 0}
  serializedVersion: 6
  m_Component:
  - component: {fileID: 732214312}
  - component: {fileID: 732214315}
  - component: {fileID: 732214314}
  - component: {fileID: 732214313}
  m_Layer: 0
  m_Name: Capsule (6)
  m_TagString: Untagged
  m_Icon: {fileID: 0}
  m_NavMeshLayer: 0
  m_StaticEditorFlags: 0
  m_IsActive: 1
--- !u!4 &732214312
Transform:
  m_ObjectHideFlags: 0
  m_CorrespondingSourceObject: {fileID: 0}
  m_PrefabInstance: {fileID: 0}
  m_PrefabAsset: {fileID: 0}
  m_GameObject: {fileID: 732214311}
  m_LocalRotation: {x: -0, y: -0, z: -0, w: 1}
  m_LocalPosition: {x: 12, y: 1.33, z: 0}
  m_LocalScale: {x: 1, y: 1, z: 1}
  m_ConstrainProportionsScale: 0
  m_Children: []
  m_Father: {fileID: 1364011672}
  m_RootOrder: 10
  m_LocalEulerAnglesHint: {x: 0, y: 0, z: 0}
--- !u!136 &732214313
CapsuleCollider:
  m_ObjectHideFlags: 0
  m_CorrespondingSourceObject: {fileID: 0}
  m_PrefabInstance: {fileID: 0}
  m_PrefabAsset: {fileID: 0}
  m_GameObject: {fileID: 732214311}
  m_Material: {fileID: 0}
  m_IsTrigger: 0
  m_Enabled: 1
  m_Radius: 0.5
  m_Height: 2
  m_Direction: 1
  m_Center: {x: 0, y: 0, z: 0}
--- !u!23 &732214314
MeshRenderer:
  m_ObjectHideFlags: 0
  m_CorrespondingSourceObject: {fileID: 0}
  m_PrefabInstance: {fileID: 0}
  m_PrefabAsset: {fileID: 0}
  m_GameObject: {fileID: 732214311}
  m_Enabled: 1
  m_CastShadows: 1
  m_ReceiveShadows: 1
  m_DynamicOccludee: 1
  m_StaticShadowCaster: 0
  m_MotionVectors: 1
  m_LightProbeUsage: 1
  m_ReflectionProbeUsage: 1
  m_RayTracingMode: 2
  m_RayTraceProcedural: 0
  m_RenderingLayerMask: 1
  m_RendererPriority: 0
  m_Materials:
  - {fileID: 2100000, guid: 505d7a809237f754bab3b233c9787cbf, type: 2}
  m_StaticBatchInfo:
    firstSubMesh: 0
    subMeshCount: 0
  m_StaticBatchRoot: {fileID: 0}
  m_ProbeAnchor: {fileID: 0}
  m_LightProbeVolumeOverride: {fileID: 0}
  m_ScaleInLightmap: 1
  m_ReceiveGI: 1
  m_PreserveUVs: 0
  m_IgnoreNormalsForChartDetection: 0
  m_ImportantGI: 0
  m_StitchLightmapSeams: 1
  m_SelectedEditorRenderState: 3
  m_MinimumChartSize: 4
  m_AutoUVMaxDistance: 0.5
  m_AutoUVMaxAngle: 89
  m_LightmapParameters: {fileID: 0}
  m_SortingLayerID: 0
  m_SortingLayer: 0
  m_SortingOrder: 0
  m_AdditionalVertexStreams: {fileID: 0}
--- !u!33 &732214315
MeshFilter:
  m_ObjectHideFlags: 0
  m_CorrespondingSourceObject: {fileID: 0}
  m_PrefabInstance: {fileID: 0}
  m_PrefabAsset: {fileID: 0}
  m_GameObject: {fileID: 732214311}
  m_Mesh: {fileID: 10208, guid: 0000000000000000e000000000000000, type: 0}
--- !u!1 &759603720
GameObject:
  m_ObjectHideFlags: 0
  m_CorrespondingSourceObject: {fileID: 0}
  m_PrefabInstance: {fileID: 0}
  m_PrefabAsset: {fileID: 0}
  serializedVersion: 6
  m_Component:
  - component: {fileID: 759603721}
  - component: {fileID: 759603723}
  - component: {fileID: 759603722}
  m_Layer: 0
  m_Name: Lit (8)
  m_TagString: Untagged
  m_Icon: {fileID: 0}
  m_NavMeshLayer: 0
  m_StaticEditorFlags: 0
  m_IsActive: 1
--- !u!4 &759603721
Transform:
  m_ObjectHideFlags: 0
  m_CorrespondingSourceObject: {fileID: 0}
  m_PrefabInstance: {fileID: 0}
  m_PrefabAsset: {fileID: 0}
  m_GameObject: {fileID: 759603720}
  m_LocalRotation: {x: -0, y: -0, z: -0, w: 1}
  m_LocalPosition: {x: 18.02, y: -1, z: 0}
  m_LocalScale: {x: 1, y: 1, z: 1}
  m_ConstrainProportionsScale: 0
  m_Children: []
  m_Father: {fileID: 596174286}
  m_RootOrder: 7
  m_LocalEulerAnglesHint: {x: 90, y: 0, z: 0}
--- !u!102 &759603722
TextMesh:
  serializedVersion: 3
  m_ObjectHideFlags: 0
  m_CorrespondingSourceObject: {fileID: 0}
  m_PrefabInstance: {fileID: 0}
  m_PrefabAsset: {fileID: 0}
  m_GameObject: {fileID: 759603720}
  m_Text: 'Transparent

    None'
  m_OffsetZ: 0
  m_CharacterSize: 0.1
  m_LineSpacing: 1
  m_Anchor: 4
  m_Alignment: 1
  m_TabSize: 4
  m_FontSize: 32
  m_FontStyle: 0
  m_RichText: 1
  m_Font: {fileID: 10102, guid: 0000000000000000e000000000000000, type: 0}
  m_Color:
    serializedVersion: 2
    rgba: 4294967295
--- !u!23 &759603723
MeshRenderer:
  m_ObjectHideFlags: 0
  m_CorrespondingSourceObject: {fileID: 0}
  m_PrefabInstance: {fileID: 0}
  m_PrefabAsset: {fileID: 0}
  m_GameObject: {fileID: 759603720}
  m_Enabled: 1
  m_CastShadows: 1
  m_ReceiveShadows: 1
  m_DynamicOccludee: 1
  m_StaticShadowCaster: 0
  m_MotionVectors: 1
  m_LightProbeUsage: 1
  m_ReflectionProbeUsage: 1
  m_RayTracingMode: 2
  m_RayTraceProcedural: 0
  m_RenderingLayerMask: 1
  m_RendererPriority: 0
  m_Materials:
  - {fileID: 10100, guid: 0000000000000000e000000000000000, type: 0}
  m_StaticBatchInfo:
    firstSubMesh: 0
    subMeshCount: 0
  m_StaticBatchRoot: {fileID: 0}
  m_ProbeAnchor: {fileID: 0}
  m_LightProbeVolumeOverride: {fileID: 0}
  m_ScaleInLightmap: 1
  m_ReceiveGI: 1
  m_PreserveUVs: 0
  m_IgnoreNormalsForChartDetection: 0
  m_ImportantGI: 0
  m_StitchLightmapSeams: 1
  m_SelectedEditorRenderState: 3
  m_MinimumChartSize: 4
  m_AutoUVMaxDistance: 0.5
  m_AutoUVMaxAngle: 89
  m_LightmapParameters: {fileID: 0}
  m_SortingLayerID: 0
  m_SortingLayer: 0
  m_SortingOrder: 0
  m_AdditionalVertexStreams: {fileID: 0}
--- !u!1 &763639300
GameObject:
  m_ObjectHideFlags: 0
  m_CorrespondingSourceObject: {fileID: 0}
  m_PrefabInstance: {fileID: 0}
  m_PrefabAsset: {fileID: 0}
  serializedVersion: 6
  m_Component:
  - component: {fileID: 763639301}
  - component: {fileID: 763639304}
  - component: {fileID: 763639303}
  - component: {fileID: 763639302}
  m_Layer: 0
  m_Name: Capsule (7)
  m_TagString: Untagged
  m_Icon: {fileID: 0}
  m_NavMeshLayer: 0
  m_StaticEditorFlags: 0
  m_IsActive: 1
--- !u!4 &763639301
Transform:
  m_ObjectHideFlags: 0
  m_CorrespondingSourceObject: {fileID: 0}
  m_PrefabInstance: {fileID: 0}
  m_PrefabAsset: {fileID: 0}
  m_GameObject: {fileID: 763639300}
  m_LocalRotation: {x: -0, y: -0, z: -0, w: 1}
  m_LocalPosition: {x: -6.06, y: 1.33, z: 0}
  m_LocalScale: {x: 1, y: 1, z: 1}
  m_ConstrainProportionsScale: 0
  m_Children: []
  m_Father: {fileID: 1540938516}
  m_RootOrder: 1
  m_LocalEulerAnglesHint: {x: 0, y: 0, z: 0}
--- !u!136 &763639302
CapsuleCollider:
  m_ObjectHideFlags: 0
  m_CorrespondingSourceObject: {fileID: 0}
  m_PrefabInstance: {fileID: 0}
  m_PrefabAsset: {fileID: 0}
  m_GameObject: {fileID: 763639300}
  m_Material: {fileID: 0}
  m_IsTrigger: 0
  m_Enabled: 1
  m_Radius: 0.5
  m_Height: 2
  m_Direction: 1
  m_Center: {x: 0, y: 0, z: 0}
--- !u!23 &763639303
MeshRenderer:
  m_ObjectHideFlags: 0
  m_CorrespondingSourceObject: {fileID: 0}
  m_PrefabInstance: {fileID: 0}
  m_PrefabAsset: {fileID: 0}
  m_GameObject: {fileID: 763639300}
  m_Enabled: 1
  m_CastShadows: 1
  m_ReceiveShadows: 1
  m_DynamicOccludee: 1
  m_StaticShadowCaster: 0
  m_MotionVectors: 1
  m_LightProbeUsage: 1
  m_ReflectionProbeUsage: 1
  m_RayTracingMode: 2
  m_RayTraceProcedural: 0
  m_RenderingLayerMask: 1
  m_RendererPriority: 0
  m_Materials:
  - {fileID: 2100000, guid: 386b9890903aaed44a6b71760779d380, type: 2}
  m_StaticBatchInfo:
    firstSubMesh: 0
    subMeshCount: 0
  m_StaticBatchRoot: {fileID: 0}
  m_ProbeAnchor: {fileID: 0}
  m_LightProbeVolumeOverride: {fileID: 0}
  m_ScaleInLightmap: 1
  m_ReceiveGI: 1
  m_PreserveUVs: 0
  m_IgnoreNormalsForChartDetection: 0
  m_ImportantGI: 0
  m_StitchLightmapSeams: 1
  m_SelectedEditorRenderState: 3
  m_MinimumChartSize: 4
  m_AutoUVMaxDistance: 0.5
  m_AutoUVMaxAngle: 89
  m_LightmapParameters: {fileID: 0}
  m_SortingLayerID: 0
  m_SortingLayer: 0
  m_SortingOrder: 0
  m_AdditionalVertexStreams: {fileID: 0}
--- !u!33 &763639304
MeshFilter:
  m_ObjectHideFlags: 0
  m_CorrespondingSourceObject: {fileID: 0}
  m_PrefabInstance: {fileID: 0}
  m_PrefabAsset: {fileID: 0}
  m_GameObject: {fileID: 763639300}
  m_Mesh: {fileID: 10208, guid: 0000000000000000e000000000000000, type: 0}
--- !u!1 &765329055
GameObject:
  m_ObjectHideFlags: 0
  m_CorrespondingSourceObject: {fileID: 0}
  m_PrefabInstance: {fileID: 0}
  m_PrefabAsset: {fileID: 0}
  serializedVersion: 6
  m_Component:
  - component: {fileID: 765329056}
  - component: {fileID: 765329058}
  - component: {fileID: 765329057}
  m_Layer: 0
  m_Name: Lit (27)
  m_TagString: Untagged
  m_Icon: {fileID: 0}
  m_NavMeshLayer: 0
  m_StaticEditorFlags: 0
  m_IsActive: 1
--- !u!4 &765329056
Transform:
  m_ObjectHideFlags: 0
  m_CorrespondingSourceObject: {fileID: 0}
  m_PrefabInstance: {fileID: 0}
  m_PrefabAsset: {fileID: 0}
  m_GameObject: {fileID: 765329055}
  m_LocalRotation: {x: -0, y: -0, z: -0, w: 1}
  m_LocalPosition: {x: 19.012, y: -1, z: 0}
  m_LocalScale: {x: 1, y: 1, z: 1}
  m_ConstrainProportionsScale: 0
  m_Children: []
  m_Father: {fileID: 1992824940}
  m_RootOrder: 8
  m_LocalEulerAnglesHint: {x: 90, y: 0, z: 0}
--- !u!102 &765329057
TextMesh:
  serializedVersion: 3
  m_ObjectHideFlags: 0
  m_CorrespondingSourceObject: {fileID: 0}
  m_PrefabInstance: {fileID: 0}
  m_PrefabAsset: {fileID: 0}
  m_GameObject: {fileID: 765329055}
  m_Text: 'Cotton Wool

    Emission'
  m_OffsetZ: 0
  m_CharacterSize: 0.1
  m_LineSpacing: 1
  m_Anchor: 4
  m_Alignment: 1
  m_TabSize: 4
  m_FontSize: 32
  m_FontStyle: 0
  m_RichText: 1
  m_Font: {fileID: 10102, guid: 0000000000000000e000000000000000, type: 0}
  m_Color:
    serializedVersion: 2
    rgba: 4294967295
--- !u!23 &765329058
MeshRenderer:
  m_ObjectHideFlags: 0
  m_CorrespondingSourceObject: {fileID: 0}
  m_PrefabInstance: {fileID: 0}
  m_PrefabAsset: {fileID: 0}
  m_GameObject: {fileID: 765329055}
  m_Enabled: 1
  m_CastShadows: 1
  m_ReceiveShadows: 1
  m_DynamicOccludee: 1
  m_StaticShadowCaster: 0
  m_MotionVectors: 1
  m_LightProbeUsage: 1
  m_ReflectionProbeUsage: 1
  m_RayTracingMode: 2
  m_RayTraceProcedural: 0
  m_RenderingLayerMask: 1
  m_RendererPriority: 0
  m_Materials:
  - {fileID: 10100, guid: 0000000000000000e000000000000000, type: 0}
  m_StaticBatchInfo:
    firstSubMesh: 0
    subMeshCount: 0
  m_StaticBatchRoot: {fileID: 0}
  m_ProbeAnchor: {fileID: 0}
  m_LightProbeVolumeOverride: {fileID: 0}
  m_ScaleInLightmap: 1
  m_ReceiveGI: 1
  m_PreserveUVs: 0
  m_IgnoreNormalsForChartDetection: 0
  m_ImportantGI: 0
  m_StitchLightmapSeams: 1
  m_SelectedEditorRenderState: 3
  m_MinimumChartSize: 4
  m_AutoUVMaxDistance: 0.5
  m_AutoUVMaxAngle: 89
  m_LightmapParameters: {fileID: 0}
  m_SortingLayerID: 0
  m_SortingLayer: 0
  m_SortingOrder: 0
  m_AdditionalVertexStreams: {fileID: 0}
--- !u!1 &767239406
GameObject:
  m_ObjectHideFlags: 0
  m_CorrespondingSourceObject: {fileID: 0}
  m_PrefabInstance: {fileID: 0}
  m_PrefabAsset: {fileID: 0}
  serializedVersion: 6
  m_Component:
  - component: {fileID: 767239407}
  - component: {fileID: 767239410}
  - component: {fileID: 767239409}
  - component: {fileID: 767239408}
  m_Layer: 0
  m_Name: Capsule (8)
  m_TagString: Untagged
  m_Icon: {fileID: 0}
  m_NavMeshLayer: 0
  m_StaticEditorFlags: 0
  m_IsActive: 1
--- !u!4 &767239407
Transform:
  m_ObjectHideFlags: 0
  m_CorrespondingSourceObject: {fileID: 0}
  m_PrefabInstance: {fileID: 0}
  m_PrefabAsset: {fileID: 0}
  m_GameObject: {fileID: 767239406}
  m_LocalRotation: {x: -0, y: -0, z: -0, w: 1}
  m_LocalPosition: {x: 10, y: 1.33, z: 0}
  m_LocalScale: {x: 1, y: 1, z: 1}
  m_ConstrainProportionsScale: 0
  m_Children: []
  m_Father: {fileID: 1364011672}
  m_RootOrder: 9
  m_LocalEulerAnglesHint: {x: 0, y: 0, z: 0}
--- !u!136 &767239408
CapsuleCollider:
  m_ObjectHideFlags: 0
  m_CorrespondingSourceObject: {fileID: 0}
  m_PrefabInstance: {fileID: 0}
  m_PrefabAsset: {fileID: 0}
  m_GameObject: {fileID: 767239406}
  m_Material: {fileID: 0}
  m_IsTrigger: 0
  m_Enabled: 1
  m_Radius: 0.5
  m_Height: 2
  m_Direction: 1
  m_Center: {x: 0, y: 0, z: 0}
--- !u!23 &767239409
MeshRenderer:
  m_ObjectHideFlags: 0
  m_CorrespondingSourceObject: {fileID: 0}
  m_PrefabInstance: {fileID: 0}
  m_PrefabAsset: {fileID: 0}
  m_GameObject: {fileID: 767239406}
  m_Enabled: 1
  m_CastShadows: 1
  m_ReceiveShadows: 1
  m_DynamicOccludee: 1
  m_StaticShadowCaster: 0
  m_MotionVectors: 1
  m_LightProbeUsage: 1
  m_ReflectionProbeUsage: 1
  m_RayTracingMode: 2
  m_RayTraceProcedural: 0
  m_RenderingLayerMask: 1
  m_RendererPriority: 0
  m_Materials:
  - {fileID: 2100000, guid: 87ce82351bdbfc24a9d74e6659ce1b87, type: 2}
  m_StaticBatchInfo:
    firstSubMesh: 0
    subMeshCount: 0
  m_StaticBatchRoot: {fileID: 0}
  m_ProbeAnchor: {fileID: 0}
  m_LightProbeVolumeOverride: {fileID: 0}
  m_ScaleInLightmap: 1
  m_ReceiveGI: 1
  m_PreserveUVs: 0
  m_IgnoreNormalsForChartDetection: 0
  m_ImportantGI: 0
  m_StitchLightmapSeams: 1
  m_SelectedEditorRenderState: 3
  m_MinimumChartSize: 4
  m_AutoUVMaxDistance: 0.5
  m_AutoUVMaxAngle: 89
  m_LightmapParameters: {fileID: 0}
  m_SortingLayerID: 0
  m_SortingLayer: 0
  m_SortingOrder: 0
  m_AdditionalVertexStreams: {fileID: 0}
--- !u!33 &767239410
MeshFilter:
  m_ObjectHideFlags: 0
  m_CorrespondingSourceObject: {fileID: 0}
  m_PrefabInstance: {fileID: 0}
  m_PrefabAsset: {fileID: 0}
  m_GameObject: {fileID: 767239406}
  m_Mesh: {fileID: 10208, guid: 0000000000000000e000000000000000, type: 0}
--- !u!1 &805566008
GameObject:
  m_ObjectHideFlags: 0
  m_CorrespondingSourceObject: {fileID: 0}
  m_PrefabInstance: {fileID: 0}
  m_PrefabAsset: {fileID: 0}
  serializedVersion: 6
  m_Component:
  - component: {fileID: 805566009}
  - component: {fileID: 805566011}
  - component: {fileID: 805566010}
  m_Layer: 0
  m_Name: Lit (19)
  m_TagString: Untagged
  m_Icon: {fileID: 0}
  m_NavMeshLayer: 0
  m_StaticEditorFlags: 0
  m_IsActive: 1
--- !u!4 &805566009
Transform:
  m_ObjectHideFlags: 0
  m_CorrespondingSourceObject: {fileID: 0}
  m_PrefabInstance: {fileID: 0}
  m_PrefabAsset: {fileID: 0}
  m_GameObject: {fileID: 805566008}
  m_LocalRotation: {x: -0, y: -0, z: -0, w: 1}
  m_LocalPosition: {x: 3.11, y: -1, z: 0}
  m_LocalScale: {x: 1, y: 1, z: 1}
  m_ConstrainProportionsScale: 0
  m_Children: []
  m_Father: {fileID: 544808024}
  m_RootOrder: 0
  m_LocalEulerAnglesHint: {x: 90, y: 0, z: 0}
--- !u!102 &805566010
TextMesh:
  serializedVersion: 3
  m_ObjectHideFlags: 0
  m_CorrespondingSourceObject: {fileID: 0}
  m_PrefabInstance: {fileID: 0}
  m_PrefabAsset: {fileID: 0}
  m_GameObject: {fileID: 805566008}
  m_Text: Standard
  m_OffsetZ: 0
  m_CharacterSize: 0.1
  m_LineSpacing: 1
  m_Anchor: 4
  m_Alignment: 0
  m_TabSize: 4
  m_FontSize: 32
  m_FontStyle: 0
  m_RichText: 1
  m_Font: {fileID: 10102, guid: 0000000000000000e000000000000000, type: 0}
  m_Color:
    serializedVersion: 2
    rgba: 4294967295
--- !u!23 &805566011
MeshRenderer:
  m_ObjectHideFlags: 0
  m_CorrespondingSourceObject: {fileID: 0}
  m_PrefabInstance: {fileID: 0}
  m_PrefabAsset: {fileID: 0}
  m_GameObject: {fileID: 805566008}
  m_Enabled: 1
  m_CastShadows: 1
  m_ReceiveShadows: 1
  m_DynamicOccludee: 1
  m_StaticShadowCaster: 0
  m_MotionVectors: 1
  m_LightProbeUsage: 1
  m_ReflectionProbeUsage: 1
  m_RayTracingMode: 2
  m_RayTraceProcedural: 0
  m_RenderingLayerMask: 1
  m_RendererPriority: 0
  m_Materials:
  - {fileID: 10100, guid: 0000000000000000e000000000000000, type: 0}
  m_StaticBatchInfo:
    firstSubMesh: 0
    subMeshCount: 0
  m_StaticBatchRoot: {fileID: 0}
  m_ProbeAnchor: {fileID: 0}
  m_LightProbeVolumeOverride: {fileID: 0}
  m_ScaleInLightmap: 1
  m_ReceiveGI: 1
  m_PreserveUVs: 0
  m_IgnoreNormalsForChartDetection: 0
  m_ImportantGI: 0
  m_StitchLightmapSeams: 1
  m_SelectedEditorRenderState: 3
  m_MinimumChartSize: 4
  m_AutoUVMaxDistance: 0.5
  m_AutoUVMaxAngle: 89
  m_LightmapParameters: {fileID: 0}
  m_SortingLayerID: 0
  m_SortingLayer: 0
  m_SortingOrder: 0
  m_AdditionalVertexStreams: {fileID: 0}
--- !u!1 &842361777
GameObject:
  m_ObjectHideFlags: 0
  m_CorrespondingSourceObject: {fileID: 0}
  m_PrefabInstance: {fileID: 0}
  m_PrefabAsset: {fileID: 0}
  serializedVersion: 6
  m_Component:
  - component: {fileID: 842361778}
  - component: {fileID: 842361781}
  - component: {fileID: 842361780}
  - component: {fileID: 842361779}
  m_Layer: 0
  m_Name: Capsule (3)
  m_TagString: Untagged
  m_Icon: {fileID: 0}
  m_NavMeshLayer: 0
  m_StaticEditorFlags: 0
  m_IsActive: 1
--- !u!4 &842361778
Transform:
  m_ObjectHideFlags: 0
  m_CorrespondingSourceObject: {fileID: 0}
  m_PrefabInstance: {fileID: 0}
  m_PrefabAsset: {fileID: 0}
  m_GameObject: {fileID: 842361777}
  m_LocalRotation: {x: -0, y: -0, z: -0, w: 1}
  m_LocalPosition: {x: -2, y: 1.33, z: 0}
  m_LocalScale: {x: 1, y: 1, z: 1}
  m_ConstrainProportionsScale: 0
  m_Children: []
  m_Father: {fileID: 387938808}
  m_RootOrder: 3
  m_LocalEulerAnglesHint: {x: 0, y: 0, z: 0}
--- !u!136 &842361779
CapsuleCollider:
  m_ObjectHideFlags: 0
  m_CorrespondingSourceObject: {fileID: 0}
  m_PrefabInstance: {fileID: 0}
  m_PrefabAsset: {fileID: 0}
  m_GameObject: {fileID: 842361777}
  m_Material: {fileID: 0}
  m_IsTrigger: 0
  m_Enabled: 1
  m_Radius: 0.5
  m_Height: 2
  m_Direction: 1
  m_Center: {x: 0, y: 0, z: 0}
--- !u!23 &842361780
MeshRenderer:
  m_ObjectHideFlags: 0
  m_CorrespondingSourceObject: {fileID: 0}
  m_PrefabInstance: {fileID: 0}
  m_PrefabAsset: {fileID: 0}
  m_GameObject: {fileID: 842361777}
  m_Enabled: 1
  m_CastShadows: 1
  m_ReceiveShadows: 1
  m_DynamicOccludee: 1
  m_StaticShadowCaster: 0
  m_MotionVectors: 1
  m_LightProbeUsage: 1
  m_ReflectionProbeUsage: 1
  m_RayTracingMode: 2
  m_RayTraceProcedural: 0
  m_RenderingLayerMask: 1
  m_RendererPriority: 0
  m_Materials:
  - {fileID: 2100000, guid: 7beba5d1598e1b943a399cd2e42bfa8f, type: 2}
  m_StaticBatchInfo:
    firstSubMesh: 0
    subMeshCount: 0
  m_StaticBatchRoot: {fileID: 0}
  m_ProbeAnchor: {fileID: 0}
  m_LightProbeVolumeOverride: {fileID: 0}
  m_ScaleInLightmap: 1
  m_ReceiveGI: 1
  m_PreserveUVs: 0
  m_IgnoreNormalsForChartDetection: 0
  m_ImportantGI: 0
  m_StitchLightmapSeams: 1
  m_SelectedEditorRenderState: 3
  m_MinimumChartSize: 4
  m_AutoUVMaxDistance: 0.5
  m_AutoUVMaxAngle: 89
  m_LightmapParameters: {fileID: 0}
  m_SortingLayerID: 0
  m_SortingLayer: 0
  m_SortingOrder: 0
  m_AdditionalVertexStreams: {fileID: 0}
--- !u!33 &842361781
MeshFilter:
  m_ObjectHideFlags: 0
  m_CorrespondingSourceObject: {fileID: 0}
  m_PrefabInstance: {fileID: 0}
  m_PrefabAsset: {fileID: 0}
  m_GameObject: {fileID: 842361777}
  m_Mesh: {fileID: 10208, guid: 0000000000000000e000000000000000, type: 0}
--- !u!1 &845954644
GameObject:
  m_ObjectHideFlags: 0
  m_CorrespondingSourceObject: {fileID: 0}
  m_PrefabInstance: {fileID: 0}
  m_PrefabAsset: {fileID: 0}
  serializedVersion: 6
  m_Component:
  - component: {fileID: 845954645}
  - component: {fileID: 845954648}
  - component: {fileID: 845954647}
  - component: {fileID: 845954646}
  m_Layer: 0
  m_Name: Capsule (7)
  m_TagString: Untagged
  m_Icon: {fileID: 0}
  m_NavMeshLayer: 0
  m_StaticEditorFlags: 0
  m_IsActive: 1
--- !u!4 &845954645
Transform:
  m_ObjectHideFlags: 0
  m_CorrespondingSourceObject: {fileID: 0}
  m_PrefabInstance: {fileID: 0}
  m_PrefabAsset: {fileID: 0}
  m_GameObject: {fileID: 845954644}
  m_LocalRotation: {x: -0, y: -0, z: -0, w: 1}
  m_LocalPosition: {x: 12, y: 1.33, z: 0}
  m_LocalScale: {x: 1, y: 1, z: 1}
  m_ConstrainProportionsScale: 0
  m_Children: []
  m_Father: {fileID: 387938808}
  m_RootOrder: 10
  m_LocalEulerAnglesHint: {x: 0, y: 0, z: 0}
--- !u!136 &845954646
CapsuleCollider:
  m_ObjectHideFlags: 0
  m_CorrespondingSourceObject: {fileID: 0}
  m_PrefabInstance: {fileID: 0}
  m_PrefabAsset: {fileID: 0}
  m_GameObject: {fileID: 845954644}
  m_Material: {fileID: 0}
  m_IsTrigger: 0
  m_Enabled: 1
  m_Radius: 0.5
  m_Height: 2
  m_Direction: 1
  m_Center: {x: 0, y: 0, z: 0}
--- !u!23 &845954647
MeshRenderer:
  m_ObjectHideFlags: 0
  m_CorrespondingSourceObject: {fileID: 0}
  m_PrefabInstance: {fileID: 0}
  m_PrefabAsset: {fileID: 0}
  m_GameObject: {fileID: 845954644}
  m_Enabled: 1
  m_CastShadows: 1
  m_ReceiveShadows: 1
  m_DynamicOccludee: 1
  m_StaticShadowCaster: 0
  m_MotionVectors: 1
  m_LightProbeUsage: 1
  m_ReflectionProbeUsage: 1
  m_RayTracingMode: 2
  m_RayTraceProcedural: 0
  m_RenderingLayerMask: 1
  m_RendererPriority: 0
  m_Materials:
  - {fileID: 2100000, guid: 85bb7d496bb849849b2e5efd2ebb772e, type: 2}
  m_StaticBatchInfo:
    firstSubMesh: 0
    subMeshCount: 0
  m_StaticBatchRoot: {fileID: 0}
  m_ProbeAnchor: {fileID: 0}
  m_LightProbeVolumeOverride: {fileID: 0}
  m_ScaleInLightmap: 1
  m_ReceiveGI: 1
  m_PreserveUVs: 0
  m_IgnoreNormalsForChartDetection: 0
  m_ImportantGI: 0
  m_StitchLightmapSeams: 1
  m_SelectedEditorRenderState: 3
  m_MinimumChartSize: 4
  m_AutoUVMaxDistance: 0.5
  m_AutoUVMaxAngle: 89
  m_LightmapParameters: {fileID: 0}
  m_SortingLayerID: 0
  m_SortingLayer: 0
  m_SortingOrder: 0
  m_AdditionalVertexStreams: {fileID: 0}
--- !u!33 &845954648
MeshFilter:
  m_ObjectHideFlags: 0
  m_CorrespondingSourceObject: {fileID: 0}
  m_PrefabInstance: {fileID: 0}
  m_PrefabAsset: {fileID: 0}
  m_GameObject: {fileID: 845954644}
  m_Mesh: {fileID: 10208, guid: 0000000000000000e000000000000000, type: 0}
--- !u!1 &886448136
GameObject:
  m_ObjectHideFlags: 0
  m_CorrespondingSourceObject: {fileID: 0}
  m_PrefabInstance: {fileID: 0}
  m_PrefabAsset: {fileID: 0}
  serializedVersion: 6
  m_Component:
  - component: {fileID: 886448137}
  - component: {fileID: 886448139}
  - component: {fileID: 886448138}
  m_Layer: 0
  m_Name: Lit (24)
  m_TagString: Untagged
  m_Icon: {fileID: 0}
  m_NavMeshLayer: 0
  m_StaticEditorFlags: 0
  m_IsActive: 1
--- !u!4 &886448137
Transform:
  m_ObjectHideFlags: 0
  m_CorrespondingSourceObject: {fileID: 0}
  m_PrefabInstance: {fileID: 0}
  m_PrefabAsset: {fileID: 0}
  m_GameObject: {fileID: 886448136}
  m_LocalRotation: {x: -0, y: -0, z: -0, w: 1}
  m_LocalPosition: {x: 12.94, y: -1, z: 0}
  m_LocalScale: {x: 1, y: 1, z: 1}
  m_ConstrainProportionsScale: 0
  m_Children: []
  m_Father: {fileID: 944621378}
  m_RootOrder: 5
  m_LocalEulerAnglesHint: {x: 90, y: 0, z: 0}
--- !u!102 &886448138
TextMesh:
  serializedVersion: 3
  m_ObjectHideFlags: 0
  m_CorrespondingSourceObject: {fileID: 0}
  m_PrefabInstance: {fileID: 0}
  m_PrefabAsset: {fileID: 0}
  m_GameObject: {fileID: 886448136}
  m_Text: 'Dual Spec

    Lobe Hazy'
  m_OffsetZ: 0
  m_CharacterSize: 0.1
  m_LineSpacing: 1
  m_Anchor: 4
  m_Alignment: 1
  m_TabSize: 4
  m_FontSize: 32
  m_FontStyle: 0
  m_RichText: 1
  m_Font: {fileID: 10102, guid: 0000000000000000e000000000000000, type: 0}
  m_Color:
    serializedVersion: 2
    rgba: 4294967295
--- !u!23 &886448139
MeshRenderer:
  m_ObjectHideFlags: 0
  m_CorrespondingSourceObject: {fileID: 0}
  m_PrefabInstance: {fileID: 0}
  m_PrefabAsset: {fileID: 0}
  m_GameObject: {fileID: 886448136}
  m_Enabled: 1
  m_CastShadows: 1
  m_ReceiveShadows: 1
  m_DynamicOccludee: 1
  m_StaticShadowCaster: 0
  m_MotionVectors: 1
  m_LightProbeUsage: 1
  m_ReflectionProbeUsage: 1
  m_RayTracingMode: 2
  m_RayTraceProcedural: 0
  m_RenderingLayerMask: 1
  m_RendererPriority: 0
  m_Materials:
  - {fileID: 10100, guid: 0000000000000000e000000000000000, type: 0}
  m_StaticBatchInfo:
    firstSubMesh: 0
    subMeshCount: 0
  m_StaticBatchRoot: {fileID: 0}
  m_ProbeAnchor: {fileID: 0}
  m_LightProbeVolumeOverride: {fileID: 0}
  m_ScaleInLightmap: 1
  m_ReceiveGI: 1
  m_PreserveUVs: 0
  m_IgnoreNormalsForChartDetection: 0
  m_ImportantGI: 0
  m_StitchLightmapSeams: 1
  m_SelectedEditorRenderState: 3
  m_MinimumChartSize: 4
  m_AutoUVMaxDistance: 0.5
  m_AutoUVMaxAngle: 89
  m_LightmapParameters: {fileID: 0}
  m_SortingLayerID: 0
  m_SortingLayer: 0
  m_SortingOrder: 0
  m_AdditionalVertexStreams: {fileID: 0}
--- !u!1 &910509911
GameObject:
  m_ObjectHideFlags: 0
  m_CorrespondingSourceObject: {fileID: 0}
  m_PrefabInstance: {fileID: 0}
  m_PrefabAsset: {fileID: 0}
  serializedVersion: 6
  m_Component:
  - component: {fileID: 910509912}
  - component: {fileID: 910509914}
  - component: {fileID: 910509913}
  m_Layer: 0
  m_Name: Lit (6)
  m_TagString: Untagged
  m_Icon: {fileID: 0}
  m_NavMeshLayer: 0
  m_StaticEditorFlags: 0
  m_IsActive: 1
--- !u!4 &910509912
Transform:
  m_ObjectHideFlags: 0
  m_CorrespondingSourceObject: {fileID: 0}
  m_PrefabInstance: {fileID: 0}
  m_PrefabAsset: {fileID: 0}
  m_GameObject: {fileID: 910509911}
  m_LocalRotation: {x: -0, y: -0, z: -0, w: 1}
  m_LocalPosition: {x: 14.02, y: -1, z: 0}
  m_LocalScale: {x: 1, y: 1, z: 1}
  m_ConstrainProportionsScale: 0
  m_Children: []
  m_Father: {fileID: 596174286}
  m_RootOrder: 5
  m_LocalEulerAnglesHint: {x: 90, y: 0, z: 0}
--- !u!102 &910509913
TextMesh:
  serializedVersion: 3
  m_ObjectHideFlags: 0
  m_CorrespondingSourceObject: {fileID: 0}
  m_PrefabInstance: {fileID: 0}
  m_PrefabAsset: {fileID: 0}
  m_GameObject: {fileID: 910509911}
  m_Text: SubSurface
  m_OffsetZ: 0
  m_CharacterSize: 0.1
  m_LineSpacing: 1
  m_Anchor: 4
  m_Alignment: 0
  m_TabSize: 4
  m_FontSize: 32
  m_FontStyle: 0
  m_RichText: 1
  m_Font: {fileID: 10102, guid: 0000000000000000e000000000000000, type: 0}
  m_Color:
    serializedVersion: 2
    rgba: 4294967295
--- !u!23 &910509914
MeshRenderer:
  m_ObjectHideFlags: 0
  m_CorrespondingSourceObject: {fileID: 0}
  m_PrefabInstance: {fileID: 0}
  m_PrefabAsset: {fileID: 0}
  m_GameObject: {fileID: 910509911}
  m_Enabled: 1
  m_CastShadows: 1
  m_ReceiveShadows: 1
  m_DynamicOccludee: 1
  m_StaticShadowCaster: 0
  m_MotionVectors: 1
  m_LightProbeUsage: 1
  m_ReflectionProbeUsage: 1
  m_RayTracingMode: 2
  m_RayTraceProcedural: 0
  m_RenderingLayerMask: 1
  m_RendererPriority: 0
  m_Materials:
  - {fileID: 10100, guid: 0000000000000000e000000000000000, type: 0}
  m_StaticBatchInfo:
    firstSubMesh: 0
    subMeshCount: 0
  m_StaticBatchRoot: {fileID: 0}
  m_ProbeAnchor: {fileID: 0}
  m_LightProbeVolumeOverride: {fileID: 0}
  m_ScaleInLightmap: 1
  m_ReceiveGI: 1
  m_PreserveUVs: 0
  m_IgnoreNormalsForChartDetection: 0
  m_ImportantGI: 0
  m_StitchLightmapSeams: 1
  m_SelectedEditorRenderState: 3
  m_MinimumChartSize: 4
  m_AutoUVMaxDistance: 0.5
  m_AutoUVMaxAngle: 89
  m_LightmapParameters: {fileID: 0}
  m_SortingLayerID: 0
  m_SortingLayer: 0
  m_SortingOrder: 0
  m_AdditionalVertexStreams: {fileID: 0}
--- !u!1 &944621377
GameObject:
  m_ObjectHideFlags: 0
  m_CorrespondingSourceObject: {fileID: 0}
  m_PrefabInstance: {fileID: 0}
  m_PrefabAsset: {fileID: 0}
  serializedVersion: 6
  m_Component:
  - component: {fileID: 944621378}
  - component: {fileID: 944621380}
  - component: {fileID: 944621379}
  m_Layer: 0
  m_Name: StackLit
  m_TagString: Untagged
  m_Icon: {fileID: 0}
  m_NavMeshLayer: 0
  m_StaticEditorFlags: 0
  m_IsActive: 0
--- !u!4 &944621378
Transform:
  m_ObjectHideFlags: 0
  m_CorrespondingSourceObject: {fileID: 0}
  m_PrefabInstance: {fileID: 0}
  m_PrefabAsset: {fileID: 0}
  m_GameObject: {fileID: 944621377}
  m_LocalRotation: {x: 0.7071068, y: -0, z: -0, w: 0.7071068}
  m_LocalPosition: {x: -13, y: 0.42440212, z: 4}
  m_LocalScale: {x: 1, y: 1, z: 1}
  m_ConstrainProportionsScale: 0
  m_Children:
  - {fileID: 1642082198}
  - {fileID: 1686594758}
  - {fileID: 1854595496}
  - {fileID: 645653203}
  - {fileID: 1230505200}
  - {fileID: 886448137}
  - {fileID: 699696090}
  - {fileID: 460299002}
  - {fileID: 658855637}
  - {fileID: 1083884962}
  - {fileID: 377812150}
  m_Father: {fileID: 233884142}
  m_RootOrder: 4
  m_LocalEulerAnglesHint: {x: 90, y: 0, z: 0}
--- !u!102 &944621379
TextMesh:
  serializedVersion: 3
  m_ObjectHideFlags: 0
  m_CorrespondingSourceObject: {fileID: 0}
  m_PrefabInstance: {fileID: 0}
  m_PrefabAsset: {fileID: 0}
  m_GameObject: {fileID: 944621377}
  m_Text: HDRP/StackLit
  m_OffsetZ: 0
  m_CharacterSize: 0.1
  m_LineSpacing: 1
  m_Anchor: 3
  m_Alignment: 0
  m_TabSize: 4
  m_FontSize: 32
  m_FontStyle: 0
  m_RichText: 1
  m_Font: {fileID: 10102, guid: 0000000000000000e000000000000000, type: 0}
  m_Color:
    serializedVersion: 2
    rgba: 4294967295
--- !u!23 &944621380
MeshRenderer:
  m_ObjectHideFlags: 0
  m_CorrespondingSourceObject: {fileID: 0}
  m_PrefabInstance: {fileID: 0}
  m_PrefabAsset: {fileID: 0}
  m_GameObject: {fileID: 944621377}
  m_Enabled: 1
  m_CastShadows: 1
  m_ReceiveShadows: 1
  m_DynamicOccludee: 1
  m_StaticShadowCaster: 0
  m_MotionVectors: 1
  m_LightProbeUsage: 1
  m_ReflectionProbeUsage: 1
  m_RayTracingMode: 2
  m_RayTraceProcedural: 0
  m_RenderingLayerMask: 1
  m_RendererPriority: 0
  m_Materials:
  - {fileID: 10100, guid: 0000000000000000e000000000000000, type: 0}
  m_StaticBatchInfo:
    firstSubMesh: 0
    subMeshCount: 0
  m_StaticBatchRoot: {fileID: 0}
  m_ProbeAnchor: {fileID: 0}
  m_LightProbeVolumeOverride: {fileID: 0}
  m_ScaleInLightmap: 1
  m_ReceiveGI: 1
  m_PreserveUVs: 0
  m_IgnoreNormalsForChartDetection: 0
  m_ImportantGI: 0
  m_StitchLightmapSeams: 1
  m_SelectedEditorRenderState: 3
  m_MinimumChartSize: 4
  m_AutoUVMaxDistance: 0.5
  m_AutoUVMaxAngle: 89
  m_LightmapParameters: {fileID: 0}
  m_SortingLayerID: 0
  m_SortingLayer: 0
  m_SortingOrder: 0
  m_AdditionalVertexStreams: {fileID: 0}
--- !u!1 &990297940
GameObject:
  m_ObjectHideFlags: 0
  m_CorrespondingSourceObject: {fileID: 0}
  m_PrefabInstance: {fileID: 0}
  m_PrefabAsset: {fileID: 0}
  serializedVersion: 6
  m_Component:
  - component: {fileID: 990297941}
  - component: {fileID: 990297944}
  - component: {fileID: 990297943}
  - component: {fileID: 990297942}
  m_Layer: 0
  m_Name: Capsule (5)
  m_TagString: Untagged
  m_Icon: {fileID: 0}
  m_NavMeshLayer: 0
  m_StaticEditorFlags: 0
  m_IsActive: 1
--- !u!4 &990297941
Transform:
  m_ObjectHideFlags: 0
  m_CorrespondingSourceObject: {fileID: 0}
  m_PrefabInstance: {fileID: 0}
  m_PrefabAsset: {fileID: 0}
  m_GameObject: {fileID: 990297940}
  m_LocalRotation: {x: -0, y: -0, z: -0, w: 1}
  m_LocalPosition: {x: 4, y: 1.33, z: 0}
  m_LocalScale: {x: 1, y: 1, z: 1}
  m_ConstrainProportionsScale: 0
  m_Children: []
  m_Father: {fileID: 1297455378}
  m_RootOrder: 5
  m_LocalEulerAnglesHint: {x: 0, y: 0, z: 0}
--- !u!136 &990297942
CapsuleCollider:
  m_ObjectHideFlags: 0
  m_CorrespondingSourceObject: {fileID: 0}
  m_PrefabInstance: {fileID: 0}
  m_PrefabAsset: {fileID: 0}
  m_GameObject: {fileID: 990297940}
  m_Material: {fileID: 0}
  m_IsTrigger: 0
  m_Enabled: 1
  m_Radius: 0.5
  m_Height: 2
  m_Direction: 1
  m_Center: {x: 0, y: 0, z: 0}
--- !u!23 &990297943
MeshRenderer:
  m_ObjectHideFlags: 0
  m_CorrespondingSourceObject: {fileID: 0}
  m_PrefabInstance: {fileID: 0}
  m_PrefabAsset: {fileID: 0}
  m_GameObject: {fileID: 990297940}
  m_Enabled: 1
  m_CastShadows: 1
  m_ReceiveShadows: 1
  m_DynamicOccludee: 1
  m_StaticShadowCaster: 0
  m_MotionVectors: 1
  m_LightProbeUsage: 1
  m_ReflectionProbeUsage: 1
  m_RayTracingMode: 2
  m_RayTraceProcedural: 0
  m_RenderingLayerMask: 1
  m_RendererPriority: 0
  m_Materials:
  - {fileID: 2100000, guid: 55e24bad969cefb4c94d786d42f176ed, type: 2}
  m_StaticBatchInfo:
    firstSubMesh: 0
    subMeshCount: 0
  m_StaticBatchRoot: {fileID: 0}
  m_ProbeAnchor: {fileID: 0}
  m_LightProbeVolumeOverride: {fileID: 0}
  m_ScaleInLightmap: 1
  m_ReceiveGI: 1
  m_PreserveUVs: 0
  m_IgnoreNormalsForChartDetection: 0
  m_ImportantGI: 0
  m_StitchLightmapSeams: 1
  m_SelectedEditorRenderState: 3
  m_MinimumChartSize: 4
  m_AutoUVMaxDistance: 0.5
  m_AutoUVMaxAngle: 89
  m_LightmapParameters: {fileID: 0}
  m_SortingLayerID: 0
  m_SortingLayer: 0
  m_SortingOrder: 0
  m_AdditionalVertexStreams: {fileID: 0}
--- !u!33 &990297944
MeshFilter:
  m_ObjectHideFlags: 0
  m_CorrespondingSourceObject: {fileID: 0}
  m_PrefabInstance: {fileID: 0}
  m_PrefabAsset: {fileID: 0}
  m_GameObject: {fileID: 990297940}
  m_Mesh: {fileID: 10208, guid: 0000000000000000e000000000000000, type: 0}
--- !u!1 &1053582367
GameObject:
  m_ObjectHideFlags: 0
  m_CorrespondingSourceObject: {fileID: 0}
  m_PrefabInstance: {fileID: 0}
  m_PrefabAsset: {fileID: 0}
  serializedVersion: 6
  m_Component:
  - component: {fileID: 1053582368}
  - component: {fileID: 1053582371}
  - component: {fileID: 1053582370}
  - component: {fileID: 1053582369}
  m_Layer: 0
  m_Name: Capsule (10)
  m_TagString: Untagged
  m_Icon: {fileID: 0}
  m_NavMeshLayer: 0
  m_StaticEditorFlags: 0
  m_IsActive: 1
--- !u!4 &1053582368
Transform:
  m_ObjectHideFlags: 0
  m_CorrespondingSourceObject: {fileID: 0}
  m_PrefabInstance: {fileID: 0}
  m_PrefabAsset: {fileID: 0}
  m_GameObject: {fileID: 1053582367}
  m_LocalRotation: {x: -0, y: -0, z: -0, w: 1}
  m_LocalPosition: {x: 6, y: 1.33, z: 0}
  m_LocalScale: {x: 1, y: 1, z: 1}
  m_ConstrainProportionsScale: 0
  m_Children: []
  m_Father: {fileID: 387938808}
  m_RootOrder: 7
  m_LocalEulerAnglesHint: {x: 0, y: 0, z: 0}
--- !u!136 &1053582369
CapsuleCollider:
  m_ObjectHideFlags: 0
  m_CorrespondingSourceObject: {fileID: 0}
  m_PrefabInstance: {fileID: 0}
  m_PrefabAsset: {fileID: 0}
  m_GameObject: {fileID: 1053582367}
  m_Material: {fileID: 0}
  m_IsTrigger: 0
  m_Enabled: 1
  m_Radius: 0.5
  m_Height: 2
  m_Direction: 1
  m_Center: {x: 0, y: 0, z: 0}
--- !u!23 &1053582370
MeshRenderer:
  m_ObjectHideFlags: 0
  m_CorrespondingSourceObject: {fileID: 0}
  m_PrefabInstance: {fileID: 0}
  m_PrefabAsset: {fileID: 0}
  m_GameObject: {fileID: 1053582367}
  m_Enabled: 1
  m_CastShadows: 1
  m_ReceiveShadows: 1
  m_DynamicOccludee: 1
  m_StaticShadowCaster: 0
  m_MotionVectors: 1
  m_LightProbeUsage: 1
  m_ReflectionProbeUsage: 1
  m_RayTracingMode: 2
  m_RayTraceProcedural: 0
  m_RenderingLayerMask: 1
  m_RendererPriority: 0
  m_Materials:
  - {fileID: 2100000, guid: 3dedcb8ec051cfa499e3f7b85c971b16, type: 2}
  m_StaticBatchInfo:
    firstSubMesh: 0
    subMeshCount: 0
  m_StaticBatchRoot: {fileID: 0}
  m_ProbeAnchor: {fileID: 0}
  m_LightProbeVolumeOverride: {fileID: 0}
  m_ScaleInLightmap: 1
  m_ReceiveGI: 1
  m_PreserveUVs: 0
  m_IgnoreNormalsForChartDetection: 0
  m_ImportantGI: 0
  m_StitchLightmapSeams: 1
  m_SelectedEditorRenderState: 3
  m_MinimumChartSize: 4
  m_AutoUVMaxDistance: 0.5
  m_AutoUVMaxAngle: 89
  m_LightmapParameters: {fileID: 0}
  m_SortingLayerID: 0
  m_SortingLayer: 0
  m_SortingOrder: 0
  m_AdditionalVertexStreams: {fileID: 0}
--- !u!33 &1053582371
MeshFilter:
  m_ObjectHideFlags: 0
  m_CorrespondingSourceObject: {fileID: 0}
  m_PrefabInstance: {fileID: 0}
  m_PrefabAsset: {fileID: 0}
  m_GameObject: {fileID: 1053582367}
  m_Mesh: {fileID: 10208, guid: 0000000000000000e000000000000000, type: 0}
--- !u!1 &1062285572
GameObject:
  m_ObjectHideFlags: 0
  m_CorrespondingSourceObject: {fileID: 0}
  m_PrefabInstance: {fileID: 0}
  m_PrefabAsset: {fileID: 0}
  serializedVersion: 6
  m_Component:
  - component: {fileID: 1062285573}
  - component: {fileID: 1062285576}
  - component: {fileID: 1062285575}
  - component: {fileID: 1062285574}
  m_Layer: 0
  m_Name: Capsule (5)
  m_TagString: Untagged
  m_Icon: {fileID: 0}
  m_NavMeshLayer: 0
  m_StaticEditorFlags: 0
  m_IsActive: 1
--- !u!4 &1062285573
Transform:
  m_ObjectHideFlags: 0
  m_CorrespondingSourceObject: {fileID: 0}
  m_PrefabInstance: {fileID: 0}
  m_PrefabAsset: {fileID: 0}
  m_GameObject: {fileID: 1062285572}
  m_LocalRotation: {x: -0, y: -0, z: -0, w: 1}
  m_LocalPosition: {x: -8.99, y: 1.33, z: 0}
  m_LocalScale: {x: 1, y: 1, z: 1}
  m_ConstrainProportionsScale: 0
  m_Children: []
  m_Father: {fileID: 1118935971}
  m_RootOrder: 11
  m_LocalEulerAnglesHint: {x: 0, y: 0, z: 0}
--- !u!136 &1062285574
CapsuleCollider:
  m_ObjectHideFlags: 0
  m_CorrespondingSourceObject: {fileID: 0}
  m_PrefabInstance: {fileID: 0}
  m_PrefabAsset: {fileID: 0}
  m_GameObject: {fileID: 1062285572}
  m_Material: {fileID: 0}
  m_IsTrigger: 0
  m_Enabled: 1
  m_Radius: 0.5
  m_Height: 2
  m_Direction: 1
  m_Center: {x: 0, y: 0, z: 0}
--- !u!23 &1062285575
MeshRenderer:
  m_ObjectHideFlags: 0
  m_CorrespondingSourceObject: {fileID: 0}
  m_PrefabInstance: {fileID: 0}
  m_PrefabAsset: {fileID: 0}
  m_GameObject: {fileID: 1062285572}
  m_Enabled: 1
  m_CastShadows: 1
  m_ReceiveShadows: 1
  m_DynamicOccludee: 1
  m_StaticShadowCaster: 0
  m_MotionVectors: 1
  m_LightProbeUsage: 1
  m_ReflectionProbeUsage: 1
  m_RayTracingMode: 2
  m_RayTraceProcedural: 0
  m_RenderingLayerMask: 1
  m_RendererPriority: 0
  m_Materials:
  - {fileID: 2100000, guid: 16afbf1935599694aaa1c783e7fb7aff, type: 2}
  m_StaticBatchInfo:
    firstSubMesh: 0
    subMeshCount: 0
  m_StaticBatchRoot: {fileID: 0}
  m_ProbeAnchor: {fileID: 0}
  m_LightProbeVolumeOverride: {fileID: 0}
  m_ScaleInLightmap: 1
  m_ReceiveGI: 1
  m_PreserveUVs: 0
  m_IgnoreNormalsForChartDetection: 0
  m_ImportantGI: 0
  m_StitchLightmapSeams: 1
  m_SelectedEditorRenderState: 3
  m_MinimumChartSize: 4
  m_AutoUVMaxDistance: 0.5
  m_AutoUVMaxAngle: 89
  m_LightmapParameters: {fileID: 0}
  m_SortingLayerID: 0
  m_SortingLayer: 0
  m_SortingOrder: 0
  m_AdditionalVertexStreams: {fileID: 0}
--- !u!33 &1062285576
MeshFilter:
  m_ObjectHideFlags: 0
  m_CorrespondingSourceObject: {fileID: 0}
  m_PrefabInstance: {fileID: 0}
  m_PrefabAsset: {fileID: 0}
  m_GameObject: {fileID: 1062285572}
  m_Mesh: {fileID: 10208, guid: 0000000000000000e000000000000000, type: 0}
--- !u!1 &1079707478
GameObject:
  m_ObjectHideFlags: 0
  m_CorrespondingSourceObject: {fileID: 0}
  m_PrefabInstance: {fileID: 0}
  m_PrefabAsset: {fileID: 0}
  serializedVersion: 6
  m_Component:
  - component: {fileID: 1079707479}
  - component: {fileID: 1079707482}
  - component: {fileID: 1079707481}
  - component: {fileID: 1079707480}
  m_Layer: 0
  m_Name: Capsule (9)
  m_TagString: Untagged
  m_Icon: {fileID: 0}
  m_NavMeshLayer: 0
  m_StaticEditorFlags: 0
  m_IsActive: 1
--- !u!4 &1079707479
Transform:
  m_ObjectHideFlags: 0
  m_CorrespondingSourceObject: {fileID: 0}
  m_PrefabInstance: {fileID: 0}
  m_PrefabAsset: {fileID: 0}
  m_GameObject: {fileID: 1079707478}
  m_LocalRotation: {x: -0, y: -0, z: -0, w: 1}
  m_LocalPosition: {x: 6, y: 1.33, z: 0}
  m_LocalScale: {x: 1, y: 1, z: 1}
  m_ConstrainProportionsScale: 0
  m_Children: []
  m_Father: {fileID: 1364011672}
  m_RootOrder: 7
  m_LocalEulerAnglesHint: {x: 0, y: 0, z: 0}
--- !u!136 &1079707480
CapsuleCollider:
  m_ObjectHideFlags: 0
  m_CorrespondingSourceObject: {fileID: 0}
  m_PrefabInstance: {fileID: 0}
  m_PrefabAsset: {fileID: 0}
  m_GameObject: {fileID: 1079707478}
  m_Material: {fileID: 0}
  m_IsTrigger: 0
  m_Enabled: 1
  m_Radius: 0.5
  m_Height: 2
  m_Direction: 1
  m_Center: {x: 0, y: 0, z: 0}
--- !u!23 &1079707481
MeshRenderer:
  m_ObjectHideFlags: 0
  m_CorrespondingSourceObject: {fileID: 0}
  m_PrefabInstance: {fileID: 0}
  m_PrefabAsset: {fileID: 0}
  m_GameObject: {fileID: 1079707478}
  m_Enabled: 1
  m_CastShadows: 1
  m_ReceiveShadows: 1
  m_DynamicOccludee: 1
  m_StaticShadowCaster: 0
  m_MotionVectors: 1
  m_LightProbeUsage: 1
  m_ReflectionProbeUsage: 1
  m_RayTracingMode: 2
  m_RayTraceProcedural: 0
  m_RenderingLayerMask: 1
  m_RendererPriority: 0
  m_Materials:
  - {fileID: 2100000, guid: af21f9ae0b10ad44f857c64e6c3cd427, type: 2}
  m_StaticBatchInfo:
    firstSubMesh: 0
    subMeshCount: 0
  m_StaticBatchRoot: {fileID: 0}
  m_ProbeAnchor: {fileID: 0}
  m_LightProbeVolumeOverride: {fileID: 0}
  m_ScaleInLightmap: 1
  m_ReceiveGI: 1
  m_PreserveUVs: 0
  m_IgnoreNormalsForChartDetection: 0
  m_ImportantGI: 0
  m_StitchLightmapSeams: 1
  m_SelectedEditorRenderState: 3
  m_MinimumChartSize: 4
  m_AutoUVMaxDistance: 0.5
  m_AutoUVMaxAngle: 89
  m_LightmapParameters: {fileID: 0}
  m_SortingLayerID: 0
  m_SortingLayer: 0
  m_SortingOrder: 0
  m_AdditionalVertexStreams: {fileID: 0}
--- !u!33 &1079707482
MeshFilter:
  m_ObjectHideFlags: 0
  m_CorrespondingSourceObject: {fileID: 0}
  m_PrefabInstance: {fileID: 0}
  m_PrefabAsset: {fileID: 0}
  m_GameObject: {fileID: 1079707478}
  m_Mesh: {fileID: 10208, guid: 0000000000000000e000000000000000, type: 0}
--- !u!1 &1080382209
GameObject:
  m_ObjectHideFlags: 0
  m_CorrespondingSourceObject: {fileID: 0}
  m_PrefabInstance: {fileID: 0}
  m_PrefabAsset: {fileID: 0}
  serializedVersion: 6
  m_Component:
  - component: {fileID: 1080382210}
  - component: {fileID: 1080382213}
  - component: {fileID: 1080382212}
  - component: {fileID: 1080382211}
  m_Layer: 0
  m_Name: Capsule (8)
  m_TagString: Untagged
  m_Icon: {fileID: 0}
  m_NavMeshLayer: 0
  m_StaticEditorFlags: 0
  m_IsActive: 1
--- !u!4 &1080382210
Transform:
  m_ObjectHideFlags: 0
  m_CorrespondingSourceObject: {fileID: 0}
  m_PrefabInstance: {fileID: 0}
  m_PrefabAsset: {fileID: 0}
  m_GameObject: {fileID: 1080382209}
  m_LocalRotation: {x: -0, y: -0, z: -0, w: 1}
  m_LocalPosition: {x: 13.01, y: 1.33, z: 0}
  m_LocalScale: {x: 1, y: 1, z: 1}
  m_ConstrainProportionsScale: 0
  m_Children: []
  m_Father: {fileID: 1118935971}
  m_RootOrder: 9
  m_LocalEulerAnglesHint: {x: 0, y: 0, z: 0}
--- !u!136 &1080382211
CapsuleCollider:
  m_ObjectHideFlags: 0
  m_CorrespondingSourceObject: {fileID: 0}
  m_PrefabInstance: {fileID: 0}
  m_PrefabAsset: {fileID: 0}
  m_GameObject: {fileID: 1080382209}
  m_Material: {fileID: 0}
  m_IsTrigger: 0
  m_Enabled: 1
  m_Radius: 0.5
  m_Height: 2
  m_Direction: 1
  m_Center: {x: 0, y: 0, z: 0}
--- !u!23 &1080382212
MeshRenderer:
  m_ObjectHideFlags: 0
  m_CorrespondingSourceObject: {fileID: 0}
  m_PrefabInstance: {fileID: 0}
  m_PrefabAsset: {fileID: 0}
  m_GameObject: {fileID: 1080382209}
  m_Enabled: 1
  m_CastShadows: 1
  m_ReceiveShadows: 1
  m_DynamicOccludee: 1
  m_StaticShadowCaster: 0
  m_MotionVectors: 1
  m_LightProbeUsage: 1
  m_ReflectionProbeUsage: 1
  m_RayTracingMode: 2
  m_RayTraceProcedural: 0
  m_RenderingLayerMask: 1
  m_RendererPriority: 0
  m_Materials:
  - {fileID: 2100000, guid: 09187af98536d844899e1974bfcb4be2, type: 2}
  m_StaticBatchInfo:
    firstSubMesh: 0
    subMeshCount: 0
  m_StaticBatchRoot: {fileID: 0}
  m_ProbeAnchor: {fileID: 0}
  m_LightProbeVolumeOverride: {fileID: 0}
  m_ScaleInLightmap: 1
  m_ReceiveGI: 1
  m_PreserveUVs: 0
  m_IgnoreNormalsForChartDetection: 0
  m_ImportantGI: 0
  m_StitchLightmapSeams: 1
  m_SelectedEditorRenderState: 3
  m_MinimumChartSize: 4
  m_AutoUVMaxDistance: 0.5
  m_AutoUVMaxAngle: 89
  m_LightmapParameters: {fileID: 0}
  m_SortingLayerID: 0
  m_SortingLayer: 0
  m_SortingOrder: 0
  m_AdditionalVertexStreams: {fileID: 0}
--- !u!33 &1080382213
MeshFilter:
  m_ObjectHideFlags: 0
  m_CorrespondingSourceObject: {fileID: 0}
  m_PrefabInstance: {fileID: 0}
  m_PrefabAsset: {fileID: 0}
  m_GameObject: {fileID: 1080382209}
  m_Mesh: {fileID: 10208, guid: 0000000000000000e000000000000000, type: 0}
--- !u!1 &1083884961
GameObject:
  m_ObjectHideFlags: 0
  m_CorrespondingSourceObject: {fileID: 0}
  m_PrefabInstance: {fileID: 0}
  m_PrefabAsset: {fileID: 0}
  serializedVersion: 6
  m_Component:
  - component: {fileID: 1083884962}
  - component: {fileID: 1083884964}
  - component: {fileID: 1083884963}
  m_Layer: 0
  m_Name: Lit (28)
  m_TagString: Untagged
  m_Icon: {fileID: 0}
  m_NavMeshLayer: 0
  m_StaticEditorFlags: 0
  m_IsActive: 1
--- !u!4 &1083884962
Transform:
  m_ObjectHideFlags: 0
  m_CorrespondingSourceObject: {fileID: 0}
  m_PrefabInstance: {fileID: 0}
  m_PrefabAsset: {fileID: 0}
  m_GameObject: {fileID: 1083884961}
  m_LocalRotation: {x: -0, y: -0, z: -0, w: 1}
  m_LocalPosition: {x: 21.03, y: -1, z: 0}
  m_LocalScale: {x: 1, y: 1, z: 1}
  m_ConstrainProportionsScale: 0
  m_Children: []
  m_Father: {fileID: 944621378}
  m_RootOrder: 9
  m_LocalEulerAnglesHint: {x: 90, y: 0, z: 0}
--- !u!102 &1083884963
TextMesh:
  serializedVersion: 3
  m_ObjectHideFlags: 0
  m_CorrespondingSourceObject: {fileID: 0}
  m_PrefabInstance: {fileID: 0}
  m_PrefabAsset: {fileID: 0}
  m_GameObject: {fileID: 1083884961}
  m_Text: Emission
  m_OffsetZ: 0
  m_CharacterSize: 0.1
  m_LineSpacing: 1
  m_Anchor: 4
  m_Alignment: 0
  m_TabSize: 4
  m_FontSize: 32
  m_FontStyle: 0
  m_RichText: 1
  m_Font: {fileID: 10102, guid: 0000000000000000e000000000000000, type: 0}
  m_Color:
    serializedVersion: 2
    rgba: 4294967295
--- !u!23 &1083884964
MeshRenderer:
  m_ObjectHideFlags: 0
  m_CorrespondingSourceObject: {fileID: 0}
  m_PrefabInstance: {fileID: 0}
  m_PrefabAsset: {fileID: 0}
  m_GameObject: {fileID: 1083884961}
  m_Enabled: 1
  m_CastShadows: 1
  m_ReceiveShadows: 1
  m_DynamicOccludee: 1
  m_StaticShadowCaster: 0
  m_MotionVectors: 1
  m_LightProbeUsage: 1
  m_ReflectionProbeUsage: 1
  m_RayTracingMode: 2
  m_RayTraceProcedural: 0
  m_RenderingLayerMask: 1
  m_RendererPriority: 0
  m_Materials:
  - {fileID: 10100, guid: 0000000000000000e000000000000000, type: 0}
  m_StaticBatchInfo:
    firstSubMesh: 0
    subMeshCount: 0
  m_StaticBatchRoot: {fileID: 0}
  m_ProbeAnchor: {fileID: 0}
  m_LightProbeVolumeOverride: {fileID: 0}
  m_ScaleInLightmap: 1
  m_ReceiveGI: 1
  m_PreserveUVs: 0
  m_IgnoreNormalsForChartDetection: 0
  m_ImportantGI: 0
  m_StitchLightmapSeams: 1
  m_SelectedEditorRenderState: 3
  m_MinimumChartSize: 4
  m_AutoUVMaxDistance: 0.5
  m_AutoUVMaxAngle: 89
  m_LightmapParameters: {fileID: 0}
  m_SortingLayerID: 0
  m_SortingLayer: 0
  m_SortingOrder: 0
  m_AdditionalVertexStreams: {fileID: 0}
--- !u!1 &1100355235
GameObject:
  m_ObjectHideFlags: 0
  m_CorrespondingSourceObject: {fileID: 0}
  m_PrefabInstance: {fileID: 0}
  m_PrefabAsset: {fileID: 0}
  serializedVersion: 6
  m_Component:
  - component: {fileID: 1100355236}
  - component: {fileID: 1100355239}
  - component: {fileID: 1100355238}
  - component: {fileID: 1100355237}
  m_Layer: 0
  m_Name: Capsule (8)
  m_TagString: Untagged
  m_Icon: {fileID: 0}
  m_NavMeshLayer: 0
  m_StaticEditorFlags: 0
  m_IsActive: 1
--- !u!4 &1100355236
Transform:
  m_ObjectHideFlags: 0
  m_CorrespondingSourceObject: {fileID: 0}
  m_PrefabInstance: {fileID: 0}
  m_PrefabAsset: {fileID: 0}
  m_GameObject: {fileID: 1100355235}
  m_LocalRotation: {x: -0, y: -0, z: -0, w: 1}
  m_LocalPosition: {x: 8, y: 1.33, z: 0}
  m_LocalScale: {x: 1, y: 1, z: 1}
  m_ConstrainProportionsScale: 0
  m_Children: []
  m_Father: {fileID: 387938808}
  m_RootOrder: 8
  m_LocalEulerAnglesHint: {x: 0, y: 0, z: 0}
--- !u!136 &1100355237
CapsuleCollider:
  m_ObjectHideFlags: 0
  m_CorrespondingSourceObject: {fileID: 0}
  m_PrefabInstance: {fileID: 0}
  m_PrefabAsset: {fileID: 0}
  m_GameObject: {fileID: 1100355235}
  m_Material: {fileID: 0}
  m_IsTrigger: 0
  m_Enabled: 1
  m_Radius: 0.5
  m_Height: 2
  m_Direction: 1
  m_Center: {x: 0, y: 0, z: 0}
--- !u!23 &1100355238
MeshRenderer:
  m_ObjectHideFlags: 0
  m_CorrespondingSourceObject: {fileID: 0}
  m_PrefabInstance: {fileID: 0}
  m_PrefabAsset: {fileID: 0}
  m_GameObject: {fileID: 1100355235}
  m_Enabled: 1
  m_CastShadows: 1
  m_ReceiveShadows: 1
  m_DynamicOccludee: 1
  m_StaticShadowCaster: 0
  m_MotionVectors: 1
  m_LightProbeUsage: 1
  m_ReflectionProbeUsage: 1
  m_RayTracingMode: 2
  m_RayTraceProcedural: 0
  m_RenderingLayerMask: 1
  m_RendererPriority: 0
  m_Materials:
  - {fileID: 2100000, guid: a6065cb25a638c54b9ccef9f99db35db, type: 2}
  m_StaticBatchInfo:
    firstSubMesh: 0
    subMeshCount: 0
  m_StaticBatchRoot: {fileID: 0}
  m_ProbeAnchor: {fileID: 0}
  m_LightProbeVolumeOverride: {fileID: 0}
  m_ScaleInLightmap: 1
  m_ReceiveGI: 1
  m_PreserveUVs: 0
  m_IgnoreNormalsForChartDetection: 0
  m_ImportantGI: 0
  m_StitchLightmapSeams: 1
  m_SelectedEditorRenderState: 3
  m_MinimumChartSize: 4
  m_AutoUVMaxDistance: 0.5
  m_AutoUVMaxAngle: 89
  m_LightmapParameters: {fileID: 0}
  m_SortingLayerID: 0
  m_SortingLayer: 0
  m_SortingOrder: 0
  m_AdditionalVertexStreams: {fileID: 0}
--- !u!33 &1100355239
MeshFilter:
  m_ObjectHideFlags: 0
  m_CorrespondingSourceObject: {fileID: 0}
  m_PrefabInstance: {fileID: 0}
  m_PrefabAsset: {fileID: 0}
  m_GameObject: {fileID: 1100355235}
  m_Mesh: {fileID: 10208, guid: 0000000000000000e000000000000000, type: 0}
--- !u!1 &1118935970
GameObject:
  m_ObjectHideFlags: 0
  m_CorrespondingSourceObject: {fileID: 0}
  m_PrefabInstance: {fileID: 0}
  m_PrefabAsset: {fileID: 0}
  serializedVersion: 6
  m_Component:
  - component: {fileID: 1118935971}
  m_Layer: 0
  m_Name: HDRP/Lit
  m_TagString: Untagged
  m_Icon: {fileID: 0}
  m_NavMeshLayer: 0
  m_StaticEditorFlags: 0
  m_IsActive: 1
--- !u!4 &1118935971
Transform:
  m_ObjectHideFlags: 0
  m_CorrespondingSourceObject: {fileID: 0}
  m_PrefabInstance: {fileID: 0}
  m_PrefabAsset: {fileID: 0}
  m_GameObject: {fileID: 1118935970}
  m_LocalRotation: {x: -0, y: -0, z: -0, w: 1}
  m_LocalPosition: {x: -2, y: -0, z: 12.53}
  m_LocalScale: {x: 1, y: 1, z: 1}
  m_ConstrainProportionsScale: 0
  m_Children:
  - {fileID: 2107815036}
  - {fileID: 1360062013}
  - {fileID: 178875574}
  - {fileID: 1839944076}
  - {fileID: 1449692852}
  - {fileID: 178972803}
  - {fileID: 83164324}
  - {fileID: 108470063}
  - {fileID: 77011647}
  - {fileID: 1080382210}
  - {fileID: 1403527015}
  - {fileID: 1062285573}
  m_Father: {fileID: 1882146458}
  m_RootOrder: 2
  m_LocalEulerAnglesHint: {x: 0, y: 0, z: 0}
--- !u!1 &1157225236
GameObject:
  m_ObjectHideFlags: 0
  m_CorrespondingSourceObject: {fileID: 0}
  m_PrefabInstance: {fileID: 0}
  m_PrefabAsset: {fileID: 0}
  serializedVersion: 6
  m_Component:
  - component: {fileID: 1157225239}
  - component: {fileID: 1157225238}
  - component: {fileID: 1157225237}
  m_Layer: 0
  m_Name: Directional Light
  m_TagString: Untagged
  m_Icon: {fileID: 0}
  m_NavMeshLayer: 0
  m_StaticEditorFlags: 0
  m_IsActive: 1
--- !u!114 &1157225237
MonoBehaviour:
  m_ObjectHideFlags: 0
  m_CorrespondingSourceObject: {fileID: 0}
  m_PrefabInstance: {fileID: 0}
  m_PrefabAsset: {fileID: 0}
  m_GameObject: {fileID: 1157225236}
  m_Enabled: 1
  m_EditorHideFlags: 0
  m_Script: {fileID: 11500000, guid: 7a68c43fe1f2a47cfa234b5eeaa98012, type: 3}
  m_Name: 
  m_EditorClassIdentifier: 
  m_Intensity: 5
  m_EnableSpotReflector: 0
  m_LuxAtDistance: 1
  m_InnerSpotPercent: 0
  m_SpotIESCutoffPercent: 100
  m_LightDimmer: 1
  m_VolumetricDimmer: 1
  m_LightUnit: 2
  m_FadeDistance: 10000
  m_VolumetricFadeDistance: 10000
  m_AffectDiffuse: 1
  m_AffectSpecular: 1
  m_NonLightmappedOnly: 0
  m_ShapeWidth: 0.5
  m_ShapeHeight: 0.5
  m_AspectRatio: 1
  m_ShapeRadius: 0.025
  m_SoftnessScale: 1
  m_UseCustomSpotLightShadowCone: 0
  m_CustomSpotLightShadowCone: 30
  m_MaxSmoothness: 0.99
  m_ApplyRangeAttenuation: 1
  m_DisplayAreaLightEmissiveMesh: 0
  m_AreaLightCookie: {fileID: 0}
  m_IESPoint: {fileID: 0}
  m_IESSpot: {fileID: 0}
  m_IncludeForRayTracing: 1
  m_AreaLightShadowCone: 120
  m_UseScreenSpaceShadows: 1
  m_InteractsWithSky: 1
  m_AngularDiameter: 10
  m_FlareSize: 2
  m_FlareTint: {r: 1, g: 1, b: 1, a: 1}
  m_FlareFalloff: 4
  m_SurfaceTexture: {fileID: 0}
  m_SurfaceTint: {r: 1, g: 1, b: 1, a: 1}
  m_Distance: 1.5e+11
  m_UseRayTracedShadows: 1
  m_NumRayTracingSamples: 4
  m_FilterTracedShadow: 1
  m_FilterSizeTraced: 16
  m_SunLightConeAngle: 0.5
  m_LightShadowRadius: 0.5
  m_SemiTransparentShadow: 0
  m_ColorShadow: 1
  m_DistanceBasedFiltering: 0
  m_EvsmExponent: 15
  m_EvsmLightLeakBias: 0
  m_EvsmVarianceBias: 0.00001
  m_EvsmBlurPasses: 0
  m_LightlayersMask: 1
  m_LinkShadowLayers: 1
  m_ShadowNearPlane: 0.1
  m_BlockerSampleCount: 24
  m_FilterSampleCount: 16
  m_MinFilterSize: 0.1
  m_KernelSize: 5
  m_LightAngle: 1
  m_MaxDepthBias: 0.001
  m_ShadowResolution:
    m_Override: 512
    m_UseOverride: 1
    m_Level: 0
  m_ShadowDimmer: 1
  m_VolumetricShadowDimmer: 1
  m_ShadowFadeDistance: 10000
  m_UseContactShadow:
    m_Override: 0
    m_UseOverride: 1
    m_Level: 0
  m_RayTracedContactShadow: 0
  m_ShadowTint: {r: 0, g: 0, b: 0, a: 1}
  m_PenumbraTint: 0
  m_NormalBias: 0.75
  m_SlopeBias: 0.5
  m_ShadowUpdateMode: 0
  m_AlwaysDrawDynamicShadows: 0
  m_UpdateShadowOnLightMovement: 0
  m_CachedShadowTranslationThreshold: 0.01
  m_CachedShadowAngularThreshold: 0.5
  m_BarnDoorAngle: 90
  m_BarnDoorLength: 0.05
  m_preserveCachedShadow: 0
  m_OnDemandShadowRenderOnPlacement: 1
  m_ShadowCascadeRatios:
  - 0.05
  - 0.2
  - 0.3
  m_ShadowCascadeBorders:
  - 0.2
  - 0.2
  - 0.2
  - 0.2
  m_ShadowAlgorithm: 0
  m_ShadowVariant: 0
  m_ShadowPrecision: 0
  useOldInspector: 0
  useVolumetric: 1
  featuresFoldout: 1
  m_AreaLightEmissiveMeshShadowCastingMode: 0
  m_AreaLightEmissiveMeshMotionVectorGenerationMode: 0
  m_AreaLightEmissiveMeshLayer: -1
  m_Version: 11
  m_ObsoleteShadowResolutionTier: 1
  m_ObsoleteUseShadowQualitySettings: 0
  m_ObsoleteCustomShadowResolution: 512
  m_ObsoleteContactShadows: 0
  m_PointlightHDType: 0
  m_SpotLightShape: 0
  m_AreaLightShape: 0
--- !u!108 &1157225238
Light:
  m_ObjectHideFlags: 0
  m_CorrespondingSourceObject: {fileID: 0}
  m_PrefabInstance: {fileID: 0}
  m_PrefabAsset: {fileID: 0}
  m_GameObject: {fileID: 1157225236}
  m_Enabled: 1
  serializedVersion: 10
  m_Type: 1
  m_Shape: 0
  m_Color: {r: 1, g: 1, b: 1, a: 1}
  m_Intensity: 5
  m_Range: 10
  m_SpotAngle: 30
  m_InnerSpotAngle: 21.80208
  m_CookieSize: 10
  m_Shadows:
    m_Type: 1
    m_Resolution: -1
    m_CustomResolution: -1
    m_Strength: 1
    m_Bias: 0.05
    m_NormalBias: 0.4
    m_NearPlane: 0.2
    m_CullingMatrixOverride:
      e00: 1
      e01: 0
      e02: 0
      e03: 0
      e10: 0
      e11: 1
      e12: 0
      e13: 0
      e20: 0
      e21: 0
      e22: 1
      e23: 0
      e30: 0
      e31: 0
      e32: 0
      e33: 1
    m_UseCullingMatrixOverride: 0
  m_Cookie: {fileID: 0}
  m_DrawHalo: 0
  m_Flare: {fileID: 0}
  m_RenderMode: 0
  m_CullingMask:
    serializedVersion: 2
    m_Bits: 4294967295
  m_RenderingLayerMask: 1
  m_Lightmapping: 4
  m_LightShadowCasterMode: 2
  m_AreaSize: {x: 1, y: 1}
  m_BounceIntensity: 1
  m_ColorTemperature: 6570
  m_UseColorTemperature: 0
  m_BoundingSphereOverride: {x: 0, y: 0, z: 0, w: 0}
  m_UseBoundingSphereOverride: 0
  m_UseViewFrustumForShadowCasterCull: 1
  m_ShadowRadius: 0
  m_ShadowAngle: 10
--- !u!4 &1157225239
Transform:
  m_ObjectHideFlags: 0
  m_CorrespondingSourceObject: {fileID: 0}
  m_PrefabInstance: {fileID: 0}
  m_PrefabAsset: {fileID: 0}
  m_GameObject: {fileID: 1157225236}
  m_LocalRotation: {x: 0.42261827, y: 0, z: 0, w: 0.9063079}
  m_LocalPosition: {x: -6.952834, y: 2.0645223, z: 5.2509284}
  m_LocalScale: {x: 1, y: 1, z: 1}
  m_ConstrainProportionsScale: 0
  m_Children: []
  m_Father: {fileID: 0}
  m_RootOrder: 2
  m_LocalEulerAnglesHint: {x: 50, y: 0, z: 0}
--- !u!1 &1158346538
GameObject:
  m_ObjectHideFlags: 0
  m_CorrespondingSourceObject: {fileID: 0}
  m_PrefabInstance: {fileID: 0}
  m_PrefabAsset: {fileID: 0}
  serializedVersion: 6
  m_Component:
  - component: {fileID: 1158346539}
  - component: {fileID: 1158346541}
  - component: {fileID: 1158346540}
  m_Layer: 0
  m_Name: Lit (26)
  m_TagString: Untagged
  m_Icon: {fileID: 0}
  m_NavMeshLayer: 0
  m_StaticEditorFlags: 0
  m_IsActive: 1
--- !u!4 &1158346539
Transform:
  m_ObjectHideFlags: 0
  m_CorrespondingSourceObject: {fileID: 0}
  m_PrefabInstance: {fileID: 0}
  m_PrefabAsset: {fileID: 0}
  m_GameObject: {fileID: 1158346538}
  m_LocalRotation: {x: -0, y: -0, z: -0, w: 1}
  m_LocalPosition: {x: 17.012, y: -1, z: 0}
  m_LocalScale: {x: 1, y: 1, z: 1}
  m_ConstrainProportionsScale: 0
  m_Children: []
  m_Father: {fileID: 1992824940}
  m_RootOrder: 7
  m_LocalEulerAnglesHint: {x: 90, y: 0, z: 0}
--- !u!102 &1158346540
TextMesh:
  serializedVersion: 3
  m_ObjectHideFlags: 0
  m_CorrespondingSourceObject: {fileID: 0}
  m_PrefabInstance: {fileID: 0}
  m_PrefabAsset: {fileID: 0}
  m_GameObject: {fileID: 1158346538}
  m_Text: 'Silk

    Alpha Clip'
  m_OffsetZ: 0
  m_CharacterSize: 0.1
  m_LineSpacing: 1
  m_Anchor: 4
  m_Alignment: 1
  m_TabSize: 4
  m_FontSize: 32
  m_FontStyle: 0
  m_RichText: 1
  m_Font: {fileID: 10102, guid: 0000000000000000e000000000000000, type: 0}
  m_Color:
    serializedVersion: 2
    rgba: 4294967295
--- !u!23 &1158346541
MeshRenderer:
  m_ObjectHideFlags: 0
  m_CorrespondingSourceObject: {fileID: 0}
  m_PrefabInstance: {fileID: 0}
  m_PrefabAsset: {fileID: 0}
  m_GameObject: {fileID: 1158346538}
  m_Enabled: 1
  m_CastShadows: 1
  m_ReceiveShadows: 1
  m_DynamicOccludee: 1
  m_StaticShadowCaster: 0
  m_MotionVectors: 1
  m_LightProbeUsage: 1
  m_ReflectionProbeUsage: 1
  m_RayTracingMode: 2
  m_RayTraceProcedural: 0
  m_RenderingLayerMask: 1
  m_RendererPriority: 0
  m_Materials:
  - {fileID: 10100, guid: 0000000000000000e000000000000000, type: 0}
  m_StaticBatchInfo:
    firstSubMesh: 0
    subMeshCount: 0
  m_StaticBatchRoot: {fileID: 0}
  m_ProbeAnchor: {fileID: 0}
  m_LightProbeVolumeOverride: {fileID: 0}
  m_ScaleInLightmap: 1
  m_ReceiveGI: 1
  m_PreserveUVs: 0
  m_IgnoreNormalsForChartDetection: 0
  m_ImportantGI: 0
  m_StitchLightmapSeams: 1
  m_SelectedEditorRenderState: 3
  m_MinimumChartSize: 4
  m_AutoUVMaxDistance: 0.5
  m_AutoUVMaxAngle: 89
  m_LightmapParameters: {fileID: 0}
  m_SortingLayerID: 0
  m_SortingLayer: 0
  m_SortingOrder: 0
  m_AdditionalVertexStreams: {fileID: 0}
--- !u!1 &1159489827
GameObject:
  m_ObjectHideFlags: 0
  m_CorrespondingSourceObject: {fileID: 0}
  m_PrefabInstance: {fileID: 0}
  m_PrefabAsset: {fileID: 0}
  serializedVersion: 6
  m_Component:
  - component: {fileID: 1159489828}
  - component: {fileID: 1159489831}
  - component: {fileID: 1159489830}
  - component: {fileID: 1159489829}
  m_Layer: 0
  m_Name: Capsule (3)
  m_TagString: Untagged
  m_Icon: {fileID: 0}
  m_NavMeshLayer: 0
  m_StaticEditorFlags: 0
  m_IsActive: 1
--- !u!4 &1159489828
Transform:
  m_ObjectHideFlags: 0
  m_CorrespondingSourceObject: {fileID: 0}
  m_PrefabInstance: {fileID: 0}
  m_PrefabAsset: {fileID: 0}
  m_GameObject: {fileID: 1159489827}
  m_LocalRotation: {x: -0, y: -0, z: -0, w: 1}
  m_LocalPosition: {x: 0, y: 1.33, z: 0}
  m_LocalScale: {x: 1, y: 1, z: 1}
  m_ConstrainProportionsScale: 0
  m_Children: []
  m_Father: {fileID: 1364011672}
  m_RootOrder: 4
  m_LocalEulerAnglesHint: {x: 0, y: 0, z: 0}
--- !u!136 &1159489829
CapsuleCollider:
  m_ObjectHideFlags: 0
  m_CorrespondingSourceObject: {fileID: 0}
  m_PrefabInstance: {fileID: 0}
  m_PrefabAsset: {fileID: 0}
  m_GameObject: {fileID: 1159489827}
  m_Material: {fileID: 0}
  m_IsTrigger: 0
  m_Enabled: 1
  m_Radius: 0.5
  m_Height: 2
  m_Direction: 1
  m_Center: {x: 0, y: 0, z: 0}
--- !u!23 &1159489830
MeshRenderer:
  m_ObjectHideFlags: 0
  m_CorrespondingSourceObject: {fileID: 0}
  m_PrefabInstance: {fileID: 0}
  m_PrefabAsset: {fileID: 0}
  m_GameObject: {fileID: 1159489827}
  m_Enabled: 1
  m_CastShadows: 1
  m_ReceiveShadows: 1
  m_DynamicOccludee: 1
  m_StaticShadowCaster: 0
  m_MotionVectors: 1
  m_LightProbeUsage: 1
  m_ReflectionProbeUsage: 1
  m_RayTracingMode: 2
  m_RayTraceProcedural: 0
  m_RenderingLayerMask: 1
  m_RendererPriority: 0
  m_Materials:
  - {fileID: 2100000, guid: 7c260fce32176d3498c80e9c5947fbd2, type: 2}
  m_StaticBatchInfo:
    firstSubMesh: 0
    subMeshCount: 0
  m_StaticBatchRoot: {fileID: 0}
  m_ProbeAnchor: {fileID: 0}
  m_LightProbeVolumeOverride: {fileID: 0}
  m_ScaleInLightmap: 1
  m_ReceiveGI: 1
  m_PreserveUVs: 0
  m_IgnoreNormalsForChartDetection: 0
  m_ImportantGI: 0
  m_StitchLightmapSeams: 1
  m_SelectedEditorRenderState: 3
  m_MinimumChartSize: 4
  m_AutoUVMaxDistance: 0.5
  m_AutoUVMaxAngle: 89
  m_LightmapParameters: {fileID: 0}
  m_SortingLayerID: 0
  m_SortingLayer: 0
  m_SortingOrder: 0
  m_AdditionalVertexStreams: {fileID: 0}
--- !u!33 &1159489831
MeshFilter:
  m_ObjectHideFlags: 0
  m_CorrespondingSourceObject: {fileID: 0}
  m_PrefabInstance: {fileID: 0}
  m_PrefabAsset: {fileID: 0}
  m_GameObject: {fileID: 1159489827}
  m_Mesh: {fileID: 10208, guid: 0000000000000000e000000000000000, type: 0}
--- !u!1 &1197304934
GameObject:
  m_ObjectHideFlags: 0
  m_CorrespondingSourceObject: {fileID: 0}
  m_PrefabInstance: {fileID: 0}
  m_PrefabAsset: {fileID: 0}
  serializedVersion: 6
  m_Component:
  - component: {fileID: 1197304935}
  - component: {fileID: 1197304937}
  - component: {fileID: 1197304936}
  m_Layer: 0
  m_Name: Lit (11)
  m_TagString: Untagged
  m_Icon: {fileID: 0}
  m_NavMeshLayer: 0
  m_StaticEditorFlags: 0
  m_IsActive: 1
--- !u!4 &1197304935
Transform:
  m_ObjectHideFlags: 0
  m_CorrespondingSourceObject: {fileID: 0}
  m_PrefabInstance: {fileID: 0}
  m_PrefabAsset: {fileID: 0}
  m_GameObject: {fileID: 1197304934}
  m_LocalRotation: {x: -0, y: -0, z: -0, w: 1}
  m_LocalPosition: {x: 24.02, y: -1, z: 0}
  m_LocalScale: {x: 1, y: 1, z: 1}
  m_ConstrainProportionsScale: 0
  m_Children: []
  m_Father: {fileID: 596174286}
  m_RootOrder: 10
  m_LocalEulerAnglesHint: {x: 90, y: 0, z: 0}
--- !u!102 &1197304936
TextMesh:
  serializedVersion: 3
  m_ObjectHideFlags: 0
  m_CorrespondingSourceObject: {fileID: 0}
  m_PrefabInstance: {fileID: 0}
  m_PrefabAsset: {fileID: 0}
  m_GameObject: {fileID: 1197304934}
  m_Text: 'Transparent

    Sphere'
  m_OffsetZ: 0
  m_CharacterSize: 0.1
  m_LineSpacing: 1
  m_Anchor: 4
  m_Alignment: 1
  m_TabSize: 4
  m_FontSize: 32
  m_FontStyle: 0
  m_RichText: 1
  m_Font: {fileID: 10102, guid: 0000000000000000e000000000000000, type: 0}
  m_Color:
    serializedVersion: 2
    rgba: 4294967295
--- !u!23 &1197304937
MeshRenderer:
  m_ObjectHideFlags: 0
  m_CorrespondingSourceObject: {fileID: 0}
  m_PrefabInstance: {fileID: 0}
  m_PrefabAsset: {fileID: 0}
  m_GameObject: {fileID: 1197304934}
  m_Enabled: 1
  m_CastShadows: 1
  m_ReceiveShadows: 1
  m_DynamicOccludee: 1
  m_StaticShadowCaster: 0
  m_MotionVectors: 1
  m_LightProbeUsage: 1
  m_ReflectionProbeUsage: 1
  m_RayTracingMode: 2
  m_RayTraceProcedural: 0
  m_RenderingLayerMask: 1
  m_RendererPriority: 0
  m_Materials:
  - {fileID: 10100, guid: 0000000000000000e000000000000000, type: 0}
  m_StaticBatchInfo:
    firstSubMesh: 0
    subMeshCount: 0
  m_StaticBatchRoot: {fileID: 0}
  m_ProbeAnchor: {fileID: 0}
  m_LightProbeVolumeOverride: {fileID: 0}
  m_ScaleInLightmap: 1
  m_ReceiveGI: 1
  m_PreserveUVs: 0
  m_IgnoreNormalsForChartDetection: 0
  m_ImportantGI: 0
  m_StitchLightmapSeams: 1
  m_SelectedEditorRenderState: 3
  m_MinimumChartSize: 4
  m_AutoUVMaxDistance: 0.5
  m_AutoUVMaxAngle: 89
  m_LightmapParameters: {fileID: 0}
  m_SortingLayerID: 0
  m_SortingLayer: 0
  m_SortingOrder: 0
  m_AdditionalVertexStreams: {fileID: 0}
--- !u!1 &1198157463
GameObject:
  m_ObjectHideFlags: 0
  m_CorrespondingSourceObject: {fileID: 0}
  m_PrefabInstance: {fileID: 0}
  m_PrefabAsset: {fileID: 0}
  serializedVersion: 6
  m_Component:
  - component: {fileID: 1198157464}
  - component: {fileID: 1198157467}
  - component: {fileID: 1198157466}
  - component: {fileID: 1198157465}
  m_Layer: 0
  m_Name: Capsule (3)
  m_TagString: Untagged
  m_Icon: {fileID: 0}
  m_NavMeshLayer: 0
  m_StaticEditorFlags: 0
  m_IsActive: 1
--- !u!4 &1198157464
Transform:
  m_ObjectHideFlags: 0
  m_CorrespondingSourceObject: {fileID: 0}
  m_PrefabInstance: {fileID: 0}
  m_PrefabAsset: {fileID: 0}
  m_GameObject: {fileID: 1198157463}
  m_LocalRotation: {x: -0, y: -0, z: -0, w: 1}
  m_LocalPosition: {x: 0, y: 1.33, z: 0}
  m_LocalScale: {x: 1, y: 1, z: 1}
  m_ConstrainProportionsScale: 0
  m_Children: []
  m_Father: {fileID: 1297455378}
  m_RootOrder: 3
  m_LocalEulerAnglesHint: {x: 0, y: 0, z: 0}
--- !u!136 &1198157465
CapsuleCollider:
  m_ObjectHideFlags: 0
  m_CorrespondingSourceObject: {fileID: 0}
  m_PrefabInstance: {fileID: 0}
  m_PrefabAsset: {fileID: 0}
  m_GameObject: {fileID: 1198157463}
  m_Material: {fileID: 0}
  m_IsTrigger: 0
  m_Enabled: 1
  m_Radius: 0.5
  m_Height: 2
  m_Direction: 1
  m_Center: {x: 0, y: 0, z: 0}
--- !u!23 &1198157466
MeshRenderer:
  m_ObjectHideFlags: 0
  m_CorrespondingSourceObject: {fileID: 0}
  m_PrefabInstance: {fileID: 0}
  m_PrefabAsset: {fileID: 0}
  m_GameObject: {fileID: 1198157463}
  m_Enabled: 1
  m_CastShadows: 1
  m_ReceiveShadows: 1
  m_DynamicOccludee: 1
  m_StaticShadowCaster: 0
  m_MotionVectors: 1
  m_LightProbeUsage: 1
  m_ReflectionProbeUsage: 1
  m_RayTracingMode: 2
  m_RayTraceProcedural: 0
  m_RenderingLayerMask: 1
  m_RendererPriority: 0
  m_Materials:
  - {fileID: 2100000, guid: 1da1e8daeffceee4b9b37ba47c7fff62, type: 2}
  m_StaticBatchInfo:
    firstSubMesh: 0
    subMeshCount: 0
  m_StaticBatchRoot: {fileID: 0}
  m_ProbeAnchor: {fileID: 0}
  m_LightProbeVolumeOverride: {fileID: 0}
  m_ScaleInLightmap: 1
  m_ReceiveGI: 1
  m_PreserveUVs: 0
  m_IgnoreNormalsForChartDetection: 0
  m_ImportantGI: 0
  m_StitchLightmapSeams: 1
  m_SelectedEditorRenderState: 3
  m_MinimumChartSize: 4
  m_AutoUVMaxDistance: 0.5
  m_AutoUVMaxAngle: 89
  m_LightmapParameters: {fileID: 0}
  m_SortingLayerID: 0
  m_SortingLayer: 0
  m_SortingOrder: 0
  m_AdditionalVertexStreams: {fileID: 0}
--- !u!33 &1198157467
MeshFilter:
  m_ObjectHideFlags: 0
  m_CorrespondingSourceObject: {fileID: 0}
  m_PrefabInstance: {fileID: 0}
  m_PrefabAsset: {fileID: 0}
  m_GameObject: {fileID: 1198157463}
  m_Mesh: {fileID: 10208, guid: 0000000000000000e000000000000000, type: 0}
--- !u!1 &1213733940
GameObject:
  m_ObjectHideFlags: 0
  m_CorrespondingSourceObject: {fileID: 0}
  m_PrefabInstance: {fileID: 0}
  m_PrefabAsset: {fileID: 0}
  serializedVersion: 6
  m_Component:
  - component: {fileID: 1213733941}
  - component: {fileID: 1213733944}
  - component: {fileID: 1213733943}
  - component: {fileID: 1213733942}
  m_Layer: 0
  m_Name: Capsule (1)
  m_TagString: Untagged
  m_Icon: {fileID: 0}
  m_NavMeshLayer: 0
  m_StaticEditorFlags: 0
  m_IsActive: 1
--- !u!4 &1213733941
Transform:
  m_ObjectHideFlags: 0
  m_CorrespondingSourceObject: {fileID: 0}
  m_PrefabInstance: {fileID: 0}
  m_PrefabAsset: {fileID: 0}
  m_GameObject: {fileID: 1213733940}
  m_LocalRotation: {x: -0, y: -0, z: -0, w: 1}
  m_LocalPosition: {x: -6, y: 1.33, z: 0}
  m_LocalScale: {x: 1, y: 1, z: 1}
  m_ConstrainProportionsScale: 0
  m_Children: []
  m_Father: {fileID: 387938808}
  m_RootOrder: 1
  m_LocalEulerAnglesHint: {x: 0, y: 0, z: 0}
--- !u!136 &1213733942
CapsuleCollider:
  m_ObjectHideFlags: 0
  m_CorrespondingSourceObject: {fileID: 0}
  m_PrefabInstance: {fileID: 0}
  m_PrefabAsset: {fileID: 0}
  m_GameObject: {fileID: 1213733940}
  m_Material: {fileID: 0}
  m_IsTrigger: 0
  m_Enabled: 1
  m_Radius: 0.5
  m_Height: 2
  m_Direction: 1
  m_Center: {x: 0, y: 0, z: 0}
--- !u!23 &1213733943
MeshRenderer:
  m_ObjectHideFlags: 0
  m_CorrespondingSourceObject: {fileID: 0}
  m_PrefabInstance: {fileID: 0}
  m_PrefabAsset: {fileID: 0}
  m_GameObject: {fileID: 1213733940}
  m_Enabled: 1
  m_CastShadows: 1
  m_ReceiveShadows: 1
  m_DynamicOccludee: 1
  m_StaticShadowCaster: 0
  m_MotionVectors: 1
  m_LightProbeUsage: 1
  m_ReflectionProbeUsage: 1
  m_RayTracingMode: 2
  m_RayTraceProcedural: 0
  m_RenderingLayerMask: 1
  m_RendererPriority: 0
  m_Materials:
  - {fileID: 2100000, guid: 11dd1f3e1b11341469d81e58790226ea, type: 2}
  m_StaticBatchInfo:
    firstSubMesh: 0
    subMeshCount: 0
  m_StaticBatchRoot: {fileID: 0}
  m_ProbeAnchor: {fileID: 0}
  m_LightProbeVolumeOverride: {fileID: 0}
  m_ScaleInLightmap: 1
  m_ReceiveGI: 1
  m_PreserveUVs: 0
  m_IgnoreNormalsForChartDetection: 0
  m_ImportantGI: 0
  m_StitchLightmapSeams: 1
  m_SelectedEditorRenderState: 3
  m_MinimumChartSize: 4
  m_AutoUVMaxDistance: 0.5
  m_AutoUVMaxAngle: 89
  m_LightmapParameters: {fileID: 0}
  m_SortingLayerID: 0
  m_SortingLayer: 0
  m_SortingOrder: 0
  m_AdditionalVertexStreams: {fileID: 0}
--- !u!33 &1213733944
MeshFilter:
  m_ObjectHideFlags: 0
  m_CorrespondingSourceObject: {fileID: 0}
  m_PrefabInstance: {fileID: 0}
  m_PrefabAsset: {fileID: 0}
  m_GameObject: {fileID: 1213733940}
  m_Mesh: {fileID: 10208, guid: 0000000000000000e000000000000000, type: 0}
--- !u!1 &1230505199
GameObject:
  m_ObjectHideFlags: 0
  m_CorrespondingSourceObject: {fileID: 0}
  m_PrefabInstance: {fileID: 0}
  m_PrefabAsset: {fileID: 0}
  serializedVersion: 6
  m_Component:
  - component: {fileID: 1230505200}
  - component: {fileID: 1230505202}
  - component: {fileID: 1230505201}
  m_Layer: 0
  m_Name: Lit (23)
  m_TagString: Untagged
  m_Icon: {fileID: 0}
  m_NavMeshLayer: 0
  m_StaticEditorFlags: 0
  m_IsActive: 1
--- !u!4 &1230505200
Transform:
  m_ObjectHideFlags: 0
  m_CorrespondingSourceObject: {fileID: 0}
  m_PrefabInstance: {fileID: 0}
  m_PrefabAsset: {fileID: 0}
  m_GameObject: {fileID: 1230505199}
  m_LocalRotation: {x: -0, y: -0, z: -0, w: 1}
  m_LocalPosition: {x: 11.13, y: -1, z: 0}
  m_LocalScale: {x: 1, y: 1, z: 1}
  m_ConstrainProportionsScale: 0
  m_Children: []
  m_Father: {fileID: 944621378}
  m_RootOrder: 4
  m_LocalEulerAnglesHint: {x: 90, y: 0, z: 0}
--- !u!102 &1230505201
TextMesh:
  serializedVersion: 3
  m_ObjectHideFlags: 0
  m_CorrespondingSourceObject: {fileID: 0}
  m_PrefabInstance: {fileID: 0}
  m_PrefabAsset: {fileID: 0}
  m_GameObject: {fileID: 1230505199}
  m_Text: 'Dual Spec

    Lobe'
  m_OffsetZ: 0
  m_CharacterSize: 0.1
  m_LineSpacing: 1
  m_Anchor: 4
  m_Alignment: 1
  m_TabSize: 4
  m_FontSize: 32
  m_FontStyle: 0
  m_RichText: 1
  m_Font: {fileID: 10102, guid: 0000000000000000e000000000000000, type: 0}
  m_Color:
    serializedVersion: 2
    rgba: 4294967295
--- !u!23 &1230505202
MeshRenderer:
  m_ObjectHideFlags: 0
  m_CorrespondingSourceObject: {fileID: 0}
  m_PrefabInstance: {fileID: 0}
  m_PrefabAsset: {fileID: 0}
  m_GameObject: {fileID: 1230505199}
  m_Enabled: 1
  m_CastShadows: 1
  m_ReceiveShadows: 1
  m_DynamicOccludee: 1
  m_StaticShadowCaster: 0
  m_MotionVectors: 1
  m_LightProbeUsage: 1
  m_ReflectionProbeUsage: 1
  m_RayTracingMode: 2
  m_RayTraceProcedural: 0
  m_RenderingLayerMask: 1
  m_RendererPriority: 0
  m_Materials:
  - {fileID: 10100, guid: 0000000000000000e000000000000000, type: 0}
  m_StaticBatchInfo:
    firstSubMesh: 0
    subMeshCount: 0
  m_StaticBatchRoot: {fileID: 0}
  m_ProbeAnchor: {fileID: 0}
  m_LightProbeVolumeOverride: {fileID: 0}
  m_ScaleInLightmap: 1
  m_ReceiveGI: 1
  m_PreserveUVs: 0
  m_IgnoreNormalsForChartDetection: 0
  m_ImportantGI: 0
  m_StitchLightmapSeams: 1
  m_SelectedEditorRenderState: 3
  m_MinimumChartSize: 4
  m_AutoUVMaxDistance: 0.5
  m_AutoUVMaxAngle: 89
  m_LightmapParameters: {fileID: 0}
  m_SortingLayerID: 0
  m_SortingLayer: 0
  m_SortingOrder: 0
  m_AdditionalVertexStreams: {fileID: 0}
--- !u!1 &1234915313
GameObject:
  m_ObjectHideFlags: 0
  m_CorrespondingSourceObject: {fileID: 0}
  m_PrefabInstance: {fileID: 0}
  m_PrefabAsset: {fileID: 0}
  serializedVersion: 6
  m_Component:
  - component: {fileID: 1234915314}
  - component: {fileID: 1234915316}
  - component: {fileID: 1234915315}
  m_Layer: 0
  m_Name: Lit (20)
  m_TagString: Untagged
  m_Icon: {fileID: 0}
  m_NavMeshLayer: 0
  m_StaticEditorFlags: 0
  m_IsActive: 1
--- !u!4 &1234915314
Transform:
  m_ObjectHideFlags: 0
  m_CorrespondingSourceObject: {fileID: 0}
  m_PrefabInstance: {fileID: 0}
  m_PrefabAsset: {fileID: 0}
  m_GameObject: {fileID: 1234915313}
  m_LocalRotation: {x: -0, y: -0, z: -0, w: 1}
  m_LocalPosition: {x: 5.012, y: -1, z: 0}
  m_LocalScale: {x: 1, y: 1, z: 1}
  m_ConstrainProportionsScale: 0
  m_Children: []
  m_Father: {fileID: 1992824940}
  m_RootOrder: 1
  m_LocalEulerAnglesHint: {x: 90, y: 0, z: 0}
--- !u!102 &1234915315
TextMesh:
  serializedVersion: 3
  m_ObjectHideFlags: 0
  m_CorrespondingSourceObject: {fileID: 0}
  m_PrefabInstance: {fileID: 0}
  m_PrefabAsset: {fileID: 0}
  m_GameObject: {fileID: 1234915313}
  m_Text: Silk
  m_OffsetZ: 0
  m_CharacterSize: 0.1
  m_LineSpacing: 1
  m_Anchor: 4
  m_Alignment: 0
  m_TabSize: 4
  m_FontSize: 32
  m_FontStyle: 0
  m_RichText: 1
  m_Font: {fileID: 10102, guid: 0000000000000000e000000000000000, type: 0}
  m_Color:
    serializedVersion: 2
    rgba: 4294967295
--- !u!23 &1234915316
MeshRenderer:
  m_ObjectHideFlags: 0
  m_CorrespondingSourceObject: {fileID: 0}
  m_PrefabInstance: {fileID: 0}
  m_PrefabAsset: {fileID: 0}
  m_GameObject: {fileID: 1234915313}
  m_Enabled: 1
  m_CastShadows: 1
  m_ReceiveShadows: 1
  m_DynamicOccludee: 1
  m_StaticShadowCaster: 0
  m_MotionVectors: 1
  m_LightProbeUsage: 1
  m_ReflectionProbeUsage: 1
  m_RayTracingMode: 2
  m_RayTraceProcedural: 0
  m_RenderingLayerMask: 1
  m_RendererPriority: 0
  m_Materials:
  - {fileID: 10100, guid: 0000000000000000e000000000000000, type: 0}
  m_StaticBatchInfo:
    firstSubMesh: 0
    subMeshCount: 0
  m_StaticBatchRoot: {fileID: 0}
  m_ProbeAnchor: {fileID: 0}
  m_LightProbeVolumeOverride: {fileID: 0}
  m_ScaleInLightmap: 1
  m_ReceiveGI: 1
  m_PreserveUVs: 0
  m_IgnoreNormalsForChartDetection: 0
  m_ImportantGI: 0
  m_StitchLightmapSeams: 1
  m_SelectedEditorRenderState: 3
  m_MinimumChartSize: 4
  m_AutoUVMaxDistance: 0.5
  m_AutoUVMaxAngle: 89
  m_LightmapParameters: {fileID: 0}
  m_SortingLayerID: 0
  m_SortingLayer: 0
  m_SortingOrder: 0
  m_AdditionalVertexStreams: {fileID: 0}
--- !u!1 &1245180943
GameObject:
  m_ObjectHideFlags: 0
  m_CorrespondingSourceObject: {fileID: 0}
  m_PrefabInstance: {fileID: 0}
  m_PrefabAsset: {fileID: 0}
  serializedVersion: 6
  m_Component:
  - component: {fileID: 1245180944}
  - component: {fileID: 1245180947}
  - component: {fileID: 1245180946}
  - component: {fileID: 1245180945}
  m_Layer: 0
  m_Name: Capsule (10)
  m_TagString: Untagged
  m_Icon: {fileID: 0}
  m_NavMeshLayer: 0
  m_StaticEditorFlags: 0
  m_IsActive: 1
--- !u!4 &1245180944
Transform:
  m_ObjectHideFlags: 0
  m_CorrespondingSourceObject: {fileID: 0}
  m_PrefabInstance: {fileID: 0}
  m_PrefabAsset: {fileID: 0}
  m_GameObject: {fileID: 1245180943}
  m_LocalRotation: {x: -0, y: -0, z: -0, w: 1}
  m_LocalPosition: {x: 8, y: 1.33, z: 0}
  m_LocalScale: {x: 1, y: 1, z: 1}
  m_ConstrainProportionsScale: 0
  m_Children: []
  m_Father: {fileID: 1364011672}
  m_RootOrder: 8
  m_LocalEulerAnglesHint: {x: 0, y: 0, z: 0}
--- !u!136 &1245180945
CapsuleCollider:
  m_ObjectHideFlags: 0
  m_CorrespondingSourceObject: {fileID: 0}
  m_PrefabInstance: {fileID: 0}
  m_PrefabAsset: {fileID: 0}
  m_GameObject: {fileID: 1245180943}
  m_Material: {fileID: 0}
  m_IsTrigger: 0
  m_Enabled: 1
  m_Radius: 0.5
  m_Height: 2
  m_Direction: 1
  m_Center: {x: 0, y: 0, z: 0}
--- !u!23 &1245180946
MeshRenderer:
  m_ObjectHideFlags: 0
  m_CorrespondingSourceObject: {fileID: 0}
  m_PrefabInstance: {fileID: 0}
  m_PrefabAsset: {fileID: 0}
  m_GameObject: {fileID: 1245180943}
  m_Enabled: 1
  m_CastShadows: 1
  m_ReceiveShadows: 1
  m_DynamicOccludee: 1
  m_StaticShadowCaster: 0
  m_MotionVectors: 1
  m_LightProbeUsage: 1
  m_ReflectionProbeUsage: 1
  m_RayTracingMode: 2
  m_RayTraceProcedural: 0
  m_RenderingLayerMask: 1
  m_RendererPriority: 0
  m_Materials:
  - {fileID: 2100000, guid: 68bc341d61ccfa94f9a35985fdfa9dcc, type: 2}
  m_StaticBatchInfo:
    firstSubMesh: 0
    subMeshCount: 0
  m_StaticBatchRoot: {fileID: 0}
  m_ProbeAnchor: {fileID: 0}
  m_LightProbeVolumeOverride: {fileID: 0}
  m_ScaleInLightmap: 1
  m_ReceiveGI: 1
  m_PreserveUVs: 0
  m_IgnoreNormalsForChartDetection: 0
  m_ImportantGI: 0
  m_StitchLightmapSeams: 1
  m_SelectedEditorRenderState: 3
  m_MinimumChartSize: 4
  m_AutoUVMaxDistance: 0.5
  m_AutoUVMaxAngle: 89
  m_LightmapParameters: {fileID: 0}
  m_SortingLayerID: 0
  m_SortingLayer: 0
  m_SortingOrder: 0
  m_AdditionalVertexStreams: {fileID: 0}
--- !u!33 &1245180947
MeshFilter:
  m_ObjectHideFlags: 0
  m_CorrespondingSourceObject: {fileID: 0}
  m_PrefabInstance: {fileID: 0}
  m_PrefabAsset: {fileID: 0}
  m_GameObject: {fileID: 1245180943}
  m_Mesh: {fileID: 10208, guid: 0000000000000000e000000000000000, type: 0}
--- !u!1 &1261180153
GameObject:
  m_ObjectHideFlags: 0
  m_CorrespondingSourceObject: {fileID: 0}
  m_PrefabInstance: {fileID: 0}
  m_PrefabAsset: {fileID: 0}
  serializedVersion: 6
  m_Component:
  - component: {fileID: 1261180154}
  - component: {fileID: 1261180156}
  - component: {fileID: 1261180155}
  m_Layer: 0
  m_Name: Lit (2)
  m_TagString: Untagged
  m_Icon: {fileID: 0}
  m_NavMeshLayer: 0
  m_StaticEditorFlags: 0
  m_IsActive: 1
--- !u!4 &1261180154
Transform:
  m_ObjectHideFlags: 0
  m_CorrespondingSourceObject: {fileID: 0}
  m_PrefabInstance: {fileID: 0}
  m_PrefabAsset: {fileID: 0}
  m_GameObject: {fileID: 1261180153}
  m_LocalRotation: {x: -0, y: -0, z: -0, w: 1}
  m_LocalPosition: {x: 6.02, y: -1, z: 0}
  m_LocalScale: {x: 1, y: 1, z: 1}
  m_ConstrainProportionsScale: 0
  m_Children: []
  m_Father: {fileID: 596174286}
  m_RootOrder: 1
  m_LocalEulerAnglesHint: {x: 90, y: 0, z: 0}
--- !u!102 &1261180155
TextMesh:
  serializedVersion: 3
  m_ObjectHideFlags: 0
  m_CorrespondingSourceObject: {fileID: 0}
  m_PrefabInstance: {fileID: 0}
  m_PrefabAsset: {fileID: 0}
  m_GameObject: {fileID: 1261180153}
  m_Text: Specular
  m_OffsetZ: 0
  m_CharacterSize: 0.1
  m_LineSpacing: 1
  m_Anchor: 4
  m_Alignment: 0
  m_TabSize: 4
  m_FontSize: 32
  m_FontStyle: 0
  m_RichText: 1
  m_Font: {fileID: 10102, guid: 0000000000000000e000000000000000, type: 0}
  m_Color:
    serializedVersion: 2
    rgba: 4294967295
--- !u!23 &1261180156
MeshRenderer:
  m_ObjectHideFlags: 0
  m_CorrespondingSourceObject: {fileID: 0}
  m_PrefabInstance: {fileID: 0}
  m_PrefabAsset: {fileID: 0}
  m_GameObject: {fileID: 1261180153}
  m_Enabled: 1
  m_CastShadows: 1
  m_ReceiveShadows: 1
  m_DynamicOccludee: 1
  m_StaticShadowCaster: 0
  m_MotionVectors: 1
  m_LightProbeUsage: 1
  m_ReflectionProbeUsage: 1
  m_RayTracingMode: 2
  m_RayTraceProcedural: 0
  m_RenderingLayerMask: 1
  m_RendererPriority: 0
  m_Materials:
  - {fileID: 10100, guid: 0000000000000000e000000000000000, type: 0}
  m_StaticBatchInfo:
    firstSubMesh: 0
    subMeshCount: 0
  m_StaticBatchRoot: {fileID: 0}
  m_ProbeAnchor: {fileID: 0}
  m_LightProbeVolumeOverride: {fileID: 0}
  m_ScaleInLightmap: 1
  m_ReceiveGI: 1
  m_PreserveUVs: 0
  m_IgnoreNormalsForChartDetection: 0
  m_ImportantGI: 0
  m_StitchLightmapSeams: 1
  m_SelectedEditorRenderState: 3
  m_MinimumChartSize: 4
  m_AutoUVMaxDistance: 0.5
  m_AutoUVMaxAngle: 89
  m_LightmapParameters: {fileID: 0}
  m_SortingLayerID: 0
  m_SortingLayer: 0
  m_SortingOrder: 0
  m_AdditionalVertexStreams: {fileID: 0}
--- !u!1 &1268061962
GameObject:
  m_ObjectHideFlags: 0
  m_CorrespondingSourceObject: {fileID: 0}
  m_PrefabInstance: {fileID: 0}
  m_PrefabAsset: {fileID: 0}
  serializedVersion: 6
  m_Component:
  - component: {fileID: 1268061963}
  - component: {fileID: 1268061965}
  - component: {fileID: 1268061964}
  m_Layer: 0
  m_Name: Lit (22)
  m_TagString: Untagged
  m_Icon: {fileID: 0}
  m_NavMeshLayer: 0
  m_StaticEditorFlags: 0
  m_IsActive: 1
--- !u!4 &1268061963
Transform:
  m_ObjectHideFlags: 0
  m_CorrespondingSourceObject: {fileID: 0}
  m_PrefabInstance: {fileID: 0}
  m_PrefabAsset: {fileID: 0}
  m_GameObject: {fileID: 1268061962}
  m_LocalRotation: {x: -0, y: -0, z: -0, w: 1}
  m_LocalPosition: {x: 9.11, y: -1, z: 0}
  m_LocalScale: {x: 1, y: 1, z: 1}
  m_ConstrainProportionsScale: 0
  m_Children: []
  m_Father: {fileID: 544808024}
  m_RootOrder: 3
  m_LocalEulerAnglesHint: {x: 90, y: 0, z: 0}
--- !u!102 &1268061964
TextMesh:
  serializedVersion: 3
  m_ObjectHideFlags: 0
  m_CorrespondingSourceObject: {fileID: 0}
  m_PrefabInstance: {fileID: 0}
  m_PrefabAsset: {fileID: 0}
  m_GameObject: {fileID: 1268061962}
  m_Text: Emissive
  m_OffsetZ: 0
  m_CharacterSize: 0.1
  m_LineSpacing: 1
  m_Anchor: 4
  m_Alignment: 0
  m_TabSize: 4
  m_FontSize: 32
  m_FontStyle: 0
  m_RichText: 1
  m_Font: {fileID: 10102, guid: 0000000000000000e000000000000000, type: 0}
  m_Color:
    serializedVersion: 2
    rgba: 4294967295
--- !u!23 &1268061965
MeshRenderer:
  m_ObjectHideFlags: 0
  m_CorrespondingSourceObject: {fileID: 0}
  m_PrefabInstance: {fileID: 0}
  m_PrefabAsset: {fileID: 0}
  m_GameObject: {fileID: 1268061962}
  m_Enabled: 1
  m_CastShadows: 1
  m_ReceiveShadows: 1
  m_DynamicOccludee: 1
  m_StaticShadowCaster: 0
  m_MotionVectors: 1
  m_LightProbeUsage: 1
  m_ReflectionProbeUsage: 1
  m_RayTracingMode: 2
  m_RayTraceProcedural: 0
  m_RenderingLayerMask: 1
  m_RendererPriority: 0
  m_Materials:
  - {fileID: 10100, guid: 0000000000000000e000000000000000, type: 0}
  m_StaticBatchInfo:
    firstSubMesh: 0
    subMeshCount: 0
  m_StaticBatchRoot: {fileID: 0}
  m_ProbeAnchor: {fileID: 0}
  m_LightProbeVolumeOverride: {fileID: 0}
  m_ScaleInLightmap: 1
  m_ReceiveGI: 1
  m_PreserveUVs: 0
  m_IgnoreNormalsForChartDetection: 0
  m_ImportantGI: 0
  m_StitchLightmapSeams: 1
  m_SelectedEditorRenderState: 3
  m_MinimumChartSize: 4
  m_AutoUVMaxDistance: 0.5
  m_AutoUVMaxAngle: 89
  m_LightmapParameters: {fileID: 0}
  m_SortingLayerID: 0
  m_SortingLayer: 0
  m_SortingOrder: 0
  m_AdditionalVertexStreams: {fileID: 0}
--- !u!1 &1268312644
GameObject:
  m_ObjectHideFlags: 0
  m_CorrespondingSourceObject: {fileID: 0}
  m_PrefabInstance: {fileID: 0}
  m_PrefabAsset: {fileID: 0}
  serializedVersion: 6
  m_Component:
  - component: {fileID: 1268312645}
  - component: {fileID: 1268312647}
  - component: {fileID: 1268312646}
  m_Layer: 0
  m_Name: Lit (19)
  m_TagString: Untagged
  m_Icon: {fileID: 0}
  m_NavMeshLayer: 0
  m_StaticEditorFlags: 0
  m_IsActive: 1
--- !u!4 &1268312645
Transform:
  m_ObjectHideFlags: 0
  m_CorrespondingSourceObject: {fileID: 0}
  m_PrefabInstance: {fileID: 0}
  m_PrefabAsset: {fileID: 0}
  m_GameObject: {fileID: 1268312644}
  m_LocalRotation: {x: -0, y: -0, z: -0, w: 1}
  m_LocalPosition: {x: 3.012, y: -1, z: 0}
  m_LocalScale: {x: 1, y: 1, z: 1}
  m_ConstrainProportionsScale: 0
  m_Children: []
  m_Father: {fileID: 1992824940}
  m_RootOrder: 0
  m_LocalEulerAnglesHint: {x: 90, y: 0, z: 0}
--- !u!102 &1268312646
TextMesh:
  serializedVersion: 3
  m_ObjectHideFlags: 0
  m_CorrespondingSourceObject: {fileID: 0}
  m_PrefabInstance: {fileID: 0}
  m_PrefabAsset: {fileID: 0}
  m_GameObject: {fileID: 1268312644}
  m_Text: Cotton Wool
  m_OffsetZ: 0
  m_CharacterSize: 0.1
  m_LineSpacing: 1
  m_Anchor: 4
  m_Alignment: 0
  m_TabSize: 4
  m_FontSize: 32
  m_FontStyle: 0
  m_RichText: 1
  m_Font: {fileID: 10102, guid: 0000000000000000e000000000000000, type: 0}
  m_Color:
    serializedVersion: 2
    rgba: 4294967295
--- !u!23 &1268312647
MeshRenderer:
  m_ObjectHideFlags: 0
  m_CorrespondingSourceObject: {fileID: 0}
  m_PrefabInstance: {fileID: 0}
  m_PrefabAsset: {fileID: 0}
  m_GameObject: {fileID: 1268312644}
  m_Enabled: 1
  m_CastShadows: 1
  m_ReceiveShadows: 1
  m_DynamicOccludee: 1
  m_StaticShadowCaster: 0
  m_MotionVectors: 1
  m_LightProbeUsage: 1
  m_ReflectionProbeUsage: 1
  m_RayTracingMode: 2
  m_RayTraceProcedural: 0
  m_RenderingLayerMask: 1
  m_RendererPriority: 0
  m_Materials:
  - {fileID: 10100, guid: 0000000000000000e000000000000000, type: 0}
  m_StaticBatchInfo:
    firstSubMesh: 0
    subMeshCount: 0
  m_StaticBatchRoot: {fileID: 0}
  m_ProbeAnchor: {fileID: 0}
  m_LightProbeVolumeOverride: {fileID: 0}
  m_ScaleInLightmap: 1
  m_ReceiveGI: 1
  m_PreserveUVs: 0
  m_IgnoreNormalsForChartDetection: 0
  m_ImportantGI: 0
  m_StitchLightmapSeams: 1
  m_SelectedEditorRenderState: 3
  m_MinimumChartSize: 4
  m_AutoUVMaxDistance: 0.5
  m_AutoUVMaxAngle: 89
  m_LightmapParameters: {fileID: 0}
  m_SortingLayerID: 0
  m_SortingLayer: 0
  m_SortingOrder: 0
  m_AdditionalVertexStreams: {fileID: 0}
--- !u!1 &1268343090
GameObject:
  m_ObjectHideFlags: 0
  m_CorrespondingSourceObject: {fileID: 0}
  m_PrefabInstance: {fileID: 0}
  m_PrefabAsset: {fileID: 0}
  serializedVersion: 6
  m_Component:
  - component: {fileID: 1268343091}
  - component: {fileID: 1268343093}
  - component: {fileID: 1268343092}
  m_Layer: 0
  m_Name: Lit (3)
  m_TagString: Untagged
  m_Icon: {fileID: 0}
  m_NavMeshLayer: 0
  m_StaticEditorFlags: 0
  m_IsActive: 1
--- !u!4 &1268343091
Transform:
  m_ObjectHideFlags: 0
  m_CorrespondingSourceObject: {fileID: 0}
  m_PrefabInstance: {fileID: 0}
  m_PrefabAsset: {fileID: 0}
  m_GameObject: {fileID: 1268343090}
  m_LocalRotation: {x: -0, y: -0, z: -0, w: 1}
  m_LocalPosition: {x: 8.02, y: -1, z: 0}
  m_LocalScale: {x: 1, y: 1, z: 1}
  m_ConstrainProportionsScale: 0
  m_Children: []
  m_Father: {fileID: 596174286}
  m_RootOrder: 2
  m_LocalEulerAnglesHint: {x: 90, y: 0, z: 0}
--- !u!102 &1268343092
TextMesh:
  serializedVersion: 3
  m_ObjectHideFlags: 0
  m_CorrespondingSourceObject: {fileID: 0}
  m_PrefabInstance: {fileID: 0}
  m_PrefabAsset: {fileID: 0}
  m_GameObject: {fileID: 1268343090}
  m_Text: Iridescence
  m_OffsetZ: 0
  m_CharacterSize: 0.1
  m_LineSpacing: 1
  m_Anchor: 4
  m_Alignment: 0
  m_TabSize: 4
  m_FontSize: 32
  m_FontStyle: 0
  m_RichText: 1
  m_Font: {fileID: 10102, guid: 0000000000000000e000000000000000, type: 0}
  m_Color:
    serializedVersion: 2
    rgba: 4294967295
--- !u!23 &1268343093
MeshRenderer:
  m_ObjectHideFlags: 0
  m_CorrespondingSourceObject: {fileID: 0}
  m_PrefabInstance: {fileID: 0}
  m_PrefabAsset: {fileID: 0}
  m_GameObject: {fileID: 1268343090}
  m_Enabled: 1
  m_CastShadows: 1
  m_ReceiveShadows: 1
  m_DynamicOccludee: 1
  m_StaticShadowCaster: 0
  m_MotionVectors: 1
  m_LightProbeUsage: 1
  m_ReflectionProbeUsage: 1
  m_RayTracingMode: 2
  m_RayTraceProcedural: 0
  m_RenderingLayerMask: 1
  m_RendererPriority: 0
  m_Materials:
  - {fileID: 10100, guid: 0000000000000000e000000000000000, type: 0}
  m_StaticBatchInfo:
    firstSubMesh: 0
    subMeshCount: 0
  m_StaticBatchRoot: {fileID: 0}
  m_ProbeAnchor: {fileID: 0}
  m_LightProbeVolumeOverride: {fileID: 0}
  m_ScaleInLightmap: 1
  m_ReceiveGI: 1
  m_PreserveUVs: 0
  m_IgnoreNormalsForChartDetection: 0
  m_ImportantGI: 0
  m_StitchLightmapSeams: 1
  m_SelectedEditorRenderState: 3
  m_MinimumChartSize: 4
  m_AutoUVMaxDistance: 0.5
  m_AutoUVMaxAngle: 89
  m_LightmapParameters: {fileID: 0}
  m_SortingLayerID: 0
  m_SortingLayer: 0
  m_SortingOrder: 0
  m_AdditionalVertexStreams: {fileID: 0}
--- !u!1 &1297455377
GameObject:
  m_ObjectHideFlags: 0
  m_CorrespondingSourceObject: {fileID: 0}
  m_PrefabInstance: {fileID: 0}
  m_PrefabAsset: {fileID: 0}
  serializedVersion: 6
  m_Component:
  - component: {fileID: 1297455378}
  m_Layer: 0
  m_Name: HDRP/Unlit
  m_TagString: Untagged
  m_Icon: {fileID: 0}
  m_NavMeshLayer: 0
  m_StaticEditorFlags: 0
  m_IsActive: 0
--- !u!4 &1297455378
Transform:
  m_ObjectHideFlags: 0
  m_CorrespondingSourceObject: {fileID: 0}
  m_PrefabInstance: {fileID: 0}
  m_PrefabAsset: {fileID: 0}
  m_GameObject: {fileID: 1297455377}
  m_LocalRotation: {x: -0, y: -0, z: -0, w: 1}
  m_LocalPosition: {x: -2, y: 0, z: 0}
  m_LocalScale: {x: 1, y: 1, z: 1}
  m_ConstrainProportionsScale: 0
  m_Children:
  - {fileID: 257651908}
  - {fileID: 275512053}
  - {fileID: 164880529}
  - {fileID: 1198157464}
  - {fileID: 1687261933}
  - {fileID: 990297941}
  - {fileID: 1537791477}
  m_Father: {fileID: 1882146458}
  m_RootOrder: 6
  m_LocalEulerAnglesHint: {x: 0, y: 0, z: 0}
--- !u!1 &1332459928
GameObject:
  m_ObjectHideFlags: 0
  m_CorrespondingSourceObject: {fileID: 0}
  m_PrefabInstance: {fileID: 0}
  m_PrefabAsset: {fileID: 0}
  serializedVersion: 6
  m_Component:
  - component: {fileID: 1332459929}
  - component: {fileID: 1332459931}
  - component: {fileID: 1332459930}
  m_Layer: 0
  m_Name: Lit (4)
  m_TagString: Untagged
  m_Icon: {fileID: 0}
  m_NavMeshLayer: 0
  m_StaticEditorFlags: 0
  m_IsActive: 1
--- !u!4 &1332459929
Transform:
  m_ObjectHideFlags: 0
  m_CorrespondingSourceObject: {fileID: 0}
  m_PrefabInstance: {fileID: 0}
  m_PrefabAsset: {fileID: 0}
  m_GameObject: {fileID: 1332459928}
  m_LocalRotation: {x: -0, y: -0, z: -0, w: 1}
  m_LocalPosition: {x: 10.02, y: -1, z: 0}
  m_LocalScale: {x: 1, y: 1, z: 1}
  m_ConstrainProportionsScale: 0
  m_Children: []
  m_Father: {fileID: 596174286}
  m_RootOrder: 3
  m_LocalEulerAnglesHint: {x: 90, y: 0, z: 0}
--- !u!102 &1332459930
TextMesh:
  serializedVersion: 3
  m_ObjectHideFlags: 0
  m_CorrespondingSourceObject: {fileID: 0}
  m_PrefabInstance: {fileID: 0}
  m_PrefabAsset: {fileID: 0}
  m_GameObject: {fileID: 1332459928}
  m_Text: Anisotropic
  m_OffsetZ: 0
  m_CharacterSize: 0.1
  m_LineSpacing: 1
  m_Anchor: 4
  m_Alignment: 0
  m_TabSize: 4
  m_FontSize: 32
  m_FontStyle: 0
  m_RichText: 1
  m_Font: {fileID: 10102, guid: 0000000000000000e000000000000000, type: 0}
  m_Color:
    serializedVersion: 2
    rgba: 4294967295
--- !u!23 &1332459931
MeshRenderer:
  m_ObjectHideFlags: 0
  m_CorrespondingSourceObject: {fileID: 0}
  m_PrefabInstance: {fileID: 0}
  m_PrefabAsset: {fileID: 0}
  m_GameObject: {fileID: 1332459928}
  m_Enabled: 1
  m_CastShadows: 1
  m_ReceiveShadows: 1
  m_DynamicOccludee: 1
  m_StaticShadowCaster: 0
  m_MotionVectors: 1
  m_LightProbeUsage: 1
  m_ReflectionProbeUsage: 1
  m_RayTracingMode: 2
  m_RayTraceProcedural: 0
  m_RenderingLayerMask: 1
  m_RendererPriority: 0
  m_Materials:
  - {fileID: 10100, guid: 0000000000000000e000000000000000, type: 0}
  m_StaticBatchInfo:
    firstSubMesh: 0
    subMeshCount: 0
  m_StaticBatchRoot: {fileID: 0}
  m_ProbeAnchor: {fileID: 0}
  m_LightProbeVolumeOverride: {fileID: 0}
  m_ScaleInLightmap: 1
  m_ReceiveGI: 1
  m_PreserveUVs: 0
  m_IgnoreNormalsForChartDetection: 0
  m_ImportantGI: 0
  m_StitchLightmapSeams: 1
  m_SelectedEditorRenderState: 3
  m_MinimumChartSize: 4
  m_AutoUVMaxDistance: 0.5
  m_AutoUVMaxAngle: 89
  m_LightmapParameters: {fileID: 0}
  m_SortingLayerID: 0
  m_SortingLayer: 0
  m_SortingOrder: 0
  m_AdditionalVertexStreams: {fileID: 0}
--- !u!1 &1360062012
GameObject:
  m_ObjectHideFlags: 0
  m_CorrespondingSourceObject: {fileID: 0}
  m_PrefabInstance: {fileID: 0}
  m_PrefabAsset: {fileID: 0}
  serializedVersion: 6
  m_Component:
  - component: {fileID: 1360062013}
  - component: {fileID: 1360062016}
  - component: {fileID: 1360062015}
  - component: {fileID: 1360062014}
  m_Layer: 0
  m_Name: Capsule (1)
  m_TagString: Untagged
  m_Icon: {fileID: 0}
  m_NavMeshLayer: 0
  m_StaticEditorFlags: 0
  m_IsActive: 1
--- !u!4 &1360062013
Transform:
  m_ObjectHideFlags: 0
  m_CorrespondingSourceObject: {fileID: 0}
  m_PrefabInstance: {fileID: 0}
  m_PrefabAsset: {fileID: 0}
  m_GameObject: {fileID: 1360062012}
  m_LocalRotation: {x: -0, y: -0, z: -0, w: 1}
  m_LocalPosition: {x: -4.99, y: 1.33, z: 0}
  m_LocalScale: {x: 1, y: 1, z: 1}
  m_ConstrainProportionsScale: 0
  m_Children: []
  m_Father: {fileID: 1118935971}
  m_RootOrder: 1
  m_LocalEulerAnglesHint: {x: 0, y: 0, z: 0}
--- !u!136 &1360062014
CapsuleCollider:
  m_ObjectHideFlags: 0
  m_CorrespondingSourceObject: {fileID: 0}
  m_PrefabInstance: {fileID: 0}
  m_PrefabAsset: {fileID: 0}
  m_GameObject: {fileID: 1360062012}
  m_Material: {fileID: 0}
  m_IsTrigger: 0
  m_Enabled: 1
  m_Radius: 0.5
  m_Height: 2
  m_Direction: 1
  m_Center: {x: 0, y: 0, z: 0}
--- !u!23 &1360062015
MeshRenderer:
  m_ObjectHideFlags: 0
  m_CorrespondingSourceObject: {fileID: 0}
  m_PrefabInstance: {fileID: 0}
  m_PrefabAsset: {fileID: 0}
  m_GameObject: {fileID: 1360062012}
  m_Enabled: 1
  m_CastShadows: 1
  m_ReceiveShadows: 1
  m_DynamicOccludee: 1
  m_StaticShadowCaster: 0
  m_MotionVectors: 1
  m_LightProbeUsage: 1
  m_ReflectionProbeUsage: 1
  m_RayTracingMode: 2
  m_RayTraceProcedural: 0
  m_RenderingLayerMask: 1
  m_RendererPriority: 0
  m_Materials:
  - {fileID: 2100000, guid: bef4fd771c43f8746ba15e3331bf2ff6, type: 2}
  m_StaticBatchInfo:
    firstSubMesh: 0
    subMeshCount: 0
  m_StaticBatchRoot: {fileID: 0}
  m_ProbeAnchor: {fileID: 0}
  m_LightProbeVolumeOverride: {fileID: 0}
  m_ScaleInLightmap: 1
  m_ReceiveGI: 1
  m_PreserveUVs: 0
  m_IgnoreNormalsForChartDetection: 0
  m_ImportantGI: 0
  m_StitchLightmapSeams: 1
  m_SelectedEditorRenderState: 3
  m_MinimumChartSize: 4
  m_AutoUVMaxDistance: 0.5
  m_AutoUVMaxAngle: 89
  m_LightmapParameters: {fileID: 0}
  m_SortingLayerID: 0
  m_SortingLayer: 0
  m_SortingOrder: 0
  m_AdditionalVertexStreams: {fileID: 0}
--- !u!33 &1360062016
MeshFilter:
  m_ObjectHideFlags: 0
  m_CorrespondingSourceObject: {fileID: 0}
  m_PrefabInstance: {fileID: 0}
  m_PrefabAsset: {fileID: 0}
  m_GameObject: {fileID: 1360062012}
  m_Mesh: {fileID: 10208, guid: 0000000000000000e000000000000000, type: 0}
--- !u!1 &1364011671
GameObject:
  m_ObjectHideFlags: 0
  m_CorrespondingSourceObject: {fileID: 0}
  m_PrefabInstance: {fileID: 0}
  m_PrefabAsset: {fileID: 0}
  serializedVersion: 6
  m_Component:
  - component: {fileID: 1364011672}
  m_Layer: 0
  m_Name: HDRP/StackLit
  m_TagString: Untagged
  m_Icon: {fileID: 0}
  m_NavMeshLayer: 0
  m_StaticEditorFlags: 0
  m_IsActive: 0
--- !u!4 &1364011672
Transform:
  m_ObjectHideFlags: 0
  m_CorrespondingSourceObject: {fileID: 0}
  m_PrefabInstance: {fileID: 0}
  m_PrefabAsset: {fileID: 0}
  m_GameObject: {fileID: 1364011671}
  m_LocalRotation: {x: -0, y: -0, z: -0, w: 1}
  m_LocalPosition: {x: -2, y: 0, z: 4}
  m_LocalScale: {x: 1, y: 1, z: 1}
  m_ConstrainProportionsScale: 0
  m_Children:
  - {fileID: 1851226937}
  - {fileID: 1429077031}
  - {fileID: 1379087295}
  - {fileID: 331088079}
  - {fileID: 1159489828}
  - {fileID: 547410614}
  - {fileID: 311128174}
  - {fileID: 1079707479}
  - {fileID: 1245180944}
  - {fileID: 767239407}
  - {fileID: 732214312}
  m_Father: {fileID: 1882146458}
  m_RootOrder: 4
  m_LocalEulerAnglesHint: {x: 0, y: 0, z: 0}
--- !u!1 &1379087294
GameObject:
  m_ObjectHideFlags: 0
  m_CorrespondingSourceObject: {fileID: 0}
  m_PrefabInstance: {fileID: 0}
  m_PrefabAsset: {fileID: 0}
  serializedVersion: 6
  m_Component:
  - component: {fileID: 1379087295}
  - component: {fileID: 1379087298}
  - component: {fileID: 1379087297}
  - component: {fileID: 1379087296}
  m_Layer: 0
  m_Name: Capsule (1)
  m_TagString: Untagged
  m_Icon: {fileID: 0}
  m_NavMeshLayer: 0
  m_StaticEditorFlags: 0
  m_IsActive: 1
--- !u!4 &1379087295
Transform:
  m_ObjectHideFlags: 0
  m_CorrespondingSourceObject: {fileID: 0}
  m_PrefabInstance: {fileID: 0}
  m_PrefabAsset: {fileID: 0}
  m_GameObject: {fileID: 1379087294}
  m_LocalRotation: {x: -0, y: -0, z: -0, w: 1}
  m_LocalPosition: {x: -4, y: 1.33, z: 0}
  m_LocalScale: {x: 1, y: 1, z: 1}
  m_ConstrainProportionsScale: 0
  m_Children: []
  m_Father: {fileID: 1364011672}
  m_RootOrder: 2
  m_LocalEulerAnglesHint: {x: 0, y: 0, z: 0}
--- !u!136 &1379087296
CapsuleCollider:
  m_ObjectHideFlags: 0
  m_CorrespondingSourceObject: {fileID: 0}
  m_PrefabInstance: {fileID: 0}
  m_PrefabAsset: {fileID: 0}
  m_GameObject: {fileID: 1379087294}
  m_Material: {fileID: 0}
  m_IsTrigger: 0
  m_Enabled: 1
  m_Radius: 0.5
  m_Height: 2
  m_Direction: 1
  m_Center: {x: 0, y: 0, z: 0}
--- !u!23 &1379087297
MeshRenderer:
  m_ObjectHideFlags: 0
  m_CorrespondingSourceObject: {fileID: 0}
  m_PrefabInstance: {fileID: 0}
  m_PrefabAsset: {fileID: 0}
  m_GameObject: {fileID: 1379087294}
  m_Enabled: 1
  m_CastShadows: 1
  m_ReceiveShadows: 1
  m_DynamicOccludee: 1
  m_StaticShadowCaster: 0
  m_MotionVectors: 1
  m_LightProbeUsage: 1
  m_ReflectionProbeUsage: 1
  m_RayTracingMode: 2
  m_RayTraceProcedural: 0
  m_RenderingLayerMask: 1
  m_RendererPriority: 0
  m_Materials:
  - {fileID: 2100000, guid: 56ed46db5814c994d9b6a0d485ea17f3, type: 2}
  m_StaticBatchInfo:
    firstSubMesh: 0
    subMeshCount: 0
  m_StaticBatchRoot: {fileID: 0}
  m_ProbeAnchor: {fileID: 0}
  m_LightProbeVolumeOverride: {fileID: 0}
  m_ScaleInLightmap: 1
  m_ReceiveGI: 1
  m_PreserveUVs: 0
  m_IgnoreNormalsForChartDetection: 0
  m_ImportantGI: 0
  m_StitchLightmapSeams: 1
  m_SelectedEditorRenderState: 3
  m_MinimumChartSize: 4
  m_AutoUVMaxDistance: 0.5
  m_AutoUVMaxAngle: 89
  m_LightmapParameters: {fileID: 0}
  m_SortingLayerID: 0
  m_SortingLayer: 0
  m_SortingOrder: 0
  m_AdditionalVertexStreams: {fileID: 0}
--- !u!33 &1379087298
MeshFilter:
  m_ObjectHideFlags: 0
  m_CorrespondingSourceObject: {fileID: 0}
  m_PrefabInstance: {fileID: 0}
  m_PrefabAsset: {fileID: 0}
  m_GameObject: {fileID: 1379087294}
  m_Mesh: {fileID: 10208, guid: 0000000000000000e000000000000000, type: 0}
--- !u!1 &1403527014
GameObject:
  m_ObjectHideFlags: 0
  m_CorrespondingSourceObject: {fileID: 0}
  m_PrefabInstance: {fileID: 0}
  m_PrefabAsset: {fileID: 0}
  serializedVersion: 6
  m_Component:
  - component: {fileID: 1403527015}
  - component: {fileID: 1403527018}
  - component: {fileID: 1403527017}
  - component: {fileID: 1403527016}
  m_Layer: 0
  m_Name: Capsule (9)
  m_TagString: Untagged
  m_Icon: {fileID: 0}
  m_NavMeshLayer: 0
  m_StaticEditorFlags: 0
  m_IsActive: 1
--- !u!4 &1403527015
Transform:
  m_ObjectHideFlags: 0
  m_CorrespondingSourceObject: {fileID: 0}
  m_PrefabInstance: {fileID: 0}
  m_PrefabAsset: {fileID: 0}
  m_GameObject: {fileID: 1403527014}
  m_LocalRotation: {x: -0, y: -0, z: -0, w: 1}
  m_LocalPosition: {x: 5.01, y: 1.33, z: 0}
  m_LocalScale: {x: 1, y: 1, z: 1}
  m_ConstrainProportionsScale: 0
  m_Children: []
  m_Father: {fileID: 1118935971}
  m_RootOrder: 10
  m_LocalEulerAnglesHint: {x: 0, y: 0, z: 0}
--- !u!136 &1403527016
CapsuleCollider:
  m_ObjectHideFlags: 0
  m_CorrespondingSourceObject: {fileID: 0}
  m_PrefabInstance: {fileID: 0}
  m_PrefabAsset: {fileID: 0}
  m_GameObject: {fileID: 1403527014}
  m_Material: {fileID: 0}
  m_IsTrigger: 0
  m_Enabled: 1
  m_Radius: 0.5
  m_Height: 2
  m_Direction: 1
  m_Center: {x: 0, y: 0, z: 0}
--- !u!23 &1403527017
MeshRenderer:
  m_ObjectHideFlags: 0
  m_CorrespondingSourceObject: {fileID: 0}
  m_PrefabInstance: {fileID: 0}
  m_PrefabAsset: {fileID: 0}
  m_GameObject: {fileID: 1403527014}
  m_Enabled: 1
  m_CastShadows: 1
  m_ReceiveShadows: 1
  m_DynamicOccludee: 1
  m_StaticShadowCaster: 0
  m_MotionVectors: 1
  m_LightProbeUsage: 1
  m_ReflectionProbeUsage: 1
  m_RayTracingMode: 2
  m_RayTraceProcedural: 0
  m_RenderingLayerMask: 1
  m_RendererPriority: 0
  m_Materials:
  - {fileID: 2100000, guid: dc10efb2d1ad6414b8eab20cb97986bd, type: 2}
  m_StaticBatchInfo:
    firstSubMesh: 0
    subMeshCount: 0
  m_StaticBatchRoot: {fileID: 0}
  m_ProbeAnchor: {fileID: 0}
  m_LightProbeVolumeOverride: {fileID: 0}
  m_ScaleInLightmap: 1
  m_ReceiveGI: 1
  m_PreserveUVs: 0
  m_IgnoreNormalsForChartDetection: 0
  m_ImportantGI: 0
  m_StitchLightmapSeams: 1
  m_SelectedEditorRenderState: 3
  m_MinimumChartSize: 4
  m_AutoUVMaxDistance: 0.5
  m_AutoUVMaxAngle: 89
  m_LightmapParameters: {fileID: 0}
  m_SortingLayerID: 0
  m_SortingLayer: 0
  m_SortingOrder: 0
  m_AdditionalVertexStreams: {fileID: 0}
--- !u!33 &1403527018
MeshFilter:
  m_ObjectHideFlags: 0
  m_CorrespondingSourceObject: {fileID: 0}
  m_PrefabInstance: {fileID: 0}
  m_PrefabAsset: {fileID: 0}
  m_GameObject: {fileID: 1403527014}
  m_Mesh: {fileID: 10208, guid: 0000000000000000e000000000000000, type: 0}
--- !u!1001 &1425876746
PrefabInstance:
  m_ObjectHideFlags: 0
  serializedVersion: 2
  m_Modification:
    m_TransformParent: {fileID: 0}
    m_Modifications:
    - target: {fileID: 1132393308280272, guid: c07ace9ab142ca9469fa377877c2f1e7, type: 3}
      propertyPath: m_Name
      value: HDRP_Test_Camera
      objectReference: {fileID: 0}
    - target: {fileID: 4209882255362944, guid: c07ace9ab142ca9469fa377877c2f1e7, type: 3}
      propertyPath: m_RootOrder
      value: 0
      objectReference: {fileID: 0}
    - target: {fileID: 4209882255362944, guid: c07ace9ab142ca9469fa377877c2f1e7, type: 3}
      propertyPath: m_LocalPosition.x
      value: 0
      objectReference: {fileID: 0}
    - target: {fileID: 4209882255362944, guid: c07ace9ab142ca9469fa377877c2f1e7, type: 3}
      propertyPath: m_LocalPosition.y
      value: 14.6
      objectReference: {fileID: 0}
    - target: {fileID: 4209882255362944, guid: c07ace9ab142ca9469fa377877c2f1e7, type: 3}
      propertyPath: m_LocalPosition.z
      value: 12.85
      objectReference: {fileID: 0}
    - target: {fileID: 4209882255362944, guid: c07ace9ab142ca9469fa377877c2f1e7, type: 3}
      propertyPath: m_LocalRotation.w
      value: 0.7071068
      objectReference: {fileID: 0}
    - target: {fileID: 4209882255362944, guid: c07ace9ab142ca9469fa377877c2f1e7, type: 3}
      propertyPath: m_LocalRotation.x
      value: 0.7071068
      objectReference: {fileID: 0}
    - target: {fileID: 4209882255362944, guid: c07ace9ab142ca9469fa377877c2f1e7, type: 3}
      propertyPath: m_LocalRotation.y
      value: 0
      objectReference: {fileID: 0}
    - target: {fileID: 4209882255362944, guid: c07ace9ab142ca9469fa377877c2f1e7, type: 3}
      propertyPath: m_LocalRotation.z
      value: 0
      objectReference: {fileID: 0}
    - target: {fileID: 4209882255362944, guid: c07ace9ab142ca9469fa377877c2f1e7, type: 3}
      propertyPath: m_LocalEulerAnglesHint.x
      value: 90
      objectReference: {fileID: 0}
    - target: {fileID: 4209882255362944, guid: c07ace9ab142ca9469fa377877c2f1e7, type: 3}
      propertyPath: m_LocalEulerAnglesHint.y
      value: 0
      objectReference: {fileID: 0}
    - target: {fileID: 4209882255362944, guid: c07ace9ab142ca9469fa377877c2f1e7, type: 3}
      propertyPath: m_LocalEulerAnglesHint.z
      value: 0
      objectReference: {fileID: 0}
    - target: {fileID: 20109210616973140, guid: c07ace9ab142ca9469fa377877c2f1e7,
        type: 3}
      propertyPath: field of view
      value: 47.8
      objectReference: {fileID: 0}
    - target: {fileID: 20109210616973140, guid: c07ace9ab142ca9469fa377877c2f1e7,
        type: 3}
      propertyPath: far clip plane
      value: 40
      objectReference: {fileID: 0}
    - target: {fileID: 114777190906822814, guid: c07ace9ab142ca9469fa377877c2f1e7,
        type: 3}
      propertyPath: m_Version
      value: 8
      objectReference: {fileID: 0}
    - target: {fileID: 114777190906822814, guid: c07ace9ab142ca9469fa377877c2f1e7,
        type: 3}
      propertyPath: clearColorMode
      value: 0
      objectReference: {fileID: 0}
    - target: {fileID: 114777190906822814, guid: c07ace9ab142ca9469fa377877c2f1e7,
        type: 3}
      propertyPath: backgroundColorHDR.b
      value: 0.12477186
      objectReference: {fileID: 0}
    - target: {fileID: 114777190906822814, guid: c07ace9ab142ca9469fa377877c2f1e7,
        type: 3}
      propertyPath: backgroundColorHDR.g
      value: 0.12213881
      objectReference: {fileID: 0}
    - target: {fileID: 114777190906822814, guid: c07ace9ab142ca9469fa377877c2f1e7,
        type: 3}
      propertyPath: backgroundColorHDR.r
      value: 0.11953845
      objectReference: {fileID: 0}
    - target: {fileID: 114777190906822814, guid: c07ace9ab142ca9469fa377877c2f1e7,
        type: 3}
      propertyPath: m_RenderingPathCustomFrameSettings.bitDatas.data1
      value: 70005818916701
      objectReference: {fileID: 0}
    - target: {fileID: 114995348509370400, guid: c07ace9ab142ca9469fa377877c2f1e7,
        type: 3}
      propertyPath: waitFrames
<<<<<<< HEAD
      value: 0
=======
      value: 1
>>>>>>> 890278a7
      objectReference: {fileID: 0}
    - target: {fileID: 114995348509370400, guid: c07ace9ab142ca9469fa377877c2f1e7,
        type: 3}
      propertyPath: renderPipelineAsset
      value: 
      objectReference: {fileID: 11400000, guid: 14a0f3aaa5e78a3439ec76d270471ebe,
        type: 2}
    - target: {fileID: 114995348509370400, guid: c07ace9ab142ca9469fa377877c2f1e7,
        type: 3}
      propertyPath: checkMemoryAllocation
      value: 0
      objectReference: {fileID: 0}
    - target: {fileID: 114995348509370400, guid: c07ace9ab142ca9469fa377877c2f1e7,
        type: 3}
      propertyPath: renderGraphCompatible
      value: 1
      objectReference: {fileID: 0}
    - target: {fileID: 114995348509370400, guid: c07ace9ab142ca9469fa377877c2f1e7,
        type: 3}
<<<<<<< HEAD
      propertyPath: waitForFrameCountMultiple
      value: 1
=======
      propertyPath: ImageComparisonSettings.TargetWidth
      value: 768
      objectReference: {fileID: 0}
    - target: {fileID: 114995348509370400, guid: c07ace9ab142ca9469fa377877c2f1e7,
        type: 3}
      propertyPath: ImageComparisonSettings.TargetHeight
      value: 384
>>>>>>> 890278a7
      objectReference: {fileID: 0}
    - target: {fileID: 114995348509370400, guid: c07ace9ab142ca9469fa377877c2f1e7,
        type: 3}
      propertyPath: ImageComparisonSettings.TargetWidth
      value: 768
      objectReference: {fileID: 0}
    - target: {fileID: 114995348509370400, guid: c07ace9ab142ca9469fa377877c2f1e7,
        type: 3}
      propertyPath: ImageComparisonSettings.TargetHeight
      value: 384
      objectReference: {fileID: 0}
    m_RemovedComponents: []
  m_SourcePrefab: {fileID: 100100000, guid: c07ace9ab142ca9469fa377877c2f1e7, type: 3}
--- !u!1 &1429077030
GameObject:
  m_ObjectHideFlags: 0
  m_CorrespondingSourceObject: {fileID: 0}
  m_PrefabInstance: {fileID: 0}
  m_PrefabAsset: {fileID: 0}
  serializedVersion: 6
  m_Component:
  - component: {fileID: 1429077031}
  - component: {fileID: 1429077034}
  - component: {fileID: 1429077033}
  - component: {fileID: 1429077032}
  m_Layer: 0
  m_Name: Capsule (7)
  m_TagString: Untagged
  m_Icon: {fileID: 0}
  m_NavMeshLayer: 0
  m_StaticEditorFlags: 0
  m_IsActive: 1
--- !u!4 &1429077031
Transform:
  m_ObjectHideFlags: 0
  m_CorrespondingSourceObject: {fileID: 0}
  m_PrefabInstance: {fileID: 0}
  m_PrefabAsset: {fileID: 0}
  m_GameObject: {fileID: 1429077030}
  m_LocalRotation: {x: -0, y: -0, z: -0, w: 1}
  m_LocalPosition: {x: -6.06, y: 1.33, z: 0}
  m_LocalScale: {x: 1, y: 1, z: 1}
  m_ConstrainProportionsScale: 0
  m_Children: []
  m_Father: {fileID: 1364011672}
  m_RootOrder: 1
  m_LocalEulerAnglesHint: {x: 0, y: 0, z: 0}
--- !u!136 &1429077032
CapsuleCollider:
  m_ObjectHideFlags: 0
  m_CorrespondingSourceObject: {fileID: 0}
  m_PrefabInstance: {fileID: 0}
  m_PrefabAsset: {fileID: 0}
  m_GameObject: {fileID: 1429077030}
  m_Material: {fileID: 0}
  m_IsTrigger: 0
  m_Enabled: 1
  m_Radius: 0.5
  m_Height: 2
  m_Direction: 1
  m_Center: {x: 0, y: 0, z: 0}
--- !u!23 &1429077033
MeshRenderer:
  m_ObjectHideFlags: 0
  m_CorrespondingSourceObject: {fileID: 0}
  m_PrefabInstance: {fileID: 0}
  m_PrefabAsset: {fileID: 0}
  m_GameObject: {fileID: 1429077030}
  m_Enabled: 1
  m_CastShadows: 1
  m_ReceiveShadows: 1
  m_DynamicOccludee: 1
  m_StaticShadowCaster: 0
  m_MotionVectors: 1
  m_LightProbeUsage: 1
  m_ReflectionProbeUsage: 1
  m_RayTracingMode: 2
  m_RayTraceProcedural: 0
  m_RenderingLayerMask: 1
  m_RendererPriority: 0
  m_Materials:
  - {fileID: 2100000, guid: b9ba63cc43f537a41bd02d432a4bc266, type: 2}
  m_StaticBatchInfo:
    firstSubMesh: 0
    subMeshCount: 0
  m_StaticBatchRoot: {fileID: 0}
  m_ProbeAnchor: {fileID: 0}
  m_LightProbeVolumeOverride: {fileID: 0}
  m_ScaleInLightmap: 1
  m_ReceiveGI: 1
  m_PreserveUVs: 0
  m_IgnoreNormalsForChartDetection: 0
  m_ImportantGI: 0
  m_StitchLightmapSeams: 1
  m_SelectedEditorRenderState: 3
  m_MinimumChartSize: 4
  m_AutoUVMaxDistance: 0.5
  m_AutoUVMaxAngle: 89
  m_LightmapParameters: {fileID: 0}
  m_SortingLayerID: 0
  m_SortingLayer: 0
  m_SortingOrder: 0
  m_AdditionalVertexStreams: {fileID: 0}
--- !u!33 &1429077034
MeshFilter:
  m_ObjectHideFlags: 0
  m_CorrespondingSourceObject: {fileID: 0}
  m_PrefabInstance: {fileID: 0}
  m_PrefabAsset: {fileID: 0}
  m_GameObject: {fileID: 1429077030}
  m_Mesh: {fileID: 10208, guid: 0000000000000000e000000000000000, type: 0}
--- !u!1 &1441973135
GameObject:
  m_ObjectHideFlags: 0
  m_CorrespondingSourceObject: {fileID: 0}
  m_PrefabInstance: {fileID: 0}
  m_PrefabAsset: {fileID: 0}
  serializedVersion: 6
  m_Component:
  - component: {fileID: 1441973136}
  - component: {fileID: 1441973138}
  - component: {fileID: 1441973137}
  m_Layer: 0
  m_Name: Lit (21)
  m_TagString: Untagged
  m_Icon: {fileID: 0}
  m_NavMeshLayer: 0
  m_StaticEditorFlags: 0
  m_IsActive: 1
--- !u!4 &1441973136
Transform:
  m_ObjectHideFlags: 0
  m_CorrespondingSourceObject: {fileID: 0}
  m_PrefabInstance: {fileID: 0}
  m_PrefabAsset: {fileID: 0}
  m_GameObject: {fileID: 1441973135}
  m_LocalRotation: {x: -0, y: -0, z: -0, w: 1}
  m_LocalPosition: {x: 7.11, y: -1, z: 0}
  m_LocalScale: {x: 1, y: 1, z: 1}
  m_ConstrainProportionsScale: 0
  m_Children: []
  m_Father: {fileID: 544808024}
  m_RootOrder: 2
  m_LocalEulerAnglesHint: {x: 90, y: 0, z: 0}
--- !u!102 &1441973137
TextMesh:
  serializedVersion: 3
  m_ObjectHideFlags: 0
  m_CorrespondingSourceObject: {fileID: 0}
  m_PrefabInstance: {fileID: 0}
  m_PrefabAsset: {fileID: 0}
  m_GameObject: {fileID: 1441973135}
  m_Text: 'Alpha Clip

    Double Sided'
  m_OffsetZ: 0
  m_CharacterSize: 0.1
  m_LineSpacing: 1
  m_Anchor: 4
  m_Alignment: 1
  m_TabSize: 4
  m_FontSize: 32
  m_FontStyle: 0
  m_RichText: 1
  m_Font: {fileID: 10102, guid: 0000000000000000e000000000000000, type: 0}
  m_Color:
    serializedVersion: 2
    rgba: 4294967295
--- !u!23 &1441973138
MeshRenderer:
  m_ObjectHideFlags: 0
  m_CorrespondingSourceObject: {fileID: 0}
  m_PrefabInstance: {fileID: 0}
  m_PrefabAsset: {fileID: 0}
  m_GameObject: {fileID: 1441973135}
  m_Enabled: 1
  m_CastShadows: 1
  m_ReceiveShadows: 1
  m_DynamicOccludee: 1
  m_StaticShadowCaster: 0
  m_MotionVectors: 1
  m_LightProbeUsage: 1
  m_ReflectionProbeUsage: 1
  m_RayTracingMode: 2
  m_RayTraceProcedural: 0
  m_RenderingLayerMask: 1
  m_RendererPriority: 0
  m_Materials:
  - {fileID: 10100, guid: 0000000000000000e000000000000000, type: 0}
  m_StaticBatchInfo:
    firstSubMesh: 0
    subMeshCount: 0
  m_StaticBatchRoot: {fileID: 0}
  m_ProbeAnchor: {fileID: 0}
  m_LightProbeVolumeOverride: {fileID: 0}
  m_ScaleInLightmap: 1
  m_ReceiveGI: 1
  m_PreserveUVs: 0
  m_IgnoreNormalsForChartDetection: 0
  m_ImportantGI: 0
  m_StitchLightmapSeams: 1
  m_SelectedEditorRenderState: 3
  m_MinimumChartSize: 4
  m_AutoUVMaxDistance: 0.5
  m_AutoUVMaxAngle: 89
  m_LightmapParameters: {fileID: 0}
  m_SortingLayerID: 0
  m_SortingLayer: 0
  m_SortingOrder: 0
  m_AdditionalVertexStreams: {fileID: 0}
--- !u!1 &1449692851
GameObject:
  m_ObjectHideFlags: 0
  m_CorrespondingSourceObject: {fileID: 0}
  m_PrefabInstance: {fileID: 0}
  m_PrefabAsset: {fileID: 0}
  serializedVersion: 6
  m_Component:
  - component: {fileID: 1449692852}
  - component: {fileID: 1449692855}
  - component: {fileID: 1449692854}
  - component: {fileID: 1449692853}
  m_Layer: 0
  m_Name: Capsule (4)
  m_TagString: Untagged
  m_Icon: {fileID: 0}
  m_NavMeshLayer: 0
  m_StaticEditorFlags: 0
  m_IsActive: 1
--- !u!4 &1449692852
Transform:
  m_ObjectHideFlags: 0
  m_CorrespondingSourceObject: {fileID: 0}
  m_PrefabInstance: {fileID: 0}
  m_PrefabAsset: {fileID: 0}
  m_GameObject: {fileID: 1449692851}
  m_LocalRotation: {x: -0, y: -0, z: -0, w: 1}
  m_LocalPosition: {x: 1.0100002, y: 1.33, z: 0}
  m_LocalScale: {x: 1, y: 1, z: 1}
  m_ConstrainProportionsScale: 0
  m_Children: []
  m_Father: {fileID: 1118935971}
  m_RootOrder: 4
  m_LocalEulerAnglesHint: {x: 0, y: 0, z: 0}
--- !u!136 &1449692853
CapsuleCollider:
  m_ObjectHideFlags: 0
  m_CorrespondingSourceObject: {fileID: 0}
  m_PrefabInstance: {fileID: 0}
  m_PrefabAsset: {fileID: 0}
  m_GameObject: {fileID: 1449692851}
  m_Material: {fileID: 0}
  m_IsTrigger: 0
  m_Enabled: 1
  m_Radius: 0.5
  m_Height: 2
  m_Direction: 1
  m_Center: {x: 0, y: 0, z: 0}
--- !u!23 &1449692854
MeshRenderer:
  m_ObjectHideFlags: 0
  m_CorrespondingSourceObject: {fileID: 0}
  m_PrefabInstance: {fileID: 0}
  m_PrefabAsset: {fileID: 0}
  m_GameObject: {fileID: 1449692851}
  m_Enabled: 1
  m_CastShadows: 1
  m_ReceiveShadows: 1
  m_DynamicOccludee: 1
  m_StaticShadowCaster: 0
  m_MotionVectors: 1
  m_LightProbeUsage: 1
  m_ReflectionProbeUsage: 1
  m_RayTracingMode: 2
  m_RayTraceProcedural: 0
  m_RenderingLayerMask: 1
  m_RendererPriority: 0
  m_Materials:
  - {fileID: 2100000, guid: df59177cc841e964d80234a38e747faa, type: 2}
  m_StaticBatchInfo:
    firstSubMesh: 0
    subMeshCount: 0
  m_StaticBatchRoot: {fileID: 0}
  m_ProbeAnchor: {fileID: 0}
  m_LightProbeVolumeOverride: {fileID: 0}
  m_ScaleInLightmap: 1
  m_ReceiveGI: 1
  m_PreserveUVs: 0
  m_IgnoreNormalsForChartDetection: 0
  m_ImportantGI: 0
  m_StitchLightmapSeams: 1
  m_SelectedEditorRenderState: 3
  m_MinimumChartSize: 4
  m_AutoUVMaxDistance: 0.5
  m_AutoUVMaxAngle: 89
  m_LightmapParameters: {fileID: 0}
  m_SortingLayerID: 0
  m_SortingLayer: 0
  m_SortingOrder: 0
  m_AdditionalVertexStreams: {fileID: 0}
--- !u!33 &1449692855
MeshFilter:
  m_ObjectHideFlags: 0
  m_CorrespondingSourceObject: {fileID: 0}
  m_PrefabInstance: {fileID: 0}
  m_PrefabAsset: {fileID: 0}
  m_GameObject: {fileID: 1449692851}
  m_Mesh: {fileID: 10208, guid: 0000000000000000e000000000000000, type: 0}
--- !u!1 &1478591767
GameObject:
  m_ObjectHideFlags: 0
  m_CorrespondingSourceObject: {fileID: 0}
  m_PrefabInstance: {fileID: 0}
  m_PrefabAsset: {fileID: 0}
  serializedVersion: 6
  m_Component:
  - component: {fileID: 1478591768}
  - component: {fileID: 1478591770}
  - component: {fileID: 1478591769}
  m_Layer: 0
  m_Name: Lit (22)
  m_TagString: Untagged
  m_Icon: {fileID: 0}
  m_NavMeshLayer: 0
  m_StaticEditorFlags: 0
  m_IsActive: 1
--- !u!4 &1478591768
Transform:
  m_ObjectHideFlags: 0
  m_CorrespondingSourceObject: {fileID: 0}
  m_PrefabInstance: {fileID: 0}
  m_PrefabAsset: {fileID: 0}
  m_GameObject: {fileID: 1478591767}
  m_LocalRotation: {x: -0, y: -0, z: -0, w: 1}
  m_LocalPosition: {x: 9.04, y: -1, z: 0}
  m_LocalScale: {x: 1, y: 1, z: 1}
  m_ConstrainProportionsScale: 0
  m_Children: []
  m_Father: {fileID: 668959424}
  m_RootOrder: 3
  m_LocalEulerAnglesHint: {x: 90, y: 0, z: 0}
--- !u!102 &1478591769
TextMesh:
  serializedVersion: 3
  m_ObjectHideFlags: 0
  m_CorrespondingSourceObject: {fileID: 0}
  m_PrefabInstance: {fileID: 0}
  m_PrefabAsset: {fileID: 0}
  m_GameObject: {fileID: 1478591767}
  m_Text: Transparent
  m_OffsetZ: 0
  m_CharacterSize: 0.1
  m_LineSpacing: 1
  m_Anchor: 4
  m_Alignment: 0
  m_TabSize: 4
  m_FontSize: 32
  m_FontStyle: 0
  m_RichText: 1
  m_Font: {fileID: 10102, guid: 0000000000000000e000000000000000, type: 0}
  m_Color:
    serializedVersion: 2
    rgba: 4294967295
--- !u!23 &1478591770
MeshRenderer:
  m_ObjectHideFlags: 0
  m_CorrespondingSourceObject: {fileID: 0}
  m_PrefabInstance: {fileID: 0}
  m_PrefabAsset: {fileID: 0}
  m_GameObject: {fileID: 1478591767}
  m_Enabled: 1
  m_CastShadows: 1
  m_ReceiveShadows: 1
  m_DynamicOccludee: 1
  m_StaticShadowCaster: 0
  m_MotionVectors: 1
  m_LightProbeUsage: 1
  m_ReflectionProbeUsage: 1
  m_RayTracingMode: 2
  m_RayTraceProcedural: 0
  m_RenderingLayerMask: 1
  m_RendererPriority: 0
  m_Materials:
  - {fileID: 10100, guid: 0000000000000000e000000000000000, type: 0}
  m_StaticBatchInfo:
    firstSubMesh: 0
    subMeshCount: 0
  m_StaticBatchRoot: {fileID: 0}
  m_ProbeAnchor: {fileID: 0}
  m_LightProbeVolumeOverride: {fileID: 0}
  m_ScaleInLightmap: 1
  m_ReceiveGI: 1
  m_PreserveUVs: 0
  m_IgnoreNormalsForChartDetection: 0
  m_ImportantGI: 0
  m_StitchLightmapSeams: 1
  m_SelectedEditorRenderState: 3
  m_MinimumChartSize: 4
  m_AutoUVMaxDistance: 0.5
  m_AutoUVMaxAngle: 89
  m_LightmapParameters: {fileID: 0}
  m_SortingLayerID: 0
  m_SortingLayer: 0
  m_SortingOrder: 0
  m_AdditionalVertexStreams: {fileID: 0}
--- !u!1 &1483252417
GameObject:
  m_ObjectHideFlags: 0
  m_CorrespondingSourceObject: {fileID: 0}
  m_PrefabInstance: {fileID: 0}
  m_PrefabAsset: {fileID: 0}
  serializedVersion: 6
  m_Component:
  - component: {fileID: 1483252420}
  - component: {fileID: 1483252419}
  m_Layer: 0
  m_Name: Scene Settings
  m_TagString: Untagged
  m_Icon: {fileID: 0}
  m_NavMeshLayer: 0
  m_StaticEditorFlags: 0
  m_IsActive: 1
--- !u!114 &1483252419
MonoBehaviour:
  m_ObjectHideFlags: 0
  m_CorrespondingSourceObject: {fileID: 0}
  m_PrefabInstance: {fileID: 0}
  m_PrefabAsset: {fileID: 0}
  m_GameObject: {fileID: 1483252417}
  m_Enabled: 1
  m_EditorHideFlags: 0
  m_Script: {fileID: 11500000, guid: 172515602e62fb746b5d573b38a5fe58, type: 3}
  m_Name: 
  m_EditorClassIdentifier: 
  isGlobal: 1
  priority: 0
  blendDistance: 0
  weight: 1
  sharedProfile: {fileID: 11400000, guid: 4c24e8c9a83e1a848ad2b5831535778e, type: 2}
--- !u!4 &1483252420
Transform:
  m_ObjectHideFlags: 0
  m_CorrespondingSourceObject: {fileID: 0}
  m_PrefabInstance: {fileID: 0}
  m_PrefabAsset: {fileID: 0}
  m_GameObject: {fileID: 1483252417}
  m_LocalRotation: {x: 0, y: 0, z: 0, w: 1}
  m_LocalPosition: {x: 0, y: 0, z: 0}
  m_LocalScale: {x: 1, y: 1, z: 1}
  m_ConstrainProportionsScale: 0
  m_Children: []
  m_Father: {fileID: 0}
  m_RootOrder: 1
  m_LocalEulerAnglesHint: {x: 0, y: 0, z: 0}
--- !u!1 &1537791476
GameObject:
  m_ObjectHideFlags: 0
  m_CorrespondingSourceObject: {fileID: 0}
  m_PrefabInstance: {fileID: 0}
  m_PrefabAsset: {fileID: 0}
  serializedVersion: 6
  m_Component:
  - component: {fileID: 1537791477}
  - component: {fileID: 1537791480}
  - component: {fileID: 1537791479}
  - component: {fileID: 1537791478}
  m_Layer: 0
  m_Name: Capsule (6)
  m_TagString: Untagged
  m_Icon: {fileID: 0}
  m_NavMeshLayer: 0
  m_StaticEditorFlags: 0
  m_IsActive: 1
--- !u!4 &1537791477
Transform:
  m_ObjectHideFlags: 0
  m_CorrespondingSourceObject: {fileID: 0}
  m_PrefabInstance: {fileID: 0}
  m_PrefabAsset: {fileID: 0}
  m_GameObject: {fileID: 1537791476}
  m_LocalRotation: {x: -0, y: -0, z: -0, w: 1}
  m_LocalPosition: {x: -2, y: 1.33, z: 0}
  m_LocalScale: {x: 1, y: 1, z: 1}
  m_ConstrainProportionsScale: 0
  m_Children: []
  m_Father: {fileID: 1297455378}
  m_RootOrder: 6
  m_LocalEulerAnglesHint: {x: 0, y: 0, z: 0}
--- !u!136 &1537791478
CapsuleCollider:
  m_ObjectHideFlags: 0
  m_CorrespondingSourceObject: {fileID: 0}
  m_PrefabInstance: {fileID: 0}
  m_PrefabAsset: {fileID: 0}
  m_GameObject: {fileID: 1537791476}
  m_Material: {fileID: 0}
  m_IsTrigger: 0
  m_Enabled: 1
  m_Radius: 0.5
  m_Height: 2
  m_Direction: 1
  m_Center: {x: 0, y: 0, z: 0}
--- !u!23 &1537791479
MeshRenderer:
  m_ObjectHideFlags: 0
  m_CorrespondingSourceObject: {fileID: 0}
  m_PrefabInstance: {fileID: 0}
  m_PrefabAsset: {fileID: 0}
  m_GameObject: {fileID: 1537791476}
  m_Enabled: 1
  m_CastShadows: 1
  m_ReceiveShadows: 1
  m_DynamicOccludee: 1
  m_StaticShadowCaster: 0
  m_MotionVectors: 1
  m_LightProbeUsage: 1
  m_ReflectionProbeUsage: 1
  m_RayTracingMode: 2
  m_RayTraceProcedural: 0
  m_RenderingLayerMask: 1
  m_RendererPriority: 0
  m_Materials:
  - {fileID: 2100000, guid: d16d509538c14984cb418adeab0fe043, type: 2}
  m_StaticBatchInfo:
    firstSubMesh: 0
    subMeshCount: 0
  m_StaticBatchRoot: {fileID: 0}
  m_ProbeAnchor: {fileID: 0}
  m_LightProbeVolumeOverride: {fileID: 0}
  m_ScaleInLightmap: 1
  m_ReceiveGI: 1
  m_PreserveUVs: 0
  m_IgnoreNormalsForChartDetection: 0
  m_ImportantGI: 0
  m_StitchLightmapSeams: 1
  m_SelectedEditorRenderState: 3
  m_MinimumChartSize: 4
  m_AutoUVMaxDistance: 0.5
  m_AutoUVMaxAngle: 89
  m_LightmapParameters: {fileID: 0}
  m_SortingLayerID: 0
  m_SortingLayer: 0
  m_SortingOrder: 0
  m_AdditionalVertexStreams: {fileID: 0}
--- !u!33 &1537791480
MeshFilter:
  m_ObjectHideFlags: 0
  m_CorrespondingSourceObject: {fileID: 0}
  m_PrefabInstance: {fileID: 0}
  m_PrefabAsset: {fileID: 0}
  m_GameObject: {fileID: 1537791476}
  m_Mesh: {fileID: 10208, guid: 0000000000000000e000000000000000, type: 0}
--- !u!1 &1539644790
GameObject:
  m_ObjectHideFlags: 0
  m_CorrespondingSourceObject: {fileID: 0}
  m_PrefabInstance: {fileID: 0}
  m_PrefabAsset: {fileID: 0}
  serializedVersion: 6
  m_Component:
  - component: {fileID: 1539644791}
  - component: {fileID: 1539644793}
  - component: {fileID: 1539644792}
  m_Layer: 0
  m_Name: Lit (21)
  m_TagString: Untagged
  m_Icon: {fileID: 0}
  m_NavMeshLayer: 0
  m_StaticEditorFlags: 0
  m_IsActive: 1
--- !u!4 &1539644791
Transform:
  m_ObjectHideFlags: 0
  m_CorrespondingSourceObject: {fileID: 0}
  m_PrefabInstance: {fileID: 0}
  m_PrefabAsset: {fileID: 0}
  m_GameObject: {fileID: 1539644790}
  m_LocalRotation: {x: -0, y: -0, z: -0, w: 1}
  m_LocalPosition: {x: 7.04, y: -1, z: 0}
  m_LocalScale: {x: 1, y: 1, z: 1}
  m_ConstrainProportionsScale: 0
  m_Children: []
  m_Father: {fileID: 668959424}
  m_RootOrder: 2
  m_LocalEulerAnglesHint: {x: 90, y: 0, z: 0}
--- !u!102 &1539644792
TextMesh:
  serializedVersion: 3
  m_ObjectHideFlags: 0
  m_CorrespondingSourceObject: {fileID: 0}
  m_PrefabInstance: {fileID: 0}
  m_PrefabAsset: {fileID: 0}
  m_GameObject: {fileID: 1539644790}
  m_Text: 'Alpha Clip

    Double Sided'
  m_OffsetZ: 0
  m_CharacterSize: 0.1
  m_LineSpacing: 1
  m_Anchor: 4
  m_Alignment: 1
  m_TabSize: 4
  m_FontSize: 32
  m_FontStyle: 0
  m_RichText: 1
  m_Font: {fileID: 10102, guid: 0000000000000000e000000000000000, type: 0}
  m_Color:
    serializedVersion: 2
    rgba: 4294967295
--- !u!23 &1539644793
MeshRenderer:
  m_ObjectHideFlags: 0
  m_CorrespondingSourceObject: {fileID: 0}
  m_PrefabInstance: {fileID: 0}
  m_PrefabAsset: {fileID: 0}
  m_GameObject: {fileID: 1539644790}
  m_Enabled: 1
  m_CastShadows: 1
  m_ReceiveShadows: 1
  m_DynamicOccludee: 1
  m_StaticShadowCaster: 0
  m_MotionVectors: 1
  m_LightProbeUsage: 1
  m_ReflectionProbeUsage: 1
  m_RayTracingMode: 2
  m_RayTraceProcedural: 0
  m_RenderingLayerMask: 1
  m_RendererPriority: 0
  m_Materials:
  - {fileID: 10100, guid: 0000000000000000e000000000000000, type: 0}
  m_StaticBatchInfo:
    firstSubMesh: 0
    subMeshCount: 0
  m_StaticBatchRoot: {fileID: 0}
  m_ProbeAnchor: {fileID: 0}
  m_LightProbeVolumeOverride: {fileID: 0}
  m_ScaleInLightmap: 1
  m_ReceiveGI: 1
  m_PreserveUVs: 0
  m_IgnoreNormalsForChartDetection: 0
  m_ImportantGI: 0
  m_StitchLightmapSeams: 1
  m_SelectedEditorRenderState: 3
  m_MinimumChartSize: 4
  m_AutoUVMaxDistance: 0.5
  m_AutoUVMaxAngle: 89
  m_LightmapParameters: {fileID: 0}
  m_SortingLayerID: 0
  m_SortingLayer: 0
  m_SortingOrder: 0
  m_AdditionalVertexStreams: {fileID: 0}
--- !u!1 &1540938515
GameObject:
  m_ObjectHideFlags: 0
  m_CorrespondingSourceObject: {fileID: 0}
  m_PrefabInstance: {fileID: 0}
  m_PrefabAsset: {fileID: 0}
  serializedVersion: 6
  m_Component:
  - component: {fileID: 1540938516}
  m_Layer: 0
  m_Name: HDRP/Hair
  m_TagString: Untagged
  m_Icon: {fileID: 0}
  m_NavMeshLayer: 0
  m_StaticEditorFlags: 0
  m_IsActive: 0
--- !u!4 &1540938516
Transform:
  m_ObjectHideFlags: 0
  m_CorrespondingSourceObject: {fileID: 0}
  m_PrefabInstance: {fileID: 0}
  m_PrefabAsset: {fileID: 0}
  m_GameObject: {fileID: 1540938515}
  m_LocalRotation: {x: -0, y: -0, z: -0, w: 1}
  m_LocalPosition: {x: -2, y: 0, z: -4}
  m_LocalScale: {x: 1, y: 1, z: 1}
  m_ConstrainProportionsScale: 0
  m_Children:
  - {fileID: 1799483042}
  - {fileID: 763639301}
  - {fileID: 1932917087}
  - {fileID: 1732150073}
  m_Father: {fileID: 1882146458}
  m_RootOrder: 5
  m_LocalEulerAnglesHint: {x: 0, y: 0, z: 0}
--- !u!1 &1565352160
GameObject:
  m_ObjectHideFlags: 0
  m_CorrespondingSourceObject: {fileID: 0}
  m_PrefabInstance: {fileID: 0}
  m_PrefabAsset: {fileID: 0}
  serializedVersion: 6
  m_Component:
  - component: {fileID: 1565352161}
  - component: {fileID: 1565352164}
  - component: {fileID: 1565352163}
  - component: {fileID: 1565352162}
  m_Layer: 0
  m_Name: Capsule (6)
  m_TagString: Untagged
  m_Icon: {fileID: 0}
  m_NavMeshLayer: 0
  m_StaticEditorFlags: 0
  m_IsActive: 1
--- !u!4 &1565352161
Transform:
  m_ObjectHideFlags: 0
  m_CorrespondingSourceObject: {fileID: 0}
  m_PrefabInstance: {fileID: 0}
  m_PrefabAsset: {fileID: 0}
  m_GameObject: {fileID: 1565352160}
  m_LocalRotation: {x: -0, y: -0, z: -0, w: 1}
  m_LocalPosition: {x: 10, y: 1.33, z: 0}
  m_LocalScale: {x: 1, y: 1, z: 1}
  m_ConstrainProportionsScale: 0
  m_Children: []
  m_Father: {fileID: 387938808}
  m_RootOrder: 9
  m_LocalEulerAnglesHint: {x: 0, y: 0, z: 0}
--- !u!136 &1565352162
CapsuleCollider:
  m_ObjectHideFlags: 0
  m_CorrespondingSourceObject: {fileID: 0}
  m_PrefabInstance: {fileID: 0}
  m_PrefabAsset: {fileID: 0}
  m_GameObject: {fileID: 1565352160}
  m_Material: {fileID: 0}
  m_IsTrigger: 0
  m_Enabled: 1
  m_Radius: 0.5
  m_Height: 2
  m_Direction: 1
  m_Center: {x: 0, y: 0, z: 0}
--- !u!23 &1565352163
MeshRenderer:
  m_ObjectHideFlags: 0
  m_CorrespondingSourceObject: {fileID: 0}
  m_PrefabInstance: {fileID: 0}
  m_PrefabAsset: {fileID: 0}
  m_GameObject: {fileID: 1565352160}
  m_Enabled: 1
  m_CastShadows: 1
  m_ReceiveShadows: 1
  m_DynamicOccludee: 1
  m_StaticShadowCaster: 0
  m_MotionVectors: 1
  m_LightProbeUsage: 1
  m_ReflectionProbeUsage: 1
  m_RayTracingMode: 2
  m_RayTraceProcedural: 0
  m_RenderingLayerMask: 1
  m_RendererPriority: 0
  m_Materials:
  - {fileID: 2100000, guid: 88d67cd0460c128429463dd48c6a86a7, type: 2}
  m_StaticBatchInfo:
    firstSubMesh: 0
    subMeshCount: 0
  m_StaticBatchRoot: {fileID: 0}
  m_ProbeAnchor: {fileID: 0}
  m_LightProbeVolumeOverride: {fileID: 0}
  m_ScaleInLightmap: 1
  m_ReceiveGI: 1
  m_PreserveUVs: 0
  m_IgnoreNormalsForChartDetection: 0
  m_ImportantGI: 0
  m_StitchLightmapSeams: 1
  m_SelectedEditorRenderState: 3
  m_MinimumChartSize: 4
  m_AutoUVMaxDistance: 0.5
  m_AutoUVMaxAngle: 89
  m_LightmapParameters: {fileID: 0}
  m_SortingLayerID: 0
  m_SortingLayer: 0
  m_SortingOrder: 0
  m_AdditionalVertexStreams: {fileID: 0}
--- !u!33 &1565352164
MeshFilter:
  m_ObjectHideFlags: 0
  m_CorrespondingSourceObject: {fileID: 0}
  m_PrefabInstance: {fileID: 0}
  m_PrefabAsset: {fileID: 0}
  m_GameObject: {fileID: 1565352160}
  m_Mesh: {fileID: 10208, guid: 0000000000000000e000000000000000, type: 0}
--- !u!1 &1587321953
GameObject:
  m_ObjectHideFlags: 0
  m_CorrespondingSourceObject: {fileID: 0}
  m_PrefabInstance: {fileID: 0}
  m_PrefabAsset: {fileID: 0}
  serializedVersion: 6
  m_Component:
  - component: {fileID: 1587321954}
  - component: {fileID: 1587321956}
  - component: {fileID: 1587321955}
  m_Layer: 0
  m_Name: Lit (12)
  m_TagString: Untagged
  m_Icon: {fileID: 0}
  m_NavMeshLayer: 0
  m_StaticEditorFlags: 0
  m_IsActive: 1
--- !u!4 &1587321954
Transform:
  m_ObjectHideFlags: 0
  m_CorrespondingSourceObject: {fileID: 0}
  m_PrefabInstance: {fileID: 0}
  m_PrefabAsset: {fileID: 0}
  m_GameObject: {fileID: 1587321953}
  m_LocalRotation: {x: -0, y: -0, z: -0, w: 1}
  m_LocalPosition: {x: 1.97, y: -1, z: 0}
  m_LocalScale: {x: 1, y: 1, z: 1}
  m_ConstrainProportionsScale: 0
  m_Children: []
  m_Father: {fileID: 596174286}
  m_RootOrder: 11
  m_LocalEulerAnglesHint: {x: 90, y: 0, z: 0}
--- !u!102 &1587321955
TextMesh:
  serializedVersion: 3
  m_ObjectHideFlags: 0
  m_CorrespondingSourceObject: {fileID: 0}
  m_PrefabInstance: {fileID: 0}
  m_PrefabAsset: {fileID: 0}
  m_GameObject: {fileID: 1587321953}
  m_Text: 'Tesselation

    Fallback'
  m_OffsetZ: 0
  m_CharacterSize: 0.1
  m_LineSpacing: 1
  m_Anchor: 4
  m_Alignment: 1
  m_TabSize: 4
  m_FontSize: 32
  m_FontStyle: 0
  m_RichText: 1
  m_Font: {fileID: 10102, guid: 0000000000000000e000000000000000, type: 0}
  m_Color:
    serializedVersion: 2
    rgba: 4294967295
--- !u!23 &1587321956
MeshRenderer:
  m_ObjectHideFlags: 0
  m_CorrespondingSourceObject: {fileID: 0}
  m_PrefabInstance: {fileID: 0}
  m_PrefabAsset: {fileID: 0}
  m_GameObject: {fileID: 1587321953}
  m_Enabled: 1
  m_CastShadows: 1
  m_ReceiveShadows: 1
  m_DynamicOccludee: 1
  m_StaticShadowCaster: 0
  m_MotionVectors: 1
  m_LightProbeUsage: 1
  m_ReflectionProbeUsage: 1
  m_RayTracingMode: 2
  m_RayTraceProcedural: 0
  m_RenderingLayerMask: 1
  m_RendererPriority: 0
  m_Materials:
  - {fileID: 10100, guid: 0000000000000000e000000000000000, type: 0}
  m_StaticBatchInfo:
    firstSubMesh: 0
    subMeshCount: 0
  m_StaticBatchRoot: {fileID: 0}
  m_ProbeAnchor: {fileID: 0}
  m_LightProbeVolumeOverride: {fileID: 0}
  m_ScaleInLightmap: 1
  m_ReceiveGI: 1
  m_PreserveUVs: 0
  m_IgnoreNormalsForChartDetection: 0
  m_ImportantGI: 0
  m_StitchLightmapSeams: 1
  m_SelectedEditorRenderState: 3
  m_MinimumChartSize: 4
  m_AutoUVMaxDistance: 0.5
  m_AutoUVMaxAngle: 89
  m_LightmapParameters: {fileID: 0}
  m_SortingLayerID: 0
  m_SortingLayer: 0
  m_SortingOrder: 0
  m_AdditionalVertexStreams: {fileID: 0}
--- !u!1 &1589622184
GameObject:
  m_ObjectHideFlags: 0
  m_CorrespondingSourceObject: {fileID: 0}
  m_PrefabInstance: {fileID: 0}
  m_PrefabAsset: {fileID: 0}
  serializedVersion: 6
  m_Component:
  - component: {fileID: 1589622185}
  - component: {fileID: 1589622188}
  - component: {fileID: 1589622187}
  - component: {fileID: 1589622186}
  m_Layer: 0
  m_Name: Capsule (11)
  m_TagString: Untagged
  m_Icon: {fileID: 0}
  m_NavMeshLayer: 0
  m_StaticEditorFlags: 0
  m_IsActive: 1
--- !u!4 &1589622185
Transform:
  m_ObjectHideFlags: 0
  m_CorrespondingSourceObject: {fileID: 0}
  m_PrefabInstance: {fileID: 0}
  m_PrefabAsset: {fileID: 0}
  m_GameObject: {fileID: 1589622184}
  m_LocalRotation: {x: -0, y: -0, z: -0, w: 1}
  m_LocalPosition: {x: 2, y: 1.33, z: 0}
  m_LocalScale: {x: 1, y: 1, z: 1}
  m_ConstrainProportionsScale: 0
  m_Children: []
  m_Father: {fileID: 387938808}
  m_RootOrder: 5
  m_LocalEulerAnglesHint: {x: 0, y: 0, z: 0}
--- !u!136 &1589622186
CapsuleCollider:
  m_ObjectHideFlags: 0
  m_CorrespondingSourceObject: {fileID: 0}
  m_PrefabInstance: {fileID: 0}
  m_PrefabAsset: {fileID: 0}
  m_GameObject: {fileID: 1589622184}
  m_Material: {fileID: 0}
  m_IsTrigger: 0
  m_Enabled: 1
  m_Radius: 0.5
  m_Height: 2
  m_Direction: 1
  m_Center: {x: 0, y: 0, z: 0}
--- !u!23 &1589622187
MeshRenderer:
  m_ObjectHideFlags: 0
  m_CorrespondingSourceObject: {fileID: 0}
  m_PrefabInstance: {fileID: 0}
  m_PrefabAsset: {fileID: 0}
  m_GameObject: {fileID: 1589622184}
  m_Enabled: 1
  m_CastShadows: 1
  m_ReceiveShadows: 1
  m_DynamicOccludee: 1
  m_StaticShadowCaster: 0
  m_MotionVectors: 1
  m_LightProbeUsage: 1
  m_ReflectionProbeUsage: 1
  m_RayTracingMode: 2
  m_RayTraceProcedural: 0
  m_RenderingLayerMask: 1
  m_RendererPriority: 0
  m_Materials:
  - {fileID: 2100000, guid: 867489718d1d7924ea9dfc4bcf544707, type: 2}
  m_StaticBatchInfo:
    firstSubMesh: 0
    subMeshCount: 0
  m_StaticBatchRoot: {fileID: 0}
  m_ProbeAnchor: {fileID: 0}
  m_LightProbeVolumeOverride: {fileID: 0}
  m_ScaleInLightmap: 1
  m_ReceiveGI: 1
  m_PreserveUVs: 0
  m_IgnoreNormalsForChartDetection: 0
  m_ImportantGI: 0
  m_StitchLightmapSeams: 1
  m_SelectedEditorRenderState: 3
  m_MinimumChartSize: 4
  m_AutoUVMaxDistance: 0.5
  m_AutoUVMaxAngle: 89
  m_LightmapParameters: {fileID: 0}
  m_SortingLayerID: 0
  m_SortingLayer: 0
  m_SortingOrder: 0
  m_AdditionalVertexStreams: {fileID: 0}
--- !u!33 &1589622188
MeshFilter:
  m_ObjectHideFlags: 0
  m_CorrespondingSourceObject: {fileID: 0}
  m_PrefabInstance: {fileID: 0}
  m_PrefabAsset: {fileID: 0}
  m_GameObject: {fileID: 1589622184}
  m_Mesh: {fileID: 10208, guid: 0000000000000000e000000000000000, type: 0}
--- !u!1 &1598781991
GameObject:
  m_ObjectHideFlags: 0
  m_CorrespondingSourceObject: {fileID: 0}
  m_PrefabInstance: {fileID: 0}
  m_PrefabAsset: {fileID: 0}
  serializedVersion: 6
  m_Component:
  - component: {fileID: 1598781992}
  - component: {fileID: 1598781994}
  - component: {fileID: 1598781993}
  m_Layer: 0
  m_Name: Lit (29)
  m_TagString: Untagged
  m_Icon: {fileID: 0}
  m_NavMeshLayer: 0
  m_StaticEditorFlags: 0
  m_IsActive: 1
--- !u!4 &1598781992
Transform:
  m_ObjectHideFlags: 0
  m_CorrespondingSourceObject: {fileID: 0}
  m_PrefabInstance: {fileID: 0}
  m_PrefabAsset: {fileID: 0}
  m_GameObject: {fileID: 1598781991}
  m_LocalRotation: {x: -0, y: -0, z: -0, w: 1}
  m_LocalPosition: {x: 23.012, y: -1, z: 0}
  m_LocalScale: {x: 1, y: 1, z: 1}
  m_ConstrainProportionsScale: 0
  m_Children: []
  m_Father: {fileID: 1992824940}
  m_RootOrder: 10
  m_LocalEulerAnglesHint: {x: 90, y: 0, z: 0}
--- !u!102 &1598781993
TextMesh:
  serializedVersion: 3
  m_ObjectHideFlags: 0
  m_CorrespondingSourceObject: {fileID: 0}
  m_PrefabInstance: {fileID: 0}
  m_PrefabAsset: {fileID: 0}
  m_GameObject: {fileID: 1598781991}
  m_Text: 'Silk

    Transparent'
  m_OffsetZ: 0
  m_CharacterSize: 0.1
  m_LineSpacing: 1
  m_Anchor: 4
  m_Alignment: 1
  m_TabSize: 4
  m_FontSize: 32
  m_FontStyle: 0
  m_RichText: 1
  m_Font: {fileID: 10102, guid: 0000000000000000e000000000000000, type: 0}
  m_Color:
    serializedVersion: 2
    rgba: 4294967295
--- !u!23 &1598781994
MeshRenderer:
  m_ObjectHideFlags: 0
  m_CorrespondingSourceObject: {fileID: 0}
  m_PrefabInstance: {fileID: 0}
  m_PrefabAsset: {fileID: 0}
  m_GameObject: {fileID: 1598781991}
  m_Enabled: 1
  m_CastShadows: 1
  m_ReceiveShadows: 1
  m_DynamicOccludee: 1
  m_StaticShadowCaster: 0
  m_MotionVectors: 1
  m_LightProbeUsage: 1
  m_ReflectionProbeUsage: 1
  m_RayTracingMode: 2
  m_RayTraceProcedural: 0
  m_RenderingLayerMask: 1
  m_RendererPriority: 0
  m_Materials:
  - {fileID: 10100, guid: 0000000000000000e000000000000000, type: 0}
  m_StaticBatchInfo:
    firstSubMesh: 0
    subMeshCount: 0
  m_StaticBatchRoot: {fileID: 0}
  m_ProbeAnchor: {fileID: 0}
  m_LightProbeVolumeOverride: {fileID: 0}
  m_ScaleInLightmap: 1
  m_ReceiveGI: 1
  m_PreserveUVs: 0
  m_IgnoreNormalsForChartDetection: 0
  m_ImportantGI: 0
  m_StitchLightmapSeams: 1
  m_SelectedEditorRenderState: 3
  m_MinimumChartSize: 4
  m_AutoUVMaxDistance: 0.5
  m_AutoUVMaxAngle: 89
  m_LightmapParameters: {fileID: 0}
  m_SortingLayerID: 0
  m_SortingLayer: 0
  m_SortingOrder: 0
  m_AdditionalVertexStreams: {fileID: 0}
--- !u!1 &1629008071
GameObject:
  m_ObjectHideFlags: 0
  m_CorrespondingSourceObject: {fileID: 0}
  m_PrefabInstance: {fileID: 0}
  m_PrefabAsset: {fileID: 0}
  serializedVersion: 6
  m_Component:
  - component: {fileID: 1629008072}
  - component: {fileID: 1629008074}
  - component: {fileID: 1629008073}
  m_Layer: 0
  m_Name: Lit (1)
  m_TagString: Untagged
  m_Icon: {fileID: 0}
  m_NavMeshLayer: 0
  m_StaticEditorFlags: 0
  m_IsActive: 1
--- !u!4 &1629008072
Transform:
  m_ObjectHideFlags: 0
  m_CorrespondingSourceObject: {fileID: 0}
  m_PrefabInstance: {fileID: 0}
  m_PrefabAsset: {fileID: 0}
  m_GameObject: {fileID: 1629008071}
  m_LocalRotation: {x: -0, y: -0, z: -0, w: 1}
  m_LocalPosition: {x: 4.02, y: -1, z: 0}
  m_LocalScale: {x: 1, y: 1, z: 1}
  m_ConstrainProportionsScale: 0
  m_Children: []
  m_Father: {fileID: 596174286}
  m_RootOrder: 0
  m_LocalEulerAnglesHint: {x: 90, y: 0, z: 0}
--- !u!102 &1629008073
TextMesh:
  serializedVersion: 3
  m_ObjectHideFlags: 0
  m_CorrespondingSourceObject: {fileID: 0}
  m_PrefabInstance: {fileID: 0}
  m_PrefabAsset: {fileID: 0}
  m_GameObject: {fileID: 1629008071}
  m_Text: Standard
  m_OffsetZ: 0
  m_CharacterSize: 0.1
  m_LineSpacing: 1
  m_Anchor: 4
  m_Alignment: 0
  m_TabSize: 4
  m_FontSize: 32
  m_FontStyle: 0
  m_RichText: 1
  m_Font: {fileID: 10102, guid: 0000000000000000e000000000000000, type: 0}
  m_Color:
    serializedVersion: 2
    rgba: 4294967295
--- !u!23 &1629008074
MeshRenderer:
  m_ObjectHideFlags: 0
  m_CorrespondingSourceObject: {fileID: 0}
  m_PrefabInstance: {fileID: 0}
  m_PrefabAsset: {fileID: 0}
  m_GameObject: {fileID: 1629008071}
  m_Enabled: 1
  m_CastShadows: 1
  m_ReceiveShadows: 1
  m_DynamicOccludee: 1
  m_StaticShadowCaster: 0
  m_MotionVectors: 1
  m_LightProbeUsage: 1
  m_ReflectionProbeUsage: 1
  m_RayTracingMode: 2
  m_RayTraceProcedural: 0
  m_RenderingLayerMask: 1
  m_RendererPriority: 0
  m_Materials:
  - {fileID: 10100, guid: 0000000000000000e000000000000000, type: 0}
  m_StaticBatchInfo:
    firstSubMesh: 0
    subMeshCount: 0
  m_StaticBatchRoot: {fileID: 0}
  m_ProbeAnchor: {fileID: 0}
  m_LightProbeVolumeOverride: {fileID: 0}
  m_ScaleInLightmap: 1
  m_ReceiveGI: 1
  m_PreserveUVs: 0
  m_IgnoreNormalsForChartDetection: 0
  m_ImportantGI: 0
  m_StitchLightmapSeams: 1
  m_SelectedEditorRenderState: 3
  m_MinimumChartSize: 4
  m_AutoUVMaxDistance: 0.5
  m_AutoUVMaxAngle: 89
  m_LightmapParameters: {fileID: 0}
  m_SortingLayerID: 0
  m_SortingLayer: 0
  m_SortingOrder: 0
  m_AdditionalVertexStreams: {fileID: 0}
--- !u!1 &1642082197
GameObject:
  m_ObjectHideFlags: 0
  m_CorrespondingSourceObject: {fileID: 0}
  m_PrefabInstance: {fileID: 0}
  m_PrefabAsset: {fileID: 0}
  serializedVersion: 6
  m_Component:
  - component: {fileID: 1642082198}
  - component: {fileID: 1642082200}
  - component: {fileID: 1642082199}
  m_Layer: 0
  m_Name: Lit (19)
  m_TagString: Untagged
  m_Icon: {fileID: 0}
  m_NavMeshLayer: 0
  m_StaticEditorFlags: 0
  m_IsActive: 1
--- !u!4 &1642082198
Transform:
  m_ObjectHideFlags: 0
  m_CorrespondingSourceObject: {fileID: 0}
  m_PrefabInstance: {fileID: 0}
  m_PrefabAsset: {fileID: 0}
  m_GameObject: {fileID: 1642082197}
  m_LocalRotation: {x: -0, y: -0, z: -0, w: 1}
  m_LocalPosition: {x: 3.03, y: -1, z: 0}
  m_LocalScale: {x: 1, y: 1, z: 1}
  m_ConstrainProportionsScale: 0
  m_Children: []
  m_Father: {fileID: 944621378}
  m_RootOrder: 0
  m_LocalEulerAnglesHint: {x: 90, y: 0, z: 0}
--- !u!102 &1642082199
TextMesh:
  serializedVersion: 3
  m_ObjectHideFlags: 0
  m_CorrespondingSourceObject: {fileID: 0}
  m_PrefabInstance: {fileID: 0}
  m_PrefabAsset: {fileID: 0}
  m_GameObject: {fileID: 1642082197}
  m_Text: Standard
  m_OffsetZ: 0
  m_CharacterSize: 0.1
  m_LineSpacing: 1
  m_Anchor: 4
  m_Alignment: 0
  m_TabSize: 4
  m_FontSize: 32
  m_FontStyle: 0
  m_RichText: 1
  m_Font: {fileID: 10102, guid: 0000000000000000e000000000000000, type: 0}
  m_Color:
    serializedVersion: 2
    rgba: 4294967295
--- !u!23 &1642082200
MeshRenderer:
  m_ObjectHideFlags: 0
  m_CorrespondingSourceObject: {fileID: 0}
  m_PrefabInstance: {fileID: 0}
  m_PrefabAsset: {fileID: 0}
  m_GameObject: {fileID: 1642082197}
  m_Enabled: 1
  m_CastShadows: 1
  m_ReceiveShadows: 1
  m_DynamicOccludee: 1
  m_StaticShadowCaster: 0
  m_MotionVectors: 1
  m_LightProbeUsage: 1
  m_ReflectionProbeUsage: 1
  m_RayTracingMode: 2
  m_RayTraceProcedural: 0
  m_RenderingLayerMask: 1
  m_RendererPriority: 0
  m_Materials:
  - {fileID: 10100, guid: 0000000000000000e000000000000000, type: 0}
  m_StaticBatchInfo:
    firstSubMesh: 0
    subMeshCount: 0
  m_StaticBatchRoot: {fileID: 0}
  m_ProbeAnchor: {fileID: 0}
  m_LightProbeVolumeOverride: {fileID: 0}
  m_ScaleInLightmap: 1
  m_ReceiveGI: 1
  m_PreserveUVs: 0
  m_IgnoreNormalsForChartDetection: 0
  m_ImportantGI: 0
  m_StitchLightmapSeams: 1
  m_SelectedEditorRenderState: 3
  m_MinimumChartSize: 4
  m_AutoUVMaxDistance: 0.5
  m_AutoUVMaxAngle: 89
  m_LightmapParameters: {fileID: 0}
  m_SortingLayerID: 0
  m_SortingLayer: 0
  m_SortingOrder: 0
  m_AdditionalVertexStreams: {fileID: 0}
--- !u!1 &1686594757
GameObject:
  m_ObjectHideFlags: 0
  m_CorrespondingSourceObject: {fileID: 0}
  m_PrefabInstance: {fileID: 0}
  m_PrefabAsset: {fileID: 0}
  serializedVersion: 6
  m_Component:
  - component: {fileID: 1686594758}
  - component: {fileID: 1686594760}
  - component: {fileID: 1686594759}
  m_Layer: 0
  m_Name: Lit (20)
  m_TagString: Untagged
  m_Icon: {fileID: 0}
  m_NavMeshLayer: 0
  m_StaticEditorFlags: 0
  m_IsActive: 1
--- !u!4 &1686594758
Transform:
  m_ObjectHideFlags: 0
  m_CorrespondingSourceObject: {fileID: 0}
  m_PrefabInstance: {fileID: 0}
  m_PrefabAsset: {fileID: 0}
  m_GameObject: {fileID: 1686594757}
  m_LocalRotation: {x: -0, y: -0, z: -0, w: 1}
  m_LocalPosition: {x: 5.03, y: -1, z: 0}
  m_LocalScale: {x: 1, y: 1, z: 1}
  m_ConstrainProportionsScale: 0
  m_Children: []
  m_Father: {fileID: 944621378}
  m_RootOrder: 1
  m_LocalEulerAnglesHint: {x: 90, y: 0, z: 0}
--- !u!102 &1686594759
TextMesh:
  serializedVersion: 3
  m_ObjectHideFlags: 0
  m_CorrespondingSourceObject: {fileID: 0}
  m_PrefabInstance: {fileID: 0}
  m_PrefabAsset: {fileID: 0}
  m_GameObject: {fileID: 1686594757}
  m_Text: Lit Spec AA
  m_OffsetZ: 0
  m_CharacterSize: 0.1
  m_LineSpacing: 1
  m_Anchor: 4
  m_Alignment: 0
  m_TabSize: 4
  m_FontSize: 32
  m_FontStyle: 0
  m_RichText: 1
  m_Font: {fileID: 10102, guid: 0000000000000000e000000000000000, type: 0}
  m_Color:
    serializedVersion: 2
    rgba: 4294967295
--- !u!23 &1686594760
MeshRenderer:
  m_ObjectHideFlags: 0
  m_CorrespondingSourceObject: {fileID: 0}
  m_PrefabInstance: {fileID: 0}
  m_PrefabAsset: {fileID: 0}
  m_GameObject: {fileID: 1686594757}
  m_Enabled: 1
  m_CastShadows: 1
  m_ReceiveShadows: 1
  m_DynamicOccludee: 1
  m_StaticShadowCaster: 0
  m_MotionVectors: 1
  m_LightProbeUsage: 1
  m_ReflectionProbeUsage: 1
  m_RayTracingMode: 2
  m_RayTraceProcedural: 0
  m_RenderingLayerMask: 1
  m_RendererPriority: 0
  m_Materials:
  - {fileID: 10100, guid: 0000000000000000e000000000000000, type: 0}
  m_StaticBatchInfo:
    firstSubMesh: 0
    subMeshCount: 0
  m_StaticBatchRoot: {fileID: 0}
  m_ProbeAnchor: {fileID: 0}
  m_LightProbeVolumeOverride: {fileID: 0}
  m_ScaleInLightmap: 1
  m_ReceiveGI: 1
  m_PreserveUVs: 0
  m_IgnoreNormalsForChartDetection: 0
  m_ImportantGI: 0
  m_StitchLightmapSeams: 1
  m_SelectedEditorRenderState: 3
  m_MinimumChartSize: 4
  m_AutoUVMaxDistance: 0.5
  m_AutoUVMaxAngle: 89
  m_LightmapParameters: {fileID: 0}
  m_SortingLayerID: 0
  m_SortingLayer: 0
  m_SortingOrder: 0
  m_AdditionalVertexStreams: {fileID: 0}
--- !u!1 &1687261932
GameObject:
  m_ObjectHideFlags: 0
  m_CorrespondingSourceObject: {fileID: 0}
  m_PrefabInstance: {fileID: 0}
  m_PrefabAsset: {fileID: 0}
  serializedVersion: 6
  m_Component:
  - component: {fileID: 1687261933}
  - component: {fileID: 1687261936}
  - component: {fileID: 1687261935}
  - component: {fileID: 1687261934}
  m_Layer: 0
  m_Name: Capsule (4)
  m_TagString: Untagged
  m_Icon: {fileID: 0}
  m_NavMeshLayer: 0
  m_StaticEditorFlags: 0
  m_IsActive: 1
--- !u!4 &1687261933
Transform:
  m_ObjectHideFlags: 0
  m_CorrespondingSourceObject: {fileID: 0}
  m_PrefabInstance: {fileID: 0}
  m_PrefabAsset: {fileID: 0}
  m_GameObject: {fileID: 1687261932}
  m_LocalRotation: {x: -0, y: -0, z: -0, w: 1}
  m_LocalPosition: {x: 2, y: 1.33, z: 0}
  m_LocalScale: {x: 1, y: 1, z: 1}
  m_ConstrainProportionsScale: 0
  m_Children: []
  m_Father: {fileID: 1297455378}
  m_RootOrder: 4
  m_LocalEulerAnglesHint: {x: 0, y: 0, z: 0}
--- !u!136 &1687261934
CapsuleCollider:
  m_ObjectHideFlags: 0
  m_CorrespondingSourceObject: {fileID: 0}
  m_PrefabInstance: {fileID: 0}
  m_PrefabAsset: {fileID: 0}
  m_GameObject: {fileID: 1687261932}
  m_Material: {fileID: 0}
  m_IsTrigger: 0
  m_Enabled: 1
  m_Radius: 0.5
  m_Height: 2
  m_Direction: 1
  m_Center: {x: 0, y: 0, z: 0}
--- !u!23 &1687261935
MeshRenderer:
  m_ObjectHideFlags: 0
  m_CorrespondingSourceObject: {fileID: 0}
  m_PrefabInstance: {fileID: 0}
  m_PrefabAsset: {fileID: 0}
  m_GameObject: {fileID: 1687261932}
  m_Enabled: 1
  m_CastShadows: 1
  m_ReceiveShadows: 1
  m_DynamicOccludee: 1
  m_StaticShadowCaster: 0
  m_MotionVectors: 1
  m_LightProbeUsage: 1
  m_ReflectionProbeUsage: 1
  m_RayTracingMode: 2
  m_RayTraceProcedural: 0
  m_RenderingLayerMask: 1
  m_RendererPriority: 0
  m_Materials:
  - {fileID: 2100000, guid: c0051920bf46f4d42911df12c0bcfa16, type: 2}
  m_StaticBatchInfo:
    firstSubMesh: 0
    subMeshCount: 0
  m_StaticBatchRoot: {fileID: 0}
  m_ProbeAnchor: {fileID: 0}
  m_LightProbeVolumeOverride: {fileID: 0}
  m_ScaleInLightmap: 1
  m_ReceiveGI: 1
  m_PreserveUVs: 0
  m_IgnoreNormalsForChartDetection: 0
  m_ImportantGI: 0
  m_StitchLightmapSeams: 1
  m_SelectedEditorRenderState: 3
  m_MinimumChartSize: 4
  m_AutoUVMaxDistance: 0.5
  m_AutoUVMaxAngle: 89
  m_LightmapParameters: {fileID: 0}
  m_SortingLayerID: 0
  m_SortingLayer: 0
  m_SortingOrder: 0
  m_AdditionalVertexStreams: {fileID: 0}
--- !u!33 &1687261936
MeshFilter:
  m_ObjectHideFlags: 0
  m_CorrespondingSourceObject: {fileID: 0}
  m_PrefabInstance: {fileID: 0}
  m_PrefabAsset: {fileID: 0}
  m_GameObject: {fileID: 1687261932}
  m_Mesh: {fileID: 10208, guid: 0000000000000000e000000000000000, type: 0}
--- !u!1 &1693322732
GameObject:
  m_ObjectHideFlags: 0
  m_CorrespondingSourceObject: {fileID: 0}
  m_PrefabInstance: {fileID: 0}
  m_PrefabAsset: {fileID: 0}
  serializedVersion: 6
  m_Component:
  - component: {fileID: 1693322733}
  - component: {fileID: 1693322736}
  - component: {fileID: 1693322735}
  - component: {fileID: 1693322734}
  m_Layer: 0
  m_Name: Capsule (2)
  m_TagString: Untagged
  m_Icon: {fileID: 0}
  m_NavMeshLayer: 0
  m_StaticEditorFlags: 0
  m_IsActive: 1
--- !u!4 &1693322733
Transform:
  m_ObjectHideFlags: 0
  m_CorrespondingSourceObject: {fileID: 0}
  m_PrefabInstance: {fileID: 0}
  m_PrefabAsset: {fileID: 0}
  m_GameObject: {fileID: 1693322732}
  m_LocalRotation: {x: -0, y: -0, z: -0, w: 1}
  m_LocalPosition: {x: -4, y: 1.33, z: 0}
  m_LocalScale: {x: 1, y: 1, z: 1}
  m_ConstrainProportionsScale: 0
  m_Children: []
  m_Father: {fileID: 387938808}
  m_RootOrder: 2
  m_LocalEulerAnglesHint: {x: 0, y: 0, z: 0}
--- !u!136 &1693322734
CapsuleCollider:
  m_ObjectHideFlags: 0
  m_CorrespondingSourceObject: {fileID: 0}
  m_PrefabInstance: {fileID: 0}
  m_PrefabAsset: {fileID: 0}
  m_GameObject: {fileID: 1693322732}
  m_Material: {fileID: 0}
  m_IsTrigger: 0
  m_Enabled: 1
  m_Radius: 0.5
  m_Height: 2
  m_Direction: 1
  m_Center: {x: 0, y: 0, z: 0}
--- !u!23 &1693322735
MeshRenderer:
  m_ObjectHideFlags: 0
  m_CorrespondingSourceObject: {fileID: 0}
  m_PrefabInstance: {fileID: 0}
  m_PrefabAsset: {fileID: 0}
  m_GameObject: {fileID: 1693322732}
  m_Enabled: 1
  m_CastShadows: 1
  m_ReceiveShadows: 1
  m_DynamicOccludee: 1
  m_StaticShadowCaster: 0
  m_MotionVectors: 1
  m_LightProbeUsage: 1
  m_ReflectionProbeUsage: 1
  m_RayTracingMode: 2
  m_RayTraceProcedural: 0
  m_RenderingLayerMask: 1
  m_RendererPriority: 0
  m_Materials:
  - {fileID: 2100000, guid: deb56de6ae9330744bb3677df36efeb5, type: 2}
  m_StaticBatchInfo:
    firstSubMesh: 0
    subMeshCount: 0
  m_StaticBatchRoot: {fileID: 0}
  m_ProbeAnchor: {fileID: 0}
  m_LightProbeVolumeOverride: {fileID: 0}
  m_ScaleInLightmap: 1
  m_ReceiveGI: 1
  m_PreserveUVs: 0
  m_IgnoreNormalsForChartDetection: 0
  m_ImportantGI: 0
  m_StitchLightmapSeams: 1
  m_SelectedEditorRenderState: 3
  m_MinimumChartSize: 4
  m_AutoUVMaxDistance: 0.5
  m_AutoUVMaxAngle: 89
  m_LightmapParameters: {fileID: 0}
  m_SortingLayerID: 0
  m_SortingLayer: 0
  m_SortingOrder: 0
  m_AdditionalVertexStreams: {fileID: 0}
--- !u!33 &1693322736
MeshFilter:
  m_ObjectHideFlags: 0
  m_CorrespondingSourceObject: {fileID: 0}
  m_PrefabInstance: {fileID: 0}
  m_PrefabAsset: {fileID: 0}
  m_GameObject: {fileID: 1693322732}
  m_Mesh: {fileID: 10208, guid: 0000000000000000e000000000000000, type: 0}
--- !u!1 &1705165514
GameObject:
  m_ObjectHideFlags: 0
  m_CorrespondingSourceObject: {fileID: 0}
  m_PrefabInstance: {fileID: 0}
  m_PrefabAsset: {fileID: 0}
  serializedVersion: 6
  m_Component:
  - component: {fileID: 1705165515}
  - component: {fileID: 1705165518}
  - component: {fileID: 1705165517}
  - component: {fileID: 1705165516}
  m_Layer: 0
  m_Name: Capsule (4)
  m_TagString: Untagged
  m_Icon: {fileID: 0}
  m_NavMeshLayer: 0
  m_StaticEditorFlags: 0
  m_IsActive: 1
--- !u!4 &1705165515
Transform:
  m_ObjectHideFlags: 0
  m_CorrespondingSourceObject: {fileID: 0}
  m_PrefabInstance: {fileID: 0}
  m_PrefabAsset: {fileID: 0}
  m_GameObject: {fileID: 1705165514}
  m_LocalRotation: {x: -0, y: -0, z: -0, w: 1}
  m_LocalPosition: {x: 0, y: 1.33, z: 0}
  m_LocalScale: {x: 1, y: 1, z: 1}
  m_ConstrainProportionsScale: 0
  m_Children: []
  m_Father: {fileID: 387938808}
  m_RootOrder: 4
  m_LocalEulerAnglesHint: {x: 0, y: 0, z: 0}
--- !u!136 &1705165516
CapsuleCollider:
  m_ObjectHideFlags: 0
  m_CorrespondingSourceObject: {fileID: 0}
  m_PrefabInstance: {fileID: 0}
  m_PrefabAsset: {fileID: 0}
  m_GameObject: {fileID: 1705165514}
  m_Material: {fileID: 0}
  m_IsTrigger: 0
  m_Enabled: 1
  m_Radius: 0.5
  m_Height: 2
  m_Direction: 1
  m_Center: {x: 0, y: 0, z: 0}
--- !u!23 &1705165517
MeshRenderer:
  m_ObjectHideFlags: 0
  m_CorrespondingSourceObject: {fileID: 0}
  m_PrefabInstance: {fileID: 0}
  m_PrefabAsset: {fileID: 0}
  m_GameObject: {fileID: 1705165514}
  m_Enabled: 1
  m_CastShadows: 1
  m_ReceiveShadows: 1
  m_DynamicOccludee: 1
  m_StaticShadowCaster: 0
  m_MotionVectors: 1
  m_LightProbeUsage: 1
  m_ReflectionProbeUsage: 1
  m_RayTracingMode: 2
  m_RayTraceProcedural: 0
  m_RenderingLayerMask: 1
  m_RendererPriority: 0
  m_Materials:
  - {fileID: 2100000, guid: 9adc98e0301549e4cb8e52fa9e893820, type: 2}
  m_StaticBatchInfo:
    firstSubMesh: 0
    subMeshCount: 0
  m_StaticBatchRoot: {fileID: 0}
  m_ProbeAnchor: {fileID: 0}
  m_LightProbeVolumeOverride: {fileID: 0}
  m_ScaleInLightmap: 1
  m_ReceiveGI: 1
  m_PreserveUVs: 0
  m_IgnoreNormalsForChartDetection: 0
  m_ImportantGI: 0
  m_StitchLightmapSeams: 1
  m_SelectedEditorRenderState: 3
  m_MinimumChartSize: 4
  m_AutoUVMaxDistance: 0.5
  m_AutoUVMaxAngle: 89
  m_LightmapParameters: {fileID: 0}
  m_SortingLayerID: 0
  m_SortingLayer: 0
  m_SortingOrder: 0
  m_AdditionalVertexStreams: {fileID: 0}
--- !u!33 &1705165518
MeshFilter:
  m_ObjectHideFlags: 0
  m_CorrespondingSourceObject: {fileID: 0}
  m_PrefabInstance: {fileID: 0}
  m_PrefabAsset: {fileID: 0}
  m_GameObject: {fileID: 1705165514}
  m_Mesh: {fileID: 10208, guid: 0000000000000000e000000000000000, type: 0}
--- !u!1 &1732150072
GameObject:
  m_ObjectHideFlags: 0
  m_CorrespondingSourceObject: {fileID: 0}
  m_PrefabInstance: {fileID: 0}
  m_PrefabAsset: {fileID: 0}
  serializedVersion: 6
  m_Component:
  - component: {fileID: 1732150073}
  - component: {fileID: 1732150076}
  - component: {fileID: 1732150075}
  - component: {fileID: 1732150074}
  m_Layer: 0
  m_Name: Capsule (2)
  m_TagString: Untagged
  m_Icon: {fileID: 0}
  m_NavMeshLayer: 0
  m_StaticEditorFlags: 0
  m_IsActive: 1
--- !u!4 &1732150073
Transform:
  m_ObjectHideFlags: 0
  m_CorrespondingSourceObject: {fileID: 0}
  m_PrefabInstance: {fileID: 0}
  m_PrefabAsset: {fileID: 0}
  m_GameObject: {fileID: 1732150072}
  m_LocalRotation: {x: -0, y: -0, z: -0, w: 1}
  m_LocalPosition: {x: -2, y: 1.33, z: 0}
  m_LocalScale: {x: 1, y: 1, z: 1}
  m_ConstrainProportionsScale: 0
  m_Children: []
  m_Father: {fileID: 1540938516}
  m_RootOrder: 3
  m_LocalEulerAnglesHint: {x: 0, y: 0, z: 0}
--- !u!136 &1732150074
CapsuleCollider:
  m_ObjectHideFlags: 0
  m_CorrespondingSourceObject: {fileID: 0}
  m_PrefabInstance: {fileID: 0}
  m_PrefabAsset: {fileID: 0}
  m_GameObject: {fileID: 1732150072}
  m_Material: {fileID: 0}
  m_IsTrigger: 0
  m_Enabled: 1
  m_Radius: 0.5
  m_Height: 2
  m_Direction: 1
  m_Center: {x: 0, y: 0, z: 0}
--- !u!23 &1732150075
MeshRenderer:
  m_ObjectHideFlags: 0
  m_CorrespondingSourceObject: {fileID: 0}
  m_PrefabInstance: {fileID: 0}
  m_PrefabAsset: {fileID: 0}
  m_GameObject: {fileID: 1732150072}
  m_Enabled: 1
  m_CastShadows: 1
  m_ReceiveShadows: 1
  m_DynamicOccludee: 1
  m_StaticShadowCaster: 0
  m_MotionVectors: 1
  m_LightProbeUsage: 1
  m_ReflectionProbeUsage: 1
  m_RayTracingMode: 2
  m_RayTraceProcedural: 0
  m_RenderingLayerMask: 1
  m_RendererPriority: 0
  m_Materials:
  - {fileID: 2100000, guid: 8e302e8b82ee5bd40bcea79b2cf9bb4a, type: 2}
  m_StaticBatchInfo:
    firstSubMesh: 0
    subMeshCount: 0
  m_StaticBatchRoot: {fileID: 0}
  m_ProbeAnchor: {fileID: 0}
  m_LightProbeVolumeOverride: {fileID: 0}
  m_ScaleInLightmap: 1
  m_ReceiveGI: 1
  m_PreserveUVs: 0
  m_IgnoreNormalsForChartDetection: 0
  m_ImportantGI: 0
  m_StitchLightmapSeams: 1
  m_SelectedEditorRenderState: 3
  m_MinimumChartSize: 4
  m_AutoUVMaxDistance: 0.5
  m_AutoUVMaxAngle: 89
  m_LightmapParameters: {fileID: 0}
  m_SortingLayerID: 0
  m_SortingLayer: 0
  m_SortingOrder: 0
  m_AdditionalVertexStreams: {fileID: 0}
--- !u!33 &1732150076
MeshFilter:
  m_ObjectHideFlags: 0
  m_CorrespondingSourceObject: {fileID: 0}
  m_PrefabInstance: {fileID: 0}
  m_PrefabAsset: {fileID: 0}
  m_GameObject: {fileID: 1732150072}
  m_Mesh: {fileID: 10208, guid: 0000000000000000e000000000000000, type: 0}
--- !u!1 &1799483041
GameObject:
  m_ObjectHideFlags: 0
  m_CorrespondingSourceObject: {fileID: 0}
  m_PrefabInstance: {fileID: 0}
  m_PrefabAsset: {fileID: 0}
  serializedVersion: 6
  m_Component:
  - component: {fileID: 1799483042}
  - component: {fileID: 1799483045}
  - component: {fileID: 1799483044}
  - component: {fileID: 1799483043}
  m_Layer: 0
  m_Name: Capsule
  m_TagString: Untagged
  m_Icon: {fileID: 0}
  m_NavMeshLayer: 0
  m_StaticEditorFlags: 0
  m_IsActive: 1
--- !u!4 &1799483042
Transform:
  m_ObjectHideFlags: 0
  m_CorrespondingSourceObject: {fileID: 0}
  m_PrefabInstance: {fileID: 0}
  m_PrefabAsset: {fileID: 0}
  m_GameObject: {fileID: 1799483041}
  m_LocalRotation: {x: -0, y: -0, z: -0, w: 1}
  m_LocalPosition: {x: -8, y: 1.33, z: 0}
  m_LocalScale: {x: 1, y: 1, z: 1}
  m_ConstrainProportionsScale: 0
  m_Children: []
  m_Father: {fileID: 1540938516}
  m_RootOrder: 0
  m_LocalEulerAnglesHint: {x: 0, y: 0, z: 0}
--- !u!136 &1799483043
CapsuleCollider:
  m_ObjectHideFlags: 0
  m_CorrespondingSourceObject: {fileID: 0}
  m_PrefabInstance: {fileID: 0}
  m_PrefabAsset: {fileID: 0}
  m_GameObject: {fileID: 1799483041}
  m_Material: {fileID: 0}
  m_IsTrigger: 0
  m_Enabled: 1
  m_Radius: 0.5
  m_Height: 2
  m_Direction: 1
  m_Center: {x: 0, y: 0, z: 0}
--- !u!23 &1799483044
MeshRenderer:
  m_ObjectHideFlags: 0
  m_CorrespondingSourceObject: {fileID: 0}
  m_PrefabInstance: {fileID: 0}
  m_PrefabAsset: {fileID: 0}
  m_GameObject: {fileID: 1799483041}
  m_Enabled: 1
  m_CastShadows: 1
  m_ReceiveShadows: 1
  m_DynamicOccludee: 1
  m_StaticShadowCaster: 0
  m_MotionVectors: 1
  m_LightProbeUsage: 1
  m_ReflectionProbeUsage: 1
  m_RayTracingMode: 2
  m_RayTraceProcedural: 0
  m_RenderingLayerMask: 1
  m_RendererPriority: 0
  m_Materials:
  - {fileID: 2100000, guid: 5650372d9a8903349a1353532a6ca51d, type: 2}
  m_StaticBatchInfo:
    firstSubMesh: 0
    subMeshCount: 0
  m_StaticBatchRoot: {fileID: 0}
  m_ProbeAnchor: {fileID: 0}
  m_LightProbeVolumeOverride: {fileID: 0}
  m_ScaleInLightmap: 1
  m_ReceiveGI: 1
  m_PreserveUVs: 0
  m_IgnoreNormalsForChartDetection: 0
  m_ImportantGI: 0
  m_StitchLightmapSeams: 1
  m_SelectedEditorRenderState: 3
  m_MinimumChartSize: 4
  m_AutoUVMaxDistance: 0.5
  m_AutoUVMaxAngle: 89
  m_LightmapParameters: {fileID: 0}
  m_SortingLayerID: 0
  m_SortingLayer: 0
  m_SortingOrder: 0
  m_AdditionalVertexStreams: {fileID: 0}
--- !u!33 &1799483045
MeshFilter:
  m_ObjectHideFlags: 0
  m_CorrespondingSourceObject: {fileID: 0}
  m_PrefabInstance: {fileID: 0}
  m_PrefabAsset: {fileID: 0}
  m_GameObject: {fileID: 1799483041}
  m_Mesh: {fileID: 10208, guid: 0000000000000000e000000000000000, type: 0}
--- !u!1 &1839944075
GameObject:
  m_ObjectHideFlags: 0
  m_CorrespondingSourceObject: {fileID: 0}
  m_PrefabInstance: {fileID: 0}
  m_PrefabAsset: {fileID: 0}
  serializedVersion: 6
  m_Component:
  - component: {fileID: 1839944076}
  - component: {fileID: 1839944079}
  - component: {fileID: 1839944078}
  - component: {fileID: 1839944077}
  m_Layer: 0
  m_Name: Capsule (3)
  m_TagString: Untagged
  m_Icon: {fileID: 0}
  m_NavMeshLayer: 0
  m_StaticEditorFlags: 0
  m_IsActive: 1
--- !u!4 &1839944076
Transform:
  m_ObjectHideFlags: 0
  m_CorrespondingSourceObject: {fileID: 0}
  m_PrefabInstance: {fileID: 0}
  m_PrefabAsset: {fileID: 0}
  m_GameObject: {fileID: 1839944075}
  m_LocalRotation: {x: -0, y: -0, z: -0, w: 1}
  m_LocalPosition: {x: -0.9899998, y: 1.33, z: 0}
  m_LocalScale: {x: 1, y: 1, z: 1}
  m_ConstrainProportionsScale: 0
  m_Children: []
  m_Father: {fileID: 1118935971}
  m_RootOrder: 3
  m_LocalEulerAnglesHint: {x: 0, y: 0, z: 0}
--- !u!136 &1839944077
CapsuleCollider:
  m_ObjectHideFlags: 0
  m_CorrespondingSourceObject: {fileID: 0}
  m_PrefabInstance: {fileID: 0}
  m_PrefabAsset: {fileID: 0}
  m_GameObject: {fileID: 1839944075}
  m_Material: {fileID: 0}
  m_IsTrigger: 0
  m_Enabled: 1
  m_Radius: 0.5
  m_Height: 2
  m_Direction: 1
  m_Center: {x: 0, y: 0, z: 0}
--- !u!23 &1839944078
MeshRenderer:
  m_ObjectHideFlags: 0
  m_CorrespondingSourceObject: {fileID: 0}
  m_PrefabInstance: {fileID: 0}
  m_PrefabAsset: {fileID: 0}
  m_GameObject: {fileID: 1839944075}
  m_Enabled: 1
  m_CastShadows: 1
  m_ReceiveShadows: 1
  m_DynamicOccludee: 1
  m_StaticShadowCaster: 0
  m_MotionVectors: 1
  m_LightProbeUsage: 1
  m_ReflectionProbeUsage: 1
  m_RayTracingMode: 2
  m_RayTraceProcedural: 0
  m_RenderingLayerMask: 1
  m_RendererPriority: 0
  m_Materials:
  - {fileID: 2100000, guid: 9abaf76d5c10efa4c8c6d79c9d330bff, type: 2}
  m_StaticBatchInfo:
    firstSubMesh: 0
    subMeshCount: 0
  m_StaticBatchRoot: {fileID: 0}
  m_ProbeAnchor: {fileID: 0}
  m_LightProbeVolumeOverride: {fileID: 0}
  m_ScaleInLightmap: 1
  m_ReceiveGI: 1
  m_PreserveUVs: 0
  m_IgnoreNormalsForChartDetection: 0
  m_ImportantGI: 0
  m_StitchLightmapSeams: 1
  m_SelectedEditorRenderState: 3
  m_MinimumChartSize: 4
  m_AutoUVMaxDistance: 0.5
  m_AutoUVMaxAngle: 89
  m_LightmapParameters: {fileID: 0}
  m_SortingLayerID: 0
  m_SortingLayer: 0
  m_SortingOrder: 0
  m_AdditionalVertexStreams: {fileID: 0}
--- !u!33 &1839944079
MeshFilter:
  m_ObjectHideFlags: 0
  m_CorrespondingSourceObject: {fileID: 0}
  m_PrefabInstance: {fileID: 0}
  m_PrefabAsset: {fileID: 0}
  m_GameObject: {fileID: 1839944075}
  m_Mesh: {fileID: 10208, guid: 0000000000000000e000000000000000, type: 0}
--- !u!1 &1851226936
GameObject:
  m_ObjectHideFlags: 0
  m_CorrespondingSourceObject: {fileID: 0}
  m_PrefabInstance: {fileID: 0}
  m_PrefabAsset: {fileID: 0}
  serializedVersion: 6
  m_Component:
  - component: {fileID: 1851226937}
  - component: {fileID: 1851226940}
  - component: {fileID: 1851226939}
  - component: {fileID: 1851226938}
  m_Layer: 0
  m_Name: Capsule
  m_TagString: Untagged
  m_Icon: {fileID: 0}
  m_NavMeshLayer: 0
  m_StaticEditorFlags: 0
  m_IsActive: 1
--- !u!4 &1851226937
Transform:
  m_ObjectHideFlags: 0
  m_CorrespondingSourceObject: {fileID: 0}
  m_PrefabInstance: {fileID: 0}
  m_PrefabAsset: {fileID: 0}
  m_GameObject: {fileID: 1851226936}
  m_LocalRotation: {x: -0, y: -0, z: -0, w: 1}
  m_LocalPosition: {x: -8, y: 1.33, z: 0}
  m_LocalScale: {x: 1, y: 1, z: 1}
  m_ConstrainProportionsScale: 0
  m_Children: []
  m_Father: {fileID: 1364011672}
  m_RootOrder: 0
  m_LocalEulerAnglesHint: {x: 0, y: 0, z: 0}
--- !u!136 &1851226938
CapsuleCollider:
  m_ObjectHideFlags: 0
  m_CorrespondingSourceObject: {fileID: 0}
  m_PrefabInstance: {fileID: 0}
  m_PrefabAsset: {fileID: 0}
  m_GameObject: {fileID: 1851226936}
  m_Material: {fileID: 0}
  m_IsTrigger: 0
  m_Enabled: 1
  m_Radius: 0.5
  m_Height: 2
  m_Direction: 1
  m_Center: {x: 0, y: 0, z: 0}
--- !u!23 &1851226939
MeshRenderer:
  m_ObjectHideFlags: 0
  m_CorrespondingSourceObject: {fileID: 0}
  m_PrefabInstance: {fileID: 0}
  m_PrefabAsset: {fileID: 0}
  m_GameObject: {fileID: 1851226936}
  m_Enabled: 1
  m_CastShadows: 1
  m_ReceiveShadows: 1
  m_DynamicOccludee: 1
  m_StaticShadowCaster: 0
  m_MotionVectors: 1
  m_LightProbeUsage: 1
  m_ReflectionProbeUsage: 1
  m_RayTracingMode: 2
  m_RayTraceProcedural: 0
  m_RenderingLayerMask: 1
  m_RendererPriority: 0
  m_Materials:
  - {fileID: 2100000, guid: 4bf601dfd4f725c409e464a61ba235a4, type: 2}
  m_StaticBatchInfo:
    firstSubMesh: 0
    subMeshCount: 0
  m_StaticBatchRoot: {fileID: 0}
  m_ProbeAnchor: {fileID: 0}
  m_LightProbeVolumeOverride: {fileID: 0}
  m_ScaleInLightmap: 1
  m_ReceiveGI: 1
  m_PreserveUVs: 0
  m_IgnoreNormalsForChartDetection: 0
  m_ImportantGI: 0
  m_StitchLightmapSeams: 1
  m_SelectedEditorRenderState: 3
  m_MinimumChartSize: 4
  m_AutoUVMaxDistance: 0.5
  m_AutoUVMaxAngle: 89
  m_LightmapParameters: {fileID: 0}
  m_SortingLayerID: 0
  m_SortingLayer: 0
  m_SortingOrder: 0
  m_AdditionalVertexStreams: {fileID: 0}
--- !u!33 &1851226940
MeshFilter:
  m_ObjectHideFlags: 0
  m_CorrespondingSourceObject: {fileID: 0}
  m_PrefabInstance: {fileID: 0}
  m_PrefabAsset: {fileID: 0}
  m_GameObject: {fileID: 1851226936}
  m_Mesh: {fileID: 10208, guid: 0000000000000000e000000000000000, type: 0}
--- !u!1 &1854595495
GameObject:
  m_ObjectHideFlags: 0
  m_CorrespondingSourceObject: {fileID: 0}
  m_PrefabInstance: {fileID: 0}
  m_PrefabAsset: {fileID: 0}
  serializedVersion: 6
  m_Component:
  - component: {fileID: 1854595496}
  - component: {fileID: 1854595498}
  - component: {fileID: 1854595497}
  m_Layer: 0
  m_Name: Lit (21)
  m_TagString: Untagged
  m_Icon: {fileID: 0}
  m_NavMeshLayer: 0
  m_StaticEditorFlags: 0
  m_IsActive: 1
--- !u!4 &1854595496
Transform:
  m_ObjectHideFlags: 0
  m_CorrespondingSourceObject: {fileID: 0}
  m_PrefabInstance: {fileID: 0}
  m_PrefabAsset: {fileID: 0}
  m_GameObject: {fileID: 1854595495}
  m_LocalRotation: {x: -0, y: -0, z: -0, w: 1}
  m_LocalPosition: {x: 7.03, y: -1, z: 0}
  m_LocalScale: {x: 1, y: 1, z: 1}
  m_ConstrainProportionsScale: 0
  m_Children: []
  m_Father: {fileID: 944621378}
  m_RootOrder: 2
  m_LocalEulerAnglesHint: {x: 90, y: 0, z: 0}
--- !u!102 &1854595497
TextMesh:
  serializedVersion: 3
  m_ObjectHideFlags: 0
  m_CorrespondingSourceObject: {fileID: 0}
  m_PrefabInstance: {fileID: 0}
  m_PrefabAsset: {fileID: 0}
  m_GameObject: {fileID: 1854595495}
  m_Text: Anisotropy
  m_OffsetZ: 0
  m_CharacterSize: 0.1
  m_LineSpacing: 1
  m_Anchor: 4
  m_Alignment: 1
  m_TabSize: 4
  m_FontSize: 32
  m_FontStyle: 0
  m_RichText: 1
  m_Font: {fileID: 10102, guid: 0000000000000000e000000000000000, type: 0}
  m_Color:
    serializedVersion: 2
    rgba: 4294967295
--- !u!23 &1854595498
MeshRenderer:
  m_ObjectHideFlags: 0
  m_CorrespondingSourceObject: {fileID: 0}
  m_PrefabInstance: {fileID: 0}
  m_PrefabAsset: {fileID: 0}
  m_GameObject: {fileID: 1854595495}
  m_Enabled: 1
  m_CastShadows: 1
  m_ReceiveShadows: 1
  m_DynamicOccludee: 1
  m_StaticShadowCaster: 0
  m_MotionVectors: 1
  m_LightProbeUsage: 1
  m_ReflectionProbeUsage: 1
  m_RayTracingMode: 2
  m_RayTraceProcedural: 0
  m_RenderingLayerMask: 1
  m_RendererPriority: 0
  m_Materials:
  - {fileID: 10100, guid: 0000000000000000e000000000000000, type: 0}
  m_StaticBatchInfo:
    firstSubMesh: 0
    subMeshCount: 0
  m_StaticBatchRoot: {fileID: 0}
  m_ProbeAnchor: {fileID: 0}
  m_LightProbeVolumeOverride: {fileID: 0}
  m_ScaleInLightmap: 1
  m_ReceiveGI: 1
  m_PreserveUVs: 0
  m_IgnoreNormalsForChartDetection: 0
  m_ImportantGI: 0
  m_StitchLightmapSeams: 1
  m_SelectedEditorRenderState: 3
  m_MinimumChartSize: 4
  m_AutoUVMaxDistance: 0.5
  m_AutoUVMaxAngle: 89
  m_LightmapParameters: {fileID: 0}
  m_SortingLayerID: 0
  m_SortingLayer: 0
  m_SortingOrder: 0
  m_AdditionalVertexStreams: {fileID: 0}
--- !u!1 &1882146457
GameObject:
  m_ObjectHideFlags: 0
  m_CorrespondingSourceObject: {fileID: 0}
  m_PrefabInstance: {fileID: 0}
  m_PrefabAsset: {fileID: 0}
  serializedVersion: 6
  m_Component:
  - component: {fileID: 1882146458}
  m_Layer: 0
  m_Name: Geometry
  m_TagString: Untagged
  m_Icon: {fileID: 0}
  m_NavMeshLayer: 0
  m_StaticEditorFlags: 0
  m_IsActive: 1
--- !u!4 &1882146458
Transform:
  m_ObjectHideFlags: 0
  m_CorrespondingSourceObject: {fileID: 0}
  m_PrefabInstance: {fileID: 0}
  m_PrefabAsset: {fileID: 0}
  m_GameObject: {fileID: 1882146457}
  m_LocalRotation: {x: 0, y: 0, z: 0, w: 1}
  m_LocalPosition: {x: 0, y: 0, z: 0}
  m_LocalScale: {x: 1, y: 1, z: 1}
  m_ConstrainProportionsScale: 0
  m_Children:
  - {fileID: 726446117}
  - {fileID: 138594516}
  - {fileID: 1118935971}
  - {fileID: 387938808}
  - {fileID: 1364011672}
  - {fileID: 1540938516}
  - {fileID: 1297455378}
  - {fileID: 282935327}
  m_Father: {fileID: 0}
  m_RootOrder: 4
  m_LocalEulerAnglesHint: {x: 0, y: 0, z: 0}
--- !u!1 &1932917086
GameObject:
  m_ObjectHideFlags: 0
  m_CorrespondingSourceObject: {fileID: 0}
  m_PrefabInstance: {fileID: 0}
  m_PrefabAsset: {fileID: 0}
  serializedVersion: 6
  m_Component:
  - component: {fileID: 1932917087}
  - component: {fileID: 1932917090}
  - component: {fileID: 1932917089}
  - component: {fileID: 1932917088}
  m_Layer: 0
  m_Name: Capsule (1)
  m_TagString: Untagged
  m_Icon: {fileID: 0}
  m_NavMeshLayer: 0
  m_StaticEditorFlags: 0
  m_IsActive: 1
--- !u!4 &1932917087
Transform:
  m_ObjectHideFlags: 0
  m_CorrespondingSourceObject: {fileID: 0}
  m_PrefabInstance: {fileID: 0}
  m_PrefabAsset: {fileID: 0}
  m_GameObject: {fileID: 1932917086}
  m_LocalRotation: {x: -0, y: -0, z: -0, w: 1}
  m_LocalPosition: {x: -4, y: 1.33, z: 0}
  m_LocalScale: {x: 1, y: 1, z: 1}
  m_ConstrainProportionsScale: 0
  m_Children: []
  m_Father: {fileID: 1540938516}
  m_RootOrder: 2
  m_LocalEulerAnglesHint: {x: 0, y: 0, z: 0}
--- !u!136 &1932917088
CapsuleCollider:
  m_ObjectHideFlags: 0
  m_CorrespondingSourceObject: {fileID: 0}
  m_PrefabInstance: {fileID: 0}
  m_PrefabAsset: {fileID: 0}
  m_GameObject: {fileID: 1932917086}
  m_Material: {fileID: 0}
  m_IsTrigger: 0
  m_Enabled: 1
  m_Radius: 0.5
  m_Height: 2
  m_Direction: 1
  m_Center: {x: 0, y: 0, z: 0}
--- !u!23 &1932917089
MeshRenderer:
  m_ObjectHideFlags: 0
  m_CorrespondingSourceObject: {fileID: 0}
  m_PrefabInstance: {fileID: 0}
  m_PrefabAsset: {fileID: 0}
  m_GameObject: {fileID: 1932917086}
  m_Enabled: 1
  m_CastShadows: 1
  m_ReceiveShadows: 1
  m_DynamicOccludee: 1
  m_StaticShadowCaster: 0
  m_MotionVectors: 1
  m_LightProbeUsage: 1
  m_ReflectionProbeUsage: 1
  m_RayTracingMode: 2
  m_RayTraceProcedural: 0
  m_RenderingLayerMask: 1
  m_RendererPriority: 0
  m_Materials:
  - {fileID: 2100000, guid: 8b407e6c990f8e04da313269f6faf040, type: 2}
  m_StaticBatchInfo:
    firstSubMesh: 0
    subMeshCount: 0
  m_StaticBatchRoot: {fileID: 0}
  m_ProbeAnchor: {fileID: 0}
  m_LightProbeVolumeOverride: {fileID: 0}
  m_ScaleInLightmap: 1
  m_ReceiveGI: 1
  m_PreserveUVs: 0
  m_IgnoreNormalsForChartDetection: 0
  m_ImportantGI: 0
  m_StitchLightmapSeams: 1
  m_SelectedEditorRenderState: 3
  m_MinimumChartSize: 4
  m_AutoUVMaxDistance: 0.5
  m_AutoUVMaxAngle: 89
  m_LightmapParameters: {fileID: 0}
  m_SortingLayerID: 0
  m_SortingLayer: 0
  m_SortingOrder: 0
  m_AdditionalVertexStreams: {fileID: 0}
--- !u!33 &1932917090
MeshFilter:
  m_ObjectHideFlags: 0
  m_CorrespondingSourceObject: {fileID: 0}
  m_PrefabInstance: {fileID: 0}
  m_PrefabAsset: {fileID: 0}
  m_GameObject: {fileID: 1932917086}
  m_Mesh: {fileID: 10208, guid: 0000000000000000e000000000000000, type: 0}
--- !u!1 &1992824937
GameObject:
  m_ObjectHideFlags: 0
  m_CorrespondingSourceObject: {fileID: 0}
  m_PrefabInstance: {fileID: 0}
  m_PrefabAsset: {fileID: 0}
  serializedVersion: 6
  m_Component:
  - component: {fileID: 1992824940}
  - component: {fileID: 1992824939}
  - component: {fileID: 1992824938}
  m_Layer: 0
  m_Name: Fabric
  m_TagString: Untagged
  m_Icon: {fileID: 0}
  m_NavMeshLayer: 0
  m_StaticEditorFlags: 0
  m_IsActive: 0
--- !u!102 &1992824938
TextMesh:
  serializedVersion: 3
  m_ObjectHideFlags: 0
  m_CorrespondingSourceObject: {fileID: 0}
  m_PrefabInstance: {fileID: 0}
  m_PrefabAsset: {fileID: 0}
  m_GameObject: {fileID: 1992824937}
  m_Text: HDRP/Fabric
  m_OffsetZ: 0
  m_CharacterSize: 0.1
  m_LineSpacing: 1
  m_Anchor: 3
  m_Alignment: 0
  m_TabSize: 4
  m_FontSize: 32
  m_FontStyle: 0
  m_RichText: 1
  m_Font: {fileID: 10102, guid: 0000000000000000e000000000000000, type: 0}
  m_Color:
    serializedVersion: 2
    rgba: 4294967295
--- !u!23 &1992824939
MeshRenderer:
  m_ObjectHideFlags: 0
  m_CorrespondingSourceObject: {fileID: 0}
  m_PrefabInstance: {fileID: 0}
  m_PrefabAsset: {fileID: 0}
  m_GameObject: {fileID: 1992824937}
  m_Enabled: 1
  m_CastShadows: 1
  m_ReceiveShadows: 1
  m_DynamicOccludee: 1
  m_StaticShadowCaster: 0
  m_MotionVectors: 1
  m_LightProbeUsage: 1
  m_ReflectionProbeUsage: 1
  m_RayTracingMode: 2
  m_RayTraceProcedural: 0
  m_RenderingLayerMask: 1
  m_RendererPriority: 0
  m_Materials:
  - {fileID: 10100, guid: 0000000000000000e000000000000000, type: 0}
  m_StaticBatchInfo:
    firstSubMesh: 0
    subMeshCount: 0
  m_StaticBatchRoot: {fileID: 0}
  m_ProbeAnchor: {fileID: 0}
  m_LightProbeVolumeOverride: {fileID: 0}
  m_ScaleInLightmap: 1
  m_ReceiveGI: 1
  m_PreserveUVs: 0
  m_IgnoreNormalsForChartDetection: 0
  m_ImportantGI: 0
  m_StitchLightmapSeams: 1
  m_SelectedEditorRenderState: 3
  m_MinimumChartSize: 4
  m_AutoUVMaxDistance: 0.5
  m_AutoUVMaxAngle: 89
  m_LightmapParameters: {fileID: 0}
  m_SortingLayerID: 0
  m_SortingLayer: 0
  m_SortingOrder: 0
  m_AdditionalVertexStreams: {fileID: 0}
--- !u!4 &1992824940
Transform:
  m_ObjectHideFlags: 0
  m_CorrespondingSourceObject: {fileID: 0}
  m_PrefabInstance: {fileID: 0}
  m_PrefabAsset: {fileID: 0}
  m_GameObject: {fileID: 1992824937}
  m_LocalRotation: {x: 0.7071068, y: -0, z: -0, w: 0.7071068}
  m_LocalPosition: {x: -13, y: 0.42440212, z: 8}
  m_LocalScale: {x: 1, y: 1, z: 1}
  m_ConstrainProportionsScale: 0
  m_Children:
  - {fileID: 1268312645}
  - {fileID: 1234915314}
  - {fileID: 254580949}
  - {fileID: 579664874}
  - {fileID: 165517361}
  - {fileID: 397207711}
  - {fileID: 286561057}
  - {fileID: 1158346539}
  - {fileID: 765329056}
  - {fileID: 2053510585}
  - {fileID: 1598781992}
  m_Father: {fileID: 233884142}
  m_RootOrder: 3
  m_LocalEulerAnglesHint: {x: 90, y: 0, z: 0}
--- !u!1 &2005624538
GameObject:
  m_ObjectHideFlags: 0
  m_CorrespondingSourceObject: {fileID: 0}
  m_PrefabInstance: {fileID: 0}
  m_PrefabAsset: {fileID: 0}
  serializedVersion: 6
  m_Component:
  - component: {fileID: 2005624539}
  - component: {fileID: 2005624541}
  - component: {fileID: 2005624540}
  m_Layer: 0
  m_Name: Lit (10)
  m_TagString: Untagged
  m_Icon: {fileID: 0}
  m_NavMeshLayer: 0
  m_StaticEditorFlags: 0
  m_IsActive: 1
--- !u!4 &2005624539
Transform:
  m_ObjectHideFlags: 0
  m_CorrespondingSourceObject: {fileID: 0}
  m_PrefabInstance: {fileID: 0}
  m_PrefabAsset: {fileID: 0}
  m_GameObject: {fileID: 2005624538}
  m_LocalRotation: {x: -0, y: -0, z: -0, w: 1}
  m_LocalPosition: {x: 22.02, y: -1, z: 0}
  m_LocalScale: {x: 1, y: 1, z: 1}
  m_ConstrainProportionsScale: 0
  m_Children: []
  m_Father: {fileID: 596174286}
  m_RootOrder: 9
  m_LocalEulerAnglesHint: {x: 90, y: 0, z: 0}
--- !u!102 &2005624540
TextMesh:
  serializedVersion: 3
  m_ObjectHideFlags: 0
  m_CorrespondingSourceObject: {fileID: 0}
  m_PrefabInstance: {fileID: 0}
  m_PrefabAsset: {fileID: 0}
  m_GameObject: {fileID: 2005624538}
  m_Text: 'Transparent

    Box'
  m_OffsetZ: 0
  m_CharacterSize: 0.1
  m_LineSpacing: 1
  m_Anchor: 4
  m_Alignment: 1
  m_TabSize: 4
  m_FontSize: 32
  m_FontStyle: 0
  m_RichText: 1
  m_Font: {fileID: 10102, guid: 0000000000000000e000000000000000, type: 0}
  m_Color:
    serializedVersion: 2
    rgba: 4294967295
--- !u!23 &2005624541
MeshRenderer:
  m_ObjectHideFlags: 0
  m_CorrespondingSourceObject: {fileID: 0}
  m_PrefabInstance: {fileID: 0}
  m_PrefabAsset: {fileID: 0}
  m_GameObject: {fileID: 2005624538}
  m_Enabled: 1
  m_CastShadows: 1
  m_ReceiveShadows: 1
  m_DynamicOccludee: 1
  m_StaticShadowCaster: 0
  m_MotionVectors: 1
  m_LightProbeUsage: 1
  m_ReflectionProbeUsage: 1
  m_RayTracingMode: 2
  m_RayTraceProcedural: 0
  m_RenderingLayerMask: 1
  m_RendererPriority: 0
  m_Materials:
  - {fileID: 10100, guid: 0000000000000000e000000000000000, type: 0}
  m_StaticBatchInfo:
    firstSubMesh: 0
    subMeshCount: 0
  m_StaticBatchRoot: {fileID: 0}
  m_ProbeAnchor: {fileID: 0}
  m_LightProbeVolumeOverride: {fileID: 0}
  m_ScaleInLightmap: 1
  m_ReceiveGI: 1
  m_PreserveUVs: 0
  m_IgnoreNormalsForChartDetection: 0
  m_ImportantGI: 0
  m_StitchLightmapSeams: 1
  m_SelectedEditorRenderState: 3
  m_MinimumChartSize: 4
  m_AutoUVMaxDistance: 0.5
  m_AutoUVMaxAngle: 89
  m_LightmapParameters: {fileID: 0}
  m_SortingLayerID: 0
  m_SortingLayer: 0
  m_SortingOrder: 0
  m_AdditionalVertexStreams: {fileID: 0}
--- !u!1 &2031074108
GameObject:
  m_ObjectHideFlags: 0
  m_CorrespondingSourceObject: {fileID: 0}
  m_PrefabInstance: {fileID: 0}
  m_PrefabAsset: {fileID: 0}
  serializedVersion: 6
  m_Component:
  - component: {fileID: 2031074109}
  - component: {fileID: 2031074111}
  - component: {fileID: 2031074110}
  m_Layer: 0
  m_Name: Lit (24)
  m_TagString: Untagged
  m_Icon: {fileID: 0}
  m_NavMeshLayer: 0
  m_StaticEditorFlags: 0
  m_IsActive: 1
--- !u!4 &2031074109
Transform:
  m_ObjectHideFlags: 0
  m_CorrespondingSourceObject: {fileID: 0}
  m_PrefabInstance: {fileID: 0}
  m_PrefabAsset: {fileID: 0}
  m_GameObject: {fileID: 2031074108}
  m_LocalRotation: {x: -0, y: -0, z: -0, w: 1}
  m_LocalPosition: {x: 13.11, y: -1, z: 0}
  m_LocalScale: {x: 1, y: 1, z: 1}
  m_ConstrainProportionsScale: 0
  m_Children: []
  m_Father: {fileID: 544808024}
  m_RootOrder: 5
  m_LocalEulerAnglesHint: {x: 90, y: 0, z: 0}
--- !u!102 &2031074110
TextMesh:
  serializedVersion: 3
  m_ObjectHideFlags: 0
  m_CorrespondingSourceObject: {fileID: 0}
  m_PrefabInstance: {fileID: 0}
  m_PrefabAsset: {fileID: 0}
  m_GameObject: {fileID: 2031074108}
  m_Text: 'Transparent

    Add'
  m_OffsetZ: 0
  m_CharacterSize: 0.1
  m_LineSpacing: 1
  m_Anchor: 4
  m_Alignment: 1
  m_TabSize: 4
  m_FontSize: 32
  m_FontStyle: 0
  m_RichText: 1
  m_Font: {fileID: 10102, guid: 0000000000000000e000000000000000, type: 0}
  m_Color:
    serializedVersion: 2
    rgba: 4294967295
--- !u!23 &2031074111
MeshRenderer:
  m_ObjectHideFlags: 0
  m_CorrespondingSourceObject: {fileID: 0}
  m_PrefabInstance: {fileID: 0}
  m_PrefabAsset: {fileID: 0}
  m_GameObject: {fileID: 2031074108}
  m_Enabled: 1
  m_CastShadows: 1
  m_ReceiveShadows: 1
  m_DynamicOccludee: 1
  m_StaticShadowCaster: 0
  m_MotionVectors: 1
  m_LightProbeUsage: 1
  m_ReflectionProbeUsage: 1
  m_RayTracingMode: 2
  m_RayTraceProcedural: 0
  m_RenderingLayerMask: 1
  m_RendererPriority: 0
  m_Materials:
  - {fileID: 10100, guid: 0000000000000000e000000000000000, type: 0}
  m_StaticBatchInfo:
    firstSubMesh: 0
    subMeshCount: 0
  m_StaticBatchRoot: {fileID: 0}
  m_ProbeAnchor: {fileID: 0}
  m_LightProbeVolumeOverride: {fileID: 0}
  m_ScaleInLightmap: 1
  m_ReceiveGI: 1
  m_PreserveUVs: 0
  m_IgnoreNormalsForChartDetection: 0
  m_ImportantGI: 0
  m_StitchLightmapSeams: 1
  m_SelectedEditorRenderState: 3
  m_MinimumChartSize: 4
  m_AutoUVMaxDistance: 0.5
  m_AutoUVMaxAngle: 89
  m_LightmapParameters: {fileID: 0}
  m_SortingLayerID: 0
  m_SortingLayer: 0
  m_SortingOrder: 0
  m_AdditionalVertexStreams: {fileID: 0}
--- !u!1 &2053510584
GameObject:
  m_ObjectHideFlags: 0
  m_CorrespondingSourceObject: {fileID: 0}
  m_PrefabInstance: {fileID: 0}
  m_PrefabAsset: {fileID: 0}
  serializedVersion: 6
  m_Component:
  - component: {fileID: 2053510585}
  - component: {fileID: 2053510587}
  - component: {fileID: 2053510586}
  m_Layer: 0
  m_Name: Lit (28)
  m_TagString: Untagged
  m_Icon: {fileID: 0}
  m_NavMeshLayer: 0
  m_StaticEditorFlags: 0
  m_IsActive: 1
--- !u!4 &2053510585
Transform:
  m_ObjectHideFlags: 0
  m_CorrespondingSourceObject: {fileID: 0}
  m_PrefabInstance: {fileID: 0}
  m_PrefabAsset: {fileID: 0}
  m_GameObject: {fileID: 2053510584}
  m_LocalRotation: {x: -0, y: -0, z: -0, w: 1}
  m_LocalPosition: {x: 21.012, y: -1, z: 0}
  m_LocalScale: {x: 1, y: 1, z: 1}
  m_ConstrainProportionsScale: 0
  m_Children: []
  m_Father: {fileID: 1992824940}
  m_RootOrder: 9
  m_LocalEulerAnglesHint: {x: 90, y: 0, z: 0}
--- !u!102 &2053510586
TextMesh:
  serializedVersion: 3
  m_ObjectHideFlags: 0
  m_CorrespondingSourceObject: {fileID: 0}
  m_PrefabInstance: {fileID: 0}
  m_PrefabAsset: {fileID: 0}
  m_GameObject: {fileID: 2053510584}
  m_Text: 'Cotton Wool

    Transparent'
  m_OffsetZ: 0
  m_CharacterSize: 0.1
  m_LineSpacing: 1
  m_Anchor: 4
  m_Alignment: 1
  m_TabSize: 4
  m_FontSize: 32
  m_FontStyle: 0
  m_RichText: 1
  m_Font: {fileID: 10102, guid: 0000000000000000e000000000000000, type: 0}
  m_Color:
    serializedVersion: 2
    rgba: 4294967295
--- !u!23 &2053510587
MeshRenderer:
  m_ObjectHideFlags: 0
  m_CorrespondingSourceObject: {fileID: 0}
  m_PrefabInstance: {fileID: 0}
  m_PrefabAsset: {fileID: 0}
  m_GameObject: {fileID: 2053510584}
  m_Enabled: 1
  m_CastShadows: 1
  m_ReceiveShadows: 1
  m_DynamicOccludee: 1
  m_StaticShadowCaster: 0
  m_MotionVectors: 1
  m_LightProbeUsage: 1
  m_ReflectionProbeUsage: 1
  m_RayTracingMode: 2
  m_RayTraceProcedural: 0
  m_RenderingLayerMask: 1
  m_RendererPriority: 0
  m_Materials:
  - {fileID: 10100, guid: 0000000000000000e000000000000000, type: 0}
  m_StaticBatchInfo:
    firstSubMesh: 0
    subMeshCount: 0
  m_StaticBatchRoot: {fileID: 0}
  m_ProbeAnchor: {fileID: 0}
  m_LightProbeVolumeOverride: {fileID: 0}
  m_ScaleInLightmap: 1
  m_ReceiveGI: 1
  m_PreserveUVs: 0
  m_IgnoreNormalsForChartDetection: 0
  m_ImportantGI: 0
  m_StitchLightmapSeams: 1
  m_SelectedEditorRenderState: 3
  m_MinimumChartSize: 4
  m_AutoUVMaxDistance: 0.5
  m_AutoUVMaxAngle: 89
  m_LightmapParameters: {fileID: 0}
  m_SortingLayerID: 0
  m_SortingLayer: 0
  m_SortingOrder: 0
  m_AdditionalVertexStreams: {fileID: 0}
--- !u!1 &2088054031
GameObject:
  m_ObjectHideFlags: 0
  m_CorrespondingSourceObject: {fileID: 0}
  m_PrefabInstance: {fileID: 0}
  m_PrefabAsset: {fileID: 0}
  serializedVersion: 6
  m_Component:
  - component: {fileID: 2088054032}
  - component: {fileID: 2088054034}
  - component: {fileID: 2088054033}
  m_Layer: 0
  m_Name: RT SSR
  m_TagString: Untagged
  m_Icon: {fileID: 0}
  m_NavMeshLayer: 0
  m_StaticEditorFlags: 0
  m_IsActive: 1
--- !u!4 &2088054032
Transform:
  m_ObjectHideFlags: 0
  m_CorrespondingSourceObject: {fileID: 0}
  m_PrefabInstance: {fileID: 0}
  m_PrefabAsset: {fileID: 0}
  m_GameObject: {fileID: 2088054031}
  m_LocalRotation: {x: 0.7071068, y: 0, z: 0, w: 0.7071068}
  m_LocalPosition: {x: -11.14, y: 1.7499995, z: 15.14}
  m_LocalScale: {x: 1, y: 1, z: 1}
  m_ConstrainProportionsScale: 0
  m_Children: []
  m_Father: {fileID: 233884142}
  m_RootOrder: 0
  m_LocalEulerAnglesHint: {x: 90, y: 0, z: 0}
--- !u!102 &2088054033
TextMesh:
  serializedVersion: 3
  m_ObjectHideFlags: 0
  m_CorrespondingSourceObject: {fileID: 0}
  m_PrefabInstance: {fileID: 0}
  m_PrefabAsset: {fileID: 0}
  m_GameObject: {fileID: 2088054031}
  m_Text: RT SSR
  m_OffsetZ: 0
  m_CharacterSize: 0.125
  m_LineSpacing: 1
  m_Anchor: 3
  m_Alignment: 0
  m_TabSize: 4
  m_FontSize: 32
  m_FontStyle: 0
  m_RichText: 1
  m_Font: {fileID: 10102, guid: 0000000000000000e000000000000000, type: 0}
  m_Color:
    serializedVersion: 2
    rgba: 4294967295
--- !u!23 &2088054034
MeshRenderer:
  m_ObjectHideFlags: 0
  m_CorrespondingSourceObject: {fileID: 0}
  m_PrefabInstance: {fileID: 0}
  m_PrefabAsset: {fileID: 0}
  m_GameObject: {fileID: 2088054031}
  m_Enabled: 1
  m_CastShadows: 1
  m_ReceiveShadows: 1
  m_DynamicOccludee: 1
  m_StaticShadowCaster: 0
  m_MotionVectors: 1
  m_LightProbeUsage: 1
  m_ReflectionProbeUsage: 1
  m_RayTracingMode: 2
  m_RayTraceProcedural: 0
  m_RenderingLayerMask: 1
  m_RendererPriority: 0
  m_Materials:
  - {fileID: 10100, guid: 0000000000000000e000000000000000, type: 0}
  m_StaticBatchInfo:
    firstSubMesh: 0
    subMeshCount: 0
  m_StaticBatchRoot: {fileID: 0}
  m_ProbeAnchor: {fileID: 0}
  m_LightProbeVolumeOverride: {fileID: 0}
  m_ScaleInLightmap: 1
  m_ReceiveGI: 1
  m_PreserveUVs: 0
  m_IgnoreNormalsForChartDetection: 0
  m_ImportantGI: 0
  m_StitchLightmapSeams: 1
  m_SelectedEditorRenderState: 3
  m_MinimumChartSize: 4
  m_AutoUVMaxDistance: 0.5
  m_AutoUVMaxAngle: 89
  m_LightmapParameters: {fileID: 0}
  m_SortingLayerID: 0
  m_SortingLayer: 0
  m_SortingOrder: 0
  m_AdditionalVertexStreams: {fileID: 0}
--- !u!1 &2095687067
GameObject:
  m_ObjectHideFlags: 0
  m_CorrespondingSourceObject: {fileID: 0}
  m_PrefabInstance: {fileID: 0}
  m_PrefabAsset: {fileID: 0}
  serializedVersion: 6
  m_Component:
  - component: {fileID: 2095687068}
  - component: {fileID: 2095687070}
  - component: {fileID: 2095687069}
  m_Layer: 0
  m_Name: Lit (9)
  m_TagString: Untagged
  m_Icon: {fileID: 0}
  m_NavMeshLayer: 0
  m_StaticEditorFlags: 0
  m_IsActive: 1
--- !u!4 &2095687068
Transform:
  m_ObjectHideFlags: 0
  m_CorrespondingSourceObject: {fileID: 0}
  m_PrefabInstance: {fileID: 0}
  m_PrefabAsset: {fileID: 0}
  m_GameObject: {fileID: 2095687067}
  m_LocalRotation: {x: -0, y: -0, z: -0, w: 1}
  m_LocalPosition: {x: 20.02, y: -1, z: 0}
  m_LocalScale: {x: 1, y: 1, z: 1}
  m_ConstrainProportionsScale: 0
  m_Children: []
  m_Father: {fileID: 596174286}
  m_RootOrder: 8
  m_LocalEulerAnglesHint: {x: 90, y: 0, z: 0}
--- !u!102 &2095687069
TextMesh:
  serializedVersion: 3
  m_ObjectHideFlags: 0
  m_CorrespondingSourceObject: {fileID: 0}
  m_PrefabInstance: {fileID: 0}
  m_PrefabAsset: {fileID: 0}
  m_GameObject: {fileID: 2095687067}
  m_Text: 'Transparent

    Thin'
  m_OffsetZ: 0
  m_CharacterSize: 0.1
  m_LineSpacing: 1
  m_Anchor: 4
  m_Alignment: 1
  m_TabSize: 4
  m_FontSize: 32
  m_FontStyle: 0
  m_RichText: 1
  m_Font: {fileID: 10102, guid: 0000000000000000e000000000000000, type: 0}
  m_Color:
    serializedVersion: 2
    rgba: 4294967295
--- !u!23 &2095687070
MeshRenderer:
  m_ObjectHideFlags: 0
  m_CorrespondingSourceObject: {fileID: 0}
  m_PrefabInstance: {fileID: 0}
  m_PrefabAsset: {fileID: 0}
  m_GameObject: {fileID: 2095687067}
  m_Enabled: 1
  m_CastShadows: 1
  m_ReceiveShadows: 1
  m_DynamicOccludee: 1
  m_StaticShadowCaster: 0
  m_MotionVectors: 1
  m_LightProbeUsage: 1
  m_ReflectionProbeUsage: 1
  m_RayTracingMode: 2
  m_RayTraceProcedural: 0
  m_RenderingLayerMask: 1
  m_RendererPriority: 0
  m_Materials:
  - {fileID: 10100, guid: 0000000000000000e000000000000000, type: 0}
  m_StaticBatchInfo:
    firstSubMesh: 0
    subMeshCount: 0
  m_StaticBatchRoot: {fileID: 0}
  m_ProbeAnchor: {fileID: 0}
  m_LightProbeVolumeOverride: {fileID: 0}
  m_ScaleInLightmap: 1
  m_ReceiveGI: 1
  m_PreserveUVs: 0
  m_IgnoreNormalsForChartDetection: 0
  m_ImportantGI: 0
  m_StitchLightmapSeams: 1
  m_SelectedEditorRenderState: 3
  m_MinimumChartSize: 4
  m_AutoUVMaxDistance: 0.5
  m_AutoUVMaxAngle: 89
  m_LightmapParameters: {fileID: 0}
  m_SortingLayerID: 0
  m_SortingLayer: 0
  m_SortingOrder: 0
  m_AdditionalVertexStreams: {fileID: 0}
--- !u!1 &2107815035
GameObject:
  m_ObjectHideFlags: 0
  m_CorrespondingSourceObject: {fileID: 0}
  m_PrefabInstance: {fileID: 0}
  m_PrefabAsset: {fileID: 0}
  serializedVersion: 6
  m_Component:
  - component: {fileID: 2107815036}
  - component: {fileID: 2107815039}
  - component: {fileID: 2107815038}
  - component: {fileID: 2107815037}
  m_Layer: 0
  m_Name: Capsule
  m_TagString: Untagged
  m_Icon: {fileID: 0}
  m_NavMeshLayer: 0
  m_StaticEditorFlags: 0
  m_IsActive: 1
--- !u!4 &2107815036
Transform:
  m_ObjectHideFlags: 0
  m_CorrespondingSourceObject: {fileID: 0}
  m_PrefabInstance: {fileID: 0}
  m_PrefabAsset: {fileID: 0}
  m_GameObject: {fileID: 2107815035}
  m_LocalRotation: {x: -0, y: -0, z: -0, w: 1}
  m_LocalPosition: {x: -6.99, y: 1.33, z: 0}
  m_LocalScale: {x: 1, y: 1, z: 1}
  m_ConstrainProportionsScale: 0
  m_Children: []
  m_Father: {fileID: 1118935971}
  m_RootOrder: 0
  m_LocalEulerAnglesHint: {x: 0, y: 0, z: 0}
--- !u!136 &2107815037
CapsuleCollider:
  m_ObjectHideFlags: 0
  m_CorrespondingSourceObject: {fileID: 0}
  m_PrefabInstance: {fileID: 0}
  m_PrefabAsset: {fileID: 0}
  m_GameObject: {fileID: 2107815035}
  m_Material: {fileID: 0}
  m_IsTrigger: 0
  m_Enabled: 1
  m_Radius: 0.5
  m_Height: 2
  m_Direction: 1
  m_Center: {x: 0, y: 0, z: 0}
--- !u!23 &2107815038
MeshRenderer:
  m_ObjectHideFlags: 0
  m_CorrespondingSourceObject: {fileID: 0}
  m_PrefabInstance: {fileID: 0}
  m_PrefabAsset: {fileID: 0}
  m_GameObject: {fileID: 2107815035}
  m_Enabled: 1
  m_CastShadows: 1
  m_ReceiveShadows: 1
  m_DynamicOccludee: 1
  m_StaticShadowCaster: 0
  m_MotionVectors: 1
  m_LightProbeUsage: 1
  m_ReflectionProbeUsage: 1
  m_RayTracingMode: 2
  m_RayTraceProcedural: 0
  m_RenderingLayerMask: 1
  m_RendererPriority: 0
  m_Materials:
  - {fileID: 2100000, guid: 832734e06be58ba4dbe4eea0a1f31c0c, type: 2}
  m_StaticBatchInfo:
    firstSubMesh: 0
    subMeshCount: 0
  m_StaticBatchRoot: {fileID: 0}
  m_ProbeAnchor: {fileID: 0}
  m_LightProbeVolumeOverride: {fileID: 0}
  m_ScaleInLightmap: 1
  m_ReceiveGI: 1
  m_PreserveUVs: 0
  m_IgnoreNormalsForChartDetection: 0
  m_ImportantGI: 0
  m_StitchLightmapSeams: 1
  m_SelectedEditorRenderState: 3
  m_MinimumChartSize: 4
  m_AutoUVMaxDistance: 0.5
  m_AutoUVMaxAngle: 89
  m_LightmapParameters: {fileID: 0}
  m_SortingLayerID: 0
  m_SortingLayer: 0
  m_SortingOrder: 0
  m_AdditionalVertexStreams: {fileID: 0}
--- !u!33 &2107815039
MeshFilter:
  m_ObjectHideFlags: 0
  m_CorrespondingSourceObject: {fileID: 0}
  m_PrefabInstance: {fileID: 0}
  m_PrefabAsset: {fileID: 0}
  m_GameObject: {fileID: 2107815035}
  m_Mesh: {fileID: 10208, guid: 0000000000000000e000000000000000, type: 0}<|MERGE_RESOLUTION|>--- conflicted
+++ resolved
@@ -24,7 +24,7 @@
   m_AmbientEquatorColor: {r: 0.114, g: 0.125, b: 0.133, a: 1}
   m_AmbientGroundColor: {r: 0.047, g: 0.043, b: 0.035, a: 1}
   m_AmbientIntensity: 1
-  m_AmbientMode: 4
+  m_AmbientMode: 0
   m_SubtractiveShadowColor: {r: 0.42, g: 0.478, b: 0.627, a: 1}
   m_SkyboxMaterial: {fileID: 0}
   m_HaloStrength: 0.5
@@ -7772,11 +7772,7 @@
     - target: {fileID: 114995348509370400, guid: c07ace9ab142ca9469fa377877c2f1e7,
         type: 3}
       propertyPath: waitFrames
-<<<<<<< HEAD
-      value: 0
-=======
       value: 1
->>>>>>> 890278a7
       objectReference: {fileID: 0}
     - target: {fileID: 114995348509370400, guid: c07ace9ab142ca9469fa377877c2f1e7,
         type: 3}
@@ -7793,21 +7789,6 @@
         type: 3}
       propertyPath: renderGraphCompatible
       value: 1
-      objectReference: {fileID: 0}
-    - target: {fileID: 114995348509370400, guid: c07ace9ab142ca9469fa377877c2f1e7,
-        type: 3}
-<<<<<<< HEAD
-      propertyPath: waitForFrameCountMultiple
-      value: 1
-=======
-      propertyPath: ImageComparisonSettings.TargetWidth
-      value: 768
-      objectReference: {fileID: 0}
-    - target: {fileID: 114995348509370400, guid: c07ace9ab142ca9469fa377877c2f1e7,
-        type: 3}
-      propertyPath: ImageComparisonSettings.TargetHeight
-      value: 384
->>>>>>> 890278a7
       objectReference: {fileID: 0}
     - target: {fileID: 114995348509370400, guid: c07ace9ab142ca9469fa377877c2f1e7,
         type: 3}
