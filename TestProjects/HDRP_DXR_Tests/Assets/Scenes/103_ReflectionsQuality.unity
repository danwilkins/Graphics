%YAML 1.1
%TAG !u! tag:unity3d.com,2011:
--- !u!29 &1
OcclusionCullingSettings:
  m_ObjectHideFlags: 0
  serializedVersion: 2
  m_OcclusionBakeSettings:
    smallestOccluder: 5
    smallestHole: 0.25
    backfaceThreshold: 100
  m_SceneGUID: 00000000000000000000000000000000
  m_OcclusionCullingData: {fileID: 0}
--- !u!104 &2
RenderSettings:
  m_ObjectHideFlags: 0
  serializedVersion: 9
  m_Fog: 0
  m_FogColor: {r: 0.5, g: 0.5, b: 0.5, a: 1}
  m_FogMode: 3
  m_FogDensity: 0.01
  m_LinearFogStart: 0
  m_LinearFogEnd: 300
  m_AmbientSkyColor: {r: 0.212, g: 0.227, b: 0.259, a: 1}
  m_AmbientEquatorColor: {r: 0.114, g: 0.125, b: 0.133, a: 1}
  m_AmbientGroundColor: {r: 0.047, g: 0.043, b: 0.035, a: 1}
  m_AmbientIntensity: 1
  m_AmbientMode: 0
  m_SubtractiveShadowColor: {r: 0.42, g: 0.478, b: 0.627, a: 1}
  m_SkyboxMaterial: {fileID: 0}
  m_HaloStrength: 0.5
  m_FlareStrength: 1
  m_FlareFadeSpeed: 3
  m_HaloTexture: {fileID: 0}
  m_SpotCookie: {fileID: 10001, guid: 0000000000000000e000000000000000, type: 0}
  m_DefaultReflectionMode: 0
  m_DefaultReflectionResolution: 128
  m_ReflectionBounces: 1
  m_ReflectionIntensity: 1
  m_CustomReflection: {fileID: 0}
  m_Sun: {fileID: 0}
  m_IndirectSpecularColor: {r: 0, g: 0, b: 0, a: 1}
  m_UseRadianceAmbientProbe: 0
--- !u!157 &3
LightmapSettings:
  m_ObjectHideFlags: 0
  serializedVersion: 12
  m_GIWorkflowMode: 1
  m_GISettings:
    serializedVersion: 2
    m_BounceScale: 1
    m_IndirectOutputScale: 1
    m_AlbedoBoost: 1
    m_EnvironmentLightingMode: 0
    m_EnableBakedLightmaps: 1
    m_EnableRealtimeLightmaps: 1
  m_LightmapEditorSettings:
    serializedVersion: 12
    m_Resolution: 2
    m_BakeResolution: 40
    m_AtlasSize: 1024
    m_AO: 0
    m_AOMaxDistance: 1
    m_CompAOExponent: 1
    m_CompAOExponentDirect: 0
    m_ExtractAmbientOcclusion: 0
    m_Padding: 2
    m_LightmapParameters: {fileID: 0}
    m_LightmapsBakeMode: 1
    m_TextureCompression: 1
    m_FinalGather: 0
    m_FinalGatherFiltering: 1
    m_FinalGatherRayCount: 256
    m_ReflectionCompression: 2
    m_MixedBakeMode: 2
    m_BakeBackend: 1
    m_PVRSampling: 1
    m_PVRDirectSampleCount: 32
    m_PVRSampleCount: 512
    m_PVRBounces: 2
    m_PVREnvironmentSampleCount: 256
    m_PVREnvironmentReferencePointCount: 2048
    m_PVRFilteringMode: 1
    m_PVRDenoiserTypeDirect: 1
    m_PVRDenoiserTypeIndirect: 1
    m_PVRDenoiserTypeAO: 1
    m_PVRFilterTypeDirect: 0
    m_PVRFilterTypeIndirect: 0
    m_PVRFilterTypeAO: 0
    m_PVREnvironmentMIS: 1
    m_PVRCulling: 1
    m_PVRFilteringGaussRadiusDirect: 1
    m_PVRFilteringGaussRadiusIndirect: 5
    m_PVRFilteringGaussRadiusAO: 2
    m_PVRFilteringAtrousPositionSigmaDirect: 0.5
    m_PVRFilteringAtrousPositionSigmaIndirect: 2
    m_PVRFilteringAtrousPositionSigmaAO: 1
    m_ExportTrainingData: 0
    m_TrainingDataDestination: TrainingData
    m_LightProbeSampleCountMultiplier: 4
  m_LightingDataAsset: {fileID: 0}
  m_LightingSettings: {fileID: 4890085278179872738, guid: 75cff76141b29794bacebdcd14283f0e,
    type: 2}
--- !u!196 &4
NavMeshSettings:
  serializedVersion: 2
  m_ObjectHideFlags: 0
  m_BuildSettings:
    serializedVersion: 2
    agentTypeID: 0
    agentRadius: 0.5
    agentHeight: 2
    agentSlope: 45
    agentClimb: 0.4
    ledgeDropHeight: 0
    maxJumpAcrossDistance: 0
    minRegionArea: 2
    manualCellSize: 0
    cellSize: 0.16666667
    manualTileSize: 0
    tileSize: 256
    accuratePlacement: 0
    maxJobWorkers: 0
    preserveTilesOutsideBounds: 0
    debug:
      m_Flags: 0
  m_NavMeshData: {fileID: 0}
--- !u!1001 &1425876746
PrefabInstance:
  m_ObjectHideFlags: 0
  serializedVersion: 2
  m_Modification:
    m_TransformParent: {fileID: 0}
    m_Modifications:
    - target: {fileID: 1132393308280272, guid: c07ace9ab142ca9469fa377877c2f1e7, type: 3}
      propertyPath: m_Name
      value: HDRP_Test_Camera
      objectReference: {fileID: 0}
    - target: {fileID: 4209882255362944, guid: c07ace9ab142ca9469fa377877c2f1e7, type: 3}
      propertyPath: m_LocalPosition.x
      value: 0
      objectReference: {fileID: 0}
    - target: {fileID: 4209882255362944, guid: c07ace9ab142ca9469fa377877c2f1e7, type: 3}
      propertyPath: m_LocalPosition.y
      value: 13
      objectReference: {fileID: 0}
    - target: {fileID: 4209882255362944, guid: c07ace9ab142ca9469fa377877c2f1e7, type: 3}
      propertyPath: m_LocalPosition.z
      value: -8
      objectReference: {fileID: 0}
    - target: {fileID: 4209882255362944, guid: c07ace9ab142ca9469fa377877c2f1e7, type: 3}
      propertyPath: m_LocalRotation.x
      value: 0.3420201
      objectReference: {fileID: 0}
    - target: {fileID: 4209882255362944, guid: c07ace9ab142ca9469fa377877c2f1e7, type: 3}
      propertyPath: m_LocalRotation.y
      value: 0
      objectReference: {fileID: 0}
    - target: {fileID: 4209882255362944, guid: c07ace9ab142ca9469fa377877c2f1e7, type: 3}
      propertyPath: m_LocalRotation.z
      value: 0
      objectReference: {fileID: 0}
    - target: {fileID: 4209882255362944, guid: c07ace9ab142ca9469fa377877c2f1e7, type: 3}
      propertyPath: m_LocalRotation.w
      value: 0.9396927
      objectReference: {fileID: 0}
    - target: {fileID: 4209882255362944, guid: c07ace9ab142ca9469fa377877c2f1e7, type: 3}
      propertyPath: m_RootOrder
      value: 0
      objectReference: {fileID: 0}
    - target: {fileID: 4209882255362944, guid: c07ace9ab142ca9469fa377877c2f1e7, type: 3}
      propertyPath: m_LocalEulerAnglesHint.x
      value: 40
      objectReference: {fileID: 0}
    - target: {fileID: 4209882255362944, guid: c07ace9ab142ca9469fa377877c2f1e7, type: 3}
      propertyPath: m_LocalEulerAnglesHint.y
      value: 0
      objectReference: {fileID: 0}
    - target: {fileID: 4209882255362944, guid: c07ace9ab142ca9469fa377877c2f1e7, type: 3}
      propertyPath: m_LocalEulerAnglesHint.z
      value: 0
      objectReference: {fileID: 0}
    - target: {fileID: 20109210616973140, guid: c07ace9ab142ca9469fa377877c2f1e7,
        type: 3}
      propertyPath: field of view
      value: 47.8
      objectReference: {fileID: 0}
    - target: {fileID: 20109210616973140, guid: c07ace9ab142ca9469fa377877c2f1e7,
        type: 3}
      propertyPath: far clip plane
      value: 50
      objectReference: {fileID: 0}
    - target: {fileID: 114777190906822814, guid: c07ace9ab142ca9469fa377877c2f1e7,
        type: 3}
      propertyPath: m_Version
      value: 7
      objectReference: {fileID: 0}
    - target: {fileID: 114777190906822814, guid: c07ace9ab142ca9469fa377877c2f1e7,
        type: 3}
      propertyPath: m_RenderingPathCustomFrameSettings.bitDatas.data1
      value: 70005818916701
      objectReference: {fileID: 0}
    - target: {fileID: 114995348509370400, guid: c07ace9ab142ca9469fa377877c2f1e7,
        type: 3}
      propertyPath: ImageComparisonSettings.TargetWidth
      value: 640
      objectReference: {fileID: 0}
    - target: {fileID: 114995348509370400, guid: c07ace9ab142ca9469fa377877c2f1e7,
        type: 3}
      propertyPath: ImageComparisonSettings.TargetHeight
      value: 480
      objectReference: {fileID: 0}
    - target: {fileID: 114995348509370400, guid: c07ace9ab142ca9469fa377877c2f1e7,
        type: 3}
      propertyPath: renderPipelineAsset
      value: 
      objectReference: {fileID: 11400000, guid: 14a0f3aaa5e78a3439ec76d270471ebe,
        type: 2}
    - target: {fileID: 114995348509370400, guid: c07ace9ab142ca9469fa377877c2f1e7,
        type: 3}
      propertyPath: checkMemoryAllocation
      value: 0
      objectReference: {fileID: 0}
    - target: {fileID: 114995348509370400, guid: c07ace9ab142ca9469fa377877c2f1e7,
        type: 3}
      propertyPath: waitFrames
      value: 1
      objectReference: {fileID: 0}
    - target: {fileID: 114995348509370400, guid: c07ace9ab142ca9469fa377877c2f1e7,
        type: 3}
<<<<<<< HEAD
      propertyPath: captureFromBackBuffer
      value: 1
      objectReference: {fileID: 0}
    - target: {fileID: 114995348509370400, guid: c07ace9ab142ca9469fa377877c2f1e7,
        type: 3}
      propertyPath: xrCompatible
      value: 0
      objectReference: {fileID: 0}
    - target: {fileID: 114995348509370400, guid: c07ace9ab142ca9469fa377877c2f1e7,
        type: 3}
      propertyPath: waitForFrameCountMultiple
      value: 1
      objectReference: {fileID: 0}
=======
      propertyPath: renderGraphCompatible
      value: 0
      objectReference: {fileID: 0}
>>>>>>> fb439485
    m_RemovedComponents: []
  m_SourcePrefab: {fileID: 100100000, guid: c07ace9ab142ca9469fa377877c2f1e7, type: 3}
--- !u!1 &1483252417
GameObject:
  m_ObjectHideFlags: 0
  m_CorrespondingSourceObject: {fileID: 0}
  m_PrefabInstance: {fileID: 0}
  m_PrefabAsset: {fileID: 0}
  serializedVersion: 6
  m_Component:
  - component: {fileID: 1483252420}
  - component: {fileID: 1483252419}
  m_Layer: 0
  m_Name: Scene Settings
  m_TagString: Untagged
  m_Icon: {fileID: 0}
  m_NavMeshLayer: 0
  m_StaticEditorFlags: 0
  m_IsActive: 1
--- !u!114 &1483252419
MonoBehaviour:
  m_ObjectHideFlags: 0
  m_CorrespondingSourceObject: {fileID: 0}
  m_PrefabInstance: {fileID: 0}
  m_PrefabAsset: {fileID: 0}
  m_GameObject: {fileID: 1483252417}
  m_Enabled: 1
  m_EditorHideFlags: 0
  m_Script: {fileID: 11500000, guid: 172515602e62fb746b5d573b38a5fe58, type: 3}
  m_Name: 
  m_EditorClassIdentifier: 
  isGlobal: 1
  priority: 0
  blendDistance: 0
  weight: 1
  sharedProfile: {fileID: 11400000, guid: 7c3fbdabe438c8a49966f258765ada3f, type: 2}
--- !u!4 &1483252420
Transform:
  m_ObjectHideFlags: 0
  m_CorrespondingSourceObject: {fileID: 0}
  m_PrefabInstance: {fileID: 0}
  m_PrefabAsset: {fileID: 0}
  m_GameObject: {fileID: 1483252417}
  m_LocalRotation: {x: 0, y: 0, z: 0, w: 1}
  m_LocalPosition: {x: 0, y: 0, z: 0}
  m_LocalScale: {x: 1, y: 1, z: 1}
  m_Children: []
  m_Father: {fileID: 0}
  m_RootOrder: 3
  m_LocalEulerAnglesHint: {x: 0, y: 0, z: 0}
--- !u!1001 &1559637049
PrefabInstance:
  m_ObjectHideFlags: 0
  serializedVersion: 2
  m_Modification:
    m_TransformParent: {fileID: 0}
    m_Modifications:
    - target: {fileID: 6117102520564098274, guid: 0c9fcf2263b163643b5bc77eddcf9135,
        type: 3}
      propertyPath: m_Name
      value: RayTracingFrameIndexDisplay
      objectReference: {fileID: 0}
    - target: {fileID: 6117102520564098278, guid: 0c9fcf2263b163643b5bc77eddcf9135,
        type: 3}
      propertyPath: m_LocalPosition.x
      value: 0
      objectReference: {fileID: 0}
    - target: {fileID: 6117102520564098278, guid: 0c9fcf2263b163643b5bc77eddcf9135,
        type: 3}
      propertyPath: m_LocalPosition.y
      value: 0.25
      objectReference: {fileID: 0}
    - target: {fileID: 6117102520564098278, guid: 0c9fcf2263b163643b5bc77eddcf9135,
        type: 3}
      propertyPath: m_LocalPosition.z
      value: -1
      objectReference: {fileID: 0}
    - target: {fileID: 6117102520564098278, guid: 0c9fcf2263b163643b5bc77eddcf9135,
        type: 3}
      propertyPath: m_LocalRotation.x
      value: 0.7071068
      objectReference: {fileID: 0}
    - target: {fileID: 6117102520564098278, guid: 0c9fcf2263b163643b5bc77eddcf9135,
        type: 3}
      propertyPath: m_LocalRotation.y
      value: 0
      objectReference: {fileID: 0}
    - target: {fileID: 6117102520564098278, guid: 0c9fcf2263b163643b5bc77eddcf9135,
        type: 3}
      propertyPath: m_LocalRotation.z
      value: 0
      objectReference: {fileID: 0}
    - target: {fileID: 6117102520564098278, guid: 0c9fcf2263b163643b5bc77eddcf9135,
        type: 3}
      propertyPath: m_LocalRotation.w
      value: 0.7071068
      objectReference: {fileID: 0}
    - target: {fileID: 6117102520564098278, guid: 0c9fcf2263b163643b5bc77eddcf9135,
        type: 3}
      propertyPath: m_RootOrder
      value: 1
      objectReference: {fileID: 0}
    - target: {fileID: 6117102520564098278, guid: 0c9fcf2263b163643b5bc77eddcf9135,
        type: 3}
      propertyPath: m_LocalEulerAnglesHint.x
      value: 90
      objectReference: {fileID: 0}
    - target: {fileID: 6117102520564098278, guid: 0c9fcf2263b163643b5bc77eddcf9135,
        type: 3}
      propertyPath: m_LocalEulerAnglesHint.y
      value: 0
      objectReference: {fileID: 0}
    - target: {fileID: 6117102520564098278, guid: 0c9fcf2263b163643b5bc77eddcf9135,
        type: 3}
      propertyPath: m_LocalEulerAnglesHint.z
      value: 0
      objectReference: {fileID: 0}
    - target: {fileID: 6117102520564098278, guid: 0c9fcf2263b163643b5bc77eddcf9135,
        type: 3}
      propertyPath: m_LocalScale.x
      value: 3
      objectReference: {fileID: 0}
    - target: {fileID: 6117102520564098278, guid: 0c9fcf2263b163643b5bc77eddcf9135,
        type: 3}
      propertyPath: m_LocalScale.y
      value: 3
      objectReference: {fileID: 0}
    - target: {fileID: 6117102520564098278, guid: 0c9fcf2263b163643b5bc77eddcf9135,
        type: 3}
      propertyPath: m_LocalScale.z
      value: 3
      objectReference: {fileID: 0}
    m_RemovedComponents: []
  m_SourcePrefab: {fileID: 100100000, guid: 0c9fcf2263b163643b5bc77eddcf9135, type: 3}
--- !u!1001 &8401416848173727249
PrefabInstance:
  m_ObjectHideFlags: 0
  serializedVersion: 2
  m_Modification:
    m_TransformParent: {fileID: 0}
    m_Modifications:
    - target: {fileID: 8401416846743860938, guid: 441ff2a39ae01f14284390b460d6372e,
        type: 3}
      propertyPath: m_LocalPosition.x
      value: 0
      objectReference: {fileID: 0}
    - target: {fileID: 8401416846743860938, guid: 441ff2a39ae01f14284390b460d6372e,
        type: 3}
      propertyPath: m_LocalPosition.y
      value: 0
      objectReference: {fileID: 0}
    - target: {fileID: 8401416846743860938, guid: 441ff2a39ae01f14284390b460d6372e,
        type: 3}
      propertyPath: m_LocalPosition.z
      value: 0
      objectReference: {fileID: 0}
    - target: {fileID: 8401416846743860938, guid: 441ff2a39ae01f14284390b460d6372e,
        type: 3}
      propertyPath: m_LocalRotation.x
      value: 0
      objectReference: {fileID: 0}
    - target: {fileID: 8401416846743860938, guid: 441ff2a39ae01f14284390b460d6372e,
        type: 3}
      propertyPath: m_LocalRotation.y
      value: 0
      objectReference: {fileID: 0}
    - target: {fileID: 8401416846743860938, guid: 441ff2a39ae01f14284390b460d6372e,
        type: 3}
      propertyPath: m_LocalRotation.z
      value: 0
      objectReference: {fileID: 0}
    - target: {fileID: 8401416846743860938, guid: 441ff2a39ae01f14284390b460d6372e,
        type: 3}
      propertyPath: m_LocalRotation.w
      value: 1
      objectReference: {fileID: 0}
    - target: {fileID: 8401416846743860938, guid: 441ff2a39ae01f14284390b460d6372e,
        type: 3}
      propertyPath: m_RootOrder
      value: 2
      objectReference: {fileID: 0}
    - target: {fileID: 8401416846743860938, guid: 441ff2a39ae01f14284390b460d6372e,
        type: 3}
      propertyPath: m_LocalEulerAnglesHint.x
      value: 0
      objectReference: {fileID: 0}
    - target: {fileID: 8401416846743860938, guid: 441ff2a39ae01f14284390b460d6372e,
        type: 3}
      propertyPath: m_LocalEulerAnglesHint.y
      value: 0
      objectReference: {fileID: 0}
    - target: {fileID: 8401416846743860938, guid: 441ff2a39ae01f14284390b460d6372e,
        type: 3}
      propertyPath: m_LocalEulerAnglesHint.z
      value: 0
      objectReference: {fileID: 0}
    - target: {fileID: 8401416846743860939, guid: 441ff2a39ae01f14284390b460d6372e,
        type: 3}
      propertyPath: m_Name
      value: MaterialCollection
      objectReference: {fileID: 0}
    - target: {fileID: 8401416846743860939, guid: 441ff2a39ae01f14284390b460d6372e,
        type: 3}
      propertyPath: m_IsActive
      value: 1
      objectReference: {fileID: 0}
    - target: {fileID: 8401416846860372386, guid: 441ff2a39ae01f14284390b460d6372e,
        type: 3}
      propertyPath: m_Version
      value: 11
      objectReference: {fileID: 0}
    m_RemovedComponents: []
  m_SourcePrefab: {fileID: 100100000, guid: 441ff2a39ae01f14284390b460d6372e, type: 3}<|MERGE_RESOLUTION|>--- conflicted
+++ resolved
@@ -227,25 +227,9 @@
       objectReference: {fileID: 0}
     - target: {fileID: 114995348509370400, guid: c07ace9ab142ca9469fa377877c2f1e7,
         type: 3}
-<<<<<<< HEAD
-      propertyPath: captureFromBackBuffer
-      value: 1
-      objectReference: {fileID: 0}
-    - target: {fileID: 114995348509370400, guid: c07ace9ab142ca9469fa377877c2f1e7,
-        type: 3}
-      propertyPath: xrCompatible
-      value: 0
-      objectReference: {fileID: 0}
-    - target: {fileID: 114995348509370400, guid: c07ace9ab142ca9469fa377877c2f1e7,
-        type: 3}
-      propertyPath: waitForFrameCountMultiple
-      value: 1
-      objectReference: {fileID: 0}
-=======
       propertyPath: renderGraphCompatible
       value: 0
       objectReference: {fileID: 0}
->>>>>>> fb439485
     m_RemovedComponents: []
   m_SourcePrefab: {fileID: 100100000, guid: c07ace9ab142ca9469fa377877c2f1e7, type: 3}
 --- !u!1 &1483252417
