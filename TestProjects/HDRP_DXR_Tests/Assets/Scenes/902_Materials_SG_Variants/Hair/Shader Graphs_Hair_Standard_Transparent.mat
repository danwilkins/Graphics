--- conflicted
+++ resolved
@@ -31,10 +31,6 @@
         m_Texture: {fileID: 2800000, guid: fcecce6d2c9be8d418a27f0658a2210d, type: 3}
         m_Scale: {x: 1, y: 1}
         m_Offset: {x: 0, y: 0}
-    - _Texture2DAsset_24791912d5048e8483afcd2784c46198_Out_0:
-        m_Texture: {fileID: 2800000, guid: fcecce6d2c9be8d418a27f0658a2210d, type: 3}
-        m_Scale: {x: 1, y: 1}
-        m_Offset: {x: 0, y: 0}
     - _Texture2DAsset_24d8a36329f94bf6a5a5296c717455aa_Out_0:
         m_Texture: {fileID: 2800000, guid: fcecce6d2c9be8d418a27f0658a2210d, type: 3}
         m_Scale: {x: 1, y: 1}
@@ -55,21 +51,6 @@
         m_Texture: {fileID: 2800000, guid: fcecce6d2c9be8d418a27f0658a2210d, type: 3}
         m_Scale: {x: 1, y: 1}
         m_Offset: {x: 0, y: 0}
-<<<<<<< HEAD
-    - unity_Lightmaps:
-        m_Texture: {fileID: 0}
-        m_Scale: {x: 1, y: 1}
-        m_Offset: {x: 0, y: 0}
-    - unity_LightmapsInd:
-        m_Texture: {fileID: 0}
-        m_Scale: {x: 1, y: 1}
-        m_Offset: {x: 0, y: 0}
-    - unity_ShadowMasks:
-        m_Texture: {fileID: 0}
-        m_Scale: {x: 1, y: 1}
-        m_Offset: {x: 0, y: 0}
-=======
->>>>>>> a23018ac
     m_Ints: []
     m_Floats:
     - Alpha: 0.5
