%YAML 1.1
%TAG !u! tag:unity3d.com,2011:
--- !u!21 &2100000
Material:
  serializedVersion: 6
  m_ObjectHideFlags: 0
  m_CorrespondingSourceObject: {fileID: 0}
  m_PrefabInstance: {fileID: 0}
  m_PrefabAsset: {fileID: 0}
  m_Name: Shader Graphs_Fabric_CottonWool_AlphaClip
  m_Shader: {fileID: -6465566751694194690, guid: 614ff514ba9bdf445805abec144a0296,
    type: 3}
  m_ShaderKeywords: _ALPHATEST_ON _DISABLE_SSR_TRANSPARENT
  m_LightmapFlags: 4
  m_EnableInstancingVariants: 0
  m_DoubleSidedGI: 0
  m_CustomRenderQueue: 2475
  stringTagMap:
    MotionVector: User
    RenderType: TransparentCutout
  disabledShaderPasses:
  - MOTIONVECTORS
  - TransparentBackface
  - TransparentDepthPrepass
  - TransparentDepthPostpass
  m_SavedProperties:
    serializedVersion: 3
    m_TexEnvs:
    - _Texture2DAsset_1fe189121b6b43868a90f6ee4bd3d3f6_Out_0:
        m_Texture: {fileID: 2800000, guid: deef39d0b4d72ab40adc1a64bc4a5265, type: 3}
        m_Scale: {x: 1, y: 1}
        m_Offset: {x: 0, y: 0}
    - _Texture2DAsset_224A0831_Out_0:
        m_Texture: {fileID: 2800000, guid: fcecce6d2c9be8d418a27f0658a2210d, type: 3}
        m_Scale: {x: 1, y: 1}
        m_Offset: {x: 0, y: 0}
<<<<<<< HEAD
    - _Texture2DAsset_917aeee761cc4b629309bea84baf3ff9_Out_0:
        m_Texture: {fileID: 2800000, guid: deef39d0b4d72ab40adc1a64bc4a5265, type: 3}
        m_Scale: {x: 1, y: 1}
        m_Offset: {x: 0, y: 0}
    - _Texture2DAsset_9bf52beae33148d7a372609e7f16783e_Out_0:
=======
    - _Texture2DAsset_4432ac1452544c599b6dd5376b085c69_Out_0:
        m_Texture: {fileID: 2800000, guid: deef39d0b4d72ab40adc1a64bc4a5265, type: 3}
        m_Scale: {x: 1, y: 1}
        m_Offset: {x: 0, y: 0}
    - _Texture2DAsset_5a6b88ec36d944eb9a42761b6f67e5bf_Out_0:
        m_Texture: {fileID: 2800000, guid: deef39d0b4d72ab40adc1a64bc4a5265, type: 3}
        m_Scale: {x: 1, y: 1}
        m_Offset: {x: 0, y: 0}
    - _Texture2DAsset_8071b713158d431a8da9c8f964106991_Out_0:
        m_Texture: {fileID: 2800000, guid: fcecce6d2c9be8d418a27f0658a2210d, type: 3}
        m_Scale: {x: 1, y: 1}
        m_Offset: {x: 0, y: 0}
    - _Texture2DAsset_85a935a0d6e746529d25209781f0cc20_Out_0:
>>>>>>> 0ed3553d
        m_Texture: {fileID: 2800000, guid: fcecce6d2c9be8d418a27f0658a2210d, type: 3}
        m_Scale: {x: 1, y: 1}
        m_Offset: {x: 0, y: 0}
    - _Texture2DAsset_A4A91B2C_Out_0:
        m_Texture: {fileID: 2800000, guid: deef39d0b4d72ab40adc1a64bc4a5265, type: 3}
        m_Scale: {x: 1, y: 1}
        m_Offset: {x: 0, y: 0}
    - _Texture2DAsset_bf228235fdab4f1b9e9fa7b8076365a7_Out_0:
        m_Texture: {fileID: 2800000, guid: fcecce6d2c9be8d418a27f0658a2210d, type: 3}
        m_Scale: {x: 1, y: 1}
        m_Offset: {x: 0, y: 0}
    - _Texture2DAsset_d91b218a9db64d0a8ec110c60a03c50f_Out_0:
        m_Texture: {fileID: 2800000, guid: fcecce6d2c9be8d418a27f0658a2210d, type: 3}
        m_Scale: {x: 1, y: 1}
        m_Offset: {x: 0, y: 0}
    - _Texture2DAsset_f9196cadbfbd4fd198a506494f108067_Out_0:
        m_Texture: {fileID: 2800000, guid: deef39d0b4d72ab40adc1a64bc4a5265, type: 3}
        m_Scale: {x: 1, y: 1}
        m_Offset: {x: 0, y: 0}
    m_Floats:
    - _AddPrecomputedVelocity: 0
    - _AlphaCutoffEnable: 1
    - _AlphaDstBlend: 0
    - _AlphaSrcBlend: 1
    - _AlphaToMask: 0
<<<<<<< HEAD
=======
    - _AlphaToMaskInspectorValue: 0
>>>>>>> 0ed3553d
    - _BlendMode: 0
    - _CullMode: 2
    - _CullModeForward: 2
    - _DepthOffsetEnable: 0
    - _DoubleSidedEnable: 0
    - _DoubleSidedNormalMode: 2
    - _DstBlend: 0
    - _EnableBlendModePreserveSpecularLighting: 1
    - _EnableFogOnTransparent: 1
    - _OpaqueCullMode: 2
    - _ReceivesSSR: 1
    - _ReceivesSSRTransparent: 0
    - _RenderQueueType: 1
    - _RequireSplitLighting: 0
    - _SrcBlend: 1
    - _StencilRef: 0
    - _StencilRefDepth: 8
    - _StencilRefDistortionVec: 4
    - _StencilRefGBuffer: 10
    - _StencilRefMV: 40
    - _StencilWriteMask: 6
    - _StencilWriteMaskDepth: 8
    - _StencilWriteMaskDistortionVec: 4
    - _StencilWriteMaskGBuffer: 14
    - _StencilWriteMaskMV: 40
    - _SupportDecals: 1
    - _SurfaceType: 0
    - _TransparentBackfaceEnable: 0
    - _TransparentCullMode: 2
    - _TransparentDepthPostpassEnable: 0
    - _TransparentDepthPrepassEnable: 0
    - _TransparentSortPriority: 0
    - _TransparentWritingMotionVec: 0
    - _TransparentZWrite: 0
    - _UseShadowThreshold: 0
    - _ZTestDepthEqualForOpaque: 3
    - _ZTestGBuffer: 3
    - _ZTestTransparent: 4
    - _ZWrite: 1
    m_Colors:
    - _DoubleSidedConstants: {r: 1, g: 1, b: -1, a: 0}
    - _EmissionColor: {r: 1, g: 1, b: 1, a: 1}
  m_BuildTextureStacks: []
--- !u!114 &180548087604342864
MonoBehaviour:
  m_ObjectHideFlags: 11
  m_CorrespondingSourceObject: {fileID: 0}
  m_PrefabInstance: {fileID: 0}
  m_PrefabAsset: {fileID: 0}
  m_GameObject: {fileID: 0}
  m_Enabled: 1
  m_EditorHideFlags: 0
  m_Script: {fileID: 11500000, guid: da692e001514ec24dbc4cca1949ff7e8, type: 3}
  m_Name: 
  m_EditorClassIdentifier: 
  version: 7<|MERGE_RESOLUTION|>--- conflicted
+++ resolved
@@ -34,13 +34,6 @@
         m_Texture: {fileID: 2800000, guid: fcecce6d2c9be8d418a27f0658a2210d, type: 3}
         m_Scale: {x: 1, y: 1}
         m_Offset: {x: 0, y: 0}
-<<<<<<< HEAD
-    - _Texture2DAsset_917aeee761cc4b629309bea84baf3ff9_Out_0:
-        m_Texture: {fileID: 2800000, guid: deef39d0b4d72ab40adc1a64bc4a5265, type: 3}
-        m_Scale: {x: 1, y: 1}
-        m_Offset: {x: 0, y: 0}
-    - _Texture2DAsset_9bf52beae33148d7a372609e7f16783e_Out_0:
-=======
     - _Texture2DAsset_4432ac1452544c599b6dd5376b085c69_Out_0:
         m_Texture: {fileID: 2800000, guid: deef39d0b4d72ab40adc1a64bc4a5265, type: 3}
         m_Scale: {x: 1, y: 1}
@@ -54,7 +47,6 @@
         m_Scale: {x: 1, y: 1}
         m_Offset: {x: 0, y: 0}
     - _Texture2DAsset_85a935a0d6e746529d25209781f0cc20_Out_0:
->>>>>>> 0ed3553d
         m_Texture: {fileID: 2800000, guid: fcecce6d2c9be8d418a27f0658a2210d, type: 3}
         m_Scale: {x: 1, y: 1}
         m_Offset: {x: 0, y: 0}
@@ -80,10 +72,7 @@
     - _AlphaDstBlend: 0
     - _AlphaSrcBlend: 1
     - _AlphaToMask: 0
-<<<<<<< HEAD
-=======
     - _AlphaToMaskInspectorValue: 0
->>>>>>> 0ed3553d
     - _BlendMode: 0
     - _CullMode: 2
     - _CullModeForward: 2
