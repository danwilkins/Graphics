%YAML 1.1
%TAG !u! tag:unity3d.com,2011:
--- !u!1045 &1
EditorBuildSettings:
  m_ObjectHideFlags: 0
  serializedVersion: 2
  m_Scenes:
  - enabled: 1
    path: Packages/com.unity.testing.visualeffectgraph/Scenes/000_MultiOutput.unity
    guid: 0ecaa798eef075e44a2d6079bb6332cb
  - enabled: 1
    path: Packages/com.unity.testing.visualeffectgraph/Scenes/001_Animator.unity
    guid: 5b49c2231e77a894db022592c9c27347
  - enabled: 1
    path: Packages/com.unity.testing.visualeffectgraph/Scenes/002_Gradient.unity
    guid: 8290025b324fadc42a105d81f39d5560
  - enabled: 1
    path: Packages/com.unity.testing.visualeffectgraph/Scenes/003_EventAttribute.unity
    guid: 83e25bb667f35a04aafd184b5c2da7b3
  - enabled: 1
    path: Packages/com.unity.testing.visualeffectgraph/Scenes/004_Bounds.unity
    guid: fc042ee6987609a4b895d96dffef8dff
  - enabled: 1
    path: Packages/com.unity.testing.visualeffectgraph/Scenes/005_PlanarPrimitives.unity
    guid: fd7efe8ee4dbe754084c1edb14955dc7
  - enabled: 1
    path: Packages/com.unity.testing.visualeffectgraph/Scenes/006_StripAttributes.unity
    guid: 6cf5bcccabd797d4db3c44a0d4ac7389
  - enabled: 1
    path: Packages/com.unity.testing.visualeffectgraph/Scenes/007_MeshSampling.unity
    guid: b20a840a0adf929419e19f13139e8fa3
  - enabled: 1
    path: Packages/com.unity.testing.visualeffectgraph/Scenes/008_AssetBundle.unity
    guid: 3144ec9758afdcf4482416ecbc5c193c
  - enabled: 1
    path: Packages/com.unity.testing.visualeffectgraph/Scenes/009_MultiCamera.unity
    guid: 6d090a604691ff048bb6cd282208c7bd
  - enabled: 1
    path: Assets/AllTests/VFXTests/GraphicsTests/009_MultiCamera_MotionVector.unity
    guid: c3aad03df123b0b4fa26a6480fcbe297
  - enabled: 1
    path: Packages/com.unity.testing.visualeffectgraph/Scenes/009_ReadAttributeInSpawner.unity
    guid: a6e75e236a616124d9604762b5402ac7
  - enabled: 1
    path: Packages/com.unity.testing.visualeffectgraph/Scenes/009_OutputEvent.unity
    guid: fa108e309b0697045b8474742e8d9a0a
  - enabled: 1
    path: Packages/com.unity.testing.visualeffectgraph/Scenes/013_MeshStripping.unity
    guid: b87edfbe03e2426478130a56dc42a592
  - enabled: 1
    path: Assets/AllTests/VFXTests/GraphicsTests/101_Exposure.unity
    guid: 4125f3630764c6a43a752a73908fa0ee
  - enabled: 1
    path: Assets/AllTests/VFXTests/GraphicsTests/Shadergraph/Shadow/102_ShadergraphShadow.unity
    guid: b5fab92e71d9dd747b87a111d703bd95
  - enabled: 1
    path: Assets/AllTests/VFXTests/GraphicsTests/06_LineOutput.unity
    guid: ad1aa14fb546a3744b989a07c0415a94
  - enabled: 1
    path: Assets/AllTests/VFXTests/GraphicsTests/07_UnityLogo.unity
    guid: e9cdfe0298ff8db4989c389251f87663
  - enabled: 1
    path: Assets/AllTests/VFXTests/GraphicsTests/08_Shadows.unity
    guid: 9841d2a225946a540a9a45cebafc019b
  - enabled: 1
    path: Assets/AllTests/VFXTests/GraphicsTests/09_AttributeMaps.unity
    guid: 82e42e996bcf5c44ca4897841e3c4f52
  - enabled: 1
    path: Assets/AllTests/VFXTests/GraphicsTests/10_SortPriority.unity
    guid: 5851a3c3acfab9c4ca6ee81e76ae49b3
  - enabled: 1
    path: Assets/AllTests/VFXTests/GraphicsTests/11_Space.unity
    guid: 8f02c61a617e0b142bad3216ae358921
  - enabled: 1
    path: Assets/AllTests/VFXTests/GraphicsTests/11_SpaceBis.unity
    guid: efe91acbbd0143e448b4fb64ede27d45
  - enabled: 1
    path: Assets/AllTests/VFXTests/GraphicsTests/12_LocalTransformations.unity
    guid: 0dc03e6162787ab44850cd91de701789
  - enabled: 1
    path: Assets/AllTests/VFXTests/GraphicsTests/14_DecalsFlipBook.unity
    guid: 09e42fbbdc517b240bfa5ca6243ee42a
  - enabled: 1
    path: Assets/AllTests/VFXTests/GraphicsTests/15_CubeAndMesh.unity
    guid: 2123961e2be41644dae0d405fae040af
  - enabled: 1
    path: Assets/AllTests/VFXTests/GraphicsTests/16_CullingMode.unity
    guid: ea8e42e55d3d6af4aa67616140b7d0db
  - enabled: 1
    path: Assets/AllTests/VFXTests/GraphicsTests/16_MeshParticles.unity
    guid: a232e64f140510d41bb722d0cdd309f9
  - enabled: 1
    path: Assets/AllTests/VFXTests/GraphicsTests/17_GPUEvent_Simple.unity
    guid: 4381d526452174f4fa8430fbc51c28e4
  - enabled: 1
    path: Assets/AllTests/VFXTests/GraphicsTests/17_SoftParticles.unity
    guid: 7cee47a7259f65d40ac60c5954c583cd
  - enabled: 1
    path: Assets/AllTests/VFXTests/GraphicsTests/19_Random.unity
    guid: 8eafa797342cff340a77c1ab544633a8
  - enabled: 1
    path: Assets/AllTests/VFXTests/GraphicsTests/20_SpawnerChainingAndLoop.unity
    guid: e0c50bd7286de7b4b9c97f3f962b0933
  - enabled: 1
    path: Assets/AllTests/VFXTests/GraphicsTests/21_DepthModules.unity
    guid: 810f6e5fbd289164eb3fe0ba8eb32588
  - enabled: 1
    path: Assets/AllTests/VFXTests/GraphicsTests/22_Prewarm.unity
    guid: fce7db23c3ae2184aaff7992d0bcdbee
  - enabled: 1
    path: Assets/AllTests/VFXTests/GraphicsTests/23_ParameterBinders.unity
    guid: e0138a5b43c27d648a6245b159cdb358
  - enabled: 1
    path: Assets/AllTests/VFXTests/GraphicsTests/23_InvertTRSMatrix.unity
    guid: 097d99c9737f88f4882c658cbe58367b
  - enabled: 1
    path: Assets/AllTests/VFXTests/GraphicsTests/24_MotionVector.unity
    guid: b7bd5c3eedf5fbe429c82ce9acaa135a
  - enabled: 1
    path: Assets/AllTests/VFXTests/GraphicsTests/25_PerParticleLOD.unity
    guid: 1110c31d91331ec40bf5774016d2a4d8
  - enabled: 1
    path: Assets/AllTests/VFXTests/GraphicsTests/HDRP.unity
    guid: 27665c3c3e33fc2469ff1206248887a0
  - enabled: 1
    path: Assets/AllTests/VFXTests/GraphicsTests/Collision.unity
    guid: e51caecb20798cf40ba0f8b8759d3e1b
  - enabled: 1
    path: Assets/AllTests/VFXTests/GraphicsTests/ConformAndSDF.unity
    guid: 637544c4a1360da42a28676609233cd8
  - enabled: 1
    path: Assets/AllTests/VFXTests/GraphicsTests/RenderStates.unity
    guid: 9c3bfb9910ba6154a82704376c436e16
  - enabled: 1
    path: Assets/AllTests/VFXTests/GraphicsTests/ParticleCountLimit.unity
    guid: 83f800ebc86ceb049a76082150c4ebec
  - enabled: 1
    path: Assets/AllTests/VFXTests/GraphicsTests/HDRPFog.unity
    guid: 0379b72b85eee8045afdaec3b1362957
  - enabled: 1
    path: Assets/AllTests/VFXTests/GraphicsTests/HDRPFogVolumetric.unity
    guid: 2744a8931e888734bae7f74874fefdf5
  - enabled: 1
    path: Assets/AllTests/VFXTests/GraphicsTests/Timeline.unity
    guid: 9949ad9004662574ca9d59c2e372bdef
  - enabled: 1
    path: Assets/AllTests/VFXTests/GraphicsTests/SimpleLit.unity
    guid: 61f447f894ffdd741aa7a64ced0311cf
  - enabled: 1
    path: Assets/AllTests/VFXTests/GraphicsTests/AngularVelocity.unity
    guid: da2063a2a525cb849a6fbdb716cc5b43
  - enabled: 1
    path: Assets/AllTests/VFXTests/GraphicsTests/Noise.unity
    guid: 2ede8f56c35c42741a3d56ef5355b552
  - enabled: 1
    path: Assets/AllTests/VFXTests/GraphicsTests/DistortionTest.unity
    guid: ba0c0a315741c3146b3685273bd5613a
  - enabled: 1
    path: Assets/AllTests/VFXTests/GraphicsTests/FlipbookMotionBlend.unity
    guid: 775caa2bff1db474385c8c3f31dd68be
  - enabled: 1
    path: Assets/AllTests/VFXTests/GraphicsTests/GradientMapped.unity
    guid: 56d69bce6c4697147823f3b5b3acd8ea
  - enabled: 1
    path: Assets/AllTests/VFXTests/GraphicsTests/Jumping Cubes/Jumping Cubes.unity
    guid: bd230f4e3e8da61488a3ef08fd491db0
  - enabled: 1
    path: Assets/AllTests/VFXTests/GraphicsTests/SubgraphEventTransmission/SubgraphEventTransmission.unity
    guid: b6ef817208636da4bb6878ac1e08ffd8
  - enabled: 1
    path: Assets/AllTests/VFXTests/GraphicsTests/PositionDepthOperator.unity
    guid: 5c9aadab8d20ed14b827e43d12fc0b7c
  - enabled: 1
    path: Assets/AllTests/VFXTests/GraphicsTests/ParticleRibbonLit.unity
    guid: c931df4a44bfe6442a638434ebfa4b83
  - enabled: 1
    path: Assets/AllTests/VFXTests/GraphicsTests/ParticleStripUnlit.unity
    guid: 7f721cad21da2c24aacb73377ebec462
  - enabled: 1
    path: Assets/AllTests/VFXTests/GraphicsTests/Shadergraph/Unlit/ShadergraphUnlit.unity
    guid: 02fa6d4e7132ea3409ec38fe85c1dc50
  - enabled: 1
    path: Assets/AllTests/VFXTests/GraphicsTests/Shadergraph/Lit/ShadergraphLit.unity
    guid: 44dfb01e7c5915a4ca6396f344dbc22b
  - enabled: 1
    path: Assets/AllTests/VFXTests/GraphicsTests/Shadergraph/Lit/ShadergraphShadowLit.unity
    guid: 2dbb17953af83c24bacf6b650bd0e432
  - enabled: 1
    path: Assets/AllTests/VFXTests/GraphicsTests/Shadergraph/SampleScene/ShadergraphSampleScene.unity
    guid: c728f3824d066e24a8eba25cde029b41
  - enabled: 1
    path: Assets/AllTests/VFXTests/GraphicsTests/SubgraphContextWithSubgraphBlock/SubgraphContextWithSubgraphBlock.unity
    guid: c0966123a38e92644b1aa4482c8950c5
  - enabled: 1
    path: Assets/AllTests/VFXTests/GraphicsTests/SubgraphContexts.unity
    guid: df4a078e6e8404b4d953f8cdc87c0aa8
<<<<<<< HEAD
=======
  - enabled: 1
    path: Assets/AllTests/VFXTests/GraphicsTests/25_PerParticleLOD.unity
    guid: 1110c31d91331ec40bf5774016d2a4d8
  - enabled: 0
    path: Assets/AllTests/VFXTests/GraphicsTests/26_NonUnifomScale.unity
    guid: 945ba51853c8f874cb631b7664a6160a
>>>>>>> f73d36d1
  m_configObjects: {}<|MERGE_RESOLUTION|>--- conflicted
+++ resolved
@@ -194,13 +194,10 @@
   - enabled: 1
     path: Assets/AllTests/VFXTests/GraphicsTests/SubgraphContexts.unity
     guid: df4a078e6e8404b4d953f8cdc87c0aa8
-<<<<<<< HEAD
-=======
   - enabled: 1
     path: Assets/AllTests/VFXTests/GraphicsTests/25_PerParticleLOD.unity
     guid: 1110c31d91331ec40bf5774016d2a4d8
   - enabled: 0
     path: Assets/AllTests/VFXTests/GraphicsTests/26_NonUnifomScale.unity
     guid: 945ba51853c8f874cb631b7664a6160a
->>>>>>> f73d36d1
   m_configObjects: {}