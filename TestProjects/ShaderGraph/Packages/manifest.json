{
  "dependencies": {
    "com.unity.ide.rider": "1.1.4",
    "com.unity.ide.vscode": "1.1.3",
    "com.unity.render-pipelines.core": "file:../../../com.unity.render-pipelines.core",
    "com.unity.render-pipelines.universal": "file:../../../com.unity.render-pipelines.universal",
    "com.unity.shadergraph": "file:../../../com.unity.shadergraph",
<<<<<<< HEAD
    "com.unity.test-framework": "1.1.5",
    "com.unity.testframework.graphics": "7.1.10-preview",
=======
    "com.unity.test-framework": "1.1.11",
    "com.unity.test-framework.build": "0.0.1-preview.12",
    "com.unity.test-framework.utp-reporter": "0.1.3-preview.18",
    "com.unity.testframework.graphics": "7.1.7-preview",
    "com.unity.testtools.codecoverage": "0.2.2-preview",
>>>>>>> f053e230
    "com.unity.ugui": "1.0.0",
    "com.unity.xr.interactionsubsystems": "1.0.1",
    "com.unity.xr.management": "3.0.6",
    "com.unity.modules.ai": "1.0.0",
    "com.unity.modules.androidjni": "1.0.0",
    "com.unity.modules.animation": "1.0.0",
    "com.unity.modules.assetbundle": "1.0.0",
    "com.unity.modules.audio": "1.0.0",
    "com.unity.modules.cloth": "1.0.0",
    "com.unity.modules.director": "1.0.0",
    "com.unity.modules.imageconversion": "1.0.0",
    "com.unity.modules.imgui": "1.0.0",
    "com.unity.modules.jsonserialize": "1.0.0",
    "com.unity.modules.particlesystem": "1.0.0",
    "com.unity.modules.physics": "1.0.0",
    "com.unity.modules.physics2d": "1.0.0",
    "com.unity.modules.screencapture": "1.0.0",
    "com.unity.modules.terrain": "1.0.0",
    "com.unity.modules.terrainphysics": "1.0.0",
    "com.unity.modules.tilemap": "1.0.0",
    "com.unity.modules.ui": "1.0.0",
    "com.unity.modules.uielements": "1.0.0",
    "com.unity.modules.umbra": "1.0.0",
    "com.unity.modules.unityanalytics": "1.0.0",
    "com.unity.modules.unitywebrequest": "1.0.0",
    "com.unity.modules.unitywebrequestassetbundle": "1.0.0",
    "com.unity.modules.unitywebrequestaudio": "1.0.0",
    "com.unity.modules.unitywebrequesttexture": "1.0.0",
    "com.unity.modules.unitywebrequestwww": "1.0.0",
    "com.unity.modules.vehicles": "1.0.0",
    "com.unity.modules.video": "1.0.0",
    "com.unity.modules.vr": "1.0.0",
    "com.unity.modules.wind": "1.0.0",
    "com.unity.modules.xr": "1.0.0"
  },
  "disableProjectUpdate": true,
  "testables": [
    "com.unity.shadergraph",
    "com.unity.testframework.graphics"
  ]
}<|MERGE_RESOLUTION|>--- conflicted
+++ resolved
@@ -5,16 +5,11 @@
     "com.unity.render-pipelines.core": "file:../../../com.unity.render-pipelines.core",
     "com.unity.render-pipelines.universal": "file:../../../com.unity.render-pipelines.universal",
     "com.unity.shadergraph": "file:../../../com.unity.shadergraph",
-<<<<<<< HEAD
-    "com.unity.test-framework": "1.1.5",
-    "com.unity.testframework.graphics": "7.1.10-preview",
-=======
     "com.unity.test-framework": "1.1.11",
     "com.unity.test-framework.build": "0.0.1-preview.12",
     "com.unity.test-framework.utp-reporter": "0.1.3-preview.18",
-    "com.unity.testframework.graphics": "7.1.7-preview",
+    "com.unity.testframework.graphics": "7.1.10-preview",
     "com.unity.testtools.codecoverage": "0.2.2-preview",
->>>>>>> f053e230
     "com.unity.ugui": "1.0.0",
     "com.unity.xr.interactionsubsystems": "1.0.1",
     "com.unity.xr.management": "3.0.6",
