--- conflicted
+++ resolved
@@ -281,16 +281,13 @@
   - enabled: 1
     path: Assets/Scenes/143_SSAO_DepthNormals_Orthographic.unity
     guid: 44c3bddf1a7da4af28d764901f2e9507
-<<<<<<< HEAD
+  - enabled: 1
+    path: Assets/Scenes/144_SSAO_RenderToBackBuffer.unity
+    guid: b23d8daad85b546c883dbbdc58ab8fef
   - enabled: 1    
     path: Assets/Scenes/145_ManyAdditionalLightShadowTypes.unity
     guid: 625fae218da02c440b56ea72ea59d986    
-=======
-  - enabled: 1
-    path: Assets/Scenes/144_SSAO_RenderToBackBuffer.unity
-    guid: b23d8daad85b546c883dbbdc58ab8fef
   m_configObjects: {}
->>>>>>> feb06999
   m_configObjects:
     com.unity.xr.management.loader_settings: {fileID: 11400000, guid: 13858d33c7f214305af3f1b67ea8f9da,
       type: 2}