%YAML 1.1
%TAG !u! tag:unity3d.com,2011:
--- !u!114 &11400000
MonoBehaviour:
  m_ObjectHideFlags: 0
  m_CorrespondingSourceObject: {fileID: 0}
  m_PrefabInstance: {fileID: 0}
  m_PrefabAsset: {fileID: 0}
  m_GameObject: {fileID: 0}
  m_Enabled: 1
  m_EditorHideFlags: 0
  m_Script: {fileID: 11500000, guid: 5f6aa9f32113aec4a8bded44c1febe5c, type: 3}
  m_Name: TestCaseFilters
  m_EditorClassIdentifier: 
  filters:
  - FilteredScene: {fileID: 0}
    FilteredScenes:
    - {fileID: 102900000, guid: e23c793ace3c4a146a73360af1600fbd, type: 3}
    ColorSpace: -1
    BuildPlatform: 9
    GraphicsDevice: 16
    XrSdk: None
    StereoModes: 0
    Reason: 'Filtered out due to OoM issue (FB: 1304672)'
  - FilteredScene: {fileID: 0}
    FilteredScenes:
    - {fileID: 102900000, guid: e23c793ace3c4a146a73360af1600fbd, type: 3}
    ColorSpace: -1
    BuildPlatform: 24
    GraphicsDevice: 21
    XrSdk: None
    StereoModes: 0
    Reason: https://fogbugz.unity3d.com/f/cases/1305533/
  - FilteredScene: {fileID: 0}
    FilteredScenes:
    - {fileID: 102900000, guid: 7f2ec65906a47474383300df9c0aad69, type: 3}
    ColorSpace: -1
    BuildPlatform: 9
    GraphicsDevice: 16
    XrSdk: None
    StereoModes: 0
    Reason: 'Filtered out due to OoM issue (FB: 1304672)'
  - FilteredScene: {fileID: 0}
    FilteredScenes:
    - {fileID: 102900000, guid: 8d65e7263d49aea4dad06fbbe0b9f438, type: 3}
    ColorSpace: -1
    BuildPlatform: 9
    GraphicsDevice: 16
    XrSdk: None
    StereoModes: 0
    Reason: 'Filtered out due to OoM issue (FB: 1304672)'
  - FilteredScene: {fileID: 0}
    FilteredScenes:
    - {fileID: 102900000, guid: 8d65e7263d49aea4dad06fbbe0b9f438, type: 3}
    ColorSpace: -1
    BuildPlatform: 19
    GraphicsDevice: 21
    XrSdk: 
    StereoModes: 0
    Reason: https://fogbugz.unity3d.com/f/cases/1305591/
  - FilteredScene: {fileID: 0}
    FilteredScenes:
    - {fileID: 102900000, guid: 245a2b08a4f72437193b06846a5c8e33, type: 3}
    ColorSpace: -1
    BuildPlatform: 9
    GraphicsDevice: 16
    XrSdk: None
    StereoModes: 0
    Reason: 'Filtered out due to OoM issue (FB: 1304672)'
  - FilteredScene: {fileID: 0}
    FilteredScenes:
    - {fileID: 102900000, guid: 99da9ba2c3d1f4b1d92f851028bb7d0a, type: 3}
    ColorSpace: -1
    BuildPlatform: 9
    GraphicsDevice: 16
    XrSdk: None
    StereoModes: 0
    Reason: 'Filtered out due to OoM issue (FB: 1304672)'
  - FilteredScene: {fileID: 0}
    FilteredScenes:
    - {fileID: 102900000, guid: 2b6b74b7929ae4191b3b936c12236e0a, type: 3}
    ColorSpace: -1
    BuildPlatform: 9
    GraphicsDevice: 16
    XrSdk: None
    StereoModes: 0
    Reason: 'Filtered out due to OoM issue (FB: 1304672)'
  - FilteredScene: {fileID: 0}
    FilteredScenes:
    - {fileID: 102900000, guid: 2b6b74b7929ae4191b3b936c12236e0a, type: 3}
    ColorSpace: -1
    BuildPlatform: -2
    GraphicsDevice: 17
    XrSdk: None
    StereoModes: 0
    Reason: Needs fixing in OpenGL
  - FilteredScene: {fileID: 0}
    FilteredScenes:
    - {fileID: 102900000, guid: a770620fcd2f84f248d06edf3744b2c0, type: 3}
    ColorSpace: -1
    BuildPlatform: 9
    GraphicsDevice: 16
    XrSdk: None
    StereoModes: 0
    Reason: 'Filtered out due to OoM issue (FB: 1304672)'
  - FilteredScene: {fileID: 0}
    FilteredScenes:
    - {fileID: 102900000, guid: bcb8635ea84c143f0ae0823f1e9b6f25, type: 3}
    ColorSpace: -1
    BuildPlatform: 19
    GraphicsDevice: 21
    XrSdk: 
    StereoModes: 0
    Reason: https://fogbugz.unity3d.com/f/cases/1305591/
  - FilteredScene: {fileID: 0}
    FilteredScenes:
    - {fileID: 102900000, guid: bcb8635ea84c143f0ae0823f1e9b6f25, type: 3}
    ColorSpace: -1
    BuildPlatform: 9
    GraphicsDevice: 16
    XrSdk: None
    StereoModes: 0
    Reason: 'Filtered out due to OoM issue (FB: 1304672)'
  - FilteredScene: {fileID: 0}
    FilteredScenes:
    - {fileID: 102900000, guid: 2d287b701f8e1bf429c14805ac505eb9, type: 3}
    ColorSpace: -1
    BuildPlatform: 9
    GraphicsDevice: 16
    XrSdk: None
    StereoModes: 0
    Reason: 'Filtered out due to OoM issue (FB: 1304672)'
  - FilteredScene: {fileID: 0}
    FilteredScenes:
    - {fileID: 102900000, guid: 375d3d0d24cdfe14aa69d3d595acb1c3, type: 3}
    ColorSpace: -1
    BuildPlatform: 9
    GraphicsDevice: 16
    XrSdk: None
    StereoModes: 0
    Reason: 'Filtered out due to OoM issue (FB: 1304672)'
  - FilteredScene: {fileID: 0}
    FilteredScenes:
    - {fileID: 102900000, guid: ff592545ad5dd744893d54a73f85b2cc, type: 3}
    ColorSpace: -1
    BuildPlatform: 9
    GraphicsDevice: 16
    XrSdk: None
    StereoModes: 0
    Reason: 'Filtered out due to OoM issue (FB: 1304672)'
  - FilteredScene: {fileID: 0}
    FilteredScenes:
    - {fileID: 102900000, guid: e346f8573410f414ea2a8a4740526c88, type: 3}
    ColorSpace: -1
    BuildPlatform: 9
    GraphicsDevice: 16
    XrSdk: None
    StereoModes: 0
    Reason: 'Filtered out due to OoM issue (FB: 1304672)'
  - FilteredScene: {fileID: 0}
    FilteredScenes:
    - {fileID: 102900000, guid: 770b86964e87d47e4bdbafa425ccd238, type: 3}
    ColorSpace: -1
    BuildPlatform: -2
    GraphicsDevice: 17
    XrSdk: None
    StereoModes: 0
    Reason: Needs fixing in OpenGL
  - FilteredScene: {fileID: 0}
    FilteredScenes:
    - {fileID: 102900000, guid: 770b86964e87d47e4bdbafa425ccd238, type: 3}
    ColorSpace: -1
    BuildPlatform: 33
    GraphicsDevice: 23
    XrSdk: 
    StereoModes: 0
    Reason: https://fogbugz.unity3d.com/f/cases/1304675
  - FilteredScene: {fileID: 0}
    FilteredScenes:
    - {fileID: 102900000, guid: 770b86964e87d47e4bdbafa425ccd238, type: 3}
    ColorSpace: -1
    BuildPlatform: 9
    GraphicsDevice: 16
    XrSdk: None
    StereoModes: 0
    Reason: 'Filtered out due to OoM issue (FB: 1304672)'
  - FilteredScene: {fileID: 0}
    FilteredScenes:
    - {fileID: 102900000, guid: 770b86964e87d47e4bdbafa425ccd238, type: 3}
    ColorSpace: -1
    BuildPlatform: 38
    GraphicsDevice: 22
    XrSdk: 
    StereoModes: 0
    Reason: https://fogbugz.unity3d.com/f/cases/1304675
  - FilteredScene: {fileID: 0}
    FilteredScenes:
    - {fileID: 102900000, guid: 770b86964e87d47e4bdbafa425ccd238, type: 3}
    ColorSpace: -1
    BuildPlatform: 19
    GraphicsDevice: 2
    XrSdk: None
    StereoModes: 0
    Reason: https://fogbugz.unity3d.com/f/cases/1304675
  - FilteredScene: {fileID: 0}
    FilteredScenes:
    - {fileID: 102900000, guid: 770b86964e87d47e4bdbafa425ccd238, type: 3}
    ColorSpace: -1
    BuildPlatform: 19
    GraphicsDevice: 18
    XrSdk: 
    StereoModes: 0
    Reason: https://fogbugz.unity3d.com/f/cases/1304675
  - FilteredScene: {fileID: 0}
    FilteredScenes:
    - {fileID: 102900000, guid: 770b86964e87d47e4bdbafa425ccd238, type: 3}
    ColorSpace: -1
    BuildPlatform: 33
    GraphicsDevice: 14
    XrSdk: 
    StereoModes: 0
    Reason: https://fogbugz.unity3d.com/f/cases/1304675
  - FilteredScene: {fileID: 0}
    FilteredScenes:
    - {fileID: 102900000, guid: 770b86964e87d47e4bdbafa425ccd238, type: 3}
    ColorSpace: -1
    BuildPlatform: 5
    GraphicsDevice: 18
    XrSdk: None
    StereoModes: 0
    Reason: https://fogbugz.unity3d.com/f/cases/1304675
  - FilteredScene: {fileID: 0}
    FilteredScenes:
    - {fileID: 102900000, guid: 770b86964e87d47e4bdbafa425ccd238, type: 3}
    ColorSpace: -1
    BuildPlatform: 24
    GraphicsDevice: 21
    XrSdk: None
    StereoModes: 0
    Reason: https://fogbugz.unity3d.com/f/cases/1304675
  - FilteredScene: {fileID: 0}
    FilteredScenes:
    - {fileID: 102900000, guid: 770b86964e87d47e4bdbafa425ccd238, type: 3}
    ColorSpace: -1
    BuildPlatform: 13
    GraphicsDevice: 21
    XrSdk: None
    StereoModes: 0
    Reason: https://fogbugz.unity3d.com/f/cases/1304675
  - FilteredScene: {fileID: 0}
    FilteredScenes:
    - {fileID: 102900000, guid: 770b86964e87d47e4bdbafa425ccd238, type: 3}
    ColorSpace: -1
    BuildPlatform: 13
    GraphicsDevice: 11
    XrSdk: None
    StereoModes: 0
    Reason: https://fogbugz.unity3d.com/f/cases/1304675
  - FilteredScene: {fileID: 0}
    FilteredScenes:
    - {fileID: 102900000, guid: 770b86964e87d47e4bdbafa425ccd238, type: 3}
    ColorSpace: -1
    BuildPlatform: 5
    GraphicsDevice: 21
    XrSdk: None
    StereoModes: 0
    Reason: https://fogbugz.unity3d.com/f/cases/1304675
  - FilteredScene: {fileID: 0}
    FilteredScenes:
    - {fileID: 102900000, guid: 770b86964e87d47e4bdbafa425ccd238, type: 3}
    ColorSpace: -1
    BuildPlatform: 31
    GraphicsDevice: 13
    XrSdk: 
    StereoModes: 0
    Reason: https://fogbugz.unity3d.com/f/cases/1304675
  - FilteredScene: {fileID: 0}
    FilteredScenes:
    - {fileID: 102900000, guid: 770b86964e87d47e4bdbafa425ccd238, type: 3}
    ColorSpace: -1
    BuildPlatform: 19
    GraphicsDevice: 21
    XrSdk: 
    StereoModes: 0
    Reason: https://fogbugz.unity3d.com/f/cases/1304675
  - FilteredScene: {fileID: 0}
    FilteredScenes:
    - {fileID: 102900000, guid: 7a8ef7ce062f0465b9e493dd5730cecb, type: 3}
    ColorSpace: -1
    BuildPlatform: 9
    GraphicsDevice: 16
    XrSdk: None
    StereoModes: 0
    Reason: 'Filtered out due to OoM issue (FB: 1304672)'
  - FilteredScene: {fileID: 0}
    FilteredScenes:
    - {fileID: 102900000, guid: 5578c9d8b0329024d8020e3094f70302, type: 3}
    ColorSpace: -1
    BuildPlatform: 9
    GraphicsDevice: 16
    XrSdk: None
    StereoModes: 0
    Reason: 'Filtered out due to OoM issue (FB: 1304672)'
  - FilteredScene: {fileID: 0}
    FilteredScenes:
    - {fileID: 102900000, guid: 5578c9d8b0329024d8020e3094f70302, type: 3}
    ColorSpace: -1
    BuildPlatform: -2
    GraphicsDevice: 17
    XrSdk: None
    StereoModes: 0
    Reason: Needs fixing in OpenGL
  - FilteredScene: {fileID: 0}
    FilteredScenes:
    - {fileID: 102900000, guid: 5578c9d8b0329024d8020e3094f70302, type: 3}
    ColorSpace: -1
    BuildPlatform: 19
    GraphicsDevice: 21
    XrSdk: 
    StereoModes: 0
    Reason: https://fogbugz.unity3d.com/f/cases/1305591/
  - FilteredScene: {fileID: 0}
    FilteredScenes:
    - {fileID: 102900000, guid: 5fca56b2f8a46664e858cbb290338fc8, type: 3}
    ColorSpace: -1
    BuildPlatform: 13
    GraphicsDevice: 4
    XrSdk: None
    StereoModes: 0
    Reason: Android 039 new faulty testscene
  - FilteredScene: {fileID: 0}
    FilteredScenes:
    - {fileID: 102900000, guid: cd37c7e9d54e74dd7add9b40a2698ada, type: 3}
    ColorSpace: -1
    BuildPlatform: 9
    GraphicsDevice: 16
    XrSdk: None
    StereoModes: 0
    Reason: 'Filtered out due to OoM issue (FB: 1304672)'
  - FilteredScene: {fileID: 0}
    FilteredScenes:
    - {fileID: 102900000, guid: 362b9a0c21a9b4e798504044c7604e80, type: 3}
    ColorSpace: -1
    BuildPlatform: 9
    GraphicsDevice: 16
    XrSdk: None
    StereoModes: 0
    Reason: 'Filtered out due to OoM issue (FB: 1304672)'
  - FilteredScene: {fileID: 0}
    FilteredScenes:
    - {fileID: 102900000, guid: 381306730e4f1b141bf8e0e1c35f16e9, type: 3}
    ColorSpace: -1
    BuildPlatform: 9
    GraphicsDevice: 16
    XrSdk: None
    StereoModes: 0
    Reason: iOS failure on scene
  - FilteredScene: {fileID: 0}
    FilteredScenes:
    - {fileID: 102900000, guid: 9f750aafa54d07a43b7601615bb2c7ea, type: 3}
    ColorSpace: -1
    BuildPlatform: 13
    GraphicsDevice: 21
    XrSdk: None
    StereoModes: 0
    Reason: 'Android Vulkan: expected less than or equal to 0.000500000024f but was
      0.000877162092f (scene 059)'
  - FilteredScene: {fileID: 0}
    FilteredScenes:
    - {fileID: 102900000, guid: 9f750aafa54d07a43b7601615bb2c7ea, type: 3}
    ColorSpace: -1
    BuildPlatform: 9
    GraphicsDevice: 16
    XrSdk: None
    StereoModes: 0
    Reason: 'Filtered out due to OoM issue (FB: 1304672)'
  - FilteredScene: {fileID: 0}
    FilteredScenes:
    - {fileID: 102900000, guid: 4387c323b80b3f8479359d07b90f0031, type: 3}
    ColorSpace: -1
    BuildPlatform: -2
    GraphicsDevice: 17
    XrSdk: None
    StereoModes: 0
    Reason: Needs fixing in OpenGL
  - FilteredScene: {fileID: 0}
    FilteredScenes:
    - {fileID: 102900000, guid: c8f0da7688959b142bebd1f707d6f935, type: 3}
    ColorSpace: -1
    BuildPlatform: -2
    GraphicsDevice: 17
    XrSdk: None
    StereoModes: 0
    Reason: Needs fixing in OpenGL
  - FilteredScene: {fileID: 0}
    FilteredScenes:
    - {fileID: 102900000, guid: 27e9bb11ee6914e44bf36ad688926b50, type: 3}
    ColorSpace: -1
    BuildPlatform: -2
    GraphicsDevice: 17
    XrSdk: None
    StereoModes: 0
    Reason: Needs fixing in OpenGL
  - FilteredScene: {fileID: 0}
    FilteredScenes:
    - {fileID: 102900000, guid: d37e4ef718eada94db246dbd8ef33205, type: 3}
    ColorSpace: -1
    BuildPlatform: -2
    GraphicsDevice: 17
    XrSdk: None
    StereoModes: 0
    Reason: Needs fixing in OpenGL
  - FilteredScene: {fileID: 0}
    FilteredScenes:
    - {fileID: 102900000, guid: 46788dd77b1c63144b05ad4e2bbe58d5, type: 3}
    ColorSpace: -1
    BuildPlatform: -2
    GraphicsDevice: 17
    XrSdk: None
    StereoModes: 0
    Reason: Needs fixing in OpenGL
  - FilteredScene: {fileID: 0}
    FilteredScenes:
    - {fileID: 102900000, guid: 736a5167224854841be61166040606c6, type: 3}
    ColorSpace: -1
    BuildPlatform: -2
    GraphicsDevice: 17
    XrSdk: None
    StereoModes: 0
    Reason: Needs fixing in OpenGL
  - FilteredScene: {fileID: 0}
    FilteredScenes:
    - {fileID: 102900000, guid: bb1de3ccb0b7a7a439e79e00f33a78f8, type: 3}
    ColorSpace: -1
    BuildPlatform: 9
    GraphicsDevice: 16
    XrSdk: None
    StereoModes: 0
    Reason: 'Filtered out due to OoM issue (FB: 1304672)'
  - FilteredScene: {fileID: 0}
    FilteredScenes:
    - {fileID: 102900000, guid: 25cb76fbf82e5924f817e3466acb803a, type: 3}
    ColorSpace: -1
    BuildPlatform: 9
    GraphicsDevice: 16
    XrSdk: None
    StereoModes: 0
    Reason: 'Filtered out due to OoM issue (FB: 1304672)'
  - FilteredScene: {fileID: 0}
    FilteredScenes:
    - {fileID: 102900000, guid: 25cb76fbf82e5924f817e3466acb803a, type: 3}
    ColorSpace: -1
    BuildPlatform: -2
    GraphicsDevice: 17
    XrSdk: None
    StereoModes: 0
    Reason: Needs fixing in OpenGL
  - FilteredScene: {fileID: 0}
    FilteredScenes:
    - {fileID: 102900000, guid: 6d72a4ab29e211149914e8a46ba9d1cf, type: 3}
    ColorSpace: -1
    BuildPlatform: -2
    GraphicsDevice: 17
    XrSdk: None
    StereoModes: 0
    Reason: Needs fixing in OpenGL
  - FilteredScene: {fileID: 0}
    FilteredScenes:
    - {fileID: 102900000, guid: 83adeebeb3ba74a13816f2b8636588aa, type: 3}
    ColorSpace: -1
    BuildPlatform: 2
    GraphicsDevice: 16
    XrSdk: None
    StereoModes: 0
    Reason: OSX Standalone MSAA backbuffer has incorrect aspect ratio/fov
  - FilteredScene: {fileID: 0}
    FilteredScenes:
    - {fileID: 102900000, guid: 83adeebeb3ba74a13816f2b8636588aa, type: 3}
    ColorSpace: -1
    BuildPlatform: 31
    GraphicsDevice: 13
    XrSdk: 
    StereoModes: 0
    Reason: https://fogbugz.unity3d.com/f/cases/1293775/
  - FilteredScene: {fileID: 0}
    FilteredScenes:
    - {fileID: 102900000, guid: 83adeebeb3ba74a13816f2b8636588aa, type: 3}
    ColorSpace: -1
    BuildPlatform: 24
    GraphicsDevice: 21
    XrSdk: None
    StereoModes: 0
    Reason: https://fogbugz.unity3d.com/f/cases/1305639/
  - FilteredScene: {fileID: 0}
    FilteredScenes:
    - {fileID: 102900000, guid: c7b61419ee9382545afe530714fda0c2, type: 3}
    ColorSpace: -1
    BuildPlatform: 2
    GraphicsDevice: 16
    XrSdk: None
    StereoModes: 0
    Reason: OSX Standalone won't work with back buffer capture
  - FilteredScene: {fileID: 0}
    FilteredScenes:
    - {fileID: 102900000, guid: c7b61419ee9382545afe530714fda0c2, type: 3}
    ColorSpace: -1
    BuildPlatform: 13
    GraphicsDevice: 21
    XrSdk: None
    StereoModes: 0
    Reason: 'Android Vulkan 119: tracked issue (1252270)'
  - FilteredScene: {fileID: 0}
    FilteredScenes:
    - {fileID: 102900000, guid: c7b61419ee9382545afe530714fda0c2, type: 3}
    ColorSpace: -1
    BuildPlatform: 31
    GraphicsDevice: 13
    XrSdk: 
    StereoModes: 0
    Reason: https://fogbugz.unity3d.com/f/cases/1293775/
  - FilteredScene: {fileID: 0}
    FilteredScenes:
    - {fileID: 102900000, guid: 40c4ce99a7711204d978b31395d890b4, type: 3}
    ColorSpace: -1
    BuildPlatform: 31
    GraphicsDevice: 13
    XrSdk: 
    StereoModes: 0
    Reason: https://fogbugz.unity3d.com/f/cases/1293775/
  - FilteredScene: {fileID: 0}
    FilteredScenes:
    - {fileID: 102900000, guid: 74cb351d2fc32de4d812e3f2f08744e7, type: 3}
    ColorSpace: -1
    BuildPlatform: 31
    GraphicsDevice: 13
    XrSdk: 
    StereoModes: 0
    Reason: https://fogbugz.unity3d.com/f/cases/1293775/
  - FilteredScene: {fileID: 0}
    FilteredScenes:
    - {fileID: 102900000, guid: 9fc0d4010bbf28b4594072e72b8655ab, type: 3}
    ColorSpace: -1
    BuildPlatform: 31
    GraphicsDevice: 13
    XrSdk: 
    StereoModes: 0
    Reason: https://fogbugz.unity3d.com/f/cases/1293775/
  - FilteredScene: {fileID: 0}
    FilteredScenes:
    - {fileID: 102900000, guid: 9aa9851df0da149c9a83a0f26072e234, type: 3}
    ColorSpace: -1
    BuildPlatform: 31
    GraphicsDevice: 13
    XrSdk: 
    StereoModes: 0
    Reason: https://fogbugz.unity3d.com/f/cases/1293775/
  - FilteredScene: {fileID: 0}
    FilteredScenes:
    - {fileID: 102900000, guid: 9aa9851df0da149c9a83a0f26072e234, type: 3}
    ColorSpace: -1
    BuildPlatform: 2
    GraphicsDevice: 16
    XrSdk: None
    StereoModes: 0
    Reason: OSX Standalone won't work with back buffer capture
  - FilteredScene: {fileID: 0}
    FilteredScenes:
    - {fileID: 102900000, guid: 2fac616c9e61b45ccb7fcfa4fb18ae60, type: 3}
    ColorSpace: -1
    BuildPlatform: 31
    GraphicsDevice: 13
    XrSdk: 
    StereoModes: 0
    Reason: https://fogbugz.unity3d.com/f/cases/1293775/
  - FilteredScene: {fileID: 0}
    FilteredScenes:
    - {fileID: 102900000, guid: 2fac616c9e61b45ccb7fcfa4fb18ae60, type: 3}
    ColorSpace: -1
    BuildPlatform: 2
    GraphicsDevice: 16
    XrSdk: None
    StereoModes: 0
    Reason: OSX Standalone won't work with back buffer capture
  - FilteredScene: {fileID: 0}
    FilteredScenes:
    - {fileID: 102900000, guid: 9173c5ffc1365594aa9b927c4cd84c54, type: 3}
    ColorSpace: -1
    BuildPlatform: -2
    GraphicsDevice: 17
    XrSdk: None
    StereoModes: 0
    Reason: Needs fixing in OpenGL
  - FilteredScene: {fileID: 0}
    FilteredScenes:
    - {fileID: 102900000, guid: 9173c5ffc1365594aa9b927c4cd84c54, type: 3}
    ColorSpace: -1
    BuildPlatform: 31
    GraphicsDevice: 13
    XrSdk: 
    StereoModes: 0
    Reason: https://fogbugz.unity3d.com/f/cases/1293775/
  - FilteredScene: {fileID: 0}
    FilteredScenes:
    - {fileID: 102900000, guid: 9173c5ffc1365594aa9b927c4cd84c54, type: 3}
    ColorSpace: -1
    BuildPlatform: 2
    GraphicsDevice: 16
    XrSdk: None
    StereoModes: 0
    Reason: OSX Standalone won't work with back buffer capture
  - FilteredScene: {fileID: 0}
    FilteredScenes:
    - {fileID: 102900000, guid: d66b74ae4e7264d62bdb2c4f56261030, type: 3}
    ColorSpace: -1
    BuildPlatform: -2
    GraphicsDevice: 17
    XrSdk: None
    StereoModes: 0
    Reason: Needs fixing in OpenGL
  - FilteredScene: {fileID: 0}
    FilteredScenes:
    - {fileID: 102900000, guid: 069f595c511c463418479db2f730eec1, type: 3}
    ColorSpace: -1
    BuildPlatform: -2
    GraphicsDevice: 16
    XrSdk: None
    StereoModes: 0
    Reason: Needs fixing on OSX
  - FilteredScene: {fileID: 0}
    FilteredScenes:
    - {fileID: 102900000, guid: 716466bc92f8e4eeeb3c138524b04021, type: 3}
    ColorSpace: -1
    BuildPlatform: -2
    GraphicsDevice: 17
    XrSdk: None
    StereoModes: 0
    Reason: Needs fixing in OpenGL
  - FilteredScene: {fileID: 0}
    FilteredScenes:
    - {fileID: 102900000, guid: 0ad4d46f32f2cc942b4592c2f4368b83, type: 3}
    ColorSpace: -1
    BuildPlatform: 24
    GraphicsDevice: 21
    XrSdk: 
    StereoModes: 0
    Reason: https://fogbugz.unity3d.com/f/cases/1300373
  - FilteredScene: {fileID: 0}
    FilteredScenes:
    - {fileID: 102900000, guid: c207f769f3e194ebc8cbd51e788ac65d, type: 3}
    ColorSpace: -1
    BuildPlatform: 31
    GraphicsDevice: 13
    XrSdk: 
    StereoModes: 0
    Reason: https://fogbugz.unity3d.com/f/cases/1305922/
  - FilteredScene: {fileID: 0}
    FilteredScenes:
    - {fileID: 102900000, guid: 44c3bddf1a7da4af28d764901f2e9507, type: 3}
    ColorSpace: -1
    BuildPlatform: 13
    GraphicsDevice: 21
    XrSdk: None
    StereoModes: 0
    Reason: Android Vulkan 143 regressed test scene
  - FilteredScene: {fileID: 0}
    FilteredScenes:
    - {fileID: 102900000, guid: 44c3bddf1a7da4af28d764901f2e9507, type: 3}
    ColorSpace: -1
    BuildPlatform: 31
    GraphicsDevice: 13
    XrSdk: 
    StereoModes: 0
    Reason: https://fogbugz.unity3d.com/f/cases/1305922/
  - FilteredScene: {fileID: 0}
    FilteredScenes:
    - {fileID: 102900000, guid: b23d8daad85b546c883dbbdc58ab8fef, type: 3}
    ColorSpace: -1
    BuildPlatform: 31
    GraphicsDevice: 13
    XrSdk: 
    StereoModes: 0
    Reason: https://fogbugz.unity3d.com/f/cases/1305922/
  - FilteredScene: {fileID: 0}
    FilteredScenes:
<<<<<<< HEAD
    - {fileID: 102900000, guid: 770b86964e87d47e4bdbafa425ccd238, type: 3}
    ColorSpace: -1
    BuildPlatform: 13
    GraphicsDevice: 8
    XrSdk: None
    StereoModes: 0
    Reason: Android GLES2 Terrain shader sampler limit (scene 35)
  - FilteredScene: {fileID: 0}
    FilteredScenes:
    - {fileID: 102900000, guid: 5578c9d8b0329024d8020e3094f70302, type: 3}
    ColorSpace: -1
    BuildPlatform: 13
    GraphicsDevice: 8
    XrSdk: None
    StereoModes: 0
    Reason: Android GLES2 Terrain shader sampler limit (scene 38)
  - FilteredScene: {fileID: 0}
    FilteredScenes:
    - {fileID: 102900000, guid: 381306730e4f1b141bf8e0e1c35f16e9, type: 3}
    ColorSpace: -1
    BuildPlatform: 13
    GraphicsDevice: 8
    XrSdk: None
    StereoModes: 0
    Reason: Android GLES2 Lit Graph issue (scene 056)
  - FilteredScene: {fileID: 0}
    FilteredScenes:
    - {fileID: 102900000, guid: 381306730e4f1b141bf8e0e1c35f16e9, type: 3}
=======
    - {fileID: 102900000, guid: aee9f891d65e44daf811d30053402efd, type: 3}
>>>>>>> 12593d02
    ColorSpace: -1
    BuildPlatform: 24
    GraphicsDevice: 21
    XrSdk: None
    StereoModes: 0
<<<<<<< HEAD
    Reason: iOS failure on scene
  - FilteredScene: {fileID: 0}
    FilteredScenes:
    - {fileID: 102900000, guid: 2fac616c9e61b45ccb7fcfa4fb18ae60, type: 3}
    ColorSpace: -1
    BuildPlatform: 13
    GraphicsDevice: 8
    XrSdk: None
    StereoModes: 0
    Reason: GLES2 format incompatibility
  - FilteredScene: {fileID: 0}
    FilteredScenes:
    - {fileID: 102900000, guid: e4d45947c95a67a41b393c5fe823891b, type: 3}
    - {fileID: 102900000, guid: d37e4ef718eada94db246dbd8ef33205, type: 3}
    - {fileID: 102900000, guid: c4dab86134e72034aac45c19df32ceb7, type: 3}
    - {fileID: 102900000, guid: 61718ed79ced0044fbfabd6ef7861a15, type: 3}
    - {fileID: 102900000, guid: b8fbc679adfaed54ea1d4121a8564c81, type: 3}
    - {fileID: 102900000, guid: 9e7523551cb924341a7dd2c98d773076, type: 3}
    - {fileID: 102900000, guid: 507fe0226a0388c4898d134f829a4b28, type: 3}
    - {fileID: 102900000, guid: d0fe400c29908d94e9cd70045224370d, type: 3}
    - {fileID: 102900000, guid: 46788dd77b1c63144b05ad4e2bbe58d5, type: 3}
    ColorSpace: -1
    BuildPlatform: 13
    GraphicsDevice: 8
    XrSdk: None
    StereoModes: 0
    Reason: GLES2 LDR texture size is 0
  - FilteredScene: {fileID: 0}
    FilteredScenes:
    - {fileID: 102900000, guid: 9d2d9ca35103040838283b3c356c0250, type: 3}
    - {fileID: 102900000, guid: 54170d1ce2ca64699a0d82056387d56f, type: 3}
    - {fileID: 102900000, guid: 245a2b08a4f72437193b06846a5c8e33, type: 3}
    - {fileID: 102900000, guid: 40c4ce99a7711204d978b31395d890b4, type: 3}
    - {fileID: 102900000, guid: 74cb351d2fc32de4d812e3f2f08744e7, type: 3}
    - {fileID: 102900000, guid: 9fc0d4010bbf28b4594072e72b8655ab, type: 3}
    - {fileID: 102900000, guid: d99ff34133a649145adf85fcdfc11ddb, type: 3}
    - {fileID: 102900000, guid: 9a39ba2c4ee3d0a4ebb103a52b6030cd, type: 3}
    - {fileID: 102900000, guid: 69d2953b4a7ccaa468758f8517116950, type: 3}
    - {fileID: 102900000, guid: 137382e53d5a3714088dc0496a166199, type: 3}
    - {fileID: 102900000, guid: c678e78e9c06d44789d69ac8df08d375, type: 3}
    - {fileID: 102900000, guid: 061267518b02f411c9c75f6b52f6d333, type: 3}
    - {fileID: 102900000, guid: 9225c2f5b8cf84f6bbe7cd83a8c22426, type: 3}
    - {fileID: 102900000, guid: bcb8635ea84c143f0ae0823f1e9b6f25, type: 3}
    - {fileID: 102900000, guid: 2614aae0a36c9456b9e20ac481fbda4c, type: 3}
    - {fileID: 102900000, guid: 10a24cfd90216dd43a030378aec679ef, type: 3}
    ColorSpace: -1
    BuildPlatform: 13
    GraphicsDevice: 8
    XrSdk: None
    StereoModes: 0
    Reason: GLES2 Shadows issue
  - FilteredScene: {fileID: 0}
    FilteredScenes:
    - {fileID: 102900000, guid: 99da9ba2c3d1f4b1d92f851028bb7d0a, type: 3}
    - {fileID: 102900000, guid: a27d5eebd041b42dab7ad89ce8249e81, type: 3}
    - {fileID: 102900000, guid: ffaad23a2c7fc41b48e4e7ab7e9273e4, type: 3}
    ColorSpace: -1
    BuildPlatform: 13
    GraphicsDevice: 8
    XrSdk: None
    StereoModes: 0
    Reason: GLES2 broken mixed lightning
  - FilteredScene: {fileID: 0}
    FilteredScenes:
    - {fileID: 102900000, guid: d66b74ae4e7264d62bdb2c4f56261030, type: 3}
    ColorSpace: -1
    BuildPlatform: 13
    GraphicsDevice: 8
    XrSdk: None
    StereoModes: 0
    Reason: GLES2 broken Depth shader
  - FilteredScene: {fileID: 0}
    FilteredScenes:
    - {fileID: 102900000, guid: 362b9a0c21a9b4e798504044c7604e80, type: 3}
    ColorSpace: -1
    BuildPlatform: 13
    GraphicsDevice: 8
    XrSdk: None
    StereoModes: 0
    Reason: No smoothness on lights on GLES2
  - FilteredScene: {fileID: 0}
    FilteredScenes:
    - {fileID: 102900000, guid: c7b61419ee9382545afe530714fda0c2, type: 3}
    ColorSpace: -1
    BuildPlatform: 13
    GraphicsDevice: 8
    XrSdk: None
    StereoModes: 0
    Reason: Camera to RT incorrect on GLES2
  - FilteredScene: {fileID: 0}
    FilteredScenes:
    - {fileID: 102900000, guid: 8d65e7263d49aea4dad06fbbe0b9f438, type: 3}
    ColorSpace: -1
    BuildPlatform: 13
    GraphicsDevice: 8
    XrSdk: None
    StereoModes: 0
    Reason: 008 - some lights are missing
  - FilteredScene: {fileID: 0}
    FilteredScenes:
    - {fileID: 102900000, guid: 716466bc92f8e4eeeb3c138524b04021, type: 3}
    ColorSpace: -1
    BuildPlatform: 13
    GraphicsDevice: 8
    XrSdk: None
    StereoModes: 0
    Reason: 130 - quad is not rendered at all
  - FilteredScene: {fileID: 0}
    FilteredScenes:
    - {fileID: 102900000, guid: 0ad4d46f32f2cc942b4592c2f4368b83, type: 3}
    ColorSpace: -1
    BuildPlatform: 13
    GraphicsDevice: 8
    XrSdk: None
    StereoModes: 0
    Reason: 132 - incorrect results on GLES2
  - FilteredScene: {fileID: 0}
    FilteredScenes:
    - {fileID: 102900000, guid: ac4701d765fa26b4f83d2fb9ed6b3c08, type: 3}
    ColorSpace: -1
    BuildPlatform: 13
    GraphicsDevice: 8
    XrSdk: None
    StereoModes: 0
    Reason: 131 - Parallax maping throws error
=======
    Reason: https://fogbugz.unity3d.com/f/cases/1305639/
>>>>>>> 12593d02
<|MERGE_RESOLUTION|>--- conflicted
+++ resolved
@@ -682,7 +682,6 @@
     Reason: https://fogbugz.unity3d.com/f/cases/1305922/
   - FilteredScene: {fileID: 0}
     FilteredScenes:
-<<<<<<< HEAD
     - {fileID: 102900000, guid: 770b86964e87d47e4bdbafa425ccd238, type: 3}
     ColorSpace: -1
     BuildPlatform: 13
@@ -711,16 +710,20 @@
   - FilteredScene: {fileID: 0}
     FilteredScenes:
     - {fileID: 102900000, guid: 381306730e4f1b141bf8e0e1c35f16e9, type: 3}
-=======
+    ColorSpace: -1
+    BuildPlatform: 24
+    GraphicsDevice: 21
+    XrSdk: None
+    StereoModes: 0
+  - FilteredScene: {fileID: 0}
+    FilteredScenes:
     - {fileID: 102900000, guid: aee9f891d65e44daf811d30053402efd, type: 3}
->>>>>>> 12593d02
     ColorSpace: -1
     BuildPlatform: 24
     GraphicsDevice: 21
     XrSdk: None
     StereoModes: 0
-<<<<<<< HEAD
-    Reason: iOS failure on scene
+    Reason: https://fogbugz.unity3d.com/f/cases/1305639/
   - FilteredScene: {fileID: 0}
     FilteredScenes:
     - {fileID: 102900000, guid: 2fac616c9e61b45ccb7fcfa4fb18ae60, type: 3}
@@ -844,7 +847,4 @@
     GraphicsDevice: 8
     XrSdk: None
     StereoModes: 0
-    Reason: 131 - Parallax maping throws error
-=======
-    Reason: https://fogbugz.unity3d.com/f/cases/1305639/
->>>>>>> 12593d02
+    Reason: 131 - Parallax maping throws error