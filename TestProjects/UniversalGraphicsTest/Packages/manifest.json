--- conflicted
+++ resolved
@@ -1,61 +1,4 @@
 {
-<<<<<<< HEAD
-  "disableProjectUpdate": true,
-  "dependencies": {
-    "com.unity.2d.sprite": "1.0.0",
-    "com.unity.2d.tilemap": "1.0.0",
-    "com.unity.ext.nunit": "1.0.0",
-    "com.unity.ide.rider": "1.1.4",
-    "com.unity.ide.visualstudio": "1.0.11",
-    "com.unity.ide.vscode": "1.1.3",
-    "com.unity.render-pipelines.core": "file:../../../com.unity.render-pipelines.core",
-    "com.unity.render-pipelines.universal": "file:../../../com.unity.render-pipelines.universal",
-    "com.unity.shadergraph": "file:../../../com.unity.shadergraph",
-    "com.unity.picking" :"file:../../../../com.unity.picking",
-    "com.unity.test-framework": "1.1.11",
-    "com.unity.test-framework.build": "0.0.1-preview.3",
-    "com.unity.test-framework.utp-reporter": "0.1.3-preview.17",
-    "com.unity.testframework.graphics": "7.1.7-preview",
-    "com.unity.ugui": "1.0.0",
-    "com.unity.xr.legacyinputhelpers": "1.3.11",
-    "com.unity.modules.ai": "1.0.0",
-    "com.unity.modules.androidjni": "1.0.0",
-    "com.unity.modules.animation": "1.0.0",
-    "com.unity.modules.assetbundle": "1.0.0",
-    "com.unity.modules.audio": "1.0.0",
-    "com.unity.modules.cloth": "1.0.0",
-    "com.unity.modules.director": "1.0.0",
-    "com.unity.modules.imageconversion": "1.0.0",
-    "com.unity.modules.imgui": "1.0.0",
-    "com.unity.modules.jsonserialize": "1.0.0",
-    "com.unity.modules.particlesystem": "1.0.0",
-    "com.unity.modules.physics": "1.0.0",
-    "com.unity.modules.physics2d": "1.0.0",
-    "com.unity.modules.screencapture": "1.0.0",
-    "com.unity.modules.terrain": "1.0.0",
-    "com.unity.modules.terrainphysics": "1.0.0",
-    "com.unity.modules.tilemap": "1.0.0",
-    "com.unity.modules.ui": "1.0.0",
-    "com.unity.modules.uielements": "1.0.0",
-    "com.unity.modules.umbra": "1.0.0",
-    "com.unity.modules.unityanalytics": "1.0.0",
-    "com.unity.modules.unitywebrequest": "1.0.0",
-    "com.unity.modules.unitywebrequestassetbundle": "1.0.0",
-    "com.unity.modules.unitywebrequestaudio": "1.0.0",
-    "com.unity.modules.unitywebrequesttexture": "1.0.0",
-    "com.unity.modules.unitywebrequestwww": "1.0.0",
-    "com.unity.modules.vehicles": "1.0.0",
-    "com.unity.modules.video": "1.0.0",
-    "com.unity.modules.vr": "1.0.0",
-    "com.unity.modules.wind": "1.0.0",
-    "com.unity.modules.xr": "1.0.0"
-  },
-  "testables": [
-    "com.unity.render-pipelines.core",
-    "com.unity.render-pipelines.universal",
-    "com.unity.testframework.graphics"
-  ]
-=======
     "disableProjectUpdate": true,
     "dependencies": {
         "com.unity.2d.sprite": "1.0.0",
@@ -109,5 +52,4 @@
         "com.unity.render-pipelines.universal",
         "com.unity.testframework.graphics"
     ]
->>>>>>> 63827f7a
 }