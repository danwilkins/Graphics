--- conflicted
+++ resolved
@@ -233,7 +233,6 @@
   m_SortingLayerID: 0
   m_SortingLayer: 0
   m_SortingOrder: 0
-  m_AdditionalVertexStreams: {fileID: 0}
 --- !u!1 &243339203
 GameObject:
   m_ObjectHideFlags: 0
@@ -328,11 +327,7 @@
   m_EditorClassIdentifier: 
   m_Profile: {fileID: 11400000, guid: 60355684f9174744d9e48ee93f0f3a7e, type: 2}
   m_StaticLightingSkyUniqueID: 2
-<<<<<<< HEAD
-  m_SkySettings: {fileID: 2142814740}
-=======
   m_SkySettings: {fileID: 1357893653}
->>>>>>> 84abd233
   m_SkySettingsFromProfile: {fileID: 114267662401170168, guid: 60355684f9174744d9e48ee93f0f3a7e,
     type: 2}
 --- !u!114 &386829908
@@ -478,7 +473,6 @@
   m_SortingLayerID: 0
   m_SortingLayer: 0
   m_SortingOrder: 0
-  m_AdditionalVertexStreams: {fileID: 0}
 --- !u!1 &498273932
 GameObject:
   m_ObjectHideFlags: 0
@@ -906,7 +900,6 @@
   m_SortingLayerID: 0
   m_SortingLayer: 0
   m_SortingOrder: 0
-  m_AdditionalVertexStreams: {fileID: 0}
 --- !u!1001 &942269470
 PrefabInstance:
   m_ObjectHideFlags: 0
@@ -959,29 +952,6 @@
       value: 0
       objectReference: {fileID: 0}
     - target: {fileID: 20109210616973140, guid: c07ace9ab142ca9469fa377877c2f1e7,
-<<<<<<< HEAD
-        type: 3}
-      propertyPath: far clip plane
-      value: 153
-      objectReference: {fileID: 0}
-    - target: {fileID: 20109210616973140, guid: c07ace9ab142ca9469fa377877c2f1e7,
-        type: 3}
-      propertyPath: field of view
-      value: 5
-      objectReference: {fileID: 0}
-    - target: {fileID: 20109210616973140, guid: c07ace9ab142ca9469fa377877c2f1e7,
-        type: 3}
-      propertyPath: near clip plane
-      value: 147
-      objectReference: {fileID: 0}
-    - target: {fileID: 114733060649624252, guid: c07ace9ab142ca9469fa377877c2f1e7,
-        type: 3}
-      propertyPath: renderPipelines.Array.size
-      value: 3
-      objectReference: {fileID: 0}
-    - target: {fileID: 114733060649624252, guid: c07ace9ab142ca9469fa377877c2f1e7,
-=======
->>>>>>> 84abd233
         type: 3}
       propertyPath: far clip plane
       value: 152
@@ -1027,21 +997,6 @@
       value: 0
       objectReference: {fileID: 0}
     - target: {fileID: 114777190906822814, guid: c07ace9ab142ca9469fa377877c2f1e7,
-<<<<<<< HEAD
-        type: 3}
-      propertyPath: m_Version
-      value: 7
-      objectReference: {fileID: 0}
-    - target: {fileID: 114777190906822814, guid: c07ace9ab142ca9469fa377877c2f1e7,
-        type: 3}
-      propertyPath: m_RenderingPathCustomFrameSettings.bitDatas.data1
-      value: 70005818916701
-      objectReference: {fileID: 0}
-    - target: {fileID: 114995348509370400, guid: c07ace9ab142ca9469fa377877c2f1e7,
-        type: 3}
-      propertyPath: xrLayout
-      value: 0
-=======
         type: 3}
       propertyPath: m_Version
       value: 7
@@ -1060,7 +1015,6 @@
         type: 3}
       propertyPath: renderPipelines.Array.data[3]
       value: 
->>>>>>> 84abd233
       objectReference: {fileID: 0}
     m_RemovedComponents: []
   m_SourcePrefab: {fileID: 100100000, guid: c07ace9ab142ca9469fa377877c2f1e7, type: 3}
@@ -1412,9 +1366,6 @@
   m_SortingLayerID: 0
   m_SortingLayer: 0
   m_SortingOrder: 0
-<<<<<<< HEAD
-  m_AdditionalVertexStreams: {fileID: 0}
-=======
 --- !u!114 &1357893653
 MonoBehaviour:
   m_ObjectHideFlags: 0
@@ -1491,7 +1442,6 @@
   enableSunDisk:
     m_OverrideState: 0
     m_Value: 0
->>>>>>> 84abd233
 --- !u!1 &1433911956
 GameObject:
   m_ObjectHideFlags: 0
@@ -1604,7 +1554,6 @@
   m_SortingLayerID: 0
   m_SortingLayer: 0
   m_SortingOrder: 0
-  m_AdditionalVertexStreams: {fileID: 0}
 --- !u!1 &1433969175
 GameObject:
   m_ObjectHideFlags: 0
@@ -1779,7 +1728,6 @@
   m_SortingLayerID: 0
   m_SortingLayer: 0
   m_SortingOrder: 0
-  m_AdditionalVertexStreams: {fileID: 0}
 --- !u!1 &1480297282
 GameObject:
   m_ObjectHideFlags: 0
@@ -1928,7 +1876,6 @@
   m_SortingLayerID: 0
   m_SortingLayer: 0
   m_SortingOrder: 0
-  m_AdditionalVertexStreams: {fileID: 0}
 --- !u!1 &1561861767
 GameObject:
   m_ObjectHideFlags: 0
@@ -2169,7 +2116,6 @@
   m_SortingLayerID: 0
   m_SortingLayer: 0
   m_SortingOrder: 0
-  m_AdditionalVertexStreams: {fileID: 0}
 --- !u!1 &1868950548
 GameObject:
   m_ObjectHideFlags: 0
@@ -2437,81 +2383,4 @@
   m_LightmapParameters: {fileID: 0}
   m_SortingLayerID: 0
   m_SortingLayer: 0
-  m_SortingOrder: 0
-  m_AdditionalVertexStreams: {fileID: 0}
---- !u!114 &2142814740
-MonoBehaviour:
-  m_ObjectHideFlags: 0
-  m_CorrespondingSourceObject: {fileID: 0}
-  m_PrefabInstance: {fileID: 0}
-  m_PrefabAsset: {fileID: 0}
-  m_GameObject: {fileID: 0}
-  m_Enabled: 1
-  m_EditorHideFlags: 0
-  m_Script: {fileID: 11500000, guid: 3df29e7cc05fbec4aa43e06ea875565d, type: 3}
-  m_Name: 
-  m_EditorClassIdentifier: 
-  active: 1
-  m_AdvancedMode: 0
-  rotation:
-    m_OverrideState: 0
-    m_Value: 0
-    min: 0
-    max: 360
-  skyIntensityMode:
-    m_OverrideState: 0
-    m_Value: 0
-  exposure:
-    m_OverrideState: 0
-    m_Value: 0
-  multiplier:
-    m_OverrideState: 0
-    m_Value: 0
-    min: 0
-  upperHemisphereLuxValue:
-    m_OverrideState: 0
-    m_Value: 1
-    min: 0
-  desiredLuxValue:
-    m_OverrideState: 0
-    m_Value: 20000
-  updateMode:
-    m_OverrideState: 0
-    m_Value: 0
-  updatePeriod:
-    m_OverrideState: 0
-    m_Value: 0
-    min: 0
-  includeSunInBaking:
-    m_OverrideState: 0
-    m_Value: 0
-  sunSize:
-    m_OverrideState: 0
-    m_Value: 0
-    min: 0
-    max: 1
-  sunSizeConvergence:
-    m_OverrideState: 0
-    m_Value: 1
-    min: 1
-    max: 10
-  atmosphereThickness:
-    m_OverrideState: 0
-    m_Value: 0
-    min: 0
-    max: 5
-  skyTint:
-    m_OverrideState: 0
-    m_Value: {r: 0, g: 0, b: 0, a: 1}
-    hdr: 0
-    showAlpha: 1
-    showEyeDropper: 1
-  groundColor:
-    m_OverrideState: 0
-    m_Value: {r: 0, g: 0, b: 0, a: 1}
-    hdr: 0
-    showAlpha: 1
-    showEyeDropper: 1
-  enableSunDisk:
-    m_OverrideState: 0
-    m_Value: 0+  m_SortingOrder: 0