--- conflicted
+++ resolved
@@ -663,13 +663,11 @@
     path: Assets/GraphicTests/Scenes/8x_ShaderGraph/8207_CustomInterpolators.unity
     guid: 52d6e6ba6f864c24f9ca8db904b542b0
   - enabled: 1
-<<<<<<< HEAD
     path: Assets/GraphicTests/Scenes/8x_ShaderGraph/8208_CustomPassNodes.unity
     guid: beda2df19b812c944a26a77591f54588
-=======
+  - enabled: 1
     path: Assets/GraphicTests/Scenes/8x_ShaderGraph/8208_Displacement.unity
     guid: fc72e30a078b5724ca1dfe4086a3a505
->>>>>>> e05b3bc6
   - enabled: 1
     path: Assets/GraphicTests/Scenes/9x_Other/9001_LODTransition.unity
     guid: b15315a1f9287fa4dac965a039b3b778
