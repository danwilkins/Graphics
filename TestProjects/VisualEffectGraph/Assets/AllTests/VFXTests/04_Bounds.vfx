--- conflicted
+++ resolved
@@ -1096,11 +1096,7 @@
         index: 15
       - nameId: bounds_size
         index: 17
-<<<<<<< HEAD
-      processor: {fileID: 7200000, guid: 42373133a1b925f4c8a95abc0134bd2c, type: 3}
-=======
-      processor: {fileID: 7200000, guid: ecfca1ffe9b2efd4e8e005d143558a08, type: 3}
->>>>>>> 86e0ccd9
+      processor: {fileID: 7200000, guid: db51c61fe23baff4d84b816dbc77b25f, type: 3}
     - type: 805306368
       buffers:
       - nameId: attributeBuffer
@@ -1111,11 +1107,7 @@
       - nameId: deltaTime_b
         index: 13
       params: []
-<<<<<<< HEAD
-      processor: {fileID: 7200000, guid: abb40917d4db6454e8ed3345350556fa, type: 3}
-=======
-      processor: {fileID: 7200000, guid: 6214234587a7b7e4694f1017578e8d47, type: 3}
->>>>>>> 86e0ccd9
+      processor: {fileID: 7200000, guid: a4094775c70dc72439f886d3a049e931, type: 3}
     - type: 1073741826
       buffers:
       - nameId: attributeBuffer
@@ -1126,11 +1118,7 @@
       params:
       - nameId: sortPriority
         index: 0
-<<<<<<< HEAD
-      processor: {fileID: 4800000, guid: 82fbb9e735f1a104f83ab494a7bb02db, type: 3}
-=======
-      processor: {fileID: 4800000, guid: 3acddc949d45be541b53ea2193f89ded, type: 3}
->>>>>>> 86e0ccd9
+      processor: {fileID: 4800000, guid: 48ac1c0903ff24146973128dbb1e4528, type: 3}
   m_Events:
   - name: OnPlay
     playSystems: 00000000
