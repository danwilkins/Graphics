%YAML 1.1
%TAG !u! tag:unity3d.com,2011:
--- !u!114 &114006880316419964
MonoBehaviour:
  m_ObjectHideFlags: 1
  m_CorrespondingSourceObject: {fileID: 0}
  m_PrefabInternal: {fileID: 0}
  m_GameObject: {fileID: 0}
  m_Enabled: 1
  m_EditorHideFlags: 0
  m_Script: {fileID: 11500000, guid: f780aa281814f9842a7c076d436932e7, type: 3}
  m_Name: VFXSlotFloat
  m_EditorClassIdentifier: 
  m_Parent: {fileID: 114010146734250860}
  m_Children: []
  m_UIPosition: {x: 0, y: 0}
  m_UICollapsed: 1
  m_UISuperCollapsed: 0
  m_MasterSlot: {fileID: 114459024007934816}
  m_MasterData:
    m_Owner: {fileID: 0}
    m_Value:
      m_Type:
        m_SerializableType: 
      m_SerializableObject: 
    m_Space: 2147483647
  m_Property:
    name: y
    m_serializedType:
      m_SerializableType: System.Single, mscorlib, Version=2.0.0.0, Culture=neutral, PublicKeyToken=b77a5c561934e089
    attributes: []
  m_Direction: 0
  m_LinkedSlots: []
--- !u!114 &114010146734250860
MonoBehaviour:
  m_ObjectHideFlags: 1
  m_CorrespondingSourceObject: {fileID: 0}
  m_PrefabInternal: {fileID: 0}
  m_GameObject: {fileID: 0}
  m_Enabled: 1
  m_EditorHideFlags: 0
  m_Script: {fileID: 11500000, guid: ac39bd03fca81b849929b9c966f1836a, type: 3}
  m_Name: VFXSlotFloat3
  m_EditorClassIdentifier: 
  m_Parent: {fileID: 114459024007934816}
  m_Children:
  - {fileID: 114856396408691582}
  - {fileID: 114006880316419964}
  - {fileID: 114865233503024014}
  m_UIPosition: {x: 0, y: 0}
  m_UICollapsed: 1
  m_UISuperCollapsed: 0
  m_MasterSlot: {fileID: 114459024007934816}
  m_MasterData:
    m_Owner: {fileID: 0}
    m_Value:
      m_Type:
        m_SerializableType: 
      m_SerializableObject: 
    m_Space: 2147483647
  m_Property:
    name: size
    m_serializedType:
      m_SerializableType: UnityEngine.Vector3, UnityEngine.CoreModule, Version=0.0.0.0, Culture=neutral, PublicKeyToken=null
    attributes:
    - m_Type: 3
      m_Min: -Infinity
      m_Max: Infinity
      m_Tooltip: The size of the box along each axis.
      m_Regex: 
      m_RegexMaxLength: 0
  m_Direction: 0
  m_LinkedSlots: []
--- !u!114 &114015547924685798
MonoBehaviour:
  m_ObjectHideFlags: 1
  m_CorrespondingSourceObject: {fileID: 0}
  m_PrefabInternal: {fileID: 0}
  m_GameObject: {fileID: 0}
  m_Enabled: 1
  m_EditorHideFlags: 0
  m_Script: {fileID: 11500000, guid: f780aa281814f9842a7c076d436932e7, type: 3}
  m_Name: VFXSlotFloat
  m_EditorClassIdentifier: 
  m_Parent: {fileID: 114697200481505942}
  m_Children: []
  m_UIPosition: {x: 0, y: 0}
  m_UICollapsed: 1
  m_UISuperCollapsed: 0
  m_MasterSlot: {fileID: 114459024007934816}
  m_MasterData:
    m_Owner: {fileID: 0}
    m_Value:
      m_Type:
        m_SerializableType: 
      m_SerializableObject: 
    m_Space: 2147483647
  m_Property:
    name: x
    m_serializedType:
      m_SerializableType: System.Single, mscorlib, Version=2.0.0.0, Culture=neutral, PublicKeyToken=b77a5c561934e089
    attributes: []
  m_Direction: 0
  m_LinkedSlots: []
--- !u!114 &114018038861355924
MonoBehaviour:
  m_ObjectHideFlags: 1
  m_CorrespondingSourceObject: {fileID: 0}
  m_PrefabInternal: {fileID: 0}
  m_GameObject: {fileID: 0}
  m_Enabled: 1
  m_EditorHideFlags: 0
  m_Script: {fileID: 11500000, guid: f780aa281814f9842a7c076d436932e7, type: 3}
  m_Name: VFXSlotFloat
  m_EditorClassIdentifier: 
  m_Parent: {fileID: 114415135675112014}
  m_Children: []
  m_UIPosition: {x: 0, y: 0}
  m_UICollapsed: 1
  m_UISuperCollapsed: 0
  m_MasterSlot: {fileID: 114415135675112014}
  m_MasterData:
    m_Owner: {fileID: 0}
    m_Value:
      m_Type:
        m_SerializableType: 
      m_SerializableObject: 
    m_Space: 2147483647
  m_Property:
    name: z
    m_serializedType:
      m_SerializableType: System.Single, mscorlib, Version=2.0.0.0, Culture=neutral, PublicKeyToken=b77a5c561934e089
    attributes: []
  m_Direction: 0
  m_LinkedSlots: []
--- !u!114 &114089025860126824
MonoBehaviour:
  m_ObjectHideFlags: 1
  m_CorrespondingSourceObject: {fileID: 0}
  m_PrefabInternal: {fileID: 0}
  m_GameObject: {fileID: 0}
  m_Enabled: 1
  m_EditorHideFlags: 0
  m_Script: {fileID: 11500000, guid: d78581a96eae8bf4398c282eb0b098bd, type: 3}
  m_Name: VFXDataParticle
  m_EditorClassIdentifier: 
  m_Parent: {fileID: 0}
  m_Children: []
  m_UIPosition: {x: 0, y: 0}
  m_UICollapsed: 1
  m_UISuperCollapsed: 0
  m_Owners:
  - {fileID: 114980532763102586}
  - {fileID: 114139906622104462}
  - {fileID: 114681613447015294}
  m_Capacity: 20
  m_Space: 0
--- !u!114 &114139906622104462
MonoBehaviour:
  m_ObjectHideFlags: 1
  m_CorrespondingSourceObject: {fileID: 0}
  m_PrefabInternal: {fileID: 0}
  m_GameObject: {fileID: 0}
  m_Enabled: 1
  m_EditorHideFlags: 0
  m_Script: {fileID: 11500000, guid: 2dc095764ededfa4bb32fa602511ea4b, type: 3}
  m_Name: VFXBasicUpdate
  m_EditorClassIdentifier: 
  m_Parent: {fileID: 114189742656582804}
  m_Children: []
  m_UIPosition: {x: -183.28221, y: 77.333534}
  m_UICollapsed: 0
  m_UISuperCollapsed: 0
  m_InputSlots: []
  m_OutputSlots: []
  m_Data: {fileID: 114089025860126824}
  m_InputFlowSlot:
  - link:
    - context: {fileID: 114980532763102586}
      slotIndex: 0
  m_OutputFlowSlot:
  - link:
    - context: {fileID: 114681613447015294}
      slotIndex: 0
  integration: 0
  ageParticles: 1
  reapParticles: 1
--- !u!114 &114189742656582804
MonoBehaviour:
  m_ObjectHideFlags: 1
  m_CorrespondingSourceObject: {fileID: 0}
  m_PrefabInternal: {fileID: 0}
  m_GameObject: {fileID: 0}
  m_Enabled: 1
  m_EditorHideFlags: 0
  m_Script: {fileID: 11500000, guid: 7d4c867f6b72b714dbb5fd1780afe208, type: 3}
  m_Name: VFXGraph
  m_EditorClassIdentifier: 
  m_Parent: {fileID: 0}
  m_Children:
  - {fileID: 114450193055474304}
  - {fileID: 114980532763102586}
  - {fileID: 114139906622104462}
  - {fileID: 114681613447015294}
  m_UIPosition: {x: 0, y: 0}
  m_UICollapsed: 1
  m_UISuperCollapsed: 0
  m_UIInfos: {fileID: 0}
  m_ParameterInfo: []
  m_saved: 1
--- !u!114 &114312636310875260
MonoBehaviour:
  m_ObjectHideFlags: 1
  m_CorrespondingSourceObject: {fileID: 0}
  m_PrefabInternal: {fileID: 0}
  m_GameObject: {fileID: 0}
  m_Enabled: 1
  m_EditorHideFlags: 0
  m_Script: {fileID: 11500000, guid: a971fa2e110a0ac42ac1d8dae408704b, type: 3}
  m_Name: SetAttribute
  m_EditorClassIdentifier: 
  m_Parent: {fileID: 114980532763102586}
  m_Children: []
  m_UIPosition: {x: 0, y: 0}
  m_UICollapsed: 0
  m_UISuperCollapsed: 0
  m_InputSlots:
  - {fileID: 114723635383607824}
  m_OutputSlots: []
  m_Disabled: 0
  attribute: lifetime
  Composition: 0
  Source: 0
  Random: 0
  channels: 4
--- !u!114 &114357531746406188
MonoBehaviour:
  m_ObjectHideFlags: 1
  m_CorrespondingSourceObject: {fileID: 0}
  m_PrefabInternal: {fileID: 0}
  m_GameObject: {fileID: 0}
  m_Enabled: 1
  m_EditorHideFlags: 0
  m_Script: {fileID: 11500000, guid: f780aa281814f9842a7c076d436932e7, type: 3}
  m_Name: VFXSlotFloat
  m_EditorClassIdentifier: 
  m_Parent: {fileID: 114415135675112014}
  m_Children: []
  m_UIPosition: {x: 0, y: 0}
  m_UICollapsed: 1
  m_UISuperCollapsed: 0
  m_MasterSlot: {fileID: 114415135675112014}
  m_MasterData:
    m_Owner: {fileID: 0}
    m_Value:
      m_Type:
        m_SerializableType: 
      m_SerializableObject: 
    m_Space: 2147483647
  m_Property:
    name: x
    m_serializedType:
      m_SerializableType: System.Single, mscorlib, Version=2.0.0.0, Culture=neutral, PublicKeyToken=b77a5c561934e089
    attributes: []
  m_Direction: 0
  m_LinkedSlots: []
--- !u!114 &114371952838723628
MonoBehaviour:
  m_ObjectHideFlags: 1
  m_CorrespondingSourceObject: {fileID: 0}
  m_PrefabInternal: {fileID: 0}
  m_GameObject: {fileID: 0}
  m_Enabled: 1
  m_EditorHideFlags: 0
  m_Script: {fileID: 11500000, guid: f780aa281814f9842a7c076d436932e7, type: 3}
  m_Name: VFXSlotFloat
  m_EditorClassIdentifier: 
  m_Parent: {fileID: 114697200481505942}
  m_Children: []
  m_UIPosition: {x: 0, y: 0}
  m_UICollapsed: 1
  m_UISuperCollapsed: 0
  m_MasterSlot: {fileID: 114459024007934816}
  m_MasterData:
    m_Owner: {fileID: 0}
    m_Value:
      m_Type:
        m_SerializableType: 
      m_SerializableObject: 
    m_Space: 2147483647
  m_Property:
    name: z
    m_serializedType:
      m_SerializableType: System.Single, mscorlib, Version=2.0.0.0, Culture=neutral, PublicKeyToken=b77a5c561934e089
    attributes: []
  m_Direction: 0
  m_LinkedSlots: []
--- !u!114 &114415135675112014
MonoBehaviour:
  m_ObjectHideFlags: 1
  m_CorrespondingSourceObject: {fileID: 0}
  m_PrefabInternal: {fileID: 0}
  m_GameObject: {fileID: 0}
  m_Enabled: 1
  m_EditorHideFlags: 0
  m_Script: {fileID: 11500000, guid: ac39bd03fca81b849929b9c966f1836a, type: 3}
  m_Name: VFXSlotFloat3
  m_EditorClassIdentifier: 
  m_Parent: {fileID: 0}
  m_Children:
  - {fileID: 114357531746406188}
  - {fileID: 114600582312395492}
  - {fileID: 114018038861355924}
  m_UIPosition: {x: 0, y: 0}
  m_UICollapsed: 1
  m_UISuperCollapsed: 0
  m_MasterSlot: {fileID: 114415135675112014}
  m_MasterData:
    m_Owner: {fileID: 114914643417559016}
    m_Value:
      m_Type:
        m_SerializableType: UnityEngine.Vector3, UnityEngine.CoreModule, Version=0.0.0.0, Culture=neutral, PublicKeyToken=null
      m_SerializableObject: '{"x":0.0,"y":1.0,"z":0.0}'
    m_Space: 2147483647
  m_Property:
    name: Velocity
    m_serializedType:
      m_SerializableType: UnityEngine.Vector3, UnityEngine.CoreModule, Version=0.0.0.0, Culture=neutral, PublicKeyToken=null
    attributes: []
  m_Direction: 0
  m_LinkedSlots: []
--- !u!114 &114450193055474304
MonoBehaviour:
  m_ObjectHideFlags: 1
  m_CorrespondingSourceObject: {fileID: 0}
  m_PrefabInternal: {fileID: 0}
  m_GameObject: {fileID: 0}
  m_Enabled: 1
  m_EditorHideFlags: 0
  m_Script: {fileID: 11500000, guid: 73a13919d81fb7444849bae8b5c812a2, type: 3}
  m_Name: VFXBasicSpawner
  m_EditorClassIdentifier: 
  m_Parent: {fileID: 114189742656582804}
  m_Children:
  - {fileID: 114554343960909354}
  m_UIPosition: {x: -165.37674, y: -745.8943}
  m_UICollapsed: 0
  m_UISuperCollapsed: 0
  m_InputSlots: []
  m_OutputSlots: []
  m_Data: {fileID: 0}
  m_InputFlowSlot:
  - link: []
  - link: []
  m_OutputFlowSlot:
  - link:
    - context: {fileID: 114980532763102586}
      slotIndex: 0
--- !u!114 &114453303697349830
MonoBehaviour:
  m_ObjectHideFlags: 0
  m_CorrespondingSourceObject: {fileID: 0}
  m_PrefabInternal: {fileID: 0}
  m_GameObject: {fileID: 0}
  m_Enabled: 1
  m_EditorHideFlags: 0
  m_Script: {fileID: 11500000, guid: dd023f92c379f8b4daa3799f524ec9e6, type: 3}
  m_Name: VFXDataSpawnEvent
  m_EditorClassIdentifier: 
  m_Parent: {fileID: 0}
  m_Children: []
  m_UIPosition: {x: 0, y: 0}
  m_UICollapsed: 1
  m_Owners:
  - {fileID: 114450193055474304}
--- !u!114 &114459024007934816
MonoBehaviour:
  m_ObjectHideFlags: 1
  m_CorrespondingSourceObject: {fileID: 0}
  m_PrefabInternal: {fileID: 0}
  m_GameObject: {fileID: 0}
  m_Enabled: 1
  m_EditorHideFlags: 0
  m_Script: {fileID: 11500000, guid: 1b605c022ee79394a8a776c0869b3f9a, type: 3}
  m_Name: VFXSlot
  m_EditorClassIdentifier: 
  m_Parent: {fileID: 0}
  m_Children:
  - {fileID: 114697200481505942}
  - {fileID: 114010146734250860}
  m_UIPosition: {x: 0, y: 0}
  m_UICollapsed: 0
  m_UISuperCollapsed: 0
  m_MasterSlot: {fileID: 114459024007934816}
  m_MasterData:
    m_Owner: {fileID: 114980532763102586}
    m_Value:
      m_Type:
        m_SerializableType: UnityEditor.VFX.AABox, Unity.VisualEffectGraph.Editor-testable, Version=0.0.0.0, Culture=neutral, PublicKeyToken=null
      m_SerializableObject: '{"space":0,"center":{"x":0.699999988079071,"y":1.0,"z":0.0},"size":{"x":0.20000000298023225,"y":2.0,"z":0.20000000298023225}}'
    m_Space: 0
  m_Property:
    name: bounds
    m_serializedType:
      m_SerializableType: UnityEditor.VFX.AABox, Unity.VisualEffectGraph.Editor-testable, Version=0.0.0.0, Culture=neutral, PublicKeyToken=null
    attributes: []
  m_Direction: 0
  m_LinkedSlots: []
--- !u!114 &114541531658410382
MonoBehaviour:
  m_ObjectHideFlags: 1
  m_CorrespondingSourceObject: {fileID: 0}
  m_PrefabInternal: {fileID: 0}
  m_GameObject: {fileID: 0}
  m_Enabled: 1
  m_EditorHideFlags: 0
  m_Script: {fileID: 11500000, guid: d16c6aeaef944094b9a1633041804207, type: 3}
  m_Name: Orient
  m_EditorClassIdentifier: 
  m_Parent: {fileID: 114681613447015294}
  m_Children: []
  m_UIPosition: {x: 0, y: 0}
  m_UICollapsed: 0
  m_UISuperCollapsed: 0
  m_InputSlots: []
  m_OutputSlots: []
  m_Disabled: 0
  mode: 0
--- !u!114 &114554343960909354
MonoBehaviour:
  m_ObjectHideFlags: 1
  m_CorrespondingSourceObject: {fileID: 0}
  m_PrefabInternal: {fileID: 0}
  m_GameObject: {fileID: 0}
  m_Enabled: 1
  m_EditorHideFlags: 0
  m_Script: {fileID: 11500000, guid: f05c6884b705ce14d82ae720f0ec209f, type: 3}
  m_Name: VFXSpawnerConstantRate
  m_EditorClassIdentifier: 
  m_Parent: {fileID: 114450193055474304}
  m_Children: []
  m_UIPosition: {x: 0, y: 0}
  m_UICollapsed: 0
  m_UISuperCollapsed: 0
  m_InputSlots:
  - {fileID: 114989342778897700}
  m_OutputSlots: []
  m_Disabled: 0
--- !u!114 &114600582312395492
MonoBehaviour:
  m_ObjectHideFlags: 1
  m_CorrespondingSourceObject: {fileID: 0}
  m_PrefabInternal: {fileID: 0}
  m_GameObject: {fileID: 0}
  m_Enabled: 1
  m_EditorHideFlags: 0
  m_Script: {fileID: 11500000, guid: f780aa281814f9842a7c076d436932e7, type: 3}
  m_Name: VFXSlotFloat
  m_EditorClassIdentifier: 
  m_Parent: {fileID: 114415135675112014}
  m_Children: []
  m_UIPosition: {x: 0, y: 0}
  m_UICollapsed: 1
  m_UISuperCollapsed: 0
  m_MasterSlot: {fileID: 114415135675112014}
  m_MasterData:
    m_Owner: {fileID: 0}
    m_Value:
      m_Type:
        m_SerializableType: 
      m_SerializableObject: 
    m_Space: 2147483647
  m_Property:
    name: y
    m_serializedType:
      m_SerializableType: System.Single, mscorlib, Version=2.0.0.0, Culture=neutral, PublicKeyToken=b77a5c561934e089
    attributes: []
  m_Direction: 0
  m_LinkedSlots: []
--- !u!114 &114681613447015294
MonoBehaviour:
  m_ObjectHideFlags: 1
  m_CorrespondingSourceObject: {fileID: 0}
  m_PrefabInternal: {fileID: 0}
  m_GameObject: {fileID: 0}
  m_Enabled: 1
  m_EditorHideFlags: 0
  m_Script: {fileID: 11500000, guid: a0b9e6b9139e58d4c957ec54595da7d3, type: 3}
  m_Name: VFXQuadOutput
  m_EditorClassIdentifier: 
  m_Parent: {fileID: 114189742656582804}
  m_Children:
  - {fileID: 114541531658410382}
  m_UIPosition: {x: -144.96378, y: 345.56226}
  m_UICollapsed: 0
  m_UISuperCollapsed: 0
  m_InputSlots:
  - {fileID: 114893704530646028}
  m_OutputSlots: []
  m_Data: {fileID: 114089025860126824}
  m_InputFlowSlot:
  - link:
    - context: {fileID: 114139906622104462}
      slotIndex: 0
  m_OutputFlowSlot:
  - link: []
  blendMode: 1
  cullMode: 0
  zWriteMode: 0
  zTestMode: 0
  uvMode: 0
  useSoftParticle: 0
  sortPriority: 0
  sort: 0
  indirectDraw: 0
  castShadows: 0
  preRefraction: 0
  useGeometryShader: 0
--- !u!114 &114697200481505942
MonoBehaviour:
  m_ObjectHideFlags: 1
  m_CorrespondingSourceObject: {fileID: 0}
  m_PrefabInternal: {fileID: 0}
  m_GameObject: {fileID: 0}
  m_Enabled: 1
  m_EditorHideFlags: 0
  m_Script: {fileID: 11500000, guid: ac39bd03fca81b849929b9c966f1836a, type: 3}
  m_Name: VFXSlotFloat3
  m_EditorClassIdentifier: 
  m_Parent: {fileID: 114459024007934816}
  m_Children:
  - {fileID: 114015547924685798}
  - {fileID: 114762634589206788}
  - {fileID: 114371952838723628}
  m_UIPosition: {x: 0, y: 0}
  m_UICollapsed: 1
  m_UISuperCollapsed: 0
  m_MasterSlot: {fileID: 114459024007934816}
  m_MasterData:
    m_Owner: {fileID: 0}
    m_Value:
      m_Type:
        m_SerializableType: 
      m_SerializableObject: 
    m_Space: 2147483647
  m_Property:
    name: center
    m_serializedType:
      m_SerializableType: UnityEngine.Vector3, UnityEngine.CoreModule, Version=0.0.0.0, Culture=neutral, PublicKeyToken=null
    attributes:
    - m_Type: 3
      m_Min: -Infinity
      m_Max: Infinity
      m_Tooltip: The centre of the box.
      m_Regex: 
      m_RegexMaxLength: 0
  m_Direction: 0
  m_LinkedSlots: []
--- !u!114 &114723635383607824
MonoBehaviour:
  m_ObjectHideFlags: 1
  m_CorrespondingSourceObject: {fileID: 0}
  m_PrefabInternal: {fileID: 0}
  m_GameObject: {fileID: 0}
  m_Enabled: 1
  m_EditorHideFlags: 0
  m_Script: {fileID: 11500000, guid: f780aa281814f9842a7c076d436932e7, type: 3}
  m_Name: VFXSlotFloat
  m_EditorClassIdentifier: 
  m_Parent: {fileID: 0}
  m_Children: []
  m_UIPosition: {x: 0, y: 0}
  m_UICollapsed: 1
  m_UISuperCollapsed: 0
  m_MasterSlot: {fileID: 114723635383607824}
  m_MasterData:
    m_Owner: {fileID: 114312636310875260}
    m_Value:
      m_Type:
        m_SerializableType: System.Single, mscorlib, Version=2.0.0.0, Culture=neutral, PublicKeyToken=b77a5c561934e089
      m_SerializableObject: 2
    m_Space: 2147483647
  m_Property:
    name: Lifetime
    m_serializedType:
      m_SerializableType: System.Single, mscorlib, Version=2.0.0.0, Culture=neutral, PublicKeyToken=b77a5c561934e089
    attributes: []
  m_Direction: 0
  m_LinkedSlots: []
--- !u!114 &114762634589206788
MonoBehaviour:
  m_ObjectHideFlags: 1
  m_CorrespondingSourceObject: {fileID: 0}
  m_PrefabInternal: {fileID: 0}
  m_GameObject: {fileID: 0}
  m_Enabled: 1
  m_EditorHideFlags: 0
  m_Script: {fileID: 11500000, guid: f780aa281814f9842a7c076d436932e7, type: 3}
  m_Name: VFXSlotFloat
  m_EditorClassIdentifier: 
  m_Parent: {fileID: 114697200481505942}
  m_Children: []
  m_UIPosition: {x: 0, y: 0}
  m_UICollapsed: 1
  m_UISuperCollapsed: 0
  m_MasterSlot: {fileID: 114459024007934816}
  m_MasterData:
    m_Owner: {fileID: 0}
    m_Value:
      m_Type:
        m_SerializableType: 
      m_SerializableObject: 
    m_Space: 2147483647
  m_Property:
    name: y
    m_serializedType:
      m_SerializableType: System.Single, mscorlib, Version=2.0.0.0, Culture=neutral, PublicKeyToken=b77a5c561934e089
    attributes: []
  m_Direction: 0
  m_LinkedSlots: []
--- !u!114 &114856396408691582
MonoBehaviour:
  m_ObjectHideFlags: 1
  m_CorrespondingSourceObject: {fileID: 0}
  m_PrefabInternal: {fileID: 0}
  m_GameObject: {fileID: 0}
  m_Enabled: 1
  m_EditorHideFlags: 0
  m_Script: {fileID: 11500000, guid: f780aa281814f9842a7c076d436932e7, type: 3}
  m_Name: VFXSlotFloat
  m_EditorClassIdentifier: 
  m_Parent: {fileID: 114010146734250860}
  m_Children: []
  m_UIPosition: {x: 0, y: 0}
  m_UICollapsed: 1
  m_UISuperCollapsed: 0
  m_MasterSlot: {fileID: 114459024007934816}
  m_MasterData:
    m_Owner: {fileID: 0}
    m_Value:
      m_Type:
        m_SerializableType: 
      m_SerializableObject: 
    m_Space: 2147483647
  m_Property:
    name: x
    m_serializedType:
      m_SerializableType: System.Single, mscorlib, Version=2.0.0.0, Culture=neutral, PublicKeyToken=b77a5c561934e089
    attributes: []
  m_Direction: 0
  m_LinkedSlots: []
--- !u!114 &114865233503024014
MonoBehaviour:
  m_ObjectHideFlags: 1
  m_CorrespondingSourceObject: {fileID: 0}
  m_PrefabInternal: {fileID: 0}
  m_GameObject: {fileID: 0}
  m_Enabled: 1
  m_EditorHideFlags: 0
  m_Script: {fileID: 11500000, guid: f780aa281814f9842a7c076d436932e7, type: 3}
  m_Name: VFXSlotFloat
  m_EditorClassIdentifier: 
  m_Parent: {fileID: 114010146734250860}
  m_Children: []
  m_UIPosition: {x: 0, y: 0}
  m_UICollapsed: 1
  m_UISuperCollapsed: 0
  m_MasterSlot: {fileID: 114459024007934816}
  m_MasterData:
    m_Owner: {fileID: 0}
    m_Value:
      m_Type:
        m_SerializableType: 
      m_SerializableObject: 
    m_Space: 2147483647
  m_Property:
    name: z
    m_serializedType:
      m_SerializableType: System.Single, mscorlib, Version=2.0.0.0, Culture=neutral, PublicKeyToken=b77a5c561934e089
    attributes: []
  m_Direction: 0
  m_LinkedSlots: []
--- !u!114 &114893704530646028
MonoBehaviour:
  m_ObjectHideFlags: 1
  m_CorrespondingSourceObject: {fileID: 0}
  m_PrefabInternal: {fileID: 0}
  m_GameObject: {fileID: 0}
  m_Enabled: 1
  m_EditorHideFlags: 0
  m_Script: {fileID: 11500000, guid: 70a331b1d86cc8d4aa106ccbe0da5852, type: 3}
  m_Name: VFXSlotTexture2D
  m_EditorClassIdentifier: 
  m_Parent: {fileID: 0}
  m_Children: []
  m_UIPosition: {x: 0, y: 0}
  m_UICollapsed: 1
  m_UISuperCollapsed: 0
  m_MasterSlot: {fileID: 114893704530646028}
  m_MasterData:
    m_Owner: {fileID: 114681613447015294}
    m_Value:
      m_Type:
        m_SerializableType: UnityEngine.Texture2D, UnityEngine.CoreModule, Version=0.0.0.0, Culture=neutral, PublicKeyToken=null
      m_SerializableObject: '{"obj":{"fileID":2800000,"guid":"276d9e395ae18fe40a9b4988549f2349","type":3}}'
    m_Space: 2147483647
  m_Property:
    name: mainTexture
    m_serializedType:
      m_SerializableType: UnityEngine.Texture2D, UnityEngine.CoreModule, Version=0.0.0.0, Culture=neutral, PublicKeyToken=null
    attributes: []
  m_Direction: 0
  m_LinkedSlots: []
--- !u!114 &114914643417559016
MonoBehaviour:
  m_ObjectHideFlags: 1
  m_CorrespondingSourceObject: {fileID: 0}
  m_PrefabInternal: {fileID: 0}
  m_GameObject: {fileID: 0}
  m_Enabled: 1
  m_EditorHideFlags: 0
  m_Script: {fileID: 11500000, guid: a971fa2e110a0ac42ac1d8dae408704b, type: 3}
  m_Name: SetAttribute
  m_EditorClassIdentifier: 
  m_Parent: {fileID: 114980532763102586}
  m_Children: []
  m_UIPosition: {x: 0, y: 0}
  m_UICollapsed: 0
  m_UISuperCollapsed: 0
  m_InputSlots:
  - {fileID: 114415135675112014}
  m_OutputSlots: []
  m_Disabled: 0
  attribute: velocity
  Composition: 0
  Source: 0
  Random: 0
  channels: 4
--- !u!114 &114980532763102586
MonoBehaviour:
  m_ObjectHideFlags: 1
  m_CorrespondingSourceObject: {fileID: 0}
  m_PrefabInternal: {fileID: 0}
  m_GameObject: {fileID: 0}
  m_Enabled: 1
  m_EditorHideFlags: 0
  m_Script: {fileID: 11500000, guid: 9dfea48843f53fc438eabc12a3a30abc, type: 3}
  m_Name: VFXBasicInitialize
  m_EditorClassIdentifier: 
  m_Parent: {fileID: 114189742656582804}
  m_Children:
  - {fileID: 114914643417559016}
  - {fileID: 114312636310875260}
  m_UIPosition: {x: -155.18233, y: -465.51028}
  m_UICollapsed: 0
  m_UISuperCollapsed: 0
  m_InputSlots:
  - {fileID: 114459024007934816}
  m_OutputSlots: []
  m_Data: {fileID: 114089025860126824}
  m_InputFlowSlot:
  - link:
    - context: {fileID: 114450193055474304}
      slotIndex: 0
  m_OutputFlowSlot:
  - link:
    - context: {fileID: 114139906622104462}
      slotIndex: 0
--- !u!114 &114989342778897700
MonoBehaviour:
  m_ObjectHideFlags: 1
  m_CorrespondingSourceObject: {fileID: 0}
  m_PrefabInternal: {fileID: 0}
  m_GameObject: {fileID: 0}
  m_Enabled: 1
  m_EditorHideFlags: 0
  m_Script: {fileID: 11500000, guid: f780aa281814f9842a7c076d436932e7, type: 3}
  m_Name: VFXSlotFloat
  m_EditorClassIdentifier: 
  m_Parent: {fileID: 0}
  m_Children: []
  m_UIPosition: {x: 0, y: 0}
  m_UICollapsed: 1
  m_UISuperCollapsed: 0
  m_MasterSlot: {fileID: 114989342778897700}
  m_MasterData:
    m_Owner: {fileID: 114554343960909354}
    m_Value:
      m_Type:
        m_SerializableType: System.Single, mscorlib, Version=2.0.0.0, Culture=neutral, PublicKeyToken=b77a5c561934e089
      m_SerializableObject: 8
    m_Space: 2147483647
  m_Property:
    name: Rate
    m_serializedType:
      m_SerializableType: System.Single, mscorlib, Version=2.0.0.0, Culture=neutral, PublicKeyToken=b77a5c561934e089
    attributes:
    - m_Type: 3
      m_Min: -Infinity
      m_Max: Infinity
      m_Tooltip: Spawn Rate (in number per seconds)
      m_Regex: 
      m_RegexMaxLength: 0
    - m_Type: 1
      m_Min: 0
      m_Max: Infinity
      m_Tooltip: 
      m_Regex: 
      m_RegexMaxLength: 0
  m_Direction: 0
  m_LinkedSlots: []
--- !u!2058629511 &8926484042661614527
VisualEffectResource:
  m_ObjectHideFlags: 0
  m_CorrespondingSourceObject: {fileID: 0}
  m_PrefabInternal: {fileID: 0}
  m_Name: 04_Bounds
  m_Graph: {fileID: 114189742656582804}
  m_ShaderSources:
  - compute: 1
    name: Temp_compute_a_initialize_Runtime.compute
<<<<<<< HEAD
    source: "#pragma kernel CSMain\r\n#include \"HLSLSupport.cginc\"\r\n#define NB_THREADS_PER_GROUP 64\r\n#define VFX_USE_VELOCITY_CURRENT 1\r\n#define VFX_USE_LIFETIME_CURRENT 1\r\n#define VFX_USE_POSITION_CURRENT 1\r\n#define VFX_USE_ALIVE_CURRENT 1\r\n#define VFX_USE_AGE_CURRENT 1\r\n#define VFX_LOCAL_SPACE 1\r\n\r\n\r\n\r\n#include \"VisualEffectGraph/Shaders/Common/VFXCommonCompute.cginc\"\r\n#include \"VisualEffectGraph/Shaders/VFXCommon.cginc\"\r\n\r\n\r\n\r\nRWByteAddressBuffer attributeBuffer;\r\nByteAddressBuffer sourceAttributeBuffer;\r\n\r\nCBUFFER_START(initParams)\r\n#if !VFX_USE_SPAWNER_FROM_GPU\r\n    uint nbSpawned;\t\t\t\t\t// Numbers of particle spawned\r\n    uint spawnIndex;\t\t\t\t// Index of the first particle spawned\r\n#else\r\n    uint offsetInAdditionalOutput;\r\n\tuint nbMax;\r\n#endif\r\n\tuint systemSeed;\r\nCBUFFER_END\r\n\r\n#if VFX_USE_ALIVE_CURRENT\r\nConsumeStructuredBuffer<uint> deadListIn;\r\nByteAddressBuffer deadListCount; // This is bad to use a SRV to fetch deadList count but Unity API currently prevent from copying to CB\r\n#endif\r\n\r\n#if VFX_USE_SPAWNER_FROM_GPU\r\nStructuredBuffer<uint> eventList;\r\nByteAddressBuffer inputAdditional;\r\n#endif\r\n\r\nvoid SetAttribute_212B9229(inout float3 velocity, float3 Velocity) /*attribute:velocity Composition:Overwrite Source:Slot Random:Off channels:XYZ */\r\n{\r\n    velocity = Velocity;\r\n}\r\nvoid SetAttribute_2466D9DD(inout float lifetime, float Lifetime) /*attribute:lifetime Composition:Overwrite Source:Slot Random:Off channels:XYZ */\r\n{\r\n    lifetime = Lifetime;\r\n}\r\n\r\n\r\n\r\n[numthreads(NB_THREADS_PER_GROUP,1,1)]\r\nvoid CSMain(uint3 id : SV_DispatchThreadID)\r\n{\r\n#if VFX_USE_SPAWNER_FROM_GPU\r\n    uint maxThreadId = inputAdditional.Load((offsetInAdditionalOutput * 2 + 0) << 2);\r\n    uint currentSpawnIndex = inputAdditional.Load((offsetInAdditionalOutput * 2 + 1) << 2) - maxThreadId;\r\n#else\r\n    uint maxThreadId = nbSpawned;\r\n    uint currentSpawnIndex = spawnIndex;\r\n#endif\r\n\r\n#if VFX_USE_ALIVE_CURRENT\r\n    maxThreadId = min(maxThreadId, deadListCount.Load(0x0));\r\n#elif VFX_USE_SPAWNER_FROM_GPU\r\n    maxThreadId = min(maxThreadId, nbMax); //otherwise, nbSpawned already clamped on CPU\r\n#endif\r\n\r\n    if (id.x < maxThreadId)\r\n    {\r\n#if VFX_USE_SPAWNER_FROM_GPU\r\n        int sourceIndex = eventList[id.x];\r\n#endif\r\n        uint particleIndex = id.x + currentSpawnIndex;\r\n\t\t\r\n#if !VFX_USE_SPAWNER_FROM_GPU\r\n        int sourceIndex = 0;\r\n        /*//Loop with 1 iteration generate a wrong IL Assembly (and actually, useless code)\r\n        uint currentSumSpawnCount = 0u;\r\n        for (sourceIndex=0; sourceIndex<1; sourceIndex++)\r\n        {\r\n            currentSumSpawnCount += uint(asfloat(sourceAttributeBuffer.Load((sourceIndex * 0x1 + 0x0) << 2)));\r\n            if (id.x < currentSumSpawnCount)\r\n            {\r\n                break;\r\n            }\r\n        }\r\n        */\r\n        \r\n\r\n#endif\r\n        float3 velocity = float3(0,0,0);\r\n        float lifetime = (float)0;\r\n        float3 position = float3(0,0,0);\r\n        bool alive = (bool)true;\r\n        float age = (float)0;\r\n        \r\n\r\n#if VFX_USE_PARTICLEID_CURRENT\r\n         particleId = particleIndex;\r\n#endif\r\n#if VFX_USE_SEED_CURRENT\r\n        seed = WangHash(particleIndex ^ systemSeed);\r\n#endif\r\n        \r\n        {\r\n            SetAttribute_212B9229( /*inout */velocity, float3(0,1,0));\r\n        }\r\n        {\r\n            SetAttribute_2466D9DD( /*inout */lifetime, (float)1);\r\n        }\r\n        \r\n\r\n\r\n#if VFX_USE_ALIVE_CURRENT\r\n        if (alive)\r\n        {\r\n            uint index = deadListIn.Consume();\r\n            attributeBuffer.Store3((index * 0x4 + 0x0) << 2,asuint(velocity));\r\n            attributeBuffer.Store((index * 0x1 + 0x50) << 2,asuint(lifetime));\r\n            attributeBuffer.Store3((index * 0x4 + 0x64) << 2,asuint(position));\r\n            attributeBuffer.Store((index * 0x2 + 0xB4) << 2,uint(alive));\r\n            attributeBuffer.Store((index * 0x2 + 0xB5) << 2,asuint(age));\r\n            \r\n\r\n        }\r\n#else\r\n        uint index = particleIndex;\r\n        attributeBuffer.Store3((index * 0x4 + 0x0) << 2,asuint(velocity));\r\n        attributeBuffer.Store((index * 0x1 + 0x50) << 2,asuint(lifetime));\r\n        attributeBuffer.Store3((index * 0x4 + 0x64) << 2,asuint(position));\r\n        attributeBuffer.Store((index * 0x2 + 0xB4) << 2,uint(alive));\r\n        attributeBuffer.Store((index * 0x2 + 0xB5) << 2,asuint(age));\r\n        \r\n\r\n#endif\r\n    }\r\n}"
  - compute: 1
    name: Temp_compute_b_update_Runtime.compute
    source: "#pragma kernel CSMain\r\n#include \"HLSLSupport.cginc\"\r\n#define NB_THREADS_PER_GROUP 64\r\n#define VFX_USE_VELOCITY_CURRENT 1\r\n#define VFX_USE_LIFETIME_CURRENT 1\r\n#define VFX_USE_POSITION_CURRENT 1\r\n#define VFX_USE_ALIVE_CURRENT 1\r\n#define VFX_USE_AGE_CURRENT 1\r\n#define VFX_HAS_INDIRECT_DRAW 1\r\n#define VFX_LOCAL_SPACE 1\r\n\r\n\r\nCBUFFER_START(parameters)\r\n    float deltaTime_a;\r\n    uint3 PADDING_0;\r\nCBUFFER_END\r\n\r\n\r\n#include \"VisualEffectGraph/Shaders/Common/VFXCommonCompute.cginc\"\r\n#include \"VisualEffectGraph/Shaders/VFXCommon.cginc\"\r\n\r\n\r\n\r\nRWByteAddressBuffer attributeBuffer;\r\n\r\n#if VFX_USE_ALIVE_CURRENT\r\nAppendStructuredBuffer<uint> deadListOut;\r\n#endif\r\n\r\n#if VFX_HAS_INDIRECT_DRAW\r\nAppendStructuredBuffer<uint> indirectBuffer;\r\n#endif\r\n\r\nCBUFFER_START(updateParams)\r\n    uint nbMax;\r\n\tuint systemSeed;\r\nCBUFFER_END\r\n\r\nvoid EulerIntegration(inout float3 position, float3 velocity, float deltaTime)\r\n{\r\n    position += velocity * deltaTime;\r\n}\r\nvoid Age(inout float age, float deltaTime)\r\n{\r\n    age += deltaTime;\r\n}\r\nvoid Reap(float age, float lifetime, inout bool alive)\r\n{\r\n    if(age > lifetime) { alive = false; }\r\n}\r\n\r\n\r\n\r\n[numthreads(NB_THREADS_PER_GROUP,1,1)]\r\nvoid CSMain(uint3 id : SV_DispatchThreadID, uint3 groupId : SV_GroupThreadID)\r\n{\r\n    uint index = id.x;\r\n\tif (id.x < nbMax)\r\n\t{\r\n#if VFX_USE_ALIVE_CURRENT\r\n\t\tbool alive = (attributeBuffer.Load((index * 0x2 + 0xB4) << 2));\r\n\t\t\r\n\r\n\t\tif (alive)\r\n\t\t{\r\n\t\t\tfloat3 velocity = asfloat(attributeBuffer.Load3((index * 0x4 + 0x0) << 2));\r\n\t\t\tfloat lifetime = asfloat(attributeBuffer.Load((index * 0x1 + 0x50) << 2));\r\n\t\t\tfloat3 position = asfloat(attributeBuffer.Load3((index * 0x4 + 0x64) << 2));\r\n\t\t\tfloat age = asfloat(attributeBuffer.Load((index * 0x2 + 0xB5) << 2));\r\n\t\t\t\r\n\r\n\t\t\t\r\n#if VFX_USE_OLDPOSITION_CURRENT\r\n\t\t\toldPosition = position;\r\n#endif\r\n\t\t\t\r\n\t\t\tEulerIntegration( /*inout */position, velocity, deltaTime_a);\r\n\t\t\tAge( /*inout */age, deltaTime_a);\r\n\t\t\tReap(age, lifetime,  /*inout */alive);\r\n\t\t\t\r\n\r\n\t\t\tif (alive)\r\n\t\t\t{\r\n\t\t\t\tattributeBuffer.Store3((index * 0x4 + 0x64) << 2,asuint(position));\r\n\t\t\t\tattributeBuffer.Store((index * 0x2 + 0xB5) << 2,asuint(age));\r\n\t\t\t\t\r\n\r\n#if VFX_HAS_INDIRECT_DRAW\r\n\t\t\t\tindirectBuffer.Append(index);\r\n#endif\r\n\t\t\t}\r\n\t\t\telse\r\n\t\t\t{\r\n\t\t\t\tattributeBuffer.Store((index * 0x2 + 0xB4) << 2,uint(alive));\r\n\t\t\t\t\r\n\r\n\t\t\t\tdeadListOut.Append(index);\r\n\t\t\t}\r\n\t\t}\r\n#else\r\n\t\tfloat3 velocity = asfloat(attributeBuffer.Load3((index * 0x4 + 0x0) << 2));\r\n\t\tfloat lifetime = asfloat(attributeBuffer.Load((index * 0x1 + 0x50) << 2));\r\n\t\tfloat3 position = asfloat(attributeBuffer.Load3((index * 0x4 + 0x64) << 2));\r\n\t\tbool alive = (attributeBuffer.Load((index * 0x2 + 0xB4) << 2));\r\n\t\tfloat age = asfloat(attributeBuffer.Load((index * 0x2 + 0xB5) << 2));\r\n\t\t\r\n\r\n\t\t\r\n#if VFX_USE_OLDPOSITION_CURRENT\r\n\t\toldPosition = position;\r\n#endif\r\n\t\t\r\n\t\tEulerIntegration( /*inout */position, velocity, deltaTime_a);\r\n\t\tAge( /*inout */age, deltaTime_a);\r\n\t\tReap(age, lifetime,  /*inout */alive);\r\n\t\t\r\n\r\n\t\tattributeBuffer.Store3((index * 0x4 + 0x64) << 2,asuint(position));\r\n\t\tattributeBuffer.Store((index * 0x2 + 0xB4) << 2,uint(alive));\r\n\t\tattributeBuffer.Store((index * 0x2 + 0xB5) << 2,asuint(age));\r\n\t\t\r\n\r\n#if VFX_HAS_INDIRECT_DRAW\r\n\t\tindirectBuffer.Append(index);\r\n#endif\r\n#endif\r\n\t}\r\n}"
  - compute: 0
    name: Temp_shader_c_quad output_Runtime.shader
    source: "Shader \"Hidden/VFX/ParticleQuads\"\r\n{\r\n\tSubShader\r\n\t{\t\r\n\t\tCull Off\r\n\t\t\r\n\t\tTags { \"Queue\"=\"Transparent\" \"IgnoreProjector\"=\"True\" \"RenderType\"=\"Transparent\" }\r\n\t\t\r\n\t\t\r\n\t\t\r\n\t\t\r\n\t\t\r\n\t\t\r\n\t\t\r\n\t\t\r\n\t\t\r\n\t\t\r\n\t\t\r\n\t\t\r\n\t\tBlend SrcAlpha OneMinusSrcAlpha\r\n\t\tZTest LEqual\r\n\t\tZWrite Off\r\n\t\tCull Off\r\n\t\t\r\n\t\r\n\t\t\t\r\n\t\tHLSLINCLUDE\r\n\t\t#if !defined(VFX_WORLD_SPACE) && !defined(VFX_LOCAL_SPACE)\r\n\t\t#define VFX_LOCAL_SPACE 1\r\n\t\t#endif\r\n\t\t\r\n\t\t#include \"HLSLSupport.cginc\"\r\n\t\t#define NB_THREADS_PER_GROUP 64\r\n\t\t#define VFX_USE_LIFETIME_CURRENT 1\r\n\t\t#define VFX_USE_POSITION_CURRENT 1\r\n\t\t#define VFX_USE_COLOR_CURRENT 1\r\n\t\t#define VFX_USE_ALPHA_CURRENT 1\r\n\t\t#define VFX_USE_ALIVE_CURRENT 1\r\n\t\t#define VFX_USE_AXISX_CURRENT 1\r\n\t\t#define VFX_USE_AXISY_CURRENT 1\r\n\t\t#define VFX_USE_AXISZ_CURRENT 1\r\n\t\t#define VFX_USE_ANGLEX_CURRENT 1\r\n\t\t#define VFX_USE_ANGLEY_CURRENT 1\r\n\t\t#define VFX_USE_ANGLEZ_CURRENT 1\r\n\t\t#define VFX_USE_PIVOT_CURRENT 1\r\n\t\t#define VFX_USE_SIZEX_CURRENT 1\r\n\t\t#define VFX_USE_AGE_CURRENT 1\r\n\t\t#define VFX_HAS_INDIRECT_DRAW 1\r\n\t\t#define USE_DEAD_LIST_COUNT 1\r\n\t\t\r\n\t\t\r\n\t\t#define VFX_LOCAL_SPACE 1\r\n\t\t\r\n\r\n\t\tCBUFFER_START(parameters)\r\n\t\t    float4 Alpha_b;\r\n\t\tCBUFFER_END\r\n\t\tTexture2D mainTexture;\r\n\t\tSamplerState samplermainTexture;\r\n\t\t\r\n\r\n\t\t\r\n\t\t#define VFX_NEEDS_COLOR_INTERPOLATOR (VFX_USE_COLOR_CURRENT || VFX_USE_ALPHA_CURRENT)\r\n\t\t#define IS_TRANSPARENT_PARTICLE (!IS_OPAQUE_PARTICLE)\r\n\t\t\r\n\t\tByteAddressBuffer attributeBuffer;\t\r\n\t\t\r\n\t\t#if VFX_HAS_INDIRECT_DRAW\r\n\t\tStructuredBuffer<uint> indirectBuffer;\t\r\n\t\t#endif\t\r\n\t\t\r\n\t\t#if USE_DEAD_LIST_COUNT\r\n\t\tByteAddressBuffer deadListCount;\r\n\t\t#endif\r\n\t\t\r\n\t\tCBUFFER_START(outputParams)\r\n\t\t\tfloat nbMax;\r\n\t\t\tfloat systemSeed;\r\n\t\tCBUFFER_END\r\n\t\t\r\n\t\tENDHLSL\r\n\t\t\r\n\r\n\t\t// Forward pass\r\n\t\tPass\r\n\t\t{\t\t\r\n\t\t\tTags { \"LightMode\"=\"ForwardBase\" }\r\n\t\t\t\r\n\t\t\tHLSLPROGRAM\r\n\t\t\t#pragma target 4.5\r\n\t\t\t\r\n\t\t\tstruct ps_input\r\n\t\t\t{\r\n\t\t\t\tfloat4 pos : SV_POSITION;\r\n\t\t\t\t#if USE_FLIPBOOK_INTERPOLATION\r\n\t\t\t\tfloat4 uv : TEXCOORD0;\r\n\t\t\t\t#else\r\n\t\t\t\tfloat2 uv : TEXCOORD0;\t\r\n\t\t\t\t#endif\r\n\t\t\t\t#if VFX_NEEDS_COLOR_INTERPOLATOR\r\n\t\t\t\tnointerpolation float4 color : COLOR0;\r\n\t\t\t\t#endif\r\n\t\t\t\t#if USE_SOFT_PARTICLE || USE_ALPHA_TEST || USE_FLIPBOOK_INTERPOLATION\r\n\t\t\t\t// x: inverse soft particles fade distance\r\n\t\t\t\t// y: alpha threshold\r\n\t\t\t\t// z: frame blending factor\r\n\t\t\t\tnointerpolation float3 builtInInterpolants : TEXCOORD1;\r\n\t\t\t\t#endif\r\n\t\t\t\t#if USE_SOFT_PARTICLE\r\n\t\t\t\tfloat4 projPos : TEXCOORD2;\t\t\r\n\t\t\t\t#endif\r\n\t\t\t};\r\n\t\t\t\r\n\t\t\tstruct ps_output\r\n\t\t\t{\r\n\t\t\t\tfloat4 color : SV_Target0;\r\n\t\t\t};\r\n\t\t\r\n\t\t#define VFX_VARYING_PS_INPUTS ps_input\r\n\t\t#define VFX_VARYING_POSCS pos\r\n\t\t#define VFX_VARYING_POSSS projPos\r\n\t\t#define VFX_VARYING_COLOR color.rgb\r\n\t\t#define VFX_VARYING_ALPHA color.a\r\n\t\t#define VFX_VARYING_INVSOFTPARTICLEFADEDISTANCE builtInInterpolants.x\r\n\t\t#define VFX_VARYING_ALPHATHRESHOLD builtInInterpolants.y\r\n\t\t#define VFX_VARYING_FRAMEBLEND builtInInterpolants.z\r\n\t\t#define VFX_VARYING_UV uv\r\n\t\t\t\t\r\n\t\t\t#if !(defined(VFX_VARYING_PS_INPUTS) && defined(VFX_VARYING_POSCS))\r\n\t\t\t#error VFX_VARYING_PS_INPUTS, VFX_VARYING_POSCS and VFX_VARYING_UV must be defined.\r\n\t\t\t#endif\r\n\t\t\t\r\n\t\t\t#include \"/VisualEffectGraph/Shaders/RenderPipeline/Legacy/VFXCommon.cginc\"\r\n\t\t\t#include \"VisualEffectGraph/Shaders/VFXCommon.cginc\"\r\n\t\t\t\r\n\r\n\t\t\tvoid Orient_0(inout float3 axisX, inout float3 axisY, inout float3 axisZ) /*mode:FaceCameraPlane */\r\n\t\t\t{\r\n\t\t\t    \r\n\t\t\t    float3x3 viewRot = GetVFXToViewRotMatrix();\r\n\t\t\t    axisX = viewRot[0].xyz;\r\n\t\t\t    axisY = viewRot[1].xyz;\r\n\t\t\t    #if VFX_LOCAL_SPACE // Need to remove potential scale in local transform\r\n\t\t\t    axisX = normalize(axisX);\r\n\t\t\t    axisY = normalize(axisY);\r\n\t\t\t    axisZ = cross(axisX,axisY);\r\n\t\t\t    #else\r\n\t\t\t    axisZ = -viewRot[2].xyz;\r\n\t\t\t    #endif\r\n\t\t\t    \r\n\t\t\t}\r\n\t\t\tvoid AttributeFromCurve_FA287DCF(inout float alpha, float age, float lifetime, float4 Alpha) /*attribute:alpha Composition:Overwrite SampleMode:OverLife Mode:PerComponent channels:XYZ */\r\n\t\t\t{\r\n\t\t\t    float t = age / lifetime;\r\n\t\t\t    float value = 0.0f;\r\n\t\t\t    value = SampleCurve(Alpha, t);\r\n\t\t\t    alpha = value;\r\n\t\t\t}\r\n\t\t\tvoid SetAttribute_CA95FE17(inout float3 color, float3 Color) /*attribute:color Composition:Overwrite Source:Slot Random:Off channels:XYZ */\r\n\t\t\t{\r\n\t\t\t    color = Color;\r\n\t\t\t}\r\n\t\t\t\r\n\r\n\t\t\t\r\n\t\t\t#pragma vertex vert\r\n\t\t\tVFX_VARYING_PS_INPUTS vert(uint id : SV_VertexID, uint instanceID : SV_InstanceID)\r\n\t\t\t{\r\n\t\t\t\tuint index = (id >> 2) + instanceID * 2048;\r\n\t\t\t\tVFX_VARYING_PS_INPUTS o = (VFX_VARYING_PS_INPUTS)0;\r\n\t\t\t\t\r\n\t\t\t\t\r\n\t\t\t\t\t\t#if VFX_HAS_INDIRECT_DRAW\r\n\t\t\t\t\t\t#if USE_DEAD_LIST_COUNT\r\n\t\t\t\t\t\t\tif (index >= asuint(nbMax) - deadListCount.Load(0))\r\n\t\t\t\t\t\t\t\treturn o;\r\n\t\t\t\t\t\t#endif\r\n\t\t\t\t\t\t\r\n\t\t\t\t\t\t\tindex = indirectBuffer[index];\r\n\t\t\t\t\t\t\tfloat lifetime = asfloat(attributeBuffer.Load((index * 0x1 + 0x50) << 2));\r\n\t\t\t\t\t\t\tfloat3 position = asfloat(attributeBuffer.Load3((index * 0x4 + 0x64) << 2));\r\n\t\t\t\t\t\t\tfloat3 color = float3(1,1,1);\r\n\t\t\t\t\t\t\tfloat alpha = (float)1;\r\n\t\t\t\t\t\t\tbool alive = (attributeBuffer.Load((index * 0x2 + 0xB4) << 2));\r\n\t\t\t\t\t\t\tfloat3 axisX = float3(1,0,0);\r\n\t\t\t\t\t\t\tfloat3 axisY = float3(0,1,0);\r\n\t\t\t\t\t\t\tfloat3 axisZ = float3(0,0,1);\r\n\t\t\t\t\t\t\tfloat angleX = (float)0;\r\n\t\t\t\t\t\t\tfloat angleY = (float)0;\r\n\t\t\t\t\t\t\tfloat angleZ = (float)0;\r\n\t\t\t\t\t\t\tfloat3 pivot = float3(0,0,0);\r\n\t\t\t\t\t\t\tfloat sizeX = (float)0.1;\r\n\t\t\t\t\t\t\tfloat age = asfloat(attributeBuffer.Load((index * 0x2 + 0xB5) << 2));\r\n\t\t\t\t\t\t\t\r\n\t\t\t\t\r\n\t\t\t\t\t\t#else\r\n\t\t\t\t\t\t\tif (index >= asuint(nbMax))\r\n\t\t\t\t\t\t\t\treturn o;\r\n\t\t\t\t\t\t\t\r\n\t\t\t\t\t\t\tbool alive = (attributeBuffer.Load((index * 0x2 + 0xB4) << 2));\r\n\t\t\t\t\t\t\t\r\n\t\t\t\t\r\n\t\t\t\t\t\t\tif (!alive)\r\n\t\t\t\t\t\t\t\treturn o;\r\n\t\t\t\t\t\t\t\r\n\t\t\t\t\t\t\tfloat lifetime = asfloat(attributeBuffer.Load((index * 0x1 + 0x50) << 2));\r\n\t\t\t\t\t\t\tfloat3 position = asfloat(attributeBuffer.Load3((index * 0x4 + 0x64) << 2));\r\n\t\t\t\t\t\t\tfloat3 color = float3(1,1,1);\r\n\t\t\t\t\t\t\tfloat alpha = (float)1;\r\n\t\t\t\t\t\t\tfloat3 axisX = float3(1,0,0);\r\n\t\t\t\t\t\t\tfloat3 axisY = float3(0,1,0);\r\n\t\t\t\t\t\t\tfloat3 axisZ = float3(0,0,1);\r\n\t\t\t\t\t\t\tfloat angleX = (float)0;\r\n\t\t\t\t\t\t\tfloat angleY = (float)0;\r\n\t\t\t\t\t\t\tfloat angleZ = (float)0;\r\n\t\t\t\t\t\t\tfloat3 pivot = float3(0,0,0);\r\n\t\t\t\t\t\t\tfloat sizeX = (float)0.1;\r\n\t\t\t\t\t\t\tfloat age = asfloat(attributeBuffer.Load((index * 0x2 + 0xB5) << 2));\r\n\t\t\t\t\t\t\t\r\n\t\t\t\t\r\n\t\t\t\t\t\t#endif\r\n\t\t\t\t\t\t\r\n\t\t\t\tOrient_0( /*inout */axisX,  /*inout */axisY,  /*inout */axisZ);\r\n\t\t\t\tAttributeFromCurve_FA287DCF( /*inout */alpha, age, lifetime, Alpha_b);\r\n\t\t\t\t{\r\n\t\t\t\t    SetAttribute_CA95FE17( /*inout */color, float3(1,0,0));\r\n\t\t\t\t}\r\n\t\t\t\t\r\n\r\n\t\t\t\t\r\n\t\t\t\tif (!alive)\r\n\t\t\t\t\treturn o;\r\n\t\t\t\t\r\n\t\t\t\to.VFX_VARYING_UV.x = float(id & 1);\r\n\t\t\t\to.VFX_VARYING_UV.y = float((id & 2) >> 1);\r\n\t\t\t\t\r\n\t\t\t\t\r\n\t\t\t\t\t\tfloat3 size = float3(sizeX,sizeX,sizeX);\r\n\t\t\t\t\t\t#if VFX_USE_SIZEY_CURRENT\r\n\t\t\t\t\t\tsize.y = sizeY;\r\n\t\t\t\t\t\t#endif\r\n\t\t\t\t\t\t#if VFX_USE_SIZEZ_CURRENT\r\n\t\t\t\t\t\tsize.z = sizeZ;\r\n\t\t\t\t\t\t#else\r\n\t\t\t\t\t\tsize.z = min(size.x,size.y);\r\n\t\t\t\t\t\t#endif\r\n\t\t\t\t\t\t\r\n\t\t\t\t\r\n\t\t\t\tfloat4x4 elementToVFX = GetElementToVFXMatrix(axisX,axisY,axisZ,float3(angleX,angleY,angleZ),pivot,size,position);\r\n\t\t\t\tfloat3 vPos = mul(elementToVFX,float4(o.VFX_VARYING_UV.xy * 2.0f - 1.0f,0.0f,1.0f)).xyz;\r\n\t\t\t\r\n\t\t\t\to.VFX_VARYING_POSCS = TransformPositionVFXToClip(vPos);\r\n\t\t\t\r\n\t\t\t\t\r\n\t\t\t\t\t\t#if VFX_USE_COLOR_CURRENT && defined(VFX_VARYING_COLOR)\r\n\t\t\t\t\t\to.VFX_VARYING_COLOR = color;\r\n\t\t\t\t\t\t#endif\r\n\t\t\t\t\t\t#if VFX_USE_ALPHA_CURRENT && defined(VFX_VARYING_ALPHA) \r\n\t\t\t\t\t\to.VFX_VARYING_ALPHA = alpha;\r\n\t\t\t\t\t\t#endif\r\n\t\t\t\t\t\t\r\n\t\t\t\t\t\t\r\n\t\t\t\t\t\t#if USE_SOFT_PARTICLE && defined(VFX_VARYING_INVSOFTPARTICLEFADEDISTANCE)\r\n\t\t\t\t\t\t\r\n\t\t\t\t\t\to.VFX_VARYING_INVSOFTPARTICLEFADEDISTANCE = invSoftParticlesFadeDistance;\r\n\t\t\t\t\t\t#endif\r\n\t\t\t\t\t\t\r\n\t\t\t\t\t\t#if (VFX_NEEDS_POSSS || USE_SOFT_PARTICLE) && defined(VFX_VARYING_POSSS) && defined(VFX_VARYING_POSCS)\r\n\t\t\t\t\t\to.VFX_VARYING_POSSS = VFXGetPOSSS(o.VFX_VARYING_POSCS);\r\n\t\t\t\t\t\t#endif\r\n\t\t\t\t\t\t\r\n\t\t\t\t\t\t#if USE_ALPHA_TEST && defined(VFX_VARYING_ALPHATHRESHOLD)\r\n\t\t\t\t\t\t\r\n\t\t\t\t\t\to.VFX_VARYING_ALPHATHRESHOLD = alphaThreshold;\r\n\t\t\t\t\t\t#endif\r\n\t\t\t\t\t\t\r\n\t\t\t\t\t\t#if USE_UV_SCALE_BIAS\r\n\t\t\t\t\t\t\r\n\t\t\t\t\t\t\r\n\t\t\t\t\t\to.VFX_VARYING_UV.xy = o.VFX_VARYING_UV.xy * uvScale + uvBias;\r\n\t\t\t\t\t\t#endif\r\n\t\t\t\t\t\t\r\n\t\t\t\t\t\t\r\n\t\t\t\t\r\n\t\t\t\t\r\n\t\t\t\t\t\t#if USE_FLIPBOOK\r\n\t\t\t\t\t\t\r\n\t\t\t\t\t\t\r\n\t\t\t\t\t\tVFXUVData uvData = GetUVData(flipBookSize, invFlipBookSize, o.VFX_VARYING_UV.xy, texIndex);\r\n\t\t\t\t\t\to.VFX_VARYING_UV.xy = uvData.uvs.xy;\r\n\t\t\t\t\t\t#if USE_FLIPBOOK_INTERPOLATION\r\n\t\t\t\t\t\to.VFX_VARYING_UV.zw = uvData.uvs.zw;\r\n\t\t\t\t\t\to.VFX_VARYING_FRAMEBLEND = uvData.blend;\r\n\t\t\t\t\t\t#endif\r\n\t\t\t\t\t\t#endif\r\n\t\t\t\t\t\t\r\n\t\t\t\r\n\t\t\t\t\r\n\t\t\t\r\n\t\t\t\treturn o;\r\n\t\t\t}\r\n\t\t\t\r\n\t\t\t\r\n\t\t\t\r\n\t\t\t\r\n\t\t\t#include \"VisualEffectGraph/Shaders/VFXCommonOutput.cginc\"\r\n\t\t\t\r\n\t\t\t\t\r\n\t\t\t#pragma fragment frag\r\n\t\t\tps_output frag(ps_input i)\r\n\t\t\t{\r\n\t\t\t\tps_output o = (ps_output)0;\r\n\t\t\t\to.color = VFXGetFragmentColor(i);\r\n\t\t\t\to.color *= VFXGetTextureColor(VFX_SAMPLER(mainTexture),i);\t\t\r\n\t\t\t\tVFXClipFragmentColor(o.color.a,i);\r\n\t\t\t\treturn o;\r\n\t\t\t}\r\n\t\t\tENDHLSL\r\n\t\t}\r\n\t\t\r\n\r\n\t\t\r\n\t}\r\n}\r\n"
  - compute: 1
    name: Temp_compute_d_update_Runtime.compute
    source: "#pragma kernel CSMain\r\n#include \"HLSLSupport.cginc\"\r\n#define NB_THREADS_PER_GROUP 64\r\n#define VFX_USE_VELOCITY_CURRENT 1\r\n#define VFX_USE_LIFETIME_CURRENT 1\r\n#define VFX_USE_POSITION_CURRENT 1\r\n#define VFX_USE_ALIVE_CURRENT 1\r\n#define VFX_USE_AGE_CURRENT 1\r\n#define VFX_HAS_INDIRECT_DRAW 1\r\n#define VFX_WORLD_SPACE 1\r\n\r\n\r\nCBUFFER_START(parameters)\r\n    float deltaTime_a;\r\n    uint3 PADDING_0;\r\nCBUFFER_END\r\n\r\n\r\n#include \"VisualEffectGraph/Shaders/Common/VFXCommonCompute.cginc\"\r\n#include \"VisualEffectGraph/Shaders/VFXCommon.cginc\"\r\n\r\n\r\n\r\nRWByteAddressBuffer attributeBuffer;\r\n\r\n#if VFX_USE_ALIVE_CURRENT\r\nAppendStructuredBuffer<uint> deadListOut;\r\n#endif\r\n\r\n#if VFX_HAS_INDIRECT_DRAW\r\nAppendStructuredBuffer<uint> indirectBuffer;\r\n#endif\r\n\r\nCBUFFER_START(updateParams)\r\n    uint nbMax;\r\n\tuint systemSeed;\r\nCBUFFER_END\r\n\r\nvoid EulerIntegration(inout float3 position, float3 velocity, float deltaTime)\r\n{\r\n    position += velocity * deltaTime;\r\n}\r\nvoid Age(inout float age, float deltaTime)\r\n{\r\n    age += deltaTime;\r\n}\r\nvoid Reap(float age, float lifetime, inout bool alive)\r\n{\r\n    if(age > lifetime) { alive = false; }\r\n}\r\n\r\n\r\n\r\n[numthreads(NB_THREADS_PER_GROUP,1,1)]\r\nvoid CSMain(uint3 id : SV_DispatchThreadID, uint3 groupId : SV_GroupThreadID)\r\n{\r\n    uint index = id.x;\r\n\tif (id.x < nbMax)\r\n\t{\r\n#if VFX_USE_ALIVE_CURRENT\r\n\t\tbool alive = (attributeBuffer.Load((index * 0x2 + 0xB4) << 2));\r\n\t\t\r\n\r\n\t\tif (alive)\r\n\t\t{\r\n\t\t\tfloat3 velocity = asfloat(attributeBuffer.Load3((index * 0x4 + 0x0) << 2));\r\n\t\t\tfloat lifetime = asfloat(attributeBuffer.Load((index * 0x1 + 0x50) << 2));\r\n\t\t\tfloat3 position = asfloat(attributeBuffer.Load3((index * 0x4 + 0x64) << 2));\r\n\t\t\tfloat age = asfloat(attributeBuffer.Load((index * 0x2 + 0xB5) << 2));\r\n\t\t\t\r\n\r\n\t\t\t\r\n#if VFX_USE_OLDPOSITION_CURRENT\r\n\t\t\toldPosition = position;\r\n#endif\r\n\t\t\t\r\n\t\t\tEulerIntegration( /*inout */position, velocity, deltaTime_a);\r\n\t\t\tAge( /*inout */age, deltaTime_a);\r\n\t\t\tReap(age, lifetime,  /*inout */alive);\r\n\t\t\t\r\n\r\n\t\t\tif (alive)\r\n\t\t\t{\r\n\t\t\t\tattributeBuffer.Store3((index * 0x4 + 0x64) << 2,asuint(position));\r\n\t\t\t\tattributeBuffer.Store((index * 0x2 + 0xB5) << 2,asuint(age));\r\n\t\t\t\t\r\n\r\n#if VFX_HAS_INDIRECT_DRAW\r\n\t\t\t\tindirectBuffer.Append(index);\r\n#endif\r\n\t\t\t}\r\n\t\t\telse\r\n\t\t\t{\r\n\t\t\t\tattributeBuffer.Store((index * 0x2 + 0xB4) << 2,uint(alive));\r\n\t\t\t\t\r\n\r\n\t\t\t\tdeadListOut.Append(index);\r\n\t\t\t}\r\n\t\t}\r\n#else\r\n\t\tfloat3 velocity = asfloat(attributeBuffer.Load3((index * 0x4 + 0x0) << 2));\r\n\t\tfloat lifetime = asfloat(attributeBuffer.Load((index * 0x1 + 0x50) << 2));\r\n\t\tfloat3 position = asfloat(attributeBuffer.Load3((index * 0x4 + 0x64) << 2));\r\n\t\tbool alive = (attributeBuffer.Load((index * 0x2 + 0xB4) << 2));\r\n\t\tfloat age = asfloat(attributeBuffer.Load((index * 0x2 + 0xB5) << 2));\r\n\t\t\r\n\r\n\t\t\r\n#if VFX_USE_OLDPOSITION_CURRENT\r\n\t\toldPosition = position;\r\n#endif\r\n\t\t\r\n\t\tEulerIntegration( /*inout */position, velocity, deltaTime_a);\r\n\t\tAge( /*inout */age, deltaTime_a);\r\n\t\tReap(age, lifetime,  /*inout */alive);\r\n\t\t\r\n\r\n\t\tattributeBuffer.Store3((index * 0x4 + 0x64) << 2,asuint(position));\r\n\t\tattributeBuffer.Store((index * 0x2 + 0xB4) << 2,uint(alive));\r\n\t\tattributeBuffer.Store((index * 0x2 + 0xB5) << 2,asuint(age));\r\n\t\t\r\n\r\n#if VFX_HAS_INDIRECT_DRAW\r\n\t\tindirectBuffer.Append(index);\r\n#endif\r\n#endif\r\n\t}\r\n}"
  - compute: 1
    name: Temp_compute_e_initialize_Runtime.compute
    source: "#pragma kernel CSMain\r\n#include \"HLSLSupport.cginc\"\r\n#define NB_THREADS_PER_GROUP 64\r\n#define VFX_USE_VELOCITY_CURRENT 1\r\n#define VFX_USE_LIFETIME_CURRENT 1\r\n#define VFX_USE_POSITION_CURRENT 1\r\n#define VFX_USE_ALIVE_CURRENT 1\r\n#define VFX_USE_AGE_CURRENT 1\r\n#define VFX_WORLD_SPACE 1\r\n\r\n\r\nCBUFFER_START(parameters)\r\n    float3 Position_c;\r\n    uint PADDING_0;\r\nCBUFFER_END\r\n\r\n\r\n#include \"VisualEffectGraph/Shaders/Common/VFXCommonCompute.cginc\"\r\n#include \"VisualEffectGraph/Shaders/VFXCommon.cginc\"\r\n\r\n\r\n\r\nRWByteAddressBuffer attributeBuffer;\r\nByteAddressBuffer sourceAttributeBuffer;\r\n\r\nCBUFFER_START(initParams)\r\n#if !VFX_USE_SPAWNER_FROM_GPU\r\n    uint nbSpawned;\t\t\t\t\t// Numbers of particle spawned\r\n    uint spawnIndex;\t\t\t\t// Index of the first particle spawned\r\n#else\r\n    uint offsetInAdditionalOutput;\r\n\tuint nbMax;\r\n#endif\r\n\tuint systemSeed;\r\nCBUFFER_END\r\n\r\n#if VFX_USE_ALIVE_CURRENT\r\nConsumeStructuredBuffer<uint> deadListIn;\r\nByteAddressBuffer deadListCount; // This is bad to use a SRV to fetch deadList count but Unity API currently prevent from copying to CB\r\n#endif\r\n\r\n#if VFX_USE_SPAWNER_FROM_GPU\r\nStructuredBuffer<uint> eventList;\r\nByteAddressBuffer inputAdditional;\r\n#endif\r\n\r\nvoid SetAttribute_212B9229(inout float3 velocity, float3 Velocity) /*attribute:velocity Composition:Overwrite Source:Slot Random:Off channels:XYZ */\r\n{\r\n    velocity = Velocity;\r\n}\r\nvoid SetAttribute_2466D9DD(inout float lifetime, float Lifetime) /*attribute:lifetime Composition:Overwrite Source:Slot Random:Off channels:XYZ */\r\n{\r\n    lifetime = Lifetime;\r\n}\r\nvoid SetAttribute_A064353D(inout float3 position, float3 Position) /*attribute:position Composition:Overwrite Source:Slot Random:Off channels:XYZ */\r\n{\r\n    position = Position;\r\n}\r\n\r\n\r\n\r\n[numthreads(NB_THREADS_PER_GROUP,1,1)]\r\nvoid CSMain(uint3 id : SV_DispatchThreadID)\r\n{\r\n#if VFX_USE_SPAWNER_FROM_GPU\r\n    uint maxThreadId = inputAdditional.Load((offsetInAdditionalOutput * 2 + 0) << 2);\r\n    uint currentSpawnIndex = inputAdditional.Load((offsetInAdditionalOutput * 2 + 1) << 2) - maxThreadId;\r\n#else\r\n    uint maxThreadId = nbSpawned;\r\n    uint currentSpawnIndex = spawnIndex;\r\n#endif\r\n\r\n#if VFX_USE_ALIVE_CURRENT\r\n    maxThreadId = min(maxThreadId, deadListCount.Load(0x0));\r\n#elif VFX_USE_SPAWNER_FROM_GPU\r\n    maxThreadId = min(maxThreadId, nbMax); //otherwise, nbSpawned already clamped on CPU\r\n#endif\r\n\r\n    if (id.x < maxThreadId)\r\n    {\r\n#if VFX_USE_SPAWNER_FROM_GPU\r\n        int sourceIndex = eventList[id.x];\r\n#endif\r\n        uint particleIndex = id.x + currentSpawnIndex;\r\n\t\t\r\n#if !VFX_USE_SPAWNER_FROM_GPU\r\n        int sourceIndex = 0;\r\n        /*//Loop with 1 iteration generate a wrong IL Assembly (and actually, useless code)\r\n        uint currentSumSpawnCount = 0u;\r\n        for (sourceIndex=0; sourceIndex<1; sourceIndex++)\r\n        {\r\n            currentSumSpawnCount += uint(asfloat(sourceAttributeBuffer.Load((sourceIndex * 0x1 + 0x0) << 2)));\r\n            if (id.x < currentSumSpawnCount)\r\n            {\r\n                break;\r\n            }\r\n        }\r\n        */\r\n        \r\n\r\n#endif\r\n        float3 velocity = float3(0,0,0);\r\n        float lifetime = (float)0;\r\n        float3 position = float3(0,0,0);\r\n        bool alive = (bool)true;\r\n        float age = (float)0;\r\n        \r\n\r\n#if VFX_USE_PARTICLEID_CURRENT\r\n         particleId = particleIndex;\r\n#endif\r\n#if VFX_USE_SEED_CURRENT\r\n        seed = WangHash(particleIndex ^ systemSeed);\r\n#endif\r\n        \r\n        {\r\n            SetAttribute_212B9229( /*inout */velocity, float3(0,1,0));\r\n        }\r\n        {\r\n            SetAttribute_2466D9DD( /*inout */lifetime, (float)1);\r\n        }\r\n        SetAttribute_A064353D( /*inout */position, Position_c);\r\n        \r\n\r\n\r\n#if VFX_USE_ALIVE_CURRENT\r\n        if (alive)\r\n        {\r\n            uint index = deadListIn.Consume();\r\n            attributeBuffer.Store3((index * 0x4 + 0x0) << 2,asuint(velocity));\r\n            attributeBuffer.Store((index * 0x1 + 0x50) << 2,asuint(lifetime));\r\n            attributeBuffer.Store3((index * 0x4 + 0x64) << 2,asuint(position));\r\n            attributeBuffer.Store((index * 0x2 + 0xB4) << 2,uint(alive));\r\n            attributeBuffer.Store((index * 0x2 + 0xB5) << 2,asuint(age));\r\n            \r\n\r\n        }\r\n#else\r\n        uint index = particleIndex;\r\n        attributeBuffer.Store3((index * 0x4 + 0x0) << 2,asuint(velocity));\r\n        attributeBuffer.Store((index * 0x1 + 0x50) << 2,asuint(lifetime));\r\n        attributeBuffer.Store3((index * 0x4 + 0x64) << 2,asuint(position));\r\n        attributeBuffer.Store((index * 0x2 + 0xB4) << 2,uint(alive));\r\n        attributeBuffer.Store((index * 0x2 + 0xB5) << 2,asuint(age));\r\n        \r\n\r\n#endif\r\n    }\r\n}"
  - compute: 0
    name: Temp_shader_f_quad output_Runtime.shader
    source: "Shader \"Hidden/VFX/ParticleQuads\"\r\n{\r\n\tSubShader\r\n\t{\t\r\n\t\tCull Off\r\n\t\t\r\n\t\tTags { \"Queue\"=\"Transparent\" \"IgnoreProjector\"=\"True\" \"RenderType\"=\"Transparent\" }\r\n\t\t\r\n\t\t\r\n\t\t\r\n\t\t\r\n\t\t\r\n\t\t\r\n\t\t\r\n\t\t\r\n\t\t\r\n\t\t\r\n\t\t\r\n\t\t\r\n\t\tBlend SrcAlpha OneMinusSrcAlpha\r\n\t\tZTest LEqual\r\n\t\tZWrite Off\r\n\t\tCull Off\r\n\t\t\r\n\t\r\n\t\t\t\r\n\t\tHLSLINCLUDE\r\n\t\t#if !defined(VFX_WORLD_SPACE) && !defined(VFX_LOCAL_SPACE)\r\n\t\t#define VFX_LOCAL_SPACE 1\r\n\t\t#endif\r\n\t\t\r\n\t\t#include \"HLSLSupport.cginc\"\r\n\t\t#define NB_THREADS_PER_GROUP 64\r\n\t\t#define VFX_USE_LIFETIME_CURRENT 1\r\n\t\t#define VFX_USE_POSITION_CURRENT 1\r\n\t\t#define VFX_USE_COLOR_CURRENT 1\r\n\t\t#define VFX_USE_ALPHA_CURRENT 1\r\n\t\t#define VFX_USE_ALIVE_CURRENT 1\r\n\t\t#define VFX_USE_AXISX_CURRENT 1\r\n\t\t#define VFX_USE_AXISY_CURRENT 1\r\n\t\t#define VFX_USE_AXISZ_CURRENT 1\r\n\t\t#define VFX_USE_ANGLEX_CURRENT 1\r\n\t\t#define VFX_USE_ANGLEY_CURRENT 1\r\n\t\t#define VFX_USE_ANGLEZ_CURRENT 1\r\n\t\t#define VFX_USE_PIVOT_CURRENT 1\r\n\t\t#define VFX_USE_SIZEX_CURRENT 1\r\n\t\t#define VFX_USE_AGE_CURRENT 1\r\n\t\t#define VFX_HAS_INDIRECT_DRAW 1\r\n\t\t#define USE_DEAD_LIST_COUNT 1\r\n\t\t\r\n\t\t\r\n\t\t#define VFX_WORLD_SPACE 1\r\n\t\t\r\n\r\n\t\tCBUFFER_START(parameters)\r\n\t\t    float4 Alpha_b;\r\n\t\tCBUFFER_END\r\n\t\tTexture2D mainTexture;\r\n\t\tSamplerState samplermainTexture;\r\n\t\t\r\n\r\n\t\t\r\n\t\t#define VFX_NEEDS_COLOR_INTERPOLATOR (VFX_USE_COLOR_CURRENT || VFX_USE_ALPHA_CURRENT)\r\n\t\t#define IS_TRANSPARENT_PARTICLE (!IS_OPAQUE_PARTICLE)\r\n\t\t\r\n\t\tByteAddressBuffer attributeBuffer;\t\r\n\t\t\r\n\t\t#if VFX_HAS_INDIRECT_DRAW\r\n\t\tStructuredBuffer<uint> indirectBuffer;\t\r\n\t\t#endif\t\r\n\t\t\r\n\t\t#if USE_DEAD_LIST_COUNT\r\n\t\tByteAddressBuffer deadListCount;\r\n\t\t#endif\r\n\t\t\r\n\t\tCBUFFER_START(outputParams)\r\n\t\t\tfloat nbMax;\r\n\t\t\tfloat systemSeed;\r\n\t\tCBUFFER_END\r\n\t\t\r\n\t\tENDHLSL\r\n\t\t\r\n\r\n\t\t// Forward pass\r\n\t\tPass\r\n\t\t{\t\t\r\n\t\t\tTags { \"LightMode\"=\"ForwardBase\" }\r\n\t\t\t\r\n\t\t\tHLSLPROGRAM\r\n\t\t\t#pragma target 4.5\r\n\t\t\t\r\n\t\t\tstruct ps_input\r\n\t\t\t{\r\n\t\t\t\tfloat4 pos : SV_POSITION;\r\n\t\t\t\t#if USE_FLIPBOOK_INTERPOLATION\r\n\t\t\t\tfloat4 uv : TEXCOORD0;\r\n\t\t\t\t#else\r\n\t\t\t\tfloat2 uv : TEXCOORD0;\t\r\n\t\t\t\t#endif\r\n\t\t\t\t#if VFX_NEEDS_COLOR_INTERPOLATOR\r\n\t\t\t\tnointerpolation float4 color : COLOR0;\r\n\t\t\t\t#endif\r\n\t\t\t\t#if USE_SOFT_PARTICLE || USE_ALPHA_TEST || USE_FLIPBOOK_INTERPOLATION\r\n\t\t\t\t// x: inverse soft particles fade distance\r\n\t\t\t\t// y: alpha threshold\r\n\t\t\t\t// z: frame blending factor\r\n\t\t\t\tnointerpolation float3 builtInInterpolants : TEXCOORD1;\r\n\t\t\t\t#endif\r\n\t\t\t\t#if USE_SOFT_PARTICLE\r\n\t\t\t\tfloat4 projPos : TEXCOORD2;\t\t\r\n\t\t\t\t#endif\r\n\t\t\t};\r\n\t\t\t\r\n\t\t\tstruct ps_output\r\n\t\t\t{\r\n\t\t\t\tfloat4 color : SV_Target0;\r\n\t\t\t};\r\n\t\t\r\n\t\t#define VFX_VARYING_PS_INPUTS ps_input\r\n\t\t#define VFX_VARYING_POSCS pos\r\n\t\t#define VFX_VARYING_POSSS projPos\r\n\t\t#define VFX_VARYING_COLOR color.rgb\r\n\t\t#define VFX_VARYING_ALPHA color.a\r\n\t\t#define VFX_VARYING_INVSOFTPARTICLEFADEDISTANCE builtInInterpolants.x\r\n\t\t#define VFX_VARYING_ALPHATHRESHOLD builtInInterpolants.y\r\n\t\t#define VFX_VARYING_FRAMEBLEND builtInInterpolants.z\r\n\t\t#define VFX_VARYING_UV uv\r\n\t\t\t\t\r\n\t\t\t#if !(defined(VFX_VARYING_PS_INPUTS) && defined(VFX_VARYING_POSCS))\r\n\t\t\t#error VFX_VARYING_PS_INPUTS, VFX_VARYING_POSCS and VFX_VARYING_UV must be defined.\r\n\t\t\t#endif\r\n\t\t\t\r\n\t\t\t#include \"/VisualEffectGraph/Shaders/RenderPipeline/Legacy/VFXCommon.cginc\"\r\n\t\t\t#include \"VisualEffectGraph/Shaders/VFXCommon.cginc\"\r\n\t\t\t\r\n\r\n\t\t\tvoid Orient_0(inout float3 axisX, inout float3 axisY, inout float3 axisZ) /*mode:FaceCameraPlane */\r\n\t\t\t{\r\n\t\t\t    \r\n\t\t\t    float3x3 viewRot = GetVFXToViewRotMatrix();\r\n\t\t\t    axisX = viewRot[0].xyz;\r\n\t\t\t    axisY = viewRot[1].xyz;\r\n\t\t\t    #if VFX_LOCAL_SPACE // Need to remove potential scale in local transform\r\n\t\t\t    axisX = normalize(axisX);\r\n\t\t\t    axisY = normalize(axisY);\r\n\t\t\t    axisZ = cross(axisX,axisY);\r\n\t\t\t    #else\r\n\t\t\t    axisZ = -viewRot[2].xyz;\r\n\t\t\t    #endif\r\n\t\t\t    \r\n\t\t\t}\r\n\t\t\tvoid AttributeFromCurve_FA287DCF(inout float alpha, float age, float lifetime, float4 Alpha) /*attribute:alpha Composition:Overwrite SampleMode:OverLife Mode:PerComponent channels:XYZ */\r\n\t\t\t{\r\n\t\t\t    float t = age / lifetime;\r\n\t\t\t    float value = 0.0f;\r\n\t\t\t    value = SampleCurve(Alpha, t);\r\n\t\t\t    alpha = value;\r\n\t\t\t}\r\n\t\t\tvoid SetAttribute_CA95FE17(inout float3 color, float3 Color) /*attribute:color Composition:Overwrite Source:Slot Random:Off channels:XYZ */\r\n\t\t\t{\r\n\t\t\t    color = Color;\r\n\t\t\t}\r\n\t\t\t\r\n\r\n\t\t\t\r\n\t\t\t#pragma vertex vert\r\n\t\t\tVFX_VARYING_PS_INPUTS vert(uint id : SV_VertexID, uint instanceID : SV_InstanceID)\r\n\t\t\t{\r\n\t\t\t\tuint index = (id >> 2) + instanceID * 2048;\r\n\t\t\t\tVFX_VARYING_PS_INPUTS o = (VFX_VARYING_PS_INPUTS)0;\r\n\t\t\t\t\r\n\t\t\t\t\r\n\t\t\t\t\t\t#if VFX_HAS_INDIRECT_DRAW\r\n\t\t\t\t\t\t#if USE_DEAD_LIST_COUNT\r\n\t\t\t\t\t\t\tif (index >= asuint(nbMax) - deadListCount.Load(0))\r\n\t\t\t\t\t\t\t\treturn o;\r\n\t\t\t\t\t\t#endif\r\n\t\t\t\t\t\t\r\n\t\t\t\t\t\t\tindex = indirectBuffer[index];\r\n\t\t\t\t\t\t\tfloat lifetime = asfloat(attributeBuffer.Load((index * 0x1 + 0x50) << 2));\r\n\t\t\t\t\t\t\tfloat3 position = asfloat(attributeBuffer.Load3((index * 0x4 + 0x64) << 2));\r\n\t\t\t\t\t\t\tfloat3 color = float3(1,1,1);\r\n\t\t\t\t\t\t\tfloat alpha = (float)1;\r\n\t\t\t\t\t\t\tbool alive = (attributeBuffer.Load((index * 0x2 + 0xB4) << 2));\r\n\t\t\t\t\t\t\tfloat3 axisX = float3(1,0,0);\r\n\t\t\t\t\t\t\tfloat3 axisY = float3(0,1,0);\r\n\t\t\t\t\t\t\tfloat3 axisZ = float3(0,0,1);\r\n\t\t\t\t\t\t\tfloat angleX = (float)0;\r\n\t\t\t\t\t\t\tfloat angleY = (float)0;\r\n\t\t\t\t\t\t\tfloat angleZ = (float)0;\r\n\t\t\t\t\t\t\tfloat3 pivot = float3(0,0,0);\r\n\t\t\t\t\t\t\tfloat sizeX = (float)0.1;\r\n\t\t\t\t\t\t\tfloat age = asfloat(attributeBuffer.Load((index * 0x2 + 0xB5) << 2));\r\n\t\t\t\t\t\t\t\r\n\t\t\t\t\r\n\t\t\t\t\t\t#else\r\n\t\t\t\t\t\t\tif (index >= asuint(nbMax))\r\n\t\t\t\t\t\t\t\treturn o;\r\n\t\t\t\t\t\t\t\r\n\t\t\t\t\t\t\tbool alive = (attributeBuffer.Load((index * 0x2 + 0xB4) << 2));\r\n\t\t\t\t\t\t\t\r\n\t\t\t\t\r\n\t\t\t\t\t\t\tif (!alive)\r\n\t\t\t\t\t\t\t\treturn o;\r\n\t\t\t\t\t\t\t\r\n\t\t\t\t\t\t\tfloat lifetime = asfloat(attributeBuffer.Load((index * 0x1 + 0x50) << 2));\r\n\t\t\t\t\t\t\tfloat3 position = asfloat(attributeBuffer.Load3((index * 0x4 + 0x64) << 2));\r\n\t\t\t\t\t\t\tfloat3 color = float3(1,1,1);\r\n\t\t\t\t\t\t\tfloat alpha = (float)1;\r\n\t\t\t\t\t\t\tfloat3 axisX = float3(1,0,0);\r\n\t\t\t\t\t\t\tfloat3 axisY = float3(0,1,0);\r\n\t\t\t\t\t\t\tfloat3 axisZ = float3(0,0,1);\r\n\t\t\t\t\t\t\tfloat angleX = (float)0;\r\n\t\t\t\t\t\t\tfloat angleY = (float)0;\r\n\t\t\t\t\t\t\tfloat angleZ = (float)0;\r\n\t\t\t\t\t\t\tfloat3 pivot = float3(0,0,0);\r\n\t\t\t\t\t\t\tfloat sizeX = (float)0.1;\r\n\t\t\t\t\t\t\tfloat age = asfloat(attributeBuffer.Load((index * 0x2 + 0xB5) << 2));\r\n\t\t\t\t\t\t\t\r\n\t\t\t\t\r\n\t\t\t\t\t\t#endif\r\n\t\t\t\t\t\t\r\n\t\t\t\tOrient_0( /*inout */axisX,  /*inout */axisY,  /*inout */axisZ);\r\n\t\t\t\tAttributeFromCurve_FA287DCF( /*inout */alpha, age, lifetime, Alpha_b);\r\n\t\t\t\t{\r\n\t\t\t\t    SetAttribute_CA95FE17( /*inout */color, float3(0,1,0));\r\n\t\t\t\t}\r\n\t\t\t\t\r\n\r\n\t\t\t\t\r\n\t\t\t\tif (!alive)\r\n\t\t\t\t\treturn o;\r\n\t\t\t\t\r\n\t\t\t\to.VFX_VARYING_UV.x = float(id & 1);\r\n\t\t\t\to.VFX_VARYING_UV.y = float((id & 2) >> 1);\r\n\t\t\t\t\r\n\t\t\t\t\r\n\t\t\t\t\t\tfloat3 size = float3(sizeX,sizeX,sizeX);\r\n\t\t\t\t\t\t#if VFX_USE_SIZEY_CURRENT\r\n\t\t\t\t\t\tsize.y = sizeY;\r\n\t\t\t\t\t\t#endif\r\n\t\t\t\t\t\t#if VFX_USE_SIZEZ_CURRENT\r\n\t\t\t\t\t\tsize.z = sizeZ;\r\n\t\t\t\t\t\t#else\r\n\t\t\t\t\t\tsize.z = min(size.x,size.y);\r\n\t\t\t\t\t\t#endif\r\n\t\t\t\t\t\t\r\n\t\t\t\t\r\n\t\t\t\tfloat4x4 elementToVFX = GetElementToVFXMatrix(axisX,axisY,axisZ,float3(angleX,angleY,angleZ),pivot,size,position);\r\n\t\t\t\tfloat3 vPos = mul(elementToVFX,float4(o.VFX_VARYING_UV.xy * 2.0f - 1.0f,0.0f,1.0f)).xyz;\r\n\t\t\t\r\n\t\t\t\to.VFX_VARYING_POSCS = TransformPositionVFXToClip(vPos);\r\n\t\t\t\r\n\t\t\t\t\r\n\t\t\t\t\t\t#if VFX_USE_COLOR_CURRENT && defined(VFX_VARYING_COLOR)\r\n\t\t\t\t\t\to.VFX_VARYING_COLOR = color;\r\n\t\t\t\t\t\t#endif\r\n\t\t\t\t\t\t#if VFX_USE_ALPHA_CURRENT && defined(VFX_VARYING_ALPHA) \r\n\t\t\t\t\t\to.VFX_VARYING_ALPHA = alpha;\r\n\t\t\t\t\t\t#endif\r\n\t\t\t\t\t\t\r\n\t\t\t\t\t\t\r\n\t\t\t\t\t\t#if USE_SOFT_PARTICLE && defined(VFX_VARYING_INVSOFTPARTICLEFADEDISTANCE)\r\n\t\t\t\t\t\t\r\n\t\t\t\t\t\to.VFX_VARYING_INVSOFTPARTICLEFADEDISTANCE = invSoftParticlesFadeDistance;\r\n\t\t\t\t\t\t#endif\r\n\t\t\t\t\t\t\r\n\t\t\t\t\t\t#if (VFX_NEEDS_POSSS || USE_SOFT_PARTICLE) && defined(VFX_VARYING_POSSS) && defined(VFX_VARYING_POSCS)\r\n\t\t\t\t\t\to.VFX_VARYING_POSSS = VFXGetPOSSS(o.VFX_VARYING_POSCS);\r\n\t\t\t\t\t\t#endif\r\n\t\t\t\t\t\t\r\n\t\t\t\t\t\t#if USE_ALPHA_TEST && defined(VFX_VARYING_ALPHATHRESHOLD)\r\n\t\t\t\t\t\t\r\n\t\t\t\t\t\to.VFX_VARYING_ALPHATHRESHOLD = alphaThreshold;\r\n\t\t\t\t\t\t#endif\r\n\t\t\t\t\t\t\r\n\t\t\t\t\t\t#if USE_UV_SCALE_BIAS\r\n\t\t\t\t\t\t\r\n\t\t\t\t\t\t\r\n\t\t\t\t\t\to.VFX_VARYING_UV.xy = o.VFX_VARYING_UV.xy * uvScale + uvBias;\r\n\t\t\t\t\t\t#endif\r\n\t\t\t\t\t\t\r\n\t\t\t\t\t\t\r\n\t\t\t\t\r\n\t\t\t\t\r\n\t\t\t\t\t\t#if USE_FLIPBOOK\r\n\t\t\t\t\t\t\r\n\t\t\t\t\t\t\r\n\t\t\t\t\t\tVFXUVData uvData = GetUVData(flipBookSize, invFlipBookSize, o.VFX_VARYING_UV.xy, texIndex);\r\n\t\t\t\t\t\to.VFX_VARYING_UV.xy = uvData.uvs.xy;\r\n\t\t\t\t\t\t#if USE_FLIPBOOK_INTERPOLATION\r\n\t\t\t\t\t\to.VFX_VARYING_UV.zw = uvData.uvs.zw;\r\n\t\t\t\t\t\to.VFX_VARYING_FRAMEBLEND = uvData.blend;\r\n\t\t\t\t\t\t#endif\r\n\t\t\t\t\t\t#endif\r\n\t\t\t\t\t\t\r\n\t\t\t\r\n\t\t\t\t\r\n\t\t\t\r\n\t\t\t\treturn o;\r\n\t\t\t}\r\n\t\t\t\r\n\t\t\t\r\n\t\t\t\r\n\t\t\t\r\n\t\t\t#include \"VisualEffectGraph/Shaders/VFXCommonOutput.cginc\"\r\n\t\t\t\r\n\t\t\t\t\r\n\t\t\t#pragma fragment frag\r\n\t\t\tps_output frag(ps_input i)\r\n\t\t\t{\r\n\t\t\t\tps_output o = (ps_output)0;\r\n\t\t\t\to.color = VFXGetFragmentColor(i);\r\n\t\t\t\to.color *= VFXGetTextureColor(VFX_SAMPLER(mainTexture),i);\t\t\r\n\t\t\t\tVFXClipFragmentColor(o.color.a,i);\r\n\t\t\t\treturn o;\r\n\t\t\t}\r\n\t\t\tENDHLSL\r\n\t\t}\r\n\t\t\r\n\r\n\t\t\r\n\t}\r\n}\r\n"
  - compute: 1
    name: Temp_compute_g_camerasort_Runtime.compute
    source: "#pragma kernel CSMain\r\n#include \"HLSLSupport.cginc\"\r\n#define NB_THREADS_PER_GROUP 64\r\n#define VFX_USE_POSITION_CURRENT 1\r\n#define USE_DEAD_LIST_COUNT 1\r\n#define VFX_LOCAL_SPACE 1\r\n\r\n\r\nCBUFFER_START(parameters)\r\n    float4x4 localToWorld;\r\nCBUFFER_END\r\n\r\n\r\n#include \"VisualEffectGraph/Shaders/Common/VFXCommonCompute.cginc\"\r\n#include \"VisualEffectGraph/Shaders/VFXCommon.cginc\"\r\n\r\n\r\n\r\nCBUFFER_START(params)\r\n    uint nbMax;\r\nCBUFFER_END\r\n\r\nCBUFFER_START(cameraParams)\r\n    float3 cameraPosition;\r\nCBUFFER_END\r\n\r\nByteAddressBuffer attributeBuffer;\r\nStructuredBuffer<uint> inputBuffer;\r\n\r\n#if USE_DEAD_LIST_COUNT\r\nByteAddressBuffer deadListCount;\r\n#endif\r\n\r\nstruct Kvp\r\n{\r\n\tfloat sortKey;\r\n\tuint index;\r\n};\r\n\r\nRWStructuredBuffer<Kvp> outputBuffer;\r\n\r\n[numthreads(NB_THREADS_PER_GROUP,1,1)]\r\nvoid CSMain(uint3 id : SV_DispatchThreadID)\r\n{\r\n\tuint threshold = nbMax;\r\n#if USE_DEAD_LIST_COUNT\r\n\tthreshold -= deadListCount.Load(0);\r\n#endif\t\r\n\tif (id.x < threshold)\r\n\t{\r\n\t\tuint index = inputBuffer[id.x];\r\n\t\tfloat3 position = asfloat(attributeBuffer.Load3((index * 0x4 + 0x64) << 2));\r\n\t\t\r\n\r\n\t\t\r\n#if VFX_LOCAL_SPACE\r\n\t\tfloat3 wPos = mul(localToWorld,float4(position,1.0f)).xyz;\r\n#else\r\n\t\tfloat3 wPos = position;\r\n#endif\r\n\t\tfloat3 camToPos = wPos - cameraPosition;\r\n\t\t\r\n\t\tKvp kvp;\r\n\t\tkvp.sortKey = dot(camToPos,camToPos); // sqr distance to the camera\r\n\t\tkvp.index = index;\r\n\r\n\t\toutputBuffer[id.x] = kvp;\r\n\t}\r\n}\r\n"
  - compute: 1
    name: Temp_compute_h_camerasort_Runtime.compute
    source: "#pragma kernel CSMain\r\n#include \"HLSLSupport.cginc\"\r\n#define NB_THREADS_PER_GROUP 64\r\n#define VFX_USE_POSITION_CURRENT 1\r\n#define USE_DEAD_LIST_COUNT 1\r\n#define VFX_WORLD_SPACE 1\r\n\r\n\r\n\r\n#include \"VisualEffectGraph/Shaders/Common/VFXCommonCompute.cginc\"\r\n#include \"VisualEffectGraph/Shaders/VFXCommon.cginc\"\r\n\r\n\r\n\r\nCBUFFER_START(params)\r\n    uint nbMax;\r\nCBUFFER_END\r\n\r\nCBUFFER_START(cameraParams)\r\n    float3 cameraPosition;\r\nCBUFFER_END\r\n\r\nByteAddressBuffer attributeBuffer;\r\nStructuredBuffer<uint> inputBuffer;\r\n\r\n#if USE_DEAD_LIST_COUNT\r\nByteAddressBuffer deadListCount;\r\n#endif\r\n\r\nstruct Kvp\r\n{\r\n\tfloat sortKey;\r\n\tuint index;\r\n};\r\n\r\nRWStructuredBuffer<Kvp> outputBuffer;\r\n\r\n[numthreads(NB_THREADS_PER_GROUP,1,1)]\r\nvoid CSMain(uint3 id : SV_DispatchThreadID)\r\n{\r\n\tuint threshold = nbMax;\r\n#if USE_DEAD_LIST_COUNT\r\n\tthreshold -= deadListCount.Load(0);\r\n#endif\t\r\n\tif (id.x < threshold)\r\n\t{\r\n\t\tuint index = inputBuffer[id.x];\r\n\t\tfloat3 position = asfloat(attributeBuffer.Load3((index * 0x4 + 0x64) << 2));\r\n\t\t\r\n\r\n\t\t\r\n#if VFX_LOCAL_SPACE\r\n\t\tfloat3 wPos = mul(localToWorld,float4(position,1.0f)).xyz;\r\n#else\r\n\t\tfloat3 wPos = position;\r\n#endif\r\n\t\tfloat3 camToPos = wPos - cameraPosition;\r\n\t\t\r\n\t\tKvp kvp;\r\n\t\tkvp.sortKey = dot(camToPos,camToPos); // sqr distance to the camera\r\n\t\tkvp.index = index;\r\n\r\n\t\toutputBuffer[id.x] = kvp;\r\n\t}\r\n}\r\n"
=======
    source: "#pragma kernel CSMain\r\n#include \"HLSLSupport.cginc\"\r\n#define NB_THREADS_PER_GROUP 64\r\n#define VFX_USE_VELOCITY_CURRENT 1\r\n#define VFX_USE_LIFETIME_CURRENT 1\r\n#define VFX_USE_POSITION_CURRENT 1\r\n#define VFX_USE_ALIVE_CURRENT 1\r\n#define VFX_USE_AGE_CURRENT 1\r\n#define VFX_LOCAL_SPACE 1\r\n\r\n\r\nCBUFFER_START(parameters)\r\n    float3 Velocity_a;\r\n    float Lifetime_b;\r\nCBUFFER_END\r\n\r\n\r\n#include \"Assets/VFXEditor/Shaders/Common/VFXCommonCompute.cginc\"\r\n#include \"Assets/VFXEditor/Shaders/VFXCommon.cginc\"\r\n\r\n\r\n\r\nRWByteAddressBuffer attributeBuffer;\r\nByteAddressBuffer sourceAttributeBuffer;\r\n\r\nCBUFFER_START(initParams)\r\n#if !VFX_USE_SPAWNER_FROM_GPU\r\n    uint nbSpawned;\t\t\t\t\t// Numbers of particle spawned\r\n    uint spawnIndex;\t\t\t\t// Index of the first particle spawned\r\n#else\r\n    uint offsetInAdditionalOutput;\r\n\tuint nbMax;\r\n#endif\r\n\tuint systemSeed;\r\nCBUFFER_END\r\n\r\n#if VFX_USE_ALIVE_CURRENT\r\nConsumeStructuredBuffer<uint> deadListIn;\r\nByteAddressBuffer deadListCount; // This is bad to use a SRV to fetch deadList count but Unity API currently prevent from copying to CB\r\n#endif\r\n\r\n#if VFX_USE_SPAWNER_FROM_GPU\r\nStructuredBuffer<uint> eventList;\r\nByteAddressBuffer inputAdditional;\r\n#endif\r\n\r\nvoid SetAttribute_212B9229(inout float3 velocity, float3 Velocity) /*attribute:velocity Composition:Overwrite Source:Slot Random:Off channels:XYZ */\r\n{\r\n    velocity = Velocity;\r\n}\r\nvoid SetAttribute_2466D9DD(inout float lifetime, float Lifetime) /*attribute:lifetime Composition:Overwrite Source:Slot Random:Off channels:XYZ */\r\n{\r\n    lifetime = Lifetime;\r\n}\r\n\r\n\r\n\r\n[numthreads(NB_THREADS_PER_GROUP,1,1)]\r\nvoid CSMain(uint3 id : SV_DispatchThreadID)\r\n{\r\n#if VFX_USE_SPAWNER_FROM_GPU\r\n    uint maxThreadId = inputAdditional.Load((offsetInAdditionalOutput * 2 + 0) << 2);\r\n    uint currentSpawnIndex = inputAdditional.Load((offsetInAdditionalOutput * 2 + 1) << 2) - maxThreadId;\r\n#else\r\n    uint maxThreadId = nbSpawned;\r\n    uint currentSpawnIndex = spawnIndex;\r\n#endif\r\n\r\n#if VFX_USE_ALIVE_CURRENT\r\n    maxThreadId = min(maxThreadId, deadListCount.Load(0x0));\r\n#elif VFX_USE_SPAWNER_FROM_GPU\r\n    maxThreadId = min(maxThreadId, nbMax); //otherwise, nbSpawned already clamped on CPU\r\n#endif\r\n\r\n    if (id.x < maxThreadId)\r\n    {\r\n#if VFX_USE_SPAWNER_FROM_GPU\r\n        int sourceIndex = eventList[id.x];\r\n#endif\r\n        uint particleIndex = id.x + currentSpawnIndex;\r\n\t\t\r\n#if !VFX_USE_SPAWNER_FROM_GPU\r\n        int sourceIndex = 0;\r\n        /*//Loop with 1 iteration generate a wrong IL Assembly (and actually, useless code)\r\n        uint currentSumSpawnCount = 0u;\r\n        for (sourceIndex=0; sourceIndex<1; sourceIndex++)\r\n        {\r\n            currentSumSpawnCount += uint(asfloat(sourceAttributeBuffer.Load((sourceIndex * 0x1 + 0x0) << 2)));\r\n            if (id.x < currentSumSpawnCount)\r\n            {\r\n                break;\r\n            }\r\n        }\r\n        */\r\n        \r\n\r\n#endif\r\n        float3 velocity = float3(0,0,0);\r\n        float lifetime = (float)0;\r\n        float3 position = float3(0,0,0);\r\n        bool alive = (bool)true;\r\n        float age = (float)0;\r\n        \r\n\r\n#if VFX_USE_PARTICLEID_CURRENT\r\n         particleId = particleIndex;\r\n#endif\r\n#if VFX_USE_SEED_CURRENT\r\n        seed = WangHash(particleIndex ^ systemSeed);\r\n#endif\r\n        \r\n        SetAttribute_212B9229( /*inout */velocity, Velocity_a);\r\n        SetAttribute_2466D9DD( /*inout */lifetime, Lifetime_b);\r\n        \r\n\r\n\r\n#if VFX_USE_ALIVE_CURRENT\r\n        if (alive)\r\n        {\r\n            uint index = deadListIn.Consume();\r\n            attributeBuffer.Store3((index * 0x4 + 0x0) << 2,asuint(velocity));\r\n            attributeBuffer.Store((index * 0x4 + 0x3) << 2,asuint(lifetime));\r\n            attributeBuffer.Store3((index * 0x4 + 0x50) << 2,asuint(position));\r\n            attributeBuffer.Store((index * 0x1 + 0xA0) << 2,uint(alive));\r\n            attributeBuffer.Store((index * 0x1 + 0xB4) << 2,asuint(age));\r\n            \r\n\r\n        }\r\n#else\r\n        uint index = particleIndex;\r\n        attributeBuffer.Store3((index * 0x4 + 0x0) << 2,asuint(velocity));\r\n        attributeBuffer.Store((index * 0x4 + 0x3) << 2,asuint(lifetime));\r\n        attributeBuffer.Store3((index * 0x4 + 0x50) << 2,asuint(position));\r\n        attributeBuffer.Store((index * 0x1 + 0xA0) << 2,uint(alive));\r\n        attributeBuffer.Store((index * 0x1 + 0xB4) << 2,asuint(age));\r\n        \r\n\r\n#endif\r\n    }\r\n}"
  - compute: 1
    name: Temp_compute_b_update_Runtime.compute
    source: "#pragma kernel CSMain\r\n#include \"HLSLSupport.cginc\"\r\n#define NB_THREADS_PER_GROUP 64\r\n#define VFX_USE_VELOCITY_CURRENT 1\r\n#define VFX_USE_LIFETIME_CURRENT 1\r\n#define VFX_USE_POSITION_CURRENT 1\r\n#define VFX_USE_ALIVE_CURRENT 1\r\n#define VFX_USE_AGE_CURRENT 1\r\n#define VFX_HAS_INDIRECT_DRAW 1\r\n#define VFX_LOCAL_SPACE 1\r\n\r\n\r\nCBUFFER_START(parameters)\r\n    float deltaTime_a;\r\n    uint3 PADDING_0;\r\nCBUFFER_END\r\n\r\n\r\n#include \"Assets/VFXEditor/Shaders/Common/VFXCommonCompute.cginc\"\r\n#include \"Assets/VFXEditor/Shaders/VFXCommon.cginc\"\r\n\r\n\r\n\r\nRWByteAddressBuffer attributeBuffer;\r\n\r\n#if VFX_USE_ALIVE_CURRENT\r\nAppendStructuredBuffer<uint> deadListOut;\r\n#endif\r\n\r\n#if VFX_HAS_INDIRECT_DRAW\r\nAppendStructuredBuffer<uint> indirectBuffer;\r\n#endif\r\n\r\nCBUFFER_START(updateParams)\r\n    uint nbMax;\r\n\tuint systemSeed;\r\nCBUFFER_END\r\n\r\nvoid EulerIntegration(inout float3 position, float3 velocity, float deltaTime)\r\n{\r\n    position += velocity * deltaTime;\r\n}\r\nvoid Age(inout float age, float deltaTime)\r\n{\r\n    age += deltaTime;\r\n}\r\nvoid Reap(float age, float lifetime, inout bool alive)\r\n{\r\n    if(age > lifetime) { alive = false; }\r\n}\r\n\r\n\r\n\r\n[numthreads(NB_THREADS_PER_GROUP,1,1)]\r\nvoid CSMain(uint3 id : SV_DispatchThreadID, uint3 groupId : SV_GroupThreadID)\r\n{\r\n    uint index = id.x;\r\n\tif (id.x < nbMax)\r\n\t{\r\n#if VFX_USE_ALIVE_CURRENT\r\n\t\tbool alive = (attributeBuffer.Load((index * 0x1 + 0xA0) << 2));\r\n\t\t\r\n\r\n\t\tif (alive)\r\n\t\t{\r\n\t\t\tfloat3 velocity = asfloat(attributeBuffer.Load3((index * 0x4 + 0x0) << 2));\r\n\t\t\tfloat lifetime = asfloat(attributeBuffer.Load((index * 0x4 + 0x3) << 2));\r\n\t\t\tfloat3 position = asfloat(attributeBuffer.Load3((index * 0x4 + 0x50) << 2));\r\n\t\t\tfloat age = asfloat(attributeBuffer.Load((index * 0x1 + 0xB4) << 2));\r\n\t\t\t\r\n\r\n\t\t\t\r\n#if VFX_USE_OLDPOSITION_CURRENT\r\n\t\t\toldPosition = position;\r\n#endif\r\n\t\t\t\r\n\t\t\tEulerIntegration( /*inout */position, velocity, deltaTime_a);\r\n\t\t\tAge( /*inout */age, deltaTime_a);\r\n\t\t\tReap(age, lifetime,  /*inout */alive);\r\n\t\t\t\r\n\r\n\t\t\tif (alive)\r\n\t\t\t{\r\n\t\t\t\tattributeBuffer.Store3((index * 0x4 + 0x50) << 2,asuint(position));\r\n\t\t\t\tattributeBuffer.Store((index * 0x1 + 0xB4) << 2,asuint(age));\r\n\t\t\t\t\r\n\r\n#if VFX_HAS_INDIRECT_DRAW\r\n\t\t\t\tindirectBuffer.Append(index);\r\n#endif\r\n\t\t\t}\r\n\t\t\telse\r\n\t\t\t{\r\n\t\t\t\tattributeBuffer.Store((index * 0x1 + 0xA0) << 2,uint(alive));\r\n\t\t\t\t\r\n\r\n\t\t\t\tdeadListOut.Append(index);\r\n\t\t\t}\r\n\t\t}\r\n#else\r\n\t\tfloat3 velocity = asfloat(attributeBuffer.Load3((index * 0x4 + 0x0) << 2));\r\n\t\tfloat lifetime = asfloat(attributeBuffer.Load((index * 0x4 + 0x3) << 2));\r\n\t\tfloat3 position = asfloat(attributeBuffer.Load3((index * 0x4 + 0x50) << 2));\r\n\t\tbool alive = (attributeBuffer.Load((index * 0x1 + 0xA0) << 2));\r\n\t\tfloat age = asfloat(attributeBuffer.Load((index * 0x1 + 0xB4) << 2));\r\n\t\t\r\n\r\n\t\t\r\n#if VFX_USE_OLDPOSITION_CURRENT\r\n\t\toldPosition = position;\r\n#endif\r\n\t\t\r\n\t\tEulerIntegration( /*inout */position, velocity, deltaTime_a);\r\n\t\tAge( /*inout */age, deltaTime_a);\r\n\t\tReap(age, lifetime,  /*inout */alive);\r\n\t\t\r\n\r\n\t\tattributeBuffer.Store3((index * 0x4 + 0x50) << 2,asuint(position));\r\n\t\tattributeBuffer.Store((index * 0x1 + 0xA0) << 2,uint(alive));\r\n\t\tattributeBuffer.Store((index * 0x1 + 0xB4) << 2,asuint(age));\r\n\t\t\r\n\r\n#if VFX_HAS_INDIRECT_DRAW\r\n\t\tindirectBuffer.Append(index);\r\n#endif\r\n#endif\r\n\t}\r\n}"
  - compute: 0
    name: Temp_shader_c_quad output_Runtime.shader
    source: "Shader \"Hidden/VFX/ParticleQuads\"\r\n{\r\n\tSubShader\r\n\t{\t\r\n\t\tCull Off\r\n\t\t\r\n\t\tTags { \"Queue\"=\"Transparent\" \"IgnoreProjector\"=\"True\" \"RenderType\"=\"Transparent\" }\r\n\t\t\r\n\t\t\r\n\t\t\r\n\t\t\r\n\t\t\r\n\t\t\r\n\t\t\r\n\t\t\r\n\t\t\r\n\t\t\r\n\t\t\r\n\t\t\r\n\t\tBlend SrcAlpha OneMinusSrcAlpha\r\n\t\tZTest LEqual\r\n\t\tZWrite Off\r\n\t\tCull Off\r\n\t\t\r\n\t\r\n\t\t\t\r\n\t\tHLSLINCLUDE\r\n\t\t#if !defined(VFX_WORLD_SPACE) && !defined(VFX_LOCAL_SPACE)\r\n\t\t#define VFX_LOCAL_SPACE 1\r\n\t\t#endif\r\n\t\t\r\n\t\t#include \"HLSLSupport.cginc\"\r\n\t\t#define NB_THREADS_PER_GROUP 64\r\n\t\t#define VFX_USE_POSITION_CURRENT 1\r\n\t\t#define VFX_USE_COLOR_CURRENT 1\r\n\t\t#define VFX_USE_ALPHA_CURRENT 1\r\n\t\t#define VFX_USE_ALIVE_CURRENT 1\r\n\t\t#define VFX_USE_AXISX_CURRENT 1\r\n\t\t#define VFX_USE_AXISY_CURRENT 1\r\n\t\t#define VFX_USE_AXISZ_CURRENT 1\r\n\t\t#define VFX_USE_ANGLEX_CURRENT 1\r\n\t\t#define VFX_USE_ANGLEY_CURRENT 1\r\n\t\t#define VFX_USE_ANGLEZ_CURRENT 1\r\n\t\t#define VFX_USE_PIVOT_CURRENT 1\r\n\t\t#define VFX_USE_SIZEX_CURRENT 1\r\n\t\t#define VFX_HAS_INDIRECT_DRAW 1\r\n\t\t#define USE_DEAD_LIST_COUNT 1\r\n\t\t\r\n\t\t\r\n\t\t\r\n\t\t#define VFX_LOCAL_SPACE 1\r\n\t\t\r\n\r\n\t\tTexture2D mainTexture;\r\n\t\tSamplerState samplermainTexture;\r\n\t\t\r\n\r\n\t\t\r\n\t\t#define VFX_NEEDS_COLOR_INTERPOLATOR (VFX_USE_COLOR_CURRENT || VFX_USE_ALPHA_CURRENT)\r\n\t\t#define IS_TRANSPARENT_PARTICLE (!IS_OPAQUE_PARTICLE)\r\n\t\t\r\n\t\tByteAddressBuffer attributeBuffer;\t\r\n\t\t\r\n\t\t#if VFX_HAS_INDIRECT_DRAW\r\n\t\tStructuredBuffer<uint> indirectBuffer;\t\r\n\t\t#endif\t\r\n\t\t\r\n\t\t#if USE_DEAD_LIST_COUNT\r\n\t\tByteAddressBuffer deadListCount;\r\n\t\t#endif\r\n\t\t\r\n\t\tCBUFFER_START(outputParams)\r\n\t\t\tfloat nbMax;\r\n\t\t\tfloat systemSeed;\r\n\t\tCBUFFER_END\r\n\t\t\r\n\t\tENDHLSL\r\n\t\t\r\n\r\n\t\t\r\n\t\t// Forward pass\r\n\t\tPass\r\n\t\t{\t\t\r\n\t\t\tTags { \"LightMode\"=\"ForwardOnly\" }\r\n\t\t\t\r\n\t\t\tHLSLPROGRAM\r\n\t\t\t#pragma target 4.5\r\n\t\t\t\r\n\t\t\tstruct ps_input\r\n\t\t\t{\r\n\t\t\t\tfloat4 pos : SV_POSITION;\r\n\t\t\t\t#if USE_FLIPBOOK_INTERPOLATION\r\n\t\t\t\tfloat4 uv : TEXCOORD0;\r\n\t\t\t\t#else\r\n\t\t\t\tfloat2 uv : TEXCOORD0;\t\r\n\t\t\t\t#endif\r\n\t\t\t\t#if VFX_NEEDS_COLOR_INTERPOLATOR\r\n\t\t\t\tnointerpolation float4 color : COLOR0;\r\n\t\t\t\t#endif\r\n\t\t\t\t#if USE_SOFT_PARTICLE || USE_ALPHA_TEST || USE_FLIPBOOK_INTERPOLATION\r\n\t\t\t\t// x: inverse soft particles fade distance\r\n\t\t\t\t// y: alpha threshold\r\n\t\t\t\t// z: frame blending factor\r\n\t\t\t\tnointerpolation float3 builtInInterpolants : TEXCOORD1;\r\n\t\t\t\t#endif\r\n\t\t\t\t#if USE_SOFT_PARTICLE\r\n\t\t\t\tfloat4 projPos : TEXCOORD2;\t\t\r\n\t\t\t\t#endif\r\n\t\t\t};\r\n\t\t\t\r\n\t\t\tstruct ps_output\r\n\t\t\t{\r\n\t\t\t\tfloat4 color : SV_Target0;\r\n\t\t\t};\r\n\t\t\r\n\t\t#define VFX_VARYING_PS_INPUTS ps_input\r\n\t\t#define VFX_VARYING_POSCS pos\r\n\t\t#define VFX_VARYING_POSSS projPos\r\n\t\t#define VFX_VARYING_COLOR color.rgb\r\n\t\t#define VFX_VARYING_ALPHA color.a\r\n\t\t#define VFX_VARYING_INVSOFTPARTICLEFADEDISTANCE builtInInterpolants.x\r\n\t\t#define VFX_VARYING_ALPHATHRESHOLD builtInInterpolants.y\r\n\t\t#define VFX_VARYING_FRAMEBLEND builtInInterpolants.z\r\n\t\t#define VFX_VARYING_UV uv\r\n\t\t\t\t\r\n\t\t\t#if !(defined(VFX_VARYING_PS_INPUTS) && defined(VFX_VARYING_POSCS))\r\n\t\t\t#error VFX_VARYING_PS_INPUTS, VFX_VARYING_POSCS and VFX_VARYING_UV must be defined.\r\n\t\t\t#endif\r\n\t\t\t\r\n\t\t\t#include \"Assets/VFXEditor/Shaders/RenderPipeline/HDRP/VFXCommon.cginc\"\r\n\t\t\t#include \"Assets/VFXEditor/Shaders/VFXCommon.cginc\"\r\n\t\t\t\r\n\r\n\t\t\tvoid Orient_0(inout float3 axisX, inout float3 axisY, inout float3 axisZ) /*mode:FaceCameraPlane */\r\n\t\t\t{\r\n\t\t\t    \r\n\t\t\t    float3x3 viewRot = GetVFXToViewRotMatrix();\r\n\t\t\t    axisX = viewRot[0].xyz;\r\n\t\t\t    axisY = viewRot[1].xyz;\r\n\t\t\t    #if VFX_LOCAL_SPACE // Need to remove potential scale in local transform\r\n\t\t\t    axisX = normalize(axisX);\r\n\t\t\t    axisY = normalize(axisY);\r\n\t\t\t    axisZ = cross(axisX,axisY);\r\n\t\t\t    #else\r\n\t\t\t    axisZ = -viewRot[2].xyz;\r\n\t\t\t    #endif\r\n\t\t\t    \r\n\t\t\t}\r\n\t\t\t\r\n\r\n\t\t\t\r\n\t\t\t#pragma vertex vert\r\n\t\t\tVFX_VARYING_PS_INPUTS vert(uint id : SV_VertexID, uint instanceID : SV_InstanceID)\r\n\t\t\t{\r\n\t\t\t\tuint index = (id >> 2) + instanceID * 2048;\r\n\t\t\t\tVFX_VARYING_PS_INPUTS o = (VFX_VARYING_PS_INPUTS)0;\r\n\t\t\t\t\r\n\t\t\t\t\r\n\t\t\t\t\t\t#if VFX_HAS_INDIRECT_DRAW\r\n\t\t\t\t\t\t#if USE_DEAD_LIST_COUNT\r\n\t\t\t\t\t\t\tif (index >= asuint(nbMax) - deadListCount.Load(0))\r\n\t\t\t\t\t\t\t\treturn o;\r\n\t\t\t\t\t\t#endif\r\n\t\t\t\t\t\t\r\n\t\t\t\t\t\t\tindex = indirectBuffer[index];\r\n\t\t\t\t\t\t\tfloat3 position = asfloat(attributeBuffer.Load3((index * 0x4 + 0x50) << 2));\r\n\t\t\t\t\t\t\tfloat3 color = float3(1,1,1);\r\n\t\t\t\t\t\t\tfloat alpha = (float)1;\r\n\t\t\t\t\t\t\tbool alive = (attributeBuffer.Load((index * 0x1 + 0xA0) << 2));\r\n\t\t\t\t\t\t\tfloat3 axisX = float3(1,0,0);\r\n\t\t\t\t\t\t\tfloat3 axisY = float3(0,1,0);\r\n\t\t\t\t\t\t\tfloat3 axisZ = float3(0,0,1);\r\n\t\t\t\t\t\t\tfloat angleX = (float)0;\r\n\t\t\t\t\t\t\tfloat angleY = (float)0;\r\n\t\t\t\t\t\t\tfloat angleZ = (float)0;\r\n\t\t\t\t\t\t\tfloat3 pivot = float3(0,0,0);\r\n\t\t\t\t\t\t\tfloat sizeX = (float)0.1;\r\n\t\t\t\t\t\t\t\r\n\t\t\t\t\r\n\t\t\t\t\t\t#else\r\n\t\t\t\t\t\t\tif (index >= asuint(nbMax))\r\n\t\t\t\t\t\t\t\treturn o;\r\n\t\t\t\t\t\t\t\r\n\t\t\t\t\t\t\tbool alive = (attributeBuffer.Load((index * 0x1 + 0xA0) << 2));\r\n\t\t\t\t\t\t\t\r\n\t\t\t\t\r\n\t\t\t\t\t\t\tif (!alive)\r\n\t\t\t\t\t\t\t\treturn o;\r\n\t\t\t\t\t\t\t\r\n\t\t\t\t\t\t\tfloat3 position = asfloat(attributeBuffer.Load3((index * 0x4 + 0x50) << 2));\r\n\t\t\t\t\t\t\tfloat3 color = float3(1,1,1);\r\n\t\t\t\t\t\t\tfloat alpha = (float)1;\r\n\t\t\t\t\t\t\tfloat3 axisX = float3(1,0,0);\r\n\t\t\t\t\t\t\tfloat3 axisY = float3(0,1,0);\r\n\t\t\t\t\t\t\tfloat3 axisZ = float3(0,0,1);\r\n\t\t\t\t\t\t\tfloat angleX = (float)0;\r\n\t\t\t\t\t\t\tfloat angleY = (float)0;\r\n\t\t\t\t\t\t\tfloat angleZ = (float)0;\r\n\t\t\t\t\t\t\tfloat3 pivot = float3(0,0,0);\r\n\t\t\t\t\t\t\tfloat sizeX = (float)0.1;\r\n\t\t\t\t\t\t\t\r\n\t\t\t\t\r\n\t\t\t\t\t\t#endif\r\n\t\t\t\t\t\t\r\n\t\t\t\tOrient_0( /*inout */axisX,  /*inout */axisY,  /*inout */axisZ);\r\n\t\t\t\t\r\n\r\n\t\t\t\t\r\n\t\t\t\tif (!alive)\r\n\t\t\t\t\treturn o;\r\n\t\t\t\t\r\n\t\t\t\to.VFX_VARYING_UV.x = float(id & 1);\r\n\t\t\t\to.VFX_VARYING_UV.y = float((id & 2) >> 1);\r\n\t\t\t\t\r\n\t\t\t\t\r\n\t\t\t\t\t\tfloat3 size = float3(sizeX,sizeX,sizeX);\r\n\t\t\t\t\t\t#if VFX_USE_SIZEY_CURRENT\r\n\t\t\t\t\t\tsize.y = sizeY;\r\n\t\t\t\t\t\t#endif\r\n\t\t\t\t\t\t#if VFX_USE_SIZEZ_CURRENT\r\n\t\t\t\t\t\tsize.z = sizeZ;\r\n\t\t\t\t\t\t#else\r\n\t\t\t\t\t\tsize.z = min(size.x,size.y);\r\n\t\t\t\t\t\t#endif\r\n\t\t\t\t\t\t\r\n\t\t\t\t\r\n\t\t\t\tconst float2 vOffsets = o.VFX_VARYING_UV.xy * 2.0f - 1.0f;\r\n\t\t\t\tconst float4x4 elementToVFX = GetElementToVFXMatrix(axisX,axisY,axisZ,float3(angleX,angleY,angleZ),pivot,size,position);\r\n\t\t\t\tconst float3 vPos = mul(elementToVFX,float4(vOffsets,0.0f,1.0f)).xyz;\r\n\t\t\t\r\n\t\t\t\to.VFX_VARYING_POSCS = TransformPositionVFXToClip(vPos);\r\n\t\t\t\r\n\t\t\t\t\r\n\t\t\t\t\t\t#if VFX_USE_COLOR_CURRENT && defined(VFX_VARYING_COLOR)\r\n\t\t\t\t\t\to.VFX_VARYING_COLOR = color;\r\n\t\t\t\t\t\t#endif\r\n\t\t\t\t\t\t#if VFX_USE_ALPHA_CURRENT && defined(VFX_VARYING_ALPHA) \r\n\t\t\t\t\t\to.VFX_VARYING_ALPHA = alpha;\r\n\t\t\t\t\t\t#endif\r\n\t\t\t\t\t\t\r\n\t\t\t\t\t\t\r\n\t\t\t\t\t\t#if USE_SOFT_PARTICLE && defined(VFX_VARYING_INVSOFTPARTICLEFADEDISTANCE)\r\n\t\t\t\t\t\t\r\n\t\t\t\t\t\to.VFX_VARYING_INVSOFTPARTICLEFADEDISTANCE = invSoftParticlesFadeDistance;\r\n\t\t\t\t\t\t#endif\r\n\t\t\t\t\t\t\r\n\t\t\t\t\t\t#if (VFX_NEEDS_POSSS || USE_SOFT_PARTICLE) && defined(VFX_VARYING_POSSS) && defined(VFX_VARYING_POSCS)\r\n\t\t\t\t\t\to.VFX_VARYING_POSSS = VFXGetPOSSS(o.VFX_VARYING_POSCS);\r\n\t\t\t\t\t\t#endif\r\n\t\t\t\t\t\t\r\n\t\t\t\t\t\t#if USE_ALPHA_TEST && defined(VFX_VARYING_ALPHATHRESHOLD)\r\n\t\t\t\t\t\t\r\n\t\t\t\t\t\to.VFX_VARYING_ALPHATHRESHOLD = alphaThreshold;\r\n\t\t\t\t\t\t#endif\r\n\t\t\t\t\t\t\r\n\t\t\t\t\t\t#if USE_UV_SCALE_BIAS\r\n\t\t\t\t\t\t\r\n\t\t\t\t\t\t\r\n\t\t\t\t\t\to.VFX_VARYING_UV.xy = o.VFX_VARYING_UV.xy * uvScale + uvBias;\r\n\t\t\t\t\t\t#endif\r\n\t\t\t\t\t\t\r\n\t\t\t\t\t\t\r\n\t\t\t\t\r\n\t\t\t\t\r\n\t\t\t\t\t\t#if USE_FLIPBOOK\r\n\t\t\t\t\t\t\r\n\t\t\t\t\t\t\r\n\t\t\t\t\t\tVFXUVData uvData = GetUVData(flipBookSize, invFlipBookSize, o.VFX_VARYING_UV.xy, texIndex);\r\n\t\t\t\t\t\to.VFX_VARYING_UV.xy = uvData.uvs.xy;\r\n\t\t\t\t\t\t#if USE_FLIPBOOK_INTERPOLATION\r\n\t\t\t\t\t\to.VFX_VARYING_UV.zw = uvData.uvs.zw;\r\n\t\t\t\t\t\to.VFX_VARYING_FRAMEBLEND = uvData.blend;\r\n\t\t\t\t\t\t#endif\r\n\t\t\t\t\t\t#endif\r\n\t\t\t\t\t\t\r\n\t\t\t\r\n\t\t\t\t\r\n\t\t\t\r\n\t\t\t\treturn o;\r\n\t\t\t}\r\n\t\t\t\r\n\t\t\t\r\n\t\t\t\r\n\t\t\t\r\n\t\t\t#include \"Assets/VFXEditor/Shaders/VFXCommonOutput.cginc\"\r\n\t\t\t\r\n\t\t\t\t\r\n\t\t\t#pragma fragment frag\r\n\t\t\tps_output frag(ps_input i)\r\n\t\t\t{\r\n\t\t\t\tps_output o = (ps_output)0;\r\n\t\t\t\to.color = VFXGetFragmentColor(i);\r\n\t\t\t\to.color *= VFXGetTextureColor(VFX_SAMPLER(mainTexture),i);\t\t\r\n\t\t\t\tVFXClipFragmentColor(o.color.a,i);\r\n\t\t\t\treturn o;\r\n\t\t\t}\r\n\t\t\tENDHLSL\r\n\t\t}\r\n\t\t\r\n\r\n\t\t\r\n\t}\r\n}\r\n"
  - compute: 1
    name: Temp_compute_d_camerasort_Runtime.compute
    source: "#pragma kernel CSMain\r\n#include \"HLSLSupport.cginc\"\r\n#define NB_THREADS_PER_GROUP 64\r\n#define VFX_USE_POSITION_CURRENT 1\r\n#define USE_DEAD_LIST_COUNT 1\r\n#define VFX_LOCAL_SPACE 1\r\n\r\n\r\nCBUFFER_START(parameters)\r\n    float4x4 localToWorld;\r\nCBUFFER_END\r\n\r\n\r\n#include \"Assets/VFXEditor/Shaders/Common/VFXCommonCompute.cginc\"\r\n#include \"Assets/VFXEditor/Shaders/VFXCommon.cginc\"\r\n\r\n\r\n\r\nCBUFFER_START(params)\r\n    uint nbMax;\r\nCBUFFER_END\r\n\r\nCBUFFER_START(cameraParams)\r\n    float3 cameraPosition;\r\nCBUFFER_END\r\n\r\nByteAddressBuffer attributeBuffer;\r\nStructuredBuffer<uint> inputBuffer;\r\n\r\n#if USE_DEAD_LIST_COUNT\r\nByteAddressBuffer deadListCount;\r\n#endif\r\n\r\nstruct Kvp\r\n{\r\n\tfloat sortKey;\r\n\tuint index;\r\n};\r\n\r\nRWStructuredBuffer<Kvp> outputBuffer;\r\n\r\n[numthreads(NB_THREADS_PER_GROUP,1,1)]\r\nvoid CSMain(uint3 id : SV_DispatchThreadID)\r\n{\r\n\tuint threshold = nbMax;\r\n#if USE_DEAD_LIST_COUNT\r\n\tthreshold -= deadListCount.Load(0);\r\n#endif\t\r\n\tif (id.x < threshold)\r\n\t{\r\n\t\tuint index = inputBuffer[id.x];\r\n\t\tfloat3 position = asfloat(attributeBuffer.Load3((index * 0x4 + 0x50) << 2));\r\n\t\t\r\n\r\n\t\t\r\n#if VFX_LOCAL_SPACE\r\n\t\tfloat3 wPos = mul(localToWorld,float4(position,1.0f)).xyz;\r\n#else\r\n\t\tfloat3 wPos = position;\r\n#endif\r\n\t\tfloat3 camToPos = wPos - cameraPosition;\r\n\t\t\r\n\t\tKvp kvp;\r\n\t\tkvp.sortKey = dot(camToPos,camToPos); // sqr distance to the camera\r\n\t\tkvp.index = index;\r\n\r\n\t\toutputBuffer[id.x] = kvp;\r\n\t}\r\n}\r\n"
>>>>>>> a3eabf5f
  m_Infos:
    m_Expressions:
      m_Expressions:
      - op: 1
        valueIndex: 0
        data[0]: -1
        data[1]: -1
        data[2]: -1
<<<<<<< HEAD
        data[3]: 12
      - op: 9
        valueIndex: 16
        data[0]: -1
        data[1]: -1
        data[2]: -1
        data[3]: -1
      - op: 34
        valueIndex: 32
        data[0]: 1
        data[1]: 0
        data[2]: -1
        data[3]: -1
      - op: 1
        valueIndex: 48
        data[0]: -1
        data[1]: -1
        data[2]: -1
        data[3]: 3
      - op: 1
        valueIndex: 51
        data[0]: -1
        data[1]: -1
        data[2]: -1
        data[3]: 13
      - op: 35
        valueIndex: 52
        data[0]: 2
        data[1]: 3
        data[2]: -1
        data[3]: -1
      - op: 1
        valueIndex: 55
        data[0]: -1
        data[1]: -1
        data[2]: -1
        data[3]: 3
      - op: 1
        valueIndex: 58
        data[0]: -1
        data[1]: -1
        data[2]: -1
        data[3]: 13
      - op: 23
        valueIndex: 59
        data[0]: 5
        data[1]: 6
        data[2]: -1
        data[3]: 3
      - op: 44
        valueIndex: 62
        data[0]: 7
        data[1]: -1
        data[2]: -1
        data[3]: 0
      - op: 1
        valueIndex: 66
        data[0]: -1
        data[1]: -1
        data[2]: -1
        data[3]: 3
      - op: 1
        valueIndex: 69
        data[0]: -1
        data[1]: -1
        data[2]: -1
        data[3]: 1
      - op: 1
        valueIndex: 70
        data[0]: -1
        data[1]: -1
        data[2]: -1
        data[3]: 1
      - op: 1
        valueIndex: 71
        data[0]: -1
        data[1]: -1
        data[2]: -1
        data[3]: 3
      - op: 1
        valueIndex: 74
        data[0]: -1
        data[1]: -1
        data[2]: -1
        data[3]: 3
      - op: 1
        valueIndex: 77
=======
        data[3]: 1
      - op: 1
        valueIndex: 1
        data[0]: -1
        data[1]: -1
        data[2]: -1
        data[3]: 1
      - op: 1
        valueIndex: 2
        data[0]: -1
        data[1]: -1
        data[2]: -1
        data[3]: 1
      - op: 1
        valueIndex: 3
        data[0]: -1
        data[1]: -1
        data[2]: -1
        data[3]: 1
      - op: 1
        valueIndex: 4
        data[0]: -1
        data[1]: -1
        data[2]: -1
        data[3]: 1
      - op: 1
        valueIndex: 5
        data[0]: -1
        data[1]: -1
        data[2]: -1
        data[3]: 1
      - op: 1
        valueIndex: 6
        data[0]: -1
        data[1]: -1
        data[2]: -1
        data[3]: 1
      - op: 1
        valueIndex: 7
        data[0]: -1
        data[1]: -1
        data[2]: -1
        data[3]: 1
      - op: 1
        valueIndex: 8
        data[0]: -1
        data[1]: -1
        data[2]: -1
        data[3]: 1
      - op: 1
        valueIndex: 9
        data[0]: -1
        data[1]: -1
        data[2]: -1
        data[3]: 1
      - op: 1
        valueIndex: 10
        data[0]: -1
        data[1]: -1
        data[2]: -1
        data[3]: 1
      - op: 6
        valueIndex: 11
        data[0]: -1
        data[1]: -1
        data[2]: -1
        data[3]: -1
      - op: 1
        valueIndex: 12
        data[0]: -1
        data[1]: -1
        data[2]: -1
        data[3]: 1
      - op: 1
        valueIndex: 13
>>>>>>> a3eabf5f
        data[0]: -1
        data[1]: -1
        data[2]: -1
        data[3]: 7
<<<<<<< HEAD
      - op: 6
        valueIndex: 79
        data[0]: -1
        data[1]: -1
        data[2]: -1
        data[3]: -1
      - op: 44
        valueIndex: 80
        data[0]: 4
        data[1]: -1
        data[2]: -1
        data[3]: 1
=======
      - op: 9
        valueIndex: 15
        data[0]: -1
        data[1]: -1
        data[2]: -1
        data[3]: -1
      - op: 3
        valueIndex: 31
        data[0]: 5
        data[1]: 4
        data[2]: 3
        data[3]: -1
      - op: 3
        valueIndex: 34
        data[0]: 9
        data[1]: 10
        data[2]: 6
        data[3]: -1
      - op: 26
        valueIndex: 37
        data[0]: 8
        data[1]: 7
        data[2]: -1
        data[3]: 1
      - op: 3
        valueIndex: 38
        data[0]: 2
        data[1]: 1
        data[2]: 0
        data[3]: -1
>>>>>>> a3eabf5f
      m_NeedsLocalToWorld: 1
      m_NeedsWorldToLocal: 0
    m_PropertySheet:
      m_Float:
        m_Array:
<<<<<<< HEAD
        - m_ExpressionIndex: 11
          m_Value: 1
        - m_ExpressionIndex: 12
          m_Value: 8
=======
        - m_ExpressionIndex: 0
          m_Value: 0.2
        - m_ExpressionIndex: 1
          m_Value: 2
        - m_ExpressionIndex: 2
          m_Value: 0.2
        - m_ExpressionIndex: 3
          m_Value: 0
        - m_ExpressionIndex: 4
          m_Value: 1
        - m_ExpressionIndex: 5
          m_Value: 0
        - m_ExpressionIndex: 6
          m_Value: 0
        - m_ExpressionIndex: 7
          m_Value: 0
        - m_ExpressionIndex: 8
          m_Value: 8
        - m_ExpressionIndex: 9
          m_Value: 0.7
        - m_ExpressionIndex: 10
          m_Value: 1
        - m_ExpressionIndex: 12
          m_Value: 2
>>>>>>> a3eabf5f
      m_Vector2f:
        m_Array: []
      m_Vector3f:
        m_Array:
        - m_ExpressionIndex: 3
          m_Value: {x: 0, y: 0, z: 0}
        - m_ExpressionIndex: 6
          m_Value: {x: 0, y: 1, z: 0}
        - m_ExpressionIndex: 10
          m_Value: {x: 0.2, y: 2, z: 0.2}
        - m_ExpressionIndex: 13
          m_Value: {x: 0.7, y: 1, z: 0}
        - m_ExpressionIndex: 14
          m_Value: {x: 1, y: 0, z: 0}
      m_Vector4f:
        m_Array: []
      m_Uint:
        m_Array: []
      m_Int:
        m_Array: []
      m_Matrix4x4f:
        m_Array:
        - m_ExpressionIndex: 0
          m_Value:
            e00: 1
            e01: 0
            e02: 0
            e03: 0
            e10: 0
            e11: 1
            e12: 0
            e13: 0
            e20: 0
            e21: 0
            e22: 1
            e23: 0
            e30: 0
            e31: 0
            e32: 0
            e33: 1
      m_AnimationCurve:
<<<<<<< HEAD
        m_Array:
        - m_ExpressionIndex: 4
          m_Value:
            serializedVersion: 2
            m_Curve:
            - serializedVersion: 3
              time: 0
              value: 0
              inSlope: 0
              outSlope: 0
              tangentMode: 0
              weightedMode: 0
              inWeight: 0
              outWeight: 0
            - serializedVersion: 3
              time: 0.12162781
              value: 0.2466774
              inSlope: 0
              outSlope: 0
              tangentMode: 0
              weightedMode: 0
              inWeight: 0
              outWeight: 0
            - serializedVersion: 3
              time: 0.8475742
              value: 0.24122886
              inSlope: -0.049801514
              outSlope: -0.049801514
              tangentMode: 0
              weightedMode: 0
              inWeight: 0
              outWeight: 0
            - serializedVersion: 3
              time: 1
              value: 0
              inSlope: 0
              outSlope: 0
              tangentMode: 0
              weightedMode: 0
              inWeight: 0
              outWeight: 0
            m_PreInfinity: 2
            m_PostInfinity: 2
            m_RotationOrder: 4
        - m_ExpressionIndex: 7
          m_Value:
            serializedVersion: 2
            m_Curve:
            - serializedVersion: 3
              time: 0
              value: 0
              inSlope: 0
              outSlope: 0
              tangentMode: 0
              weightedMode: 0
              inWeight: 0
              outWeight: 0
            - serializedVersion: 3
              time: 0.12162781
              value: 0.2466774
              inSlope: 0
              outSlope: 0
              tangentMode: 0
              weightedMode: 0
              inWeight: 0
              outWeight: 0
            - serializedVersion: 3
              time: 0.8475742
              value: 0.24122886
              inSlope: -0.049801514
              outSlope: -0.049801514
              tangentMode: 0
              weightedMode: 0
              inWeight: 0
              outWeight: 0
            - serializedVersion: 3
              time: 1
              value: 0
              inSlope: 0
              outSlope: 0
              tangentMode: 0
              weightedMode: 0
              inWeight: 0
              outWeight: 0
            m_PreInfinity: 2
            m_PostInfinity: 2
            m_RotationOrder: 4
=======
        m_Array: []
>>>>>>> a3eabf5f
      m_Gradient:
        m_Array: []
      m_NamedObject:
        m_Array:
<<<<<<< HEAD
        - m_ExpressionIndex: 15
          m_Value: {fileID: 2800000, guid: d01d8874889eebc4ab0cde7f2b3309de, type: 3}
=======
        - m_ExpressionIndex: 13
          m_Value: {fileID: 2800000, guid: 276d9e395ae18fe40a9b4988549f2349, type: 3}
>>>>>>> a3eabf5f
      m_Bool:
        m_Array: []
    m_ExposedExpressions: []
    m_Buffers:
    - type: 1
      size: 200
      layout:
      - name: velocity
        type: 3
        offset:
          bucket: 0
          structure: 4
          element: 0
      - name: lifetime
        type: 1
        offset:
          bucket: 0
          structure: 4
          element: 3
      - name: position
        type: 3
        offset:
          bucket: 80
          structure: 4
          element: 0
      - name: alive
        type: 17
        offset:
          bucket: 160
          structure: 1
          element: 0
      - name: age
        type: 1
        offset:
          bucket: 180
          structure: 1
          element: 0
      capacity: 20
      stride: 4
    - type: 1
      size: 200
      layout:
      - name: velocity
        type: 3
        offset:
          bucket: 0
          structure: 4
          element: 0
      - name: lifetime
        type: 1
        offset:
          bucket: 0
          structure: 4
          element: 3
      - name: position
        type: 3
        offset:
          bucket: 80
          structure: 4
          element: 0
      - name: alive
        type: 17
        offset:
          bucket: 160
          structure: 1
          element: 0
      - name: age
        type: 1
        offset:
          bucket: 180
          structure: 1
          element: 0
      capacity: 20
      stride: 4
    - type: 1
      size: 1
      layout:
      - name: spawnCount
        type: 1
        offset:
          bucket: 0
          structure: 1
          element: 0
      capacity: 1
      stride: 4
    - type: 2
      size: 20
      layout: []
      capacity: 0
      stride: 4
    - type: 1
      size: 1
      layout: []
      capacity: 0
      stride: 4
    - type: 2
      size: 20
      layout: []
      capacity: 0
      stride: 4
    - type: 0
      size: 20
      layout: []
      capacity: 0
      stride: 8
    - type: 0
      size: 20
      layout: []
      capacity: 0
      stride: 8
    m_CPUBuffers:
    - capacity: 1
      stride: 1
      layout:
      - name: spawnCount
        type: 1
        offset:
          bucket: 0
          structure: 1
          element: 0
      initialData:
        data: 00000000
    - capacity: 1
      stride: 1
      layout:
      - name: spawnCount
        type: 1
        offset:
          bucket: 0
          structure: 1
          element: 0
      initialData:
        data: 00000000
    m_Events:
    - name: OnPlay
      playSystems: 00000000
      stopSystems: 
    - name: OnStop
      playSystems: 
      stopSystems: 00000000
    m_RuntimeVersion: 5
    m_RendererSettings:
      motionVectorGenerationMode: 0
      shadowCastingMode: 0
      receiveShadows: 0
      reflectionProbeUsage: 0
      lightProbeUsage: 0
    m_CullingFlags: 3
    m_UpdateMode: 0
  m_Systems:
  - type: 0
    flags: 0
    capacity: 0
    layer: 4294967295
    buffers:
    - nameId: spawner_output
      index: 1
    values: []
    tasks:
    - type: 268435456
      buffers: []
      values:
      - nameId: Rate
<<<<<<< HEAD
        index: 12
      params: []
      shaderSourceIndex: -1
  - type: 0
    flags: 0
    capacity: 0
    layer: 4294967295
    buffers:
    - nameId: spawner_output
      index: 2
    values: []
    tasks:
    - type: 268435456
      buffers: []
      values:
      - nameId: Rate
        index: 12
=======
        index: 17
>>>>>>> a3eabf5f
      params: []
      shaderSourceIndex: -1
  - type: 1
    flags: 3
    capacity: 20
    layer: 4294967295
    buffers:
    - nameId: attributeBuffer
      index: 0
    - nameId: sourceAttributeBuffer
      index: 2
    - nameId: deadList
      index: 3
    - nameId: deadListCount
      index: 4
    - nameId: spawner_input
      index: 1
    - nameId: indirectBuffer
      index: 5
    - nameId: sortBufferA
      index: 6
    - nameId: sortBufferB
      index: 7
    values:
    - nameId: bounds_center
<<<<<<< HEAD
      index: 13
    - nameId: bounds_size
      index: 10
=======
      index: 16
    - nameId: bounds_size
      index: 18
>>>>>>> a3eabf5f
    tasks:
    - type: 536870912
      buffers:
      - nameId: attributeBuffer
        index: 0
      - nameId: deadListIn
        index: 3
      - nameId: deadListCount
        index: 4
      - nameId: sourceAttributeBuffer
<<<<<<< HEAD
        index: 3
      values: []
      params:
      - nameId: bounds_center
        index: 13
      - nameId: bounds_size
        index: 10
=======
        index: 2
      values:
      - nameId: Velocity_a
        index: 15
      - nameId: Lifetime_b
        index: 12
      params:
      - nameId: bounds_center
        index: 16
      - nameId: bounds_size
        index: 18
>>>>>>> a3eabf5f
      shaderSourceIndex: 0
    - type: 805306368
      buffers:
      - nameId: attributeBuffer
        index: 0
      - nameId: deadListOut
        index: 3
      - nameId: indirectBuffer
        index: 5
      values:
      - nameId: deltaTime_a
<<<<<<< HEAD
        index: 16
=======
        index: 11
>>>>>>> a3eabf5f
      params: []
      shaderSourceIndex: 1
    - type: 805306369
      buffers:
      - nameId: attributeBuffer
        index: 0
      - nameId: inputBuffer
        index: 5
      - nameId: outputBuffer
        index: 6
      - nameId: deadListCount
        index: 4
      values:
      - nameId: localToWorld
<<<<<<< HEAD
        index: 1
=======
        index: 14
>>>>>>> a3eabf5f
      params: []
      shaderSourceIndex: 3
    - type: 1073741826
      buffers:
      - nameId: attributeBuffer
        index: 0
      - nameId: indirectBuffer
        index: 5
      - nameId: deadListCount
        index: 4
      values:
<<<<<<< HEAD
      - nameId: Alpha_b
        index: 17
      - nameId: mainTexture
        index: 15
=======
      - nameId: mainTexture
        index: 13
>>>>>>> a3eabf5f
      params:
      - nameId: sortPriority
        index: 0
      - nameId: indirectDraw
        index: 1
<<<<<<< HEAD
      shaderSourceIndex: 2
  - type: 1
    flags: 3
    capacity: 20
    layer: 4294967295
    buffers:
    - nameId: attributeBuffer
      index: 1
    - nameId: sourceAttributeBuffer
      index: 10
    - nameId: deadList
      index: 11
    - nameId: deadListCount
      index: 12
    - nameId: spawner_input
      index: 1
    - nameId: indirectBuffer
      index: 13
    - nameId: sortBufferA
      index: 14
    - nameId: sortBufferB
      index: 15
    values:
    - nameId: bounds_center
      index: 13
    - nameId: bounds_size
      index: 10
    tasks:
    - type: 536870912
      buffers:
      - nameId: attributeBuffer
        index: 1
      - nameId: deadListIn
        index: 11
      - nameId: deadListCount
        index: 12
      - nameId: sourceAttributeBuffer
        index: 10
      values:
      - nameId: Position_c
        index: 8
      params:
      - nameId: bounds_center
        index: 13
      - nameId: bounds_size
        index: 10
      shaderSourceIndex: 4
    - type: 805306368
      buffers:
      - nameId: attributeBuffer
        index: 1
      - nameId: deadListOut
        index: 11
      - nameId: indirectBuffer
        index: 13
      values:
      - nameId: deltaTime_a
        index: 16
      params: []
      shaderSourceIndex: 3
    - type: 805306369
      buffers:
      - nameId: attributeBuffer
        index: 1
      - nameId: inputBuffer
        index: 13
      - nameId: outputBuffer
        index: 14
      - nameId: deadListCount
        index: 12
      values: []
      params: []
      shaderSourceIndex: 7
    - type: 1073741826
      buffers:
      - nameId: attributeBuffer
        index: 1
      - nameId: indirectBuffer
        index: 13
      - nameId: deadListCount
        index: 12
      values:
      - nameId: Alpha_b
        index: 9
      - nameId: mainTexture
        index: 15
      params:
      - nameId: sortPriority
        index: 0
      - nameId: indirectDraw
        index: 1
      shaderSourceIndex: 5
--- !u!114 &8926484042661614528
MonoBehaviour:
  m_ObjectHideFlags: 0
  m_CorrespondingSourceObject: {fileID: 0}
  m_PrefabInternal: {fileID: 0}
  m_GameObject: {fileID: 0}
  m_Enabled: 1
  m_EditorHideFlags: 0
  m_Script: {fileID: 11500000, guid: d01270efd3285ea4a9d6c555cb0a8027, type: 3}
  m_Name: 
  m_EditorClassIdentifier: 
  groupInfos: []
  stickyNoteInfos: []
  categories: []
  uiBounds:
    serializedVersion: 2
    x: -613
    y: -884.99994
    width: 1439
    height: 1410
--- !u!114 &8926484042661614529
MonoBehaviour:
  m_ObjectHideFlags: 0
  m_CorrespondingSourceObject: {fileID: 0}
  m_PrefabInternal: {fileID: 0}
  m_GameObject: {fileID: 0}
  m_Enabled: 1
  m_EditorHideFlags: 0
  m_Script: {fileID: 11500000, guid: 01ec2c1930009b04ea08905b47262415, type: 3}
  m_Name: 
  m_EditorClassIdentifier: 
  m_Parent: {fileID: 114681613447015294}
  m_Children: []
  m_UIPosition: {x: 0, y: 79}
  m_UICollapsed: 0
  m_UISuperCollapsed: 0
  m_InputSlots:
  - {fileID: 8926484042661614530}
  m_OutputSlots: []
  m_Disabled: 0
  attribute: alpha
  Composition: 0
  SampleMode: 0
  Mode: 1
  channels: 4
--- !u!114 &8926484042661614530
MonoBehaviour:
  m_ObjectHideFlags: 0
  m_CorrespondingSourceObject: {fileID: 0}
  m_PrefabInternal: {fileID: 0}
  m_GameObject: {fileID: 0}
  m_Enabled: 1
  m_EditorHideFlags: 0
  m_Script: {fileID: 11500000, guid: c117b74c5c58db542bffe25c78fe92db, type: 3}
  m_Name: 
  m_EditorClassIdentifier: 
  m_Parent: {fileID: 0}
  m_Children: []
  m_UIPosition: {x: 0, y: 0}
  m_UICollapsed: 1
  m_UISuperCollapsed: 0
  m_MasterSlot: {fileID: 8926484042661614530}
  m_MasterData:
    m_Owner: {fileID: 8926484042661614529}
    m_Value:
      m_Type:
        m_SerializableType: UnityEngine.AnimationCurve, UnityEngine.CoreModule, Version=0.0.0.0, Culture=neutral, PublicKeyToken=null
      m_SerializableObject: '{"frames":[{"time":0.0,"value":0.0,"inTangent":0.0,"outTangent":0.0,"tangentMode":0},{"time":0.1216278076171875,"value":0.24667739868164063,"inTangent":0.0,"outTangent":0.0,"tangentMode":0},{"time":0.8475741744041443,"value":0.2412288635969162,"inTangent":-0.04980151355266571,"outTangent":-0.04980151355266571,"tangentMode":0},{"time":1.0,"value":0.0,"inTangent":0.0,"outTangent":0.0,"tangentMode":0}],"preWrapMode":8,"postWrapMode":8}'
    m_Space: 2147483647
  m_Property:
    name: Alpha
    m_serializedType:
      m_SerializableType: UnityEngine.AnimationCurve, UnityEngine.CoreModule, Version=0.0.0.0, Culture=neutral, PublicKeyToken=null
    attributes: []
  m_Direction: 0
  m_LinkedSlots: []
--- !u!114 &8926484042661614531
MonoBehaviour:
  m_ObjectHideFlags: 0
  m_CorrespondingSourceObject: {fileID: 0}
  m_PrefabInternal: {fileID: 0}
  m_GameObject: {fileID: 0}
  m_Enabled: 1
  m_EditorHideFlags: 0
  m_Script: {fileID: 11500000, guid: a971fa2e110a0ac42ac1d8dae408704b, type: 3}
  m_Name: 
  m_EditorClassIdentifier: 
  m_Parent: {fileID: 114681613447015294}
  m_Children: []
  m_UIPosition: {x: 0, y: 189}
  m_UICollapsed: 0
  m_UISuperCollapsed: 0
  m_InputSlots:
  - {fileID: 8926484042661614532}
  m_OutputSlots: []
  m_Disabled: 0
  attribute: color
  Composition: 0
  Source: 0
  Random: 0
  channels: 4
--- !u!114 &8926484042661614532
MonoBehaviour:
  m_ObjectHideFlags: 0
  m_CorrespondingSourceObject: {fileID: 0}
  m_PrefabInternal: {fileID: 0}
  m_GameObject: {fileID: 0}
  m_Enabled: 1
  m_EditorHideFlags: 0
  m_Script: {fileID: 11500000, guid: ac39bd03fca81b849929b9c966f1836a, type: 3}
  m_Name: 
  m_EditorClassIdentifier: 
  m_Parent: {fileID: 0}
  m_Children:
  - {fileID: 8926484042661614533}
  - {fileID: 8926484042661614534}
  - {fileID: 8926484042661614535}
  m_UIPosition: {x: 0, y: 0}
  m_UICollapsed: 1
  m_UISuperCollapsed: 0
  m_MasterSlot: {fileID: 8926484042661614532}
  m_MasterData:
    m_Owner: {fileID: 8926484042661614531}
    m_Value:
      m_Type:
        m_SerializableType: UnityEngine.Vector3, UnityEngine.CoreModule, Version=0.0.0.0, Culture=neutral, PublicKeyToken=null
      m_SerializableObject: '{"x":1.0,"y":0.0,"z":0.0}'
    m_Space: 2147483647
  m_Property:
    name: Color
    m_serializedType:
      m_SerializableType: UnityEngine.Vector3, UnityEngine.CoreModule, Version=0.0.0.0, Culture=neutral, PublicKeyToken=null
    attributes:
    - m_Type: 5
      m_Min: -Infinity
      m_Max: Infinity
      m_Tooltip: 
      m_Regex: 
      m_RegexMaxLength: 0
  m_Direction: 0
  m_LinkedSlots: []
--- !u!114 &8926484042661614533
MonoBehaviour:
  m_ObjectHideFlags: 0
  m_CorrespondingSourceObject: {fileID: 0}
  m_PrefabInternal: {fileID: 0}
  m_GameObject: {fileID: 0}
  m_Enabled: 1
  m_EditorHideFlags: 0
  m_Script: {fileID: 11500000, guid: f780aa281814f9842a7c076d436932e7, type: 3}
  m_Name: 
  m_EditorClassIdentifier: 
  m_Parent: {fileID: 8926484042661614532}
  m_Children: []
  m_UIPosition: {x: 0, y: 0}
  m_UICollapsed: 1
  m_UISuperCollapsed: 0
  m_MasterSlot: {fileID: 8926484042661614532}
  m_MasterData:
    m_Owner: {fileID: 0}
    m_Value:
      m_Type:
        m_SerializableType: 
      m_SerializableObject: 
    m_Space: 2147483647
  m_Property:
    name: x
    m_serializedType:
      m_SerializableType: System.Single, mscorlib, Version=2.0.0.0, Culture=neutral, PublicKeyToken=b77a5c561934e089
    attributes: []
  m_Direction: 0
  m_LinkedSlots: []
--- !u!114 &8926484042661614534
MonoBehaviour:
  m_ObjectHideFlags: 0
  m_CorrespondingSourceObject: {fileID: 0}
  m_PrefabInternal: {fileID: 0}
  m_GameObject: {fileID: 0}
  m_Enabled: 1
  m_EditorHideFlags: 0
  m_Script: {fileID: 11500000, guid: f780aa281814f9842a7c076d436932e7, type: 3}
  m_Name: 
  m_EditorClassIdentifier: 
  m_Parent: {fileID: 8926484042661614532}
  m_Children: []
  m_UIPosition: {x: 0, y: 0}
  m_UICollapsed: 1
  m_UISuperCollapsed: 0
  m_MasterSlot: {fileID: 8926484042661614532}
  m_MasterData:
    m_Owner: {fileID: 0}
    m_Value:
      m_Type:
        m_SerializableType: 
      m_SerializableObject: 
    m_Space: 2147483647
  m_Property:
    name: y
    m_serializedType:
      m_SerializableType: System.Single, mscorlib, Version=2.0.0.0, Culture=neutral, PublicKeyToken=b77a5c561934e089
    attributes: []
  m_Direction: 0
  m_LinkedSlots: []
--- !u!114 &8926484042661614535
MonoBehaviour:
  m_ObjectHideFlags: 0
  m_CorrespondingSourceObject: {fileID: 0}
  m_PrefabInternal: {fileID: 0}
  m_GameObject: {fileID: 0}
  m_Enabled: 1
  m_EditorHideFlags: 0
  m_Script: {fileID: 11500000, guid: f780aa281814f9842a7c076d436932e7, type: 3}
  m_Name: 
  m_EditorClassIdentifier: 
  m_Parent: {fileID: 8926484042661614532}
  m_Children: []
  m_UIPosition: {x: 0, y: 0}
  m_UICollapsed: 1
  m_UISuperCollapsed: 0
  m_MasterSlot: {fileID: 8926484042661614532}
  m_MasterData:
    m_Owner: {fileID: 0}
    m_Value:
      m_Type:
        m_SerializableType: 
      m_SerializableObject: 
    m_Space: 2147483647
  m_Property:
    name: z
    m_serializedType:
      m_SerializableType: System.Single, mscorlib, Version=2.0.0.0, Culture=neutral, PublicKeyToken=b77a5c561934e089
    attributes: []
  m_Direction: 0
  m_LinkedSlots: []
--- !u!114 &8926484042661614536
MonoBehaviour:
  m_ObjectHideFlags: 1
  m_CorrespondingSourceObject: {fileID: 0}
  m_PrefabInternal: {fileID: 0}
  m_GameObject: {fileID: 0}
  m_Enabled: 1
  m_EditorHideFlags: 0
  m_Script: {fileID: 11500000, guid: 73a13919d81fb7444849bae8b5c812a2, type: 3}
  m_Name: VFXBasicSpawner
  m_EditorClassIdentifier: 
  m_Parent: {fileID: 114189742656582804}
  m_Children:
  - {fileID: 8926484042661614537}
  m_UIPosition: {x: 377.847, y: -892.7505}
  m_UICollapsed: 0
  m_UISuperCollapsed: 0
  m_InputSlots: []
  m_OutputSlots: []
  m_Data: {fileID: 0}
  m_InputFlowSlot:
  - link: []
  - link: []
  m_OutputFlowSlot:
  - link:
    - context: {fileID: 8926484042661614541}
      slotIndex: 0
--- !u!114 &8926484042661614537
MonoBehaviour:
  m_ObjectHideFlags: 1
  m_CorrespondingSourceObject: {fileID: 0}
  m_PrefabInternal: {fileID: 0}
  m_GameObject: {fileID: 0}
  m_Enabled: 1
  m_EditorHideFlags: 0
  m_Script: {fileID: 11500000, guid: f05c6884b705ce14d82ae720f0ec209f, type: 3}
  m_Name: VFXSpawnerConstantRate
  m_EditorClassIdentifier: 
  m_Parent: {fileID: 8926484042661614536}
  m_Children: []
  m_UIPosition: {x: 341.21185, y: -161.3377}
  m_UICollapsed: 0
  m_UISuperCollapsed: 0
  m_InputSlots:
  - {fileID: 8926484042661614538}
  m_OutputSlots: []
  m_Disabled: 0
--- !u!114 &8926484042661614538
MonoBehaviour:
  m_ObjectHideFlags: 1
  m_CorrespondingSourceObject: {fileID: 0}
  m_PrefabInternal: {fileID: 0}
  m_GameObject: {fileID: 0}
  m_Enabled: 1
  m_EditorHideFlags: 0
  m_Script: {fileID: 11500000, guid: f780aa281814f9842a7c076d436932e7, type: 3}
  m_Name: VFXSlotFloat
  m_EditorClassIdentifier: 
  m_Parent: {fileID: 0}
  m_Children: []
  m_UIPosition: {x: 0, y: 0}
  m_UICollapsed: 1
  m_UISuperCollapsed: 0
  m_MasterSlot: {fileID: 8926484042661614538}
  m_MasterData:
    m_Owner: {fileID: 8926484042661614537}
    m_Value:
      m_Type:
        m_SerializableType: System.Single, mscorlib, Version=2.0.0.0, Culture=neutral, PublicKeyToken=b77a5c561934e089
      m_SerializableObject: 8
    m_Space: 2147483647
  m_Property:
    name: Rate
    m_serializedType:
      m_SerializableType: System.Single, mscorlib, Version=2.0.0.0, Culture=neutral, PublicKeyToken=b77a5c561934e089
    attributes:
    - m_Type: 3
      m_Min: -Infinity
      m_Max: Infinity
      m_Tooltip: Spawn Rate (in number per seconds)
      m_Regex: 
      m_RegexMaxLength: 0
    - m_Type: 1
      m_Min: 0
      m_Max: Infinity
      m_Tooltip: 
      m_Regex: 
      m_RegexMaxLength: 0
  m_Direction: 0
  m_LinkedSlots: []
--- !u!114 &8926484042661614539
MonoBehaviour:
  m_ObjectHideFlags: 1
  m_CorrespondingSourceObject: {fileID: 0}
  m_PrefabInternal: {fileID: 0}
  m_GameObject: {fileID: 0}
  m_Enabled: 1
  m_EditorHideFlags: 0
  m_Script: {fileID: 11500000, guid: 2dc095764ededfa4bb32fa602511ea4b, type: 3}
  m_Name: VFXBasicUpdate
  m_EditorClassIdentifier: 
  m_Parent: {fileID: 114189742656582804}
  m_Children: []
  m_UIPosition: {x: 418.6346, y: -136.09169}
  m_UICollapsed: 0
  m_UISuperCollapsed: 0
  m_InputSlots: []
  m_OutputSlots: []
  m_Data: {fileID: 8926484042661614558}
  m_InputFlowSlot:
  - link:
    - context: {fileID: 8926484042661614541}
      slotIndex: 0
  m_OutputFlowSlot:
  - link:
    - context: {fileID: 8926484042661614559}
      slotIndex: 0
  integration: 0
  ageParticles: 1
  reapParticles: 1
--- !u!114 &8926484042661614541
MonoBehaviour:
  m_ObjectHideFlags: 1
  m_CorrespondingSourceObject: {fileID: 0}
  m_PrefabInternal: {fileID: 0}
  m_GameObject: {fileID: 0}
  m_Enabled: 1
  m_EditorHideFlags: 0
  m_Script: {fileID: 11500000, guid: 9dfea48843f53fc438eabc12a3a30abc, type: 3}
  m_Name: VFXBasicInitialize
  m_EditorClassIdentifier: 
  m_Parent: {fileID: 114189742656582804}
  m_Children:
  - {fileID: 8926484042661614542}
  - {fileID: 8926484042661614547}
  - {fileID: 8926484042661614570}
  m_UIPosition: {x: 439.94955, y: -659.9106}
  m_UICollapsed: 0
  m_UISuperCollapsed: 0
  m_InputSlots:
  - {fileID: 8926484042661614549}
  m_OutputSlots: []
  m_Data: {fileID: 8926484042661614558}
  m_InputFlowSlot:
  - link:
    - context: {fileID: 8926484042661614536}
      slotIndex: 0
  m_OutputFlowSlot:
  - link:
    - context: {fileID: 8926484042661614539}
      slotIndex: 0
--- !u!114 &8926484042661614542
MonoBehaviour:
  m_ObjectHideFlags: 1
  m_CorrespondingSourceObject: {fileID: 0}
  m_PrefabInternal: {fileID: 0}
  m_GameObject: {fileID: 0}
  m_Enabled: 1
  m_EditorHideFlags: 0
  m_Script: {fileID: 11500000, guid: a971fa2e110a0ac42ac1d8dae408704b, type: 3}
  m_Name: SetAttribute
  m_EditorClassIdentifier: 
  m_Parent: {fileID: 8926484042661614541}
  m_Children: []
  m_UIPosition: {x: 341.21185, y: -161.3377}
  m_UICollapsed: 0
  m_UISuperCollapsed: 0
  m_InputSlots:
  - {fileID: 8926484042661614543}
  m_OutputSlots: []
  m_Disabled: 0
  attribute: velocity
  Composition: 0
  Source: 0
  Random: 0
  channels: 4
--- !u!114 &8926484042661614543
MonoBehaviour:
  m_ObjectHideFlags: 1
  m_CorrespondingSourceObject: {fileID: 0}
  m_PrefabInternal: {fileID: 0}
  m_GameObject: {fileID: 0}
  m_Enabled: 1
  m_EditorHideFlags: 0
  m_Script: {fileID: 11500000, guid: ac39bd03fca81b849929b9c966f1836a, type: 3}
  m_Name: VFXSlotFloat3
  m_EditorClassIdentifier: 
  m_Parent: {fileID: 0}
  m_Children:
  - {fileID: 8926484042661614544}
  - {fileID: 8926484042661614545}
  - {fileID: 8926484042661614546}
  m_UIPosition: {x: 0, y: 0}
  m_UICollapsed: 1
  m_UISuperCollapsed: 0
  m_MasterSlot: {fileID: 8926484042661614543}
  m_MasterData:
    m_Owner: {fileID: 8926484042661614542}
    m_Value:
      m_Type:
        m_SerializableType: UnityEngine.Vector3, UnityEngine.CoreModule, Version=0.0.0.0, Culture=neutral, PublicKeyToken=null
      m_SerializableObject: '{"x":0.0,"y":1.0,"z":0.0}'
    m_Space: 2147483647
  m_Property:
    name: Velocity
    m_serializedType:
      m_SerializableType: UnityEngine.Vector3, UnityEngine.CoreModule, Version=0.0.0.0, Culture=neutral, PublicKeyToken=null
    attributes: []
  m_Direction: 0
  m_LinkedSlots: []
--- !u!114 &8926484042661614544
MonoBehaviour:
  m_ObjectHideFlags: 1
  m_CorrespondingSourceObject: {fileID: 0}
  m_PrefabInternal: {fileID: 0}
  m_GameObject: {fileID: 0}
  m_Enabled: 1
  m_EditorHideFlags: 0
  m_Script: {fileID: 11500000, guid: f780aa281814f9842a7c076d436932e7, type: 3}
  m_Name: VFXSlotFloat
  m_EditorClassIdentifier: 
  m_Parent: {fileID: 8926484042661614543}
  m_Children: []
  m_UIPosition: {x: 0, y: 0}
  m_UICollapsed: 1
  m_UISuperCollapsed: 0
  m_MasterSlot: {fileID: 8926484042661614543}
  m_MasterData:
    m_Owner: {fileID: 0}
    m_Value:
      m_Type:
        m_SerializableType: 
      m_SerializableObject: 
    m_Space: 2147483647
  m_Property:
    name: x
    m_serializedType:
      m_SerializableType: System.Single, mscorlib, Version=2.0.0.0, Culture=neutral, PublicKeyToken=b77a5c561934e089
    attributes: []
  m_Direction: 0
  m_LinkedSlots: []
--- !u!114 &8926484042661614545
MonoBehaviour:
  m_ObjectHideFlags: 1
  m_CorrespondingSourceObject: {fileID: 0}
  m_PrefabInternal: {fileID: 0}
  m_GameObject: {fileID: 0}
  m_Enabled: 1
  m_EditorHideFlags: 0
  m_Script: {fileID: 11500000, guid: f780aa281814f9842a7c076d436932e7, type: 3}
  m_Name: VFXSlotFloat
  m_EditorClassIdentifier: 
  m_Parent: {fileID: 8926484042661614543}
  m_Children: []
  m_UIPosition: {x: 0, y: 0}
  m_UICollapsed: 1
  m_UISuperCollapsed: 0
  m_MasterSlot: {fileID: 8926484042661614543}
  m_MasterData:
    m_Owner: {fileID: 0}
    m_Value:
      m_Type:
        m_SerializableType: 
      m_SerializableObject: 
    m_Space: 2147483647
  m_Property:
    name: y
    m_serializedType:
      m_SerializableType: System.Single, mscorlib, Version=2.0.0.0, Culture=neutral, PublicKeyToken=b77a5c561934e089
    attributes: []
  m_Direction: 0
  m_LinkedSlots: []
--- !u!114 &8926484042661614546
MonoBehaviour:
  m_ObjectHideFlags: 1
  m_CorrespondingSourceObject: {fileID: 0}
  m_PrefabInternal: {fileID: 0}
  m_GameObject: {fileID: 0}
  m_Enabled: 1
  m_EditorHideFlags: 0
  m_Script: {fileID: 11500000, guid: f780aa281814f9842a7c076d436932e7, type: 3}
  m_Name: VFXSlotFloat
  m_EditorClassIdentifier: 
  m_Parent: {fileID: 8926484042661614543}
  m_Children: []
  m_UIPosition: {x: 0, y: 0}
  m_UICollapsed: 1
  m_UISuperCollapsed: 0
  m_MasterSlot: {fileID: 8926484042661614543}
  m_MasterData:
    m_Owner: {fileID: 0}
    m_Value:
      m_Type:
        m_SerializableType: 
      m_SerializableObject: 
    m_Space: 2147483647
  m_Property:
    name: z
    m_serializedType:
      m_SerializableType: System.Single, mscorlib, Version=2.0.0.0, Culture=neutral, PublicKeyToken=b77a5c561934e089
    attributes: []
  m_Direction: 0
  m_LinkedSlots: []
--- !u!114 &8926484042661614547
MonoBehaviour:
  m_ObjectHideFlags: 1
  m_CorrespondingSourceObject: {fileID: 0}
  m_PrefabInternal: {fileID: 0}
  m_GameObject: {fileID: 0}
  m_Enabled: 1
  m_EditorHideFlags: 0
  m_Script: {fileID: 11500000, guid: a971fa2e110a0ac42ac1d8dae408704b, type: 3}
  m_Name: SetAttribute
  m_EditorClassIdentifier: 
  m_Parent: {fileID: 8926484042661614541}
  m_Children: []
  m_UIPosition: {x: 341.21185, y: -161.3377}
  m_UICollapsed: 0
  m_UISuperCollapsed: 0
  m_InputSlots:
  - {fileID: 8926484042661614548}
  m_OutputSlots: []
  m_Disabled: 0
  attribute: lifetime
  Composition: 0
  Source: 0
  Random: 0
  channels: 4
--- !u!114 &8926484042661614548
MonoBehaviour:
  m_ObjectHideFlags: 1
  m_CorrespondingSourceObject: {fileID: 0}
  m_PrefabInternal: {fileID: 0}
  m_GameObject: {fileID: 0}
  m_Enabled: 1
  m_EditorHideFlags: 0
  m_Script: {fileID: 11500000, guid: f780aa281814f9842a7c076d436932e7, type: 3}
  m_Name: VFXSlotFloat
  m_EditorClassIdentifier: 
  m_Parent: {fileID: 0}
  m_Children: []
  m_UIPosition: {x: 0, y: 0}
  m_UICollapsed: 1
  m_UISuperCollapsed: 0
  m_MasterSlot: {fileID: 8926484042661614548}
  m_MasterData:
    m_Owner: {fileID: 8926484042661614547}
    m_Value:
      m_Type:
        m_SerializableType: System.Single, mscorlib, Version=2.0.0.0, Culture=neutral, PublicKeyToken=b77a5c561934e089
      m_SerializableObject: 1
    m_Space: 2147483647
  m_Property:
    name: Lifetime
    m_serializedType:
      m_SerializableType: System.Single, mscorlib, Version=2.0.0.0, Culture=neutral, PublicKeyToken=b77a5c561934e089
    attributes: []
  m_Direction: 0
  m_LinkedSlots: []
--- !u!114 &8926484042661614549
MonoBehaviour:
  m_ObjectHideFlags: 1
  m_CorrespondingSourceObject: {fileID: 0}
  m_PrefabInternal: {fileID: 0}
  m_GameObject: {fileID: 0}
  m_Enabled: 1
  m_EditorHideFlags: 0
  m_Script: {fileID: 11500000, guid: 1b605c022ee79394a8a776c0869b3f9a, type: 3}
  m_Name: VFXSlot
  m_EditorClassIdentifier: 
  m_Parent: {fileID: 0}
  m_Children:
  - {fileID: 8926484042661614550}
  - {fileID: 8926484042661614554}
  m_UIPosition: {x: 0, y: 0}
  m_UICollapsed: 0
  m_UISuperCollapsed: 0
  m_MasterSlot: {fileID: 8926484042661614549}
  m_MasterData:
    m_Owner: {fileID: 8926484042661614541}
    m_Value:
      m_Type:
        m_SerializableType: UnityEditor.VFX.AABox, Unity.VisualEffectGraph.Editor-testable, Version=0.0.0.0, Culture=neutral, PublicKeyToken=null
      m_SerializableObject: '{"space":0,"center":{"x":0.699999988079071,"y":1.0,"z":0.0},"size":{"x":0.20000000298023225,"y":2.0,"z":0.20000000298023225}}'
    m_Space: 0
  m_Property:
    name: bounds
    m_serializedType:
      m_SerializableType: UnityEditor.VFX.AABox, Unity.VisualEffectGraph.Editor-testable, Version=0.0.0.0, Culture=neutral, PublicKeyToken=null
    attributes: []
  m_Direction: 0
  m_LinkedSlots: []
--- !u!114 &8926484042661614550
MonoBehaviour:
  m_ObjectHideFlags: 1
  m_CorrespondingSourceObject: {fileID: 0}
  m_PrefabInternal: {fileID: 0}
  m_GameObject: {fileID: 0}
  m_Enabled: 1
  m_EditorHideFlags: 0
  m_Script: {fileID: 11500000, guid: ac39bd03fca81b849929b9c966f1836a, type: 3}
  m_Name: VFXSlotFloat3
  m_EditorClassIdentifier: 
  m_Parent: {fileID: 8926484042661614549}
  m_Children:
  - {fileID: 8926484042661614551}
  - {fileID: 8926484042661614552}
  - {fileID: 8926484042661614553}
  m_UIPosition: {x: 0, y: 0}
  m_UICollapsed: 1
  m_UISuperCollapsed: 0
  m_MasterSlot: {fileID: 8926484042661614549}
  m_MasterData:
    m_Owner: {fileID: 0}
    m_Value:
      m_Type:
        m_SerializableType: 
      m_SerializableObject: 
    m_Space: 2147483647
  m_Property:
    name: center
    m_serializedType:
      m_SerializableType: UnityEngine.Vector3, UnityEngine.CoreModule, Version=0.0.0.0, Culture=neutral, PublicKeyToken=null
    attributes:
    - m_Type: 3
      m_Min: -Infinity
      m_Max: Infinity
      m_Tooltip: The centre of the box.
      m_Regex: 
      m_RegexMaxLength: 0
  m_Direction: 0
  m_LinkedSlots: []
--- !u!114 &8926484042661614551
MonoBehaviour:
  m_ObjectHideFlags: 1
  m_CorrespondingSourceObject: {fileID: 0}
  m_PrefabInternal: {fileID: 0}
  m_GameObject: {fileID: 0}
  m_Enabled: 1
  m_EditorHideFlags: 0
  m_Script: {fileID: 11500000, guid: f780aa281814f9842a7c076d436932e7, type: 3}
  m_Name: VFXSlotFloat
  m_EditorClassIdentifier: 
  m_Parent: {fileID: 8926484042661614550}
  m_Children: []
  m_UIPosition: {x: 0, y: 0}
  m_UICollapsed: 1
  m_UISuperCollapsed: 0
  m_MasterSlot: {fileID: 8926484042661614549}
  m_MasterData:
    m_Owner: {fileID: 0}
    m_Value:
      m_Type:
        m_SerializableType: 
      m_SerializableObject: 
    m_Space: 2147483647
  m_Property:
    name: x
    m_serializedType:
      m_SerializableType: System.Single, mscorlib, Version=2.0.0.0, Culture=neutral, PublicKeyToken=b77a5c561934e089
    attributes: []
  m_Direction: 0
  m_LinkedSlots: []
--- !u!114 &8926484042661614552
MonoBehaviour:
  m_ObjectHideFlags: 1
  m_CorrespondingSourceObject: {fileID: 0}
  m_PrefabInternal: {fileID: 0}
  m_GameObject: {fileID: 0}
  m_Enabled: 1
  m_EditorHideFlags: 0
  m_Script: {fileID: 11500000, guid: f780aa281814f9842a7c076d436932e7, type: 3}
  m_Name: VFXSlotFloat
  m_EditorClassIdentifier: 
  m_Parent: {fileID: 8926484042661614550}
  m_Children: []
  m_UIPosition: {x: 0, y: 0}
  m_UICollapsed: 1
  m_UISuperCollapsed: 0
  m_MasterSlot: {fileID: 8926484042661614549}
  m_MasterData:
    m_Owner: {fileID: 0}
    m_Value:
      m_Type:
        m_SerializableType: 
      m_SerializableObject: 
    m_Space: 2147483647
  m_Property:
    name: y
    m_serializedType:
      m_SerializableType: System.Single, mscorlib, Version=2.0.0.0, Culture=neutral, PublicKeyToken=b77a5c561934e089
    attributes: []
  m_Direction: 0
  m_LinkedSlots: []
--- !u!114 &8926484042661614553
MonoBehaviour:
  m_ObjectHideFlags: 1
  m_CorrespondingSourceObject: {fileID: 0}
  m_PrefabInternal: {fileID: 0}
  m_GameObject: {fileID: 0}
  m_Enabled: 1
  m_EditorHideFlags: 0
  m_Script: {fileID: 11500000, guid: f780aa281814f9842a7c076d436932e7, type: 3}
  m_Name: VFXSlotFloat
  m_EditorClassIdentifier: 
  m_Parent: {fileID: 8926484042661614550}
  m_Children: []
  m_UIPosition: {x: 0, y: 0}
  m_UICollapsed: 1
  m_UISuperCollapsed: 0
  m_MasterSlot: {fileID: 8926484042661614549}
  m_MasterData:
    m_Owner: {fileID: 0}
    m_Value:
      m_Type:
        m_SerializableType: 
      m_SerializableObject: 
    m_Space: 2147483647
  m_Property:
    name: z
    m_serializedType:
      m_SerializableType: System.Single, mscorlib, Version=2.0.0.0, Culture=neutral, PublicKeyToken=b77a5c561934e089
    attributes: []
  m_Direction: 0
  m_LinkedSlots: []
--- !u!114 &8926484042661614554
MonoBehaviour:
  m_ObjectHideFlags: 1
  m_CorrespondingSourceObject: {fileID: 0}
  m_PrefabInternal: {fileID: 0}
  m_GameObject: {fileID: 0}
  m_Enabled: 1
  m_EditorHideFlags: 0
  m_Script: {fileID: 11500000, guid: ac39bd03fca81b849929b9c966f1836a, type: 3}
  m_Name: VFXSlotFloat3
  m_EditorClassIdentifier: 
  m_Parent: {fileID: 8926484042661614549}
  m_Children:
  - {fileID: 8926484042661614555}
  - {fileID: 8926484042661614556}
  - {fileID: 8926484042661614557}
  m_UIPosition: {x: 0, y: 0}
  m_UICollapsed: 1
  m_UISuperCollapsed: 0
  m_MasterSlot: {fileID: 8926484042661614549}
  m_MasterData:
    m_Owner: {fileID: 0}
    m_Value:
      m_Type:
        m_SerializableType: 
      m_SerializableObject: 
    m_Space: 2147483647
  m_Property:
    name: size
    m_serializedType:
      m_SerializableType: UnityEngine.Vector3, UnityEngine.CoreModule, Version=0.0.0.0, Culture=neutral, PublicKeyToken=null
    attributes:
    - m_Type: 3
      m_Min: -Infinity
      m_Max: Infinity
      m_Tooltip: The size of the box along each axis.
      m_Regex: 
      m_RegexMaxLength: 0
  m_Direction: 0
  m_LinkedSlots: []
--- !u!114 &8926484042661614555
MonoBehaviour:
  m_ObjectHideFlags: 1
  m_CorrespondingSourceObject: {fileID: 0}
  m_PrefabInternal: {fileID: 0}
  m_GameObject: {fileID: 0}
  m_Enabled: 1
  m_EditorHideFlags: 0
  m_Script: {fileID: 11500000, guid: f780aa281814f9842a7c076d436932e7, type: 3}
  m_Name: VFXSlotFloat
  m_EditorClassIdentifier: 
  m_Parent: {fileID: 8926484042661614554}
  m_Children: []
  m_UIPosition: {x: 0, y: 0}
  m_UICollapsed: 1
  m_UISuperCollapsed: 0
  m_MasterSlot: {fileID: 8926484042661614549}
  m_MasterData:
    m_Owner: {fileID: 0}
    m_Value:
      m_Type:
        m_SerializableType: 
      m_SerializableObject: 
    m_Space: 2147483647
  m_Property:
    name: x
    m_serializedType:
      m_SerializableType: System.Single, mscorlib, Version=2.0.0.0, Culture=neutral, PublicKeyToken=b77a5c561934e089
    attributes: []
  m_Direction: 0
  m_LinkedSlots: []
--- !u!114 &8926484042661614556
MonoBehaviour:
  m_ObjectHideFlags: 1
  m_CorrespondingSourceObject: {fileID: 0}
  m_PrefabInternal: {fileID: 0}
  m_GameObject: {fileID: 0}
  m_Enabled: 1
  m_EditorHideFlags: 0
  m_Script: {fileID: 11500000, guid: f780aa281814f9842a7c076d436932e7, type: 3}
  m_Name: VFXSlotFloat
  m_EditorClassIdentifier: 
  m_Parent: {fileID: 8926484042661614554}
  m_Children: []
  m_UIPosition: {x: 0, y: 0}
  m_UICollapsed: 1
  m_UISuperCollapsed: 0
  m_MasterSlot: {fileID: 8926484042661614549}
  m_MasterData:
    m_Owner: {fileID: 0}
    m_Value:
      m_Type:
        m_SerializableType: 
      m_SerializableObject: 
    m_Space: 2147483647
  m_Property:
    name: y
    m_serializedType:
      m_SerializableType: System.Single, mscorlib, Version=2.0.0.0, Culture=neutral, PublicKeyToken=b77a5c561934e089
    attributes: []
  m_Direction: 0
  m_LinkedSlots: []
--- !u!114 &8926484042661614557
MonoBehaviour:
  m_ObjectHideFlags: 1
  m_CorrespondingSourceObject: {fileID: 0}
  m_PrefabInternal: {fileID: 0}
  m_GameObject: {fileID: 0}
  m_Enabled: 1
  m_EditorHideFlags: 0
  m_Script: {fileID: 11500000, guid: f780aa281814f9842a7c076d436932e7, type: 3}
  m_Name: VFXSlotFloat
  m_EditorClassIdentifier: 
  m_Parent: {fileID: 8926484042661614554}
  m_Children: []
  m_UIPosition: {x: 0, y: 0}
  m_UICollapsed: 1
  m_UISuperCollapsed: 0
  m_MasterSlot: {fileID: 8926484042661614549}
  m_MasterData:
    m_Owner: {fileID: 0}
    m_Value:
      m_Type:
        m_SerializableType: 
      m_SerializableObject: 
    m_Space: 2147483647
  m_Property:
    name: z
    m_serializedType:
      m_SerializableType: System.Single, mscorlib, Version=2.0.0.0, Culture=neutral, PublicKeyToken=b77a5c561934e089
    attributes: []
  m_Direction: 0
  m_LinkedSlots: []
--- !u!114 &8926484042661614558
MonoBehaviour:
  m_ObjectHideFlags: 0
  m_CorrespondingSourceObject: {fileID: 0}
  m_PrefabInternal: {fileID: 0}
  m_GameObject: {fileID: 0}
  m_Enabled: 1
  m_EditorHideFlags: 0
  m_Script: {fileID: 11500000, guid: d78581a96eae8bf4398c282eb0b098bd, type: 3}
  m_Name: 
  m_EditorClassIdentifier: 
  m_Parent: {fileID: 0}
  m_Children: []
  m_UIPosition: {x: 0, y: 0}
  m_UICollapsed: 1
  m_UISuperCollapsed: 0
  m_Owners:
  - {fileID: 8926484042661614541}
  - {fileID: 8926484042661614539}
  - {fileID: 8926484042661614559}
  m_Capacity: 20
  m_Space: 1
--- !u!114 &8926484042661614559
MonoBehaviour:
  m_ObjectHideFlags: 1
  m_CorrespondingSourceObject: {fileID: 0}
  m_PrefabInternal: {fileID: 0}
  m_GameObject: {fileID: 0}
  m_Enabled: 1
  m_EditorHideFlags: 0
  m_Script: {fileID: 11500000, guid: a0b9e6b9139e58d4c957ec54595da7d3, type: 3}
  m_Name: VFXQuadOutput
  m_EditorClassIdentifier: 
  m_Parent: {fileID: 114189742656582804}
  m_Children:
  - {fileID: 8926484042661614560}
  - {fileID: 8926484042661614561}
  - {fileID: 8926484042661614563}
  m_UIPosition: {x: 367.45093, y: 37.672195}
  m_UICollapsed: 0
  m_UISuperCollapsed: 0
  m_InputSlots:
  - {fileID: 8926484042661614568}
  m_OutputSlots: []
  m_Data: {fileID: 8926484042661614558}
  m_InputFlowSlot:
  - link:
    - context: {fileID: 8926484042661614539}
      slotIndex: 0
  m_OutputFlowSlot:
  - link: []
  blendMode: 1
  cullMode: 0
  zWriteMode: 0
  zTestMode: 0
  uvMode: 0
  useSoftParticle: 0
  sortPriority: 0
  sort: 0
  indirectDraw: 0
  castShadows: 0
  preRefraction: 0
  useGeometryShader: 0
--- !u!114 &8926484042661614560
MonoBehaviour:
  m_ObjectHideFlags: 1
  m_CorrespondingSourceObject: {fileID: 0}
  m_PrefabInternal: {fileID: 0}
  m_GameObject: {fileID: 0}
  m_Enabled: 1
  m_EditorHideFlags: 0
  m_Script: {fileID: 11500000, guid: d16c6aeaef944094b9a1633041804207, type: 3}
  m_Name: Orient
  m_EditorClassIdentifier: 
  m_Parent: {fileID: 8926484042661614559}
  m_Children: []
  m_UIPosition: {x: 341.21185, y: -157.3377}
  m_UICollapsed: 0
  m_UISuperCollapsed: 0
  m_InputSlots: []
  m_OutputSlots: []
  m_Disabled: 0
  mode: 0
--- !u!114 &8926484042661614561
MonoBehaviour:
  m_ObjectHideFlags: 0
  m_CorrespondingSourceObject: {fileID: 0}
  m_PrefabInternal: {fileID: 0}
  m_GameObject: {fileID: 0}
  m_Enabled: 1
  m_EditorHideFlags: 0
  m_Script: {fileID: 11500000, guid: 01ec2c1930009b04ea08905b47262415, type: 3}
  m_Name: 
  m_EditorClassIdentifier: 
  m_Parent: {fileID: 8926484042661614559}
  m_Children: []
  m_UIPosition: {x: 341.21185, y: -161.3377}
  m_UICollapsed: 0
  m_UISuperCollapsed: 0
  m_InputSlots:
  - {fileID: 8926484042661614562}
  m_OutputSlots: []
  m_Disabled: 0
  attribute: alpha
  Composition: 0
  SampleMode: 0
  Mode: 1
  channels: 4
--- !u!114 &8926484042661614562
MonoBehaviour:
  m_ObjectHideFlags: 0
  m_CorrespondingSourceObject: {fileID: 0}
  m_PrefabInternal: {fileID: 0}
  m_GameObject: {fileID: 0}
  m_Enabled: 1
  m_EditorHideFlags: 0
  m_Script: {fileID: 11500000, guid: c117b74c5c58db542bffe25c78fe92db, type: 3}
  m_Name: 
  m_EditorClassIdentifier: 
  m_Parent: {fileID: 0}
  m_Children: []
  m_UIPosition: {x: 0, y: 0}
  m_UICollapsed: 1
  m_UISuperCollapsed: 0
  m_MasterSlot: {fileID: 8926484042661614562}
  m_MasterData:
    m_Owner: {fileID: 8926484042661614561}
    m_Value:
      m_Type:
        m_SerializableType: UnityEngine.AnimationCurve, UnityEngine.CoreModule, Version=0.0.0.0, Culture=neutral, PublicKeyToken=null
      m_SerializableObject: '{"frames":[{"time":0.0,"value":0.0,"inTangent":0.0,"outTangent":0.0,"tangentMode":0},{"time":0.1216278076171875,"value":0.24667739868164063,"inTangent":0.0,"outTangent":0.0,"tangentMode":0},{"time":0.8475741744041443,"value":0.2412288635969162,"inTangent":-0.04980151355266571,"outTangent":-0.04980151355266571,"tangentMode":0},{"time":1.0,"value":0.0,"inTangent":0.0,"outTangent":0.0,"tangentMode":0}],"preWrapMode":8,"postWrapMode":8}'
    m_Space: 2147483647
  m_Property:
    name: Alpha
    m_serializedType:
      m_SerializableType: UnityEngine.AnimationCurve, UnityEngine.CoreModule, Version=0.0.0.0, Culture=neutral, PublicKeyToken=null
    attributes: []
  m_Direction: 0
  m_LinkedSlots: []
--- !u!114 &8926484042661614563
MonoBehaviour:
  m_ObjectHideFlags: 0
  m_CorrespondingSourceObject: {fileID: 0}
  m_PrefabInternal: {fileID: 0}
  m_GameObject: {fileID: 0}
  m_Enabled: 1
  m_EditorHideFlags: 0
  m_Script: {fileID: 11500000, guid: a971fa2e110a0ac42ac1d8dae408704b, type: 3}
  m_Name: 
  m_EditorClassIdentifier: 
  m_Parent: {fileID: 8926484042661614559}
  m_Children: []
  m_UIPosition: {x: 341.21185, y: -161.3377}
  m_UICollapsed: 0
  m_UISuperCollapsed: 0
  m_InputSlots:
  - {fileID: 8926484042661614564}
  m_OutputSlots: []
  m_Disabled: 0
  attribute: color
  Composition: 0
  Source: 0
  Random: 0
  channels: 4
--- !u!114 &8926484042661614564
MonoBehaviour:
  m_ObjectHideFlags: 0
  m_CorrespondingSourceObject: {fileID: 0}
  m_PrefabInternal: {fileID: 0}
  m_GameObject: {fileID: 0}
  m_Enabled: 1
  m_EditorHideFlags: 0
  m_Script: {fileID: 11500000, guid: ac39bd03fca81b849929b9c966f1836a, type: 3}
  m_Name: 
  m_EditorClassIdentifier: 
  m_Parent: {fileID: 0}
  m_Children:
  - {fileID: 8926484042661614565}
  - {fileID: 8926484042661614566}
  - {fileID: 8926484042661614567}
  m_UIPosition: {x: 0, y: 0}
  m_UICollapsed: 1
  m_UISuperCollapsed: 0
  m_MasterSlot: {fileID: 8926484042661614564}
  m_MasterData:
    m_Owner: {fileID: 8926484042661614563}
    m_Value:
      m_Type:
        m_SerializableType: UnityEngine.Vector3, UnityEngine.CoreModule, Version=0.0.0.0, Culture=neutral, PublicKeyToken=null
      m_SerializableObject: '{"x":0.0,"y":1.0,"z":0.0}'
    m_Space: 2147483647
  m_Property:
    name: Color
    m_serializedType:
      m_SerializableType: UnityEngine.Vector3, UnityEngine.CoreModule, Version=0.0.0.0, Culture=neutral, PublicKeyToken=null
    attributes:
    - m_Type: 5
      m_Min: -Infinity
      m_Max: Infinity
      m_Tooltip: 
      m_Regex: 
      m_RegexMaxLength: 0
  m_Direction: 0
  m_LinkedSlots: []
--- !u!114 &8926484042661614565
MonoBehaviour:
  m_ObjectHideFlags: 0
  m_CorrespondingSourceObject: {fileID: 0}
  m_PrefabInternal: {fileID: 0}
  m_GameObject: {fileID: 0}
  m_Enabled: 1
  m_EditorHideFlags: 0
  m_Script: {fileID: 11500000, guid: f780aa281814f9842a7c076d436932e7, type: 3}
  m_Name: 
  m_EditorClassIdentifier: 
  m_Parent: {fileID: 8926484042661614564}
  m_Children: []
  m_UIPosition: {x: 0, y: 0}
  m_UICollapsed: 1
  m_UISuperCollapsed: 0
  m_MasterSlot: {fileID: 8926484042661614564}
  m_MasterData:
    m_Owner: {fileID: 0}
    m_Value:
      m_Type:
        m_SerializableType: 
      m_SerializableObject: 
    m_Space: 2147483647
  m_Property:
    name: x
    m_serializedType:
      m_SerializableType: System.Single, mscorlib, Version=2.0.0.0, Culture=neutral, PublicKeyToken=b77a5c561934e089
    attributes: []
  m_Direction: 0
  m_LinkedSlots: []
--- !u!114 &8926484042661614566
MonoBehaviour:
  m_ObjectHideFlags: 0
  m_CorrespondingSourceObject: {fileID: 0}
  m_PrefabInternal: {fileID: 0}
  m_GameObject: {fileID: 0}
  m_Enabled: 1
  m_EditorHideFlags: 0
  m_Script: {fileID: 11500000, guid: f780aa281814f9842a7c076d436932e7, type: 3}
  m_Name: 
  m_EditorClassIdentifier: 
  m_Parent: {fileID: 8926484042661614564}
  m_Children: []
  m_UIPosition: {x: 0, y: 0}
  m_UICollapsed: 1
  m_UISuperCollapsed: 0
  m_MasterSlot: {fileID: 8926484042661614564}
  m_MasterData:
    m_Owner: {fileID: 0}
    m_Value:
      m_Type:
        m_SerializableType: 
      m_SerializableObject: 
    m_Space: 2147483647
  m_Property:
    name: y
    m_serializedType:
      m_SerializableType: System.Single, mscorlib, Version=2.0.0.0, Culture=neutral, PublicKeyToken=b77a5c561934e089
    attributes: []
  m_Direction: 0
  m_LinkedSlots: []
--- !u!114 &8926484042661614567
MonoBehaviour:
  m_ObjectHideFlags: 0
  m_CorrespondingSourceObject: {fileID: 0}
  m_PrefabInternal: {fileID: 0}
  m_GameObject: {fileID: 0}
  m_Enabled: 1
  m_EditorHideFlags: 0
  m_Script: {fileID: 11500000, guid: f780aa281814f9842a7c076d436932e7, type: 3}
  m_Name: 
  m_EditorClassIdentifier: 
  m_Parent: {fileID: 8926484042661614564}
  m_Children: []
  m_UIPosition: {x: 0, y: 0}
  m_UICollapsed: 1
  m_UISuperCollapsed: 0
  m_MasterSlot: {fileID: 8926484042661614564}
  m_MasterData:
    m_Owner: {fileID: 0}
    m_Value:
      m_Type:
        m_SerializableType: 
      m_SerializableObject: 
    m_Space: 2147483647
  m_Property:
    name: z
    m_serializedType:
      m_SerializableType: System.Single, mscorlib, Version=2.0.0.0, Culture=neutral, PublicKeyToken=b77a5c561934e089
    attributes: []
  m_Direction: 0
  m_LinkedSlots: []
--- !u!114 &8926484042661614568
MonoBehaviour:
  m_ObjectHideFlags: 1
  m_CorrespondingSourceObject: {fileID: 0}
  m_PrefabInternal: {fileID: 0}
  m_GameObject: {fileID: 0}
  m_Enabled: 1
  m_EditorHideFlags: 0
  m_Script: {fileID: 11500000, guid: 70a331b1d86cc8d4aa106ccbe0da5852, type: 3}
  m_Name: VFXSlotTexture2D
  m_EditorClassIdentifier: 
  m_Parent: {fileID: 0}
  m_Children: []
  m_UIPosition: {x: 0, y: 0}
  m_UICollapsed: 1
  m_UISuperCollapsed: 0
  m_MasterSlot: {fileID: 8926484042661614568}
  m_MasterData:
    m_Owner: {fileID: 8926484042661614559}
    m_Value:
      m_Type:
        m_SerializableType: UnityEngine.Texture2D, UnityEngine.CoreModule, Version=0.0.0.0, Culture=neutral, PublicKeyToken=null
      m_SerializableObject: '{"obj":{"fileID":2800000,"guid":"d01d8874889eebc4ab0cde7f2b3309de","type":3}}'
    m_Space: 2147483647
  m_Property:
    name: mainTexture
    m_serializedType:
      m_SerializableType: UnityEngine.Texture2D, UnityEngine.CoreModule, Version=0.0.0.0, Culture=neutral, PublicKeyToken=null
    attributes: []
  m_Direction: 0
  m_LinkedSlots: []
--- !u!114 &8926484042661614570
MonoBehaviour:
  m_ObjectHideFlags: 0
  m_CorrespondingSourceObject: {fileID: 0}
  m_PrefabInternal: {fileID: 0}
  m_GameObject: {fileID: 0}
  m_Enabled: 1
  m_EditorHideFlags: 0
  m_Script: {fileID: 11500000, guid: a971fa2e110a0ac42ac1d8dae408704b, type: 3}
  m_Name: 
  m_EditorClassIdentifier: 
  m_Parent: {fileID: 8926484042661614541}
  m_Children: []
  m_UIPosition: {x: 0, y: 0}
  m_UICollapsed: 0
  m_UISuperCollapsed: 0
  m_InputSlots:
  - {fileID: 8926484042661614571}
  m_OutputSlots: []
  m_Disabled: 0
  attribute: position
  Composition: 0
  Source: 0
  Random: 0
  channels: 4
--- !u!114 &8926484042661614571
MonoBehaviour:
  m_ObjectHideFlags: 0
  m_CorrespondingSourceObject: {fileID: 0}
  m_PrefabInternal: {fileID: 0}
  m_GameObject: {fileID: 0}
  m_Enabled: 1
  m_EditorHideFlags: 0
  m_Script: {fileID: 11500000, guid: ac39bd03fca81b849929b9c966f1836a, type: 3}
  m_Name: 
  m_EditorClassIdentifier: 
  m_Parent: {fileID: 0}
  m_Children:
  - {fileID: 8926484042661614572}
  - {fileID: 8926484042661614573}
  - {fileID: 8926484042661614574}
  m_UIPosition: {x: 0, y: 0}
  m_UICollapsed: 1
  m_UISuperCollapsed: 0
  m_MasterSlot: {fileID: 8926484042661614571}
  m_MasterData:
    m_Owner: {fileID: 8926484042661614570}
    m_Value:
      m_Type:
        m_SerializableType: UnityEngine.Vector3, UnityEngine.CoreModule, Version=0.0.0.0, Culture=neutral, PublicKeyToken=null
      m_SerializableObject: '{"x":0.0,"y":0.0,"z":0.0}'
    m_Space: 2147483647
  m_Property:
    name: Position
    m_serializedType:
      m_SerializableType: UnityEngine.Vector3, UnityEngine.CoreModule, Version=0.0.0.0, Culture=neutral, PublicKeyToken=null
    attributes: []
  m_Direction: 0
  m_LinkedSlots:
  - {fileID: 8926484042661614696}
--- !u!114 &8926484042661614572
MonoBehaviour:
  m_ObjectHideFlags: 0
  m_CorrespondingSourceObject: {fileID: 0}
  m_PrefabInternal: {fileID: 0}
  m_GameObject: {fileID: 0}
  m_Enabled: 1
  m_EditorHideFlags: 0
  m_Script: {fileID: 11500000, guid: f780aa281814f9842a7c076d436932e7, type: 3}
  m_Name: 
  m_EditorClassIdentifier: 
  m_Parent: {fileID: 8926484042661614571}
  m_Children: []
  m_UIPosition: {x: 0, y: 0}
  m_UICollapsed: 1
  m_UISuperCollapsed: 0
  m_MasterSlot: {fileID: 8926484042661614571}
  m_MasterData:
    m_Owner: {fileID: 0}
    m_Value:
      m_Type:
        m_SerializableType: 
      m_SerializableObject: 
    m_Space: 2147483647
  m_Property:
    name: x
    m_serializedType:
      m_SerializableType: System.Single, mscorlib, Version=2.0.0.0, Culture=neutral, PublicKeyToken=b77a5c561934e089
    attributes: []
  m_Direction: 0
  m_LinkedSlots: []
--- !u!114 &8926484042661614573
MonoBehaviour:
  m_ObjectHideFlags: 0
  m_CorrespondingSourceObject: {fileID: 0}
  m_PrefabInternal: {fileID: 0}
  m_GameObject: {fileID: 0}
  m_Enabled: 1
  m_EditorHideFlags: 0
  m_Script: {fileID: 11500000, guid: f780aa281814f9842a7c076d436932e7, type: 3}
  m_Name: 
  m_EditorClassIdentifier: 
  m_Parent: {fileID: 8926484042661614571}
  m_Children: []
  m_UIPosition: {x: 0, y: 0}
  m_UICollapsed: 1
  m_UISuperCollapsed: 0
  m_MasterSlot: {fileID: 8926484042661614571}
  m_MasterData:
    m_Owner: {fileID: 0}
    m_Value:
      m_Type:
        m_SerializableType: 
      m_SerializableObject: 
    m_Space: 2147483647
  m_Property:
    name: y
    m_serializedType:
      m_SerializableType: System.Single, mscorlib, Version=2.0.0.0, Culture=neutral, PublicKeyToken=b77a5c561934e089
    attributes: []
  m_Direction: 0
  m_LinkedSlots: []
--- !u!114 &8926484042661614574
MonoBehaviour:
  m_ObjectHideFlags: 0
  m_CorrespondingSourceObject: {fileID: 0}
  m_PrefabInternal: {fileID: 0}
  m_GameObject: {fileID: 0}
  m_Enabled: 1
  m_EditorHideFlags: 0
  m_Script: {fileID: 11500000, guid: f780aa281814f9842a7c076d436932e7, type: 3}
  m_Name: 
  m_EditorClassIdentifier: 
  m_Parent: {fileID: 8926484042661614571}
  m_Children: []
  m_UIPosition: {x: 0, y: 0}
  m_UICollapsed: 1
  m_UISuperCollapsed: 0
  m_MasterSlot: {fileID: 8926484042661614571}
  m_MasterData:
    m_Owner: {fileID: 0}
    m_Value:
      m_Type:
        m_SerializableType: 
      m_SerializableObject: 
    m_Space: 2147483647
  m_Property:
    name: z
    m_serializedType:
      m_SerializableType: System.Single, mscorlib, Version=2.0.0.0, Culture=neutral, PublicKeyToken=b77a5c561934e089
    attributes: []
  m_Direction: 0
  m_LinkedSlots: []
--- !u!114 &8926484042661614665
MonoBehaviour:
  m_ObjectHideFlags: 0
  m_CorrespondingSourceObject: {fileID: 0}
  m_PrefabInternal: {fileID: 0}
  m_GameObject: {fileID: 0}
  m_Enabled: 1
  m_EditorHideFlags: 0
  m_Script: {fileID: 11500000, guid: f0fd9aaa5acbd6447be250d361ee1b17, type: 3}
  m_Name: 
  m_EditorClassIdentifier: 
  m_Parent: {fileID: 114189742656582804}
  m_Children: []
  m_UIPosition: {x: -74.25352, y: -302.23193}
  m_UICollapsed: 0
  m_UISuperCollapsed: 0
  m_InputSlots:
  - {fileID: 8926484042661614666}
  - {fileID: 8926484042661614679}
  m_OutputSlots:
  - {fileID: 8926484042661614684}
--- !u!114 &8926484042661614666
MonoBehaviour:
  m_ObjectHideFlags: 0
  m_CorrespondingSourceObject: {fileID: 0}
  m_PrefabInternal: {fileID: 0}
  m_GameObject: {fileID: 0}
  m_Enabled: 1
  m_EditorHideFlags: 0
  m_Script: {fileID: 11500000, guid: 3e3f628d80ffceb489beac74258f9cf7, type: 3}
  m_Name: 
  m_EditorClassIdentifier: 
  m_Parent: {fileID: 0}
  m_Children:
  - {fileID: 8926484042661614667}
  - {fileID: 8926484042661614671}
  - {fileID: 8926484042661614675}
  m_UIPosition: {x: 0, y: 0}
  m_UICollapsed: 1
  m_UISuperCollapsed: 0
  m_MasterSlot: {fileID: 8926484042661614666}
  m_MasterData:
    m_Owner: {fileID: 8926484042661614665}
    m_Value:
      m_Type:
        m_SerializableType: UnityEditor.VFX.Transform, Unity.VisualEffectGraph.Editor-testable, Version=0.0.0.0, Culture=neutral, PublicKeyToken=null
      m_SerializableObject: '{"position":{"x":0.0,"y":0.0,"z":0.0},"angles":{"x":0.0,"y":0.0,"z":0.0},"scale":{"x":1.0,"y":1.0,"z":1.0}}'
    m_Space: 0
  m_Property:
    name: transform
    m_serializedType:
      m_SerializableType: UnityEditor.VFX.Transform, Unity.VisualEffectGraph.Editor-testable, Version=0.0.0.0, Culture=neutral, PublicKeyToken=null
    attributes:
    - m_Type: 3
      m_Min: -Infinity
      m_Max: Infinity
      m_Tooltip: The transform.
      m_Regex: 
      m_RegexMaxLength: 0
  m_Direction: 0
  m_LinkedSlots: []
--- !u!114 &8926484042661614667
MonoBehaviour:
  m_ObjectHideFlags: 0
  m_CorrespondingSourceObject: {fileID: 0}
  m_PrefabInternal: {fileID: 0}
  m_GameObject: {fileID: 0}
  m_Enabled: 1
  m_EditorHideFlags: 0
  m_Script: {fileID: 11500000, guid: ac39bd03fca81b849929b9c966f1836a, type: 3}
  m_Name: 
  m_EditorClassIdentifier: 
  m_Parent: {fileID: 8926484042661614666}
  m_Children:
  - {fileID: 8926484042661614668}
  - {fileID: 8926484042661614669}
  - {fileID: 8926484042661614670}
  m_UIPosition: {x: 0, y: 0}
  m_UICollapsed: 1
  m_UISuperCollapsed: 0
  m_MasterSlot: {fileID: 8926484042661614666}
  m_MasterData:
    m_Owner: {fileID: 0}
    m_Value:
      m_Type:
        m_SerializableType: 
      m_SerializableObject: 
    m_Space: 2147483647
  m_Property:
    name: position
    m_serializedType:
      m_SerializableType: UnityEngine.Vector3, UnityEngine.CoreModule, Version=0.0.0.0, Culture=neutral, PublicKeyToken=null
    attributes:
    - m_Type: 3
      m_Min: -Infinity
      m_Max: Infinity
      m_Tooltip: The transform position.
      m_Regex: 
      m_RegexMaxLength: 0
  m_Direction: 0
  m_LinkedSlots: []
--- !u!114 &8926484042661614668
MonoBehaviour:
  m_ObjectHideFlags: 0
  m_CorrespondingSourceObject: {fileID: 0}
  m_PrefabInternal: {fileID: 0}
  m_GameObject: {fileID: 0}
  m_Enabled: 1
  m_EditorHideFlags: 0
  m_Script: {fileID: 11500000, guid: f780aa281814f9842a7c076d436932e7, type: 3}
  m_Name: 
  m_EditorClassIdentifier: 
  m_Parent: {fileID: 8926484042661614667}
  m_Children: []
  m_UIPosition: {x: 0, y: 0}
  m_UICollapsed: 1
  m_UISuperCollapsed: 0
  m_MasterSlot: {fileID: 8926484042661614666}
  m_MasterData:
    m_Owner: {fileID: 0}
    m_Value:
      m_Type:
        m_SerializableType: 
      m_SerializableObject: 
    m_Space: 2147483647
  m_Property:
    name: x
    m_serializedType:
      m_SerializableType: System.Single, mscorlib, Version=2.0.0.0, Culture=neutral, PublicKeyToken=b77a5c561934e089
    attributes: []
  m_Direction: 0
  m_LinkedSlots: []
--- !u!114 &8926484042661614669
MonoBehaviour:
  m_ObjectHideFlags: 0
  m_CorrespondingSourceObject: {fileID: 0}
  m_PrefabInternal: {fileID: 0}
  m_GameObject: {fileID: 0}
  m_Enabled: 1
  m_EditorHideFlags: 0
  m_Script: {fileID: 11500000, guid: f780aa281814f9842a7c076d436932e7, type: 3}
  m_Name: 
  m_EditorClassIdentifier: 
  m_Parent: {fileID: 8926484042661614667}
  m_Children: []
  m_UIPosition: {x: 0, y: 0}
  m_UICollapsed: 1
  m_UISuperCollapsed: 0
  m_MasterSlot: {fileID: 8926484042661614666}
  m_MasterData:
    m_Owner: {fileID: 0}
    m_Value:
      m_Type:
        m_SerializableType: 
      m_SerializableObject: 
    m_Space: 2147483647
  m_Property:
    name: y
    m_serializedType:
      m_SerializableType: System.Single, mscorlib, Version=2.0.0.0, Culture=neutral, PublicKeyToken=b77a5c561934e089
    attributes: []
  m_Direction: 0
  m_LinkedSlots: []
--- !u!114 &8926484042661614670
MonoBehaviour:
  m_ObjectHideFlags: 0
  m_CorrespondingSourceObject: {fileID: 0}
  m_PrefabInternal: {fileID: 0}
  m_GameObject: {fileID: 0}
  m_Enabled: 1
  m_EditorHideFlags: 0
  m_Script: {fileID: 11500000, guid: f780aa281814f9842a7c076d436932e7, type: 3}
  m_Name: 
  m_EditorClassIdentifier: 
  m_Parent: {fileID: 8926484042661614667}
  m_Children: []
  m_UIPosition: {x: 0, y: 0}
  m_UICollapsed: 1
  m_UISuperCollapsed: 0
  m_MasterSlot: {fileID: 8926484042661614666}
  m_MasterData:
    m_Owner: {fileID: 0}
    m_Value:
      m_Type:
        m_SerializableType: 
      m_SerializableObject: 
    m_Space: 2147483647
  m_Property:
    name: z
    m_serializedType:
      m_SerializableType: System.Single, mscorlib, Version=2.0.0.0, Culture=neutral, PublicKeyToken=b77a5c561934e089
    attributes: []
  m_Direction: 0
  m_LinkedSlots: []
--- !u!114 &8926484042661614671
MonoBehaviour:
  m_ObjectHideFlags: 0
  m_CorrespondingSourceObject: {fileID: 0}
  m_PrefabInternal: {fileID: 0}
  m_GameObject: {fileID: 0}
  m_Enabled: 1
  m_EditorHideFlags: 0
  m_Script: {fileID: 11500000, guid: ac39bd03fca81b849929b9c966f1836a, type: 3}
  m_Name: 
  m_EditorClassIdentifier: 
  m_Parent: {fileID: 8926484042661614666}
  m_Children:
  - {fileID: 8926484042661614672}
  - {fileID: 8926484042661614673}
  - {fileID: 8926484042661614674}
  m_UIPosition: {x: 0, y: 0}
  m_UICollapsed: 1
  m_UISuperCollapsed: 0
  m_MasterSlot: {fileID: 8926484042661614666}
  m_MasterData:
    m_Owner: {fileID: 0}
    m_Value:
      m_Type:
        m_SerializableType: 
      m_SerializableObject: 
    m_Space: 2147483647
  m_Property:
    name: angles
    m_serializedType:
      m_SerializableType: UnityEngine.Vector3, UnityEngine.CoreModule, Version=0.0.0.0, Culture=neutral, PublicKeyToken=null
    attributes:
    - m_Type: 3
      m_Min: -Infinity
      m_Max: Infinity
      m_Tooltip: The euler angles of the transform.
      m_Regex: 
      m_RegexMaxLength: 0
    - m_Type: 4
      m_Min: -Infinity
      m_Max: Infinity
      m_Tooltip: 
      m_Regex: 
      m_RegexMaxLength: 0
  m_Direction: 0
  m_LinkedSlots: []
--- !u!114 &8926484042661614672
MonoBehaviour:
  m_ObjectHideFlags: 0
  m_CorrespondingSourceObject: {fileID: 0}
  m_PrefabInternal: {fileID: 0}
  m_GameObject: {fileID: 0}
  m_Enabled: 1
  m_EditorHideFlags: 0
  m_Script: {fileID: 11500000, guid: f780aa281814f9842a7c076d436932e7, type: 3}
  m_Name: 
  m_EditorClassIdentifier: 
  m_Parent: {fileID: 8926484042661614671}
  m_Children: []
  m_UIPosition: {x: 0, y: 0}
  m_UICollapsed: 1
  m_UISuperCollapsed: 0
  m_MasterSlot: {fileID: 8926484042661614666}
  m_MasterData:
    m_Owner: {fileID: 0}
    m_Value:
      m_Type:
        m_SerializableType: 
      m_SerializableObject: 
    m_Space: 2147483647
  m_Property:
    name: x
    m_serializedType:
      m_SerializableType: System.Single, mscorlib, Version=2.0.0.0, Culture=neutral, PublicKeyToken=b77a5c561934e089
    attributes: []
  m_Direction: 0
  m_LinkedSlots: []
--- !u!114 &8926484042661614673
MonoBehaviour:
  m_ObjectHideFlags: 0
  m_CorrespondingSourceObject: {fileID: 0}
  m_PrefabInternal: {fileID: 0}
  m_GameObject: {fileID: 0}
  m_Enabled: 1
  m_EditorHideFlags: 0
  m_Script: {fileID: 11500000, guid: f780aa281814f9842a7c076d436932e7, type: 3}
  m_Name: 
  m_EditorClassIdentifier: 
  m_Parent: {fileID: 8926484042661614671}
  m_Children: []
  m_UIPosition: {x: 0, y: 0}
  m_UICollapsed: 1
  m_UISuperCollapsed: 0
  m_MasterSlot: {fileID: 8926484042661614666}
  m_MasterData:
    m_Owner: {fileID: 0}
    m_Value:
      m_Type:
        m_SerializableType: 
      m_SerializableObject: 
    m_Space: 2147483647
  m_Property:
    name: y
    m_serializedType:
      m_SerializableType: System.Single, mscorlib, Version=2.0.0.0, Culture=neutral, PublicKeyToken=b77a5c561934e089
    attributes: []
  m_Direction: 0
  m_LinkedSlots: []
--- !u!114 &8926484042661614674
MonoBehaviour:
  m_ObjectHideFlags: 0
  m_CorrespondingSourceObject: {fileID: 0}
  m_PrefabInternal: {fileID: 0}
  m_GameObject: {fileID: 0}
  m_Enabled: 1
  m_EditorHideFlags: 0
  m_Script: {fileID: 11500000, guid: f780aa281814f9842a7c076d436932e7, type: 3}
  m_Name: 
  m_EditorClassIdentifier: 
  m_Parent: {fileID: 8926484042661614671}
  m_Children: []
  m_UIPosition: {x: 0, y: 0}
  m_UICollapsed: 1
  m_UISuperCollapsed: 0
  m_MasterSlot: {fileID: 8926484042661614666}
  m_MasterData:
    m_Owner: {fileID: 0}
    m_Value:
      m_Type:
        m_SerializableType: 
      m_SerializableObject: 
    m_Space: 2147483647
  m_Property:
    name: z
    m_serializedType:
      m_SerializableType: System.Single, mscorlib, Version=2.0.0.0, Culture=neutral, PublicKeyToken=b77a5c561934e089
    attributes: []
  m_Direction: 0
  m_LinkedSlots: []
--- !u!114 &8926484042661614675
MonoBehaviour:
  m_ObjectHideFlags: 0
  m_CorrespondingSourceObject: {fileID: 0}
  m_PrefabInternal: {fileID: 0}
  m_GameObject: {fileID: 0}
  m_Enabled: 1
  m_EditorHideFlags: 0
  m_Script: {fileID: 11500000, guid: ac39bd03fca81b849929b9c966f1836a, type: 3}
  m_Name: 
  m_EditorClassIdentifier: 
  m_Parent: {fileID: 8926484042661614666}
  m_Children:
  - {fileID: 8926484042661614676}
  - {fileID: 8926484042661614677}
  - {fileID: 8926484042661614678}
  m_UIPosition: {x: 0, y: 0}
  m_UICollapsed: 1
  m_UISuperCollapsed: 0
  m_MasterSlot: {fileID: 8926484042661614666}
  m_MasterData:
    m_Owner: {fileID: 0}
    m_Value:
      m_Type:
        m_SerializableType: 
      m_SerializableObject: 
    m_Space: 2147483647
  m_Property:
    name: scale
    m_serializedType:
      m_SerializableType: UnityEngine.Vector3, UnityEngine.CoreModule, Version=0.0.0.0, Culture=neutral, PublicKeyToken=null
    attributes:
    - m_Type: 3
      m_Min: -Infinity
      m_Max: Infinity
      m_Tooltip: The scale of the transform along each axis.
      m_Regex: 
      m_RegexMaxLength: 0
  m_Direction: 0
  m_LinkedSlots: []
--- !u!114 &8926484042661614676
MonoBehaviour:
  m_ObjectHideFlags: 0
  m_CorrespondingSourceObject: {fileID: 0}
  m_PrefabInternal: {fileID: 0}
  m_GameObject: {fileID: 0}
  m_Enabled: 1
  m_EditorHideFlags: 0
  m_Script: {fileID: 11500000, guid: f780aa281814f9842a7c076d436932e7, type: 3}
  m_Name: 
  m_EditorClassIdentifier: 
  m_Parent: {fileID: 8926484042661614675}
  m_Children: []
  m_UIPosition: {x: 0, y: 0}
  m_UICollapsed: 1
  m_UISuperCollapsed: 0
  m_MasterSlot: {fileID: 8926484042661614666}
  m_MasterData:
    m_Owner: {fileID: 0}
    m_Value:
      m_Type:
        m_SerializableType: 
      m_SerializableObject: 
    m_Space: 2147483647
  m_Property:
    name: x
    m_serializedType:
      m_SerializableType: System.Single, mscorlib, Version=2.0.0.0, Culture=neutral, PublicKeyToken=b77a5c561934e089
    attributes: []
  m_Direction: 0
  m_LinkedSlots: []
--- !u!114 &8926484042661614677
MonoBehaviour:
  m_ObjectHideFlags: 0
  m_CorrespondingSourceObject: {fileID: 0}
  m_PrefabInternal: {fileID: 0}
  m_GameObject: {fileID: 0}
  m_Enabled: 1
  m_EditorHideFlags: 0
  m_Script: {fileID: 11500000, guid: f780aa281814f9842a7c076d436932e7, type: 3}
  m_Name: 
  m_EditorClassIdentifier: 
  m_Parent: {fileID: 8926484042661614675}
  m_Children: []
  m_UIPosition: {x: 0, y: 0}
  m_UICollapsed: 1
  m_UISuperCollapsed: 0
  m_MasterSlot: {fileID: 8926484042661614666}
  m_MasterData:
    m_Owner: {fileID: 0}
    m_Value:
      m_Type:
        m_SerializableType: 
      m_SerializableObject: 
    m_Space: 2147483647
  m_Property:
    name: y
    m_serializedType:
      m_SerializableType: System.Single, mscorlib, Version=2.0.0.0, Culture=neutral, PublicKeyToken=b77a5c561934e089
    attributes: []
  m_Direction: 0
  m_LinkedSlots: []
--- !u!114 &8926484042661614678
MonoBehaviour:
  m_ObjectHideFlags: 0
  m_CorrespondingSourceObject: {fileID: 0}
  m_PrefabInternal: {fileID: 0}
  m_GameObject: {fileID: 0}
  m_Enabled: 1
  m_EditorHideFlags: 0
  m_Script: {fileID: 11500000, guid: f780aa281814f9842a7c076d436932e7, type: 3}
  m_Name: 
  m_EditorClassIdentifier: 
  m_Parent: {fileID: 8926484042661614675}
  m_Children: []
  m_UIPosition: {x: 0, y: 0}
  m_UICollapsed: 1
  m_UISuperCollapsed: 0
  m_MasterSlot: {fileID: 8926484042661614666}
  m_MasterData:
    m_Owner: {fileID: 0}
    m_Value:
      m_Type:
        m_SerializableType: 
      m_SerializableObject: 
    m_Space: 2147483647
  m_Property:
    name: z
    m_serializedType:
      m_SerializableType: System.Single, mscorlib, Version=2.0.0.0, Culture=neutral, PublicKeyToken=b77a5c561934e089
    attributes: []
  m_Direction: 0
  m_LinkedSlots: []
--- !u!114 &8926484042661614679
MonoBehaviour:
  m_ObjectHideFlags: 0
  m_CorrespondingSourceObject: {fileID: 0}
  m_PrefabInternal: {fileID: 0}
  m_GameObject: {fileID: 0}
  m_Enabled: 1
  m_EditorHideFlags: 0
  m_Script: {fileID: 11500000, guid: 5265657162cc1a241bba03a3b0476d99, type: 3}
  m_Name: 
  m_EditorClassIdentifier: 
  m_Parent: {fileID: 0}
  m_Children:
  - {fileID: 8926484042661614680}
  m_UIPosition: {x: 0, y: 0}
  m_UICollapsed: 1
  m_UISuperCollapsed: 0
  m_MasterSlot: {fileID: 8926484042661614679}
  m_MasterData:
    m_Owner: {fileID: 8926484042661614665}
    m_Value:
      m_Type:
        m_SerializableType: UnityEditor.VFX.Position, Unity.VisualEffectGraph.Editor-testable, Version=0.0.0.0, Culture=neutral, PublicKeyToken=null
      m_SerializableObject: '{"position":{"x":0.0,"y":0.0,"z":0.0}}'
    m_Space: 1
  m_Property:
    name: position
    m_serializedType:
      m_SerializableType: UnityEditor.VFX.Position, Unity.VisualEffectGraph.Editor-testable, Version=0.0.0.0, Culture=neutral, PublicKeyToken=null
    attributes:
    - m_Type: 3
      m_Min: -Infinity
      m_Max: Infinity
      m_Tooltip: The position to be transformed.
      m_Regex: 
      m_RegexMaxLength: 0
  m_Direction: 0
  m_LinkedSlots: []
--- !u!114 &8926484042661614680
MonoBehaviour:
  m_ObjectHideFlags: 0
  m_CorrespondingSourceObject: {fileID: 0}
  m_PrefabInternal: {fileID: 0}
  m_GameObject: {fileID: 0}
  m_Enabled: 1
  m_EditorHideFlags: 0
  m_Script: {fileID: 11500000, guid: ac39bd03fca81b849929b9c966f1836a, type: 3}
  m_Name: 
  m_EditorClassIdentifier: 
  m_Parent: {fileID: 8926484042661614679}
  m_Children:
  - {fileID: 8926484042661614681}
  - {fileID: 8926484042661614682}
  - {fileID: 8926484042661614683}
  m_UIPosition: {x: 0, y: 0}
  m_UICollapsed: 1
  m_UISuperCollapsed: 0
  m_MasterSlot: {fileID: 8926484042661614679}
  m_MasterData:
    m_Owner: {fileID: 0}
    m_Value:
      m_Type:
        m_SerializableType: 
      m_SerializableObject: 
    m_Space: 2147483647
  m_Property:
    name: position
    m_serializedType:
      m_SerializableType: UnityEngine.Vector3, UnityEngine.CoreModule, Version=0.0.0.0, Culture=neutral, PublicKeyToken=null
    attributes:
    - m_Type: 3
      m_Min: -Infinity
      m_Max: Infinity
      m_Tooltip: The position.
      m_Regex: 
      m_RegexMaxLength: 0
  m_Direction: 0
  m_LinkedSlots: []
--- !u!114 &8926484042661614681
MonoBehaviour:
  m_ObjectHideFlags: 0
  m_CorrespondingSourceObject: {fileID: 0}
  m_PrefabInternal: {fileID: 0}
  m_GameObject: {fileID: 0}
  m_Enabled: 1
  m_EditorHideFlags: 0
  m_Script: {fileID: 11500000, guid: f780aa281814f9842a7c076d436932e7, type: 3}
  m_Name: 
  m_EditorClassIdentifier: 
  m_Parent: {fileID: 8926484042661614680}
  m_Children: []
  m_UIPosition: {x: 0, y: 0}
  m_UICollapsed: 1
  m_UISuperCollapsed: 0
  m_MasterSlot: {fileID: 8926484042661614679}
  m_MasterData:
    m_Owner: {fileID: 0}
    m_Value:
      m_Type:
        m_SerializableType: 
      m_SerializableObject: 
    m_Space: 2147483647
  m_Property:
    name: x
    m_serializedType:
      m_SerializableType: System.Single, mscorlib, Version=2.0.0.0, Culture=neutral, PublicKeyToken=b77a5c561934e089
    attributes: []
  m_Direction: 0
  m_LinkedSlots: []
--- !u!114 &8926484042661614682
MonoBehaviour:
  m_ObjectHideFlags: 0
  m_CorrespondingSourceObject: {fileID: 0}
  m_PrefabInternal: {fileID: 0}
  m_GameObject: {fileID: 0}
  m_Enabled: 1
  m_EditorHideFlags: 0
  m_Script: {fileID: 11500000, guid: f780aa281814f9842a7c076d436932e7, type: 3}
  m_Name: 
  m_EditorClassIdentifier: 
  m_Parent: {fileID: 8926484042661614680}
  m_Children: []
  m_UIPosition: {x: 0, y: 0}
  m_UICollapsed: 1
  m_UISuperCollapsed: 0
  m_MasterSlot: {fileID: 8926484042661614679}
  m_MasterData:
    m_Owner: {fileID: 0}
    m_Value:
      m_Type:
        m_SerializableType: 
      m_SerializableObject: 
    m_Space: 2147483647
  m_Property:
    name: y
    m_serializedType:
      m_SerializableType: System.Single, mscorlib, Version=2.0.0.0, Culture=neutral, PublicKeyToken=b77a5c561934e089
    attributes: []
  m_Direction: 0
  m_LinkedSlots: []
--- !u!114 &8926484042661614683
MonoBehaviour:
  m_ObjectHideFlags: 0
  m_CorrespondingSourceObject: {fileID: 0}
  m_PrefabInternal: {fileID: 0}
  m_GameObject: {fileID: 0}
  m_Enabled: 1
  m_EditorHideFlags: 0
  m_Script: {fileID: 11500000, guid: f780aa281814f9842a7c076d436932e7, type: 3}
  m_Name: 
  m_EditorClassIdentifier: 
  m_Parent: {fileID: 8926484042661614680}
  m_Children: []
  m_UIPosition: {x: 0, y: 0}
  m_UICollapsed: 1
  m_UISuperCollapsed: 0
  m_MasterSlot: {fileID: 8926484042661614679}
  m_MasterData:
    m_Owner: {fileID: 0}
    m_Value:
      m_Type:
        m_SerializableType: 
      m_SerializableObject: 
    m_Space: 2147483647
  m_Property:
    name: z
    m_serializedType:
      m_SerializableType: System.Single, mscorlib, Version=2.0.0.0, Culture=neutral, PublicKeyToken=b77a5c561934e089
    attributes: []
  m_Direction: 0
  m_LinkedSlots: []
--- !u!114 &8926484042661614684
MonoBehaviour:
  m_ObjectHideFlags: 0
  m_CorrespondingSourceObject: {fileID: 0}
  m_PrefabInternal: {fileID: 0}
  m_GameObject: {fileID: 0}
  m_Enabled: 1
  m_EditorHideFlags: 0
  m_Script: {fileID: 11500000, guid: ac39bd03fca81b849929b9c966f1836a, type: 3}
  m_Name: 
  m_EditorClassIdentifier: 
  m_Parent: {fileID: 0}
  m_Children:
  - {fileID: 8926484042661614685}
  - {fileID: 8926484042661614686}
  - {fileID: 8926484042661614687}
  m_UIPosition: {x: 0, y: 0}
  m_UICollapsed: 1
  m_UISuperCollapsed: 0
  m_MasterSlot: {fileID: 8926484042661614684}
  m_MasterData:
    m_Owner: {fileID: 8926484042661614665}
    m_Value:
      m_Type:
        m_SerializableType: UnityEngine.Vector3, UnityEngine.CoreModule, Version=0.0.0.0, Culture=neutral, PublicKeyToken=null
      m_SerializableObject: '{"x":0.0,"y":0.0,"z":0.0}'
    m_Space: 2147483647
  m_Property:
    name: tPos
    m_serializedType:
      m_SerializableType: UnityEngine.Vector3, UnityEngine.CoreModule, Version=0.0.0.0, Culture=neutral, PublicKeyToken=null
    attributes: []
  m_Direction: 1
  m_LinkedSlots:
  - {fileID: 8926484042661614692}
--- !u!114 &8926484042661614685
MonoBehaviour:
  m_ObjectHideFlags: 0
  m_CorrespondingSourceObject: {fileID: 0}
  m_PrefabInternal: {fileID: 0}
  m_GameObject: {fileID: 0}
  m_Enabled: 1
  m_EditorHideFlags: 0
  m_Script: {fileID: 11500000, guid: f780aa281814f9842a7c076d436932e7, type: 3}
  m_Name: 
  m_EditorClassIdentifier: 
  m_Parent: {fileID: 8926484042661614684}
  m_Children: []
  m_UIPosition: {x: 0, y: 0}
  m_UICollapsed: 1
  m_UISuperCollapsed: 0
  m_MasterSlot: {fileID: 8926484042661614684}
  m_MasterData:
    m_Owner: {fileID: 0}
    m_Value:
      m_Type:
        m_SerializableType: 
      m_SerializableObject: 
    m_Space: 2147483647
  m_Property:
    name: x
    m_serializedType:
      m_SerializableType: System.Single, mscorlib, Version=2.0.0.0, Culture=neutral, PublicKeyToken=b77a5c561934e089
    attributes: []
  m_Direction: 1
  m_LinkedSlots: []
--- !u!114 &8926484042661614686
MonoBehaviour:
  m_ObjectHideFlags: 0
  m_CorrespondingSourceObject: {fileID: 0}
  m_PrefabInternal: {fileID: 0}
  m_GameObject: {fileID: 0}
  m_Enabled: 1
  m_EditorHideFlags: 0
  m_Script: {fileID: 11500000, guid: f780aa281814f9842a7c076d436932e7, type: 3}
  m_Name: 
  m_EditorClassIdentifier: 
  m_Parent: {fileID: 8926484042661614684}
  m_Children: []
  m_UIPosition: {x: 0, y: 0}
  m_UICollapsed: 1
  m_UISuperCollapsed: 0
  m_MasterSlot: {fileID: 8926484042661614684}
  m_MasterData:
    m_Owner: {fileID: 0}
    m_Value:
      m_Type:
        m_SerializableType: 
      m_SerializableObject: 
    m_Space: 2147483647
  m_Property:
    name: y
    m_serializedType:
      m_SerializableType: System.Single, mscorlib, Version=2.0.0.0, Culture=neutral, PublicKeyToken=b77a5c561934e089
    attributes: []
  m_Direction: 1
  m_LinkedSlots: []
--- !u!114 &8926484042661614687
MonoBehaviour:
  m_ObjectHideFlags: 0
  m_CorrespondingSourceObject: {fileID: 0}
  m_PrefabInternal: {fileID: 0}
  m_GameObject: {fileID: 0}
  m_Enabled: 1
  m_EditorHideFlags: 0
  m_Script: {fileID: 11500000, guid: f780aa281814f9842a7c076d436932e7, type: 3}
  m_Name: 
  m_EditorClassIdentifier: 
  m_Parent: {fileID: 8926484042661614684}
  m_Children: []
  m_UIPosition: {x: 0, y: 0}
  m_UICollapsed: 1
  m_UISuperCollapsed: 0
  m_MasterSlot: {fileID: 8926484042661614684}
  m_MasterData:
    m_Owner: {fileID: 0}
    m_Value:
      m_Type:
        m_SerializableType: 
      m_SerializableObject: 
    m_Space: 2147483647
  m_Property:
    name: z
    m_serializedType:
      m_SerializableType: System.Single, mscorlib, Version=2.0.0.0, Culture=neutral, PublicKeyToken=b77a5c561934e089
    attributes: []
  m_Direction: 1
  m_LinkedSlots: []
--- !u!114 &8926484042661614688
MonoBehaviour:
  m_ObjectHideFlags: 0
  m_CorrespondingSourceObject: {fileID: 0}
  m_PrefabInternal: {fileID: 0}
  m_GameObject: {fileID: 0}
  m_Enabled: 1
  m_EditorHideFlags: 0
  m_Script: {fileID: 11500000, guid: c7acf5424f3655744af4b8f63298fa0f, type: 3}
  m_Name: 
  m_EditorClassIdentifier: 
  m_Parent: {fileID: 114189742656582804}
  m_Children: []
  m_UIPosition: {x: 205.29193, y: -491.60654}
  m_UICollapsed: 0
  m_UISuperCollapsed: 0
  m_InputSlots:
  - {fileID: 8926484042661614692}
  - {fileID: 8926484042661614700}
  m_OutputSlots:
  - {fileID: 8926484042661614696}
  m_Operands:
  - name: a
    type:
      m_SerializableType: UnityEngine.Vector3, UnityEngine.CoreModule, Version=0.0.0.0, Culture=neutral, PublicKeyToken=null
  - name: b
    type:
      m_SerializableType: UnityEngine.Vector3, UnityEngine.CoreModule, Version=0.0.0.0, Culture=neutral, PublicKeyToken=null
--- !u!114 &8926484042661614692
MonoBehaviour:
  m_ObjectHideFlags: 0
  m_CorrespondingSourceObject: {fileID: 0}
  m_PrefabInternal: {fileID: 0}
  m_GameObject: {fileID: 0}
  m_Enabled: 1
  m_EditorHideFlags: 0
  m_Script: {fileID: 11500000, guid: ac39bd03fca81b849929b9c966f1836a, type: 3}
  m_Name: 
  m_EditorClassIdentifier: 
  m_Parent: {fileID: 0}
  m_Children:
  - {fileID: 8926484042661614693}
  - {fileID: 8926484042661614694}
  - {fileID: 8926484042661614695}
  m_UIPosition: {x: 0, y: 0}
  m_UICollapsed: 1
  m_UISuperCollapsed: 0
  m_MasterSlot: {fileID: 8926484042661614692}
  m_MasterData:
    m_Owner: {fileID: 8926484042661614688}
    m_Value:
      m_Type:
        m_SerializableType: UnityEngine.Vector3, UnityEngine.CoreModule, Version=0.0.0.0, Culture=neutral, PublicKeyToken=null
      m_SerializableObject: '{"x":0.0,"y":0.0,"z":0.0}'
    m_Space: 2147483647
  m_Property:
    name: a
    m_serializedType:
      m_SerializableType: UnityEngine.Vector3, UnityEngine.CoreModule, Version=0.0.0.0, Culture=neutral, PublicKeyToken=null
    attributes: []
  m_Direction: 0
  m_LinkedSlots:
  - {fileID: 8926484042661614684}
--- !u!114 &8926484042661614693
MonoBehaviour:
  m_ObjectHideFlags: 0
  m_CorrespondingSourceObject: {fileID: 0}
  m_PrefabInternal: {fileID: 0}
  m_GameObject: {fileID: 0}
  m_Enabled: 1
  m_EditorHideFlags: 0
  m_Script: {fileID: 11500000, guid: f780aa281814f9842a7c076d436932e7, type: 3}
  m_Name: 
  m_EditorClassIdentifier: 
  m_Parent: {fileID: 8926484042661614692}
  m_Children: []
  m_UIPosition: {x: 0, y: 0}
  m_UICollapsed: 1
  m_UISuperCollapsed: 0
  m_MasterSlot: {fileID: 8926484042661614692}
  m_MasterData:
    m_Owner: {fileID: 0}
    m_Value:
      m_Type:
        m_SerializableType: 
      m_SerializableObject: 
    m_Space: 2147483647
  m_Property:
    name: x
    m_serializedType:
      m_SerializableType: System.Single, mscorlib, Version=2.0.0.0, Culture=neutral, PublicKeyToken=b77a5c561934e089
    attributes: []
  m_Direction: 0
  m_LinkedSlots: []
--- !u!114 &8926484042661614694
MonoBehaviour:
  m_ObjectHideFlags: 0
  m_CorrespondingSourceObject: {fileID: 0}
  m_PrefabInternal: {fileID: 0}
  m_GameObject: {fileID: 0}
  m_Enabled: 1
  m_EditorHideFlags: 0
  m_Script: {fileID: 11500000, guid: f780aa281814f9842a7c076d436932e7, type: 3}
  m_Name: 
  m_EditorClassIdentifier: 
  m_Parent: {fileID: 8926484042661614692}
  m_Children: []
  m_UIPosition: {x: 0, y: 0}
  m_UICollapsed: 1
  m_UISuperCollapsed: 0
  m_MasterSlot: {fileID: 8926484042661614692}
  m_MasterData:
    m_Owner: {fileID: 0}
    m_Value:
      m_Type:
        m_SerializableType: 
      m_SerializableObject: 
    m_Space: 2147483647
  m_Property:
    name: y
    m_serializedType:
      m_SerializableType: System.Single, mscorlib, Version=2.0.0.0, Culture=neutral, PublicKeyToken=b77a5c561934e089
    attributes: []
  m_Direction: 0
  m_LinkedSlots: []
--- !u!114 &8926484042661614695
MonoBehaviour:
  m_ObjectHideFlags: 0
  m_CorrespondingSourceObject: {fileID: 0}
  m_PrefabInternal: {fileID: 0}
  m_GameObject: {fileID: 0}
  m_Enabled: 1
  m_EditorHideFlags: 0
  m_Script: {fileID: 11500000, guid: f780aa281814f9842a7c076d436932e7, type: 3}
  m_Name: 
  m_EditorClassIdentifier: 
  m_Parent: {fileID: 8926484042661614692}
  m_Children: []
  m_UIPosition: {x: 0, y: 0}
  m_UICollapsed: 1
  m_UISuperCollapsed: 0
  m_MasterSlot: {fileID: 8926484042661614692}
  m_MasterData:
    m_Owner: {fileID: 0}
    m_Value:
      m_Type:
        m_SerializableType: 
      m_SerializableObject: 
    m_Space: 2147483647
  m_Property:
    name: z
    m_serializedType:
      m_SerializableType: System.Single, mscorlib, Version=2.0.0.0, Culture=neutral, PublicKeyToken=b77a5c561934e089
    attributes: []
  m_Direction: 0
  m_LinkedSlots: []
--- !u!114 &8926484042661614696
MonoBehaviour:
  m_ObjectHideFlags: 0
  m_CorrespondingSourceObject: {fileID: 0}
  m_PrefabInternal: {fileID: 0}
  m_GameObject: {fileID: 0}
  m_Enabled: 1
  m_EditorHideFlags: 0
  m_Script: {fileID: 11500000, guid: ac39bd03fca81b849929b9c966f1836a, type: 3}
  m_Name: 
  m_EditorClassIdentifier: 
  m_Parent: {fileID: 0}
  m_Children:
  - {fileID: 8926484042661614697}
  - {fileID: 8926484042661614698}
  - {fileID: 8926484042661614699}
  m_UIPosition: {x: 0, y: 0}
  m_UICollapsed: 1
  m_UISuperCollapsed: 0
  m_MasterSlot: {fileID: 8926484042661614696}
  m_MasterData:
    m_Owner: {fileID: 8926484042661614688}
    m_Value:
      m_Type:
        m_SerializableType: UnityEngine.Vector3, UnityEngine.CoreModule, Version=0.0.0.0, Culture=neutral, PublicKeyToken=null
      m_SerializableObject: 
    m_Space: 2147483647
  m_Property:
    name: 
    m_serializedType:
      m_SerializableType: UnityEngine.Vector3, UnityEngine.CoreModule, Version=0.0.0.0, Culture=neutral, PublicKeyToken=null
    attributes: []
  m_Direction: 1
  m_LinkedSlots:
  - {fileID: 8926484042661614571}
--- !u!114 &8926484042661614697
MonoBehaviour:
  m_ObjectHideFlags: 0
  m_CorrespondingSourceObject: {fileID: 0}
  m_PrefabInternal: {fileID: 0}
  m_GameObject: {fileID: 0}
  m_Enabled: 1
  m_EditorHideFlags: 0
  m_Script: {fileID: 11500000, guid: f780aa281814f9842a7c076d436932e7, type: 3}
  m_Name: 
  m_EditorClassIdentifier: 
  m_Parent: {fileID: 8926484042661614696}
  m_Children: []
  m_UIPosition: {x: 0, y: 0}
  m_UICollapsed: 1
  m_UISuperCollapsed: 0
  m_MasterSlot: {fileID: 8926484042661614696}
  m_MasterData:
    m_Owner: {fileID: 0}
    m_Value:
      m_Type:
        m_SerializableType: 
      m_SerializableObject: 
    m_Space: 2147483647
  m_Property:
    name: x
    m_serializedType:
      m_SerializableType: System.Single, mscorlib, Version=2.0.0.0, Culture=neutral, PublicKeyToken=b77a5c561934e089
    attributes: []
  m_Direction: 1
  m_LinkedSlots: []
--- !u!114 &8926484042661614698
MonoBehaviour:
  m_ObjectHideFlags: 0
  m_CorrespondingSourceObject: {fileID: 0}
  m_PrefabInternal: {fileID: 0}
  m_GameObject: {fileID: 0}
  m_Enabled: 1
  m_EditorHideFlags: 0
  m_Script: {fileID: 11500000, guid: f780aa281814f9842a7c076d436932e7, type: 3}
  m_Name: 
  m_EditorClassIdentifier: 
  m_Parent: {fileID: 8926484042661614696}
  m_Children: []
  m_UIPosition: {x: 0, y: 0}
  m_UICollapsed: 1
  m_UISuperCollapsed: 0
  m_MasterSlot: {fileID: 8926484042661614696}
  m_MasterData:
    m_Owner: {fileID: 0}
    m_Value:
      m_Type:
        m_SerializableType: 
      m_SerializableObject: 
    m_Space: 2147483647
  m_Property:
    name: y
    m_serializedType:
      m_SerializableType: System.Single, mscorlib, Version=2.0.0.0, Culture=neutral, PublicKeyToken=b77a5c561934e089
    attributes: []
  m_Direction: 1
  m_LinkedSlots: []
--- !u!114 &8926484042661614699
MonoBehaviour:
  m_ObjectHideFlags: 0
  m_CorrespondingSourceObject: {fileID: 0}
  m_PrefabInternal: {fileID: 0}
  m_GameObject: {fileID: 0}
  m_Enabled: 1
  m_EditorHideFlags: 0
  m_Script: {fileID: 11500000, guid: f780aa281814f9842a7c076d436932e7, type: 3}
  m_Name: 
  m_EditorClassIdentifier: 
  m_Parent: {fileID: 8926484042661614696}
  m_Children: []
  m_UIPosition: {x: 0, y: 0}
  m_UICollapsed: 1
  m_UISuperCollapsed: 0
  m_MasterSlot: {fileID: 8926484042661614696}
  m_MasterData:
    m_Owner: {fileID: 0}
    m_Value:
      m_Type:
        m_SerializableType: 
      m_SerializableObject: 
    m_Space: 2147483647
  m_Property:
    name: z
    m_serializedType:
      m_SerializableType: System.Single, mscorlib, Version=2.0.0.0, Culture=neutral, PublicKeyToken=b77a5c561934e089
    attributes: []
  m_Direction: 1
  m_LinkedSlots: []
--- !u!114 &8926484042661614700
MonoBehaviour:
  m_ObjectHideFlags: 0
  m_CorrespondingSourceObject: {fileID: 0}
  m_PrefabInternal: {fileID: 0}
  m_GameObject: {fileID: 0}
  m_Enabled: 1
  m_EditorHideFlags: 0
  m_Script: {fileID: 11500000, guid: ac39bd03fca81b849929b9c966f1836a, type: 3}
  m_Name: 
  m_EditorClassIdentifier: 
  m_Parent: {fileID: 0}
  m_Children:
  - {fileID: 8926484042661614701}
  - {fileID: 8926484042661614702}
  - {fileID: 8926484042661614703}
  m_UIPosition: {x: 0, y: 0}
  m_UICollapsed: 1
  m_UISuperCollapsed: 0
  m_MasterSlot: {fileID: 8926484042661614700}
  m_MasterData:
    m_Owner: {fileID: 8926484042661614688}
    m_Value:
      m_Type:
        m_SerializableType: UnityEngine.Vector3, UnityEngine.CoreModule, Version=0.0.0.0, Culture=neutral, PublicKeyToken=null
      m_SerializableObject: '{"x":0.0,"y":1.0,"z":0.0}'
    m_Space: 2147483647
  m_Property:
    name: b
    m_serializedType:
      m_SerializableType: UnityEngine.Vector3, UnityEngine.CoreModule, Version=0.0.0.0, Culture=neutral, PublicKeyToken=null
    attributes: []
  m_Direction: 0
  m_LinkedSlots: []
--- !u!114 &8926484042661614701
MonoBehaviour:
  m_ObjectHideFlags: 0
  m_CorrespondingSourceObject: {fileID: 0}
  m_PrefabInternal: {fileID: 0}
  m_GameObject: {fileID: 0}
  m_Enabled: 1
  m_EditorHideFlags: 0
  m_Script: {fileID: 11500000, guid: f780aa281814f9842a7c076d436932e7, type: 3}
  m_Name: 
  m_EditorClassIdentifier: 
  m_Parent: {fileID: 8926484042661614700}
  m_Children: []
  m_UIPosition: {x: 0, y: 0}
  m_UICollapsed: 1
  m_UISuperCollapsed: 0
  m_MasterSlot: {fileID: 8926484042661614700}
  m_MasterData:
    m_Owner: {fileID: 0}
    m_Value:
      m_Type:
        m_SerializableType: 
      m_SerializableObject: 
    m_Space: 2147483647
  m_Property:
    name: x
    m_serializedType:
      m_SerializableType: System.Single, mscorlib, Version=2.0.0.0, Culture=neutral, PublicKeyToken=b77a5c561934e089
    attributes: []
  m_Direction: 0
  m_LinkedSlots: []
--- !u!114 &8926484042661614702
MonoBehaviour:
  m_ObjectHideFlags: 0
  m_CorrespondingSourceObject: {fileID: 0}
  m_PrefabInternal: {fileID: 0}
  m_GameObject: {fileID: 0}
  m_Enabled: 1
  m_EditorHideFlags: 0
  m_Script: {fileID: 11500000, guid: f780aa281814f9842a7c076d436932e7, type: 3}
  m_Name: 
  m_EditorClassIdentifier: 
  m_Parent: {fileID: 8926484042661614700}
  m_Children: []
  m_UIPosition: {x: 0, y: 0}
  m_UICollapsed: 1
  m_UISuperCollapsed: 0
  m_MasterSlot: {fileID: 8926484042661614700}
  m_MasterData:
    m_Owner: {fileID: 0}
    m_Value:
      m_Type:
        m_SerializableType: 
      m_SerializableObject: 
    m_Space: 2147483647
  m_Property:
    name: y
    m_serializedType:
      m_SerializableType: System.Single, mscorlib, Version=2.0.0.0, Culture=neutral, PublicKeyToken=b77a5c561934e089
    attributes: []
  m_Direction: 0
  m_LinkedSlots: []
--- !u!114 &8926484042661614703
MonoBehaviour:
  m_ObjectHideFlags: 0
  m_CorrespondingSourceObject: {fileID: 0}
  m_PrefabInternal: {fileID: 0}
  m_GameObject: {fileID: 0}
  m_Enabled: 1
  m_EditorHideFlags: 0
  m_Script: {fileID: 11500000, guid: f780aa281814f9842a7c076d436932e7, type: 3}
  m_Name: 
  m_EditorClassIdentifier: 
  m_Parent: {fileID: 8926484042661614700}
  m_Children: []
  m_UIPosition: {x: 0, y: 0}
  m_UICollapsed: 1
  m_UISuperCollapsed: 0
  m_MasterSlot: {fileID: 8926484042661614700}
  m_MasterData:
    m_Owner: {fileID: 0}
    m_Value:
      m_Type:
        m_SerializableType: 
      m_SerializableObject: 
    m_Space: 2147483647
  m_Property:
    name: z
    m_serializedType:
      m_SerializableType: System.Single, mscorlib, Version=2.0.0.0, Culture=neutral, PublicKeyToken=b77a5c561934e089
    attributes: []
  m_Direction: 0
  m_LinkedSlots: []
=======
      shaderSourceIndex: 2
>>>>>>> a3eabf5f
<|MERGE_RESOLUTION|>--- conflicted
+++ resolved
@@ -396,13 +396,13 @@
     m_Owner: {fileID: 114980532763102586}
     m_Value:
       m_Type:
-        m_SerializableType: UnityEditor.VFX.AABox, Unity.VisualEffectGraph.Editor-testable, Version=0.0.0.0, Culture=neutral, PublicKeyToken=null
+        m_SerializableType: UnityEditor.VFX.AABox, Assembly-CSharp-Editor-testable, Version=0.0.0.0, Culture=neutral, PublicKeyToken=null
       m_SerializableObject: '{"space":0,"center":{"x":0.699999988079071,"y":1.0,"z":0.0},"size":{"x":0.20000000298023225,"y":2.0,"z":0.20000000298023225}}'
     m_Space: 0
   m_Property:
     name: bounds
     m_serializedType:
-      m_SerializableType: UnityEditor.VFX.AABox, Unity.VisualEffectGraph.Editor-testable, Version=0.0.0.0, Culture=neutral, PublicKeyToken=null
+      m_SerializableType: UnityEditor.VFX.AABox, Assembly-CSharp-Editor-testable, Version=0.0.0.0, Culture=neutral, PublicKeyToken=null
     attributes: []
   m_Direction: 0
   m_LinkedSlots: []
@@ -513,7 +513,6 @@
   sortPriority: 0
   sort: 0
   indirectDraw: 0
-  castShadows: 0
   preRefraction: 0
   useGeometryShader: 0
 --- !u!114 &114697200481505942
@@ -819,30 +818,6 @@
   m_ShaderSources:
   - compute: 1
     name: Temp_compute_a_initialize_Runtime.compute
-<<<<<<< HEAD
-    source: "#pragma kernel CSMain\r\n#include \"HLSLSupport.cginc\"\r\n#define NB_THREADS_PER_GROUP 64\r\n#define VFX_USE_VELOCITY_CURRENT 1\r\n#define VFX_USE_LIFETIME_CURRENT 1\r\n#define VFX_USE_POSITION_CURRENT 1\r\n#define VFX_USE_ALIVE_CURRENT 1\r\n#define VFX_USE_AGE_CURRENT 1\r\n#define VFX_LOCAL_SPACE 1\r\n\r\n\r\n\r\n#include \"VisualEffectGraph/Shaders/Common/VFXCommonCompute.cginc\"\r\n#include \"VisualEffectGraph/Shaders/VFXCommon.cginc\"\r\n\r\n\r\n\r\nRWByteAddressBuffer attributeBuffer;\r\nByteAddressBuffer sourceAttributeBuffer;\r\n\r\nCBUFFER_START(initParams)\r\n#if !VFX_USE_SPAWNER_FROM_GPU\r\n    uint nbSpawned;\t\t\t\t\t// Numbers of particle spawned\r\n    uint spawnIndex;\t\t\t\t// Index of the first particle spawned\r\n#else\r\n    uint offsetInAdditionalOutput;\r\n\tuint nbMax;\r\n#endif\r\n\tuint systemSeed;\r\nCBUFFER_END\r\n\r\n#if VFX_USE_ALIVE_CURRENT\r\nConsumeStructuredBuffer<uint> deadListIn;\r\nByteAddressBuffer deadListCount; // This is bad to use a SRV to fetch deadList count but Unity API currently prevent from copying to CB\r\n#endif\r\n\r\n#if VFX_USE_SPAWNER_FROM_GPU\r\nStructuredBuffer<uint> eventList;\r\nByteAddressBuffer inputAdditional;\r\n#endif\r\n\r\nvoid SetAttribute_212B9229(inout float3 velocity, float3 Velocity) /*attribute:velocity Composition:Overwrite Source:Slot Random:Off channels:XYZ */\r\n{\r\n    velocity = Velocity;\r\n}\r\nvoid SetAttribute_2466D9DD(inout float lifetime, float Lifetime) /*attribute:lifetime Composition:Overwrite Source:Slot Random:Off channels:XYZ */\r\n{\r\n    lifetime = Lifetime;\r\n}\r\n\r\n\r\n\r\n[numthreads(NB_THREADS_PER_GROUP,1,1)]\r\nvoid CSMain(uint3 id : SV_DispatchThreadID)\r\n{\r\n#if VFX_USE_SPAWNER_FROM_GPU\r\n    uint maxThreadId = inputAdditional.Load((offsetInAdditionalOutput * 2 + 0) << 2);\r\n    uint currentSpawnIndex = inputAdditional.Load((offsetInAdditionalOutput * 2 + 1) << 2) - maxThreadId;\r\n#else\r\n    uint maxThreadId = nbSpawned;\r\n    uint currentSpawnIndex = spawnIndex;\r\n#endif\r\n\r\n#if VFX_USE_ALIVE_CURRENT\r\n    maxThreadId = min(maxThreadId, deadListCount.Load(0x0));\r\n#elif VFX_USE_SPAWNER_FROM_GPU\r\n    maxThreadId = min(maxThreadId, nbMax); //otherwise, nbSpawned already clamped on CPU\r\n#endif\r\n\r\n    if (id.x < maxThreadId)\r\n    {\r\n#if VFX_USE_SPAWNER_FROM_GPU\r\n        int sourceIndex = eventList[id.x];\r\n#endif\r\n        uint particleIndex = id.x + currentSpawnIndex;\r\n\t\t\r\n#if !VFX_USE_SPAWNER_FROM_GPU\r\n        int sourceIndex = 0;\r\n        /*//Loop with 1 iteration generate a wrong IL Assembly (and actually, useless code)\r\n        uint currentSumSpawnCount = 0u;\r\n        for (sourceIndex=0; sourceIndex<1; sourceIndex++)\r\n        {\r\n            currentSumSpawnCount += uint(asfloat(sourceAttributeBuffer.Load((sourceIndex * 0x1 + 0x0) << 2)));\r\n            if (id.x < currentSumSpawnCount)\r\n            {\r\n                break;\r\n            }\r\n        }\r\n        */\r\n        \r\n\r\n#endif\r\n        float3 velocity = float3(0,0,0);\r\n        float lifetime = (float)0;\r\n        float3 position = float3(0,0,0);\r\n        bool alive = (bool)true;\r\n        float age = (float)0;\r\n        \r\n\r\n#if VFX_USE_PARTICLEID_CURRENT\r\n         particleId = particleIndex;\r\n#endif\r\n#if VFX_USE_SEED_CURRENT\r\n        seed = WangHash(particleIndex ^ systemSeed);\r\n#endif\r\n        \r\n        {\r\n            SetAttribute_212B9229( /*inout */velocity, float3(0,1,0));\r\n        }\r\n        {\r\n            SetAttribute_2466D9DD( /*inout */lifetime, (float)1);\r\n        }\r\n        \r\n\r\n\r\n#if VFX_USE_ALIVE_CURRENT\r\n        if (alive)\r\n        {\r\n            uint index = deadListIn.Consume();\r\n            attributeBuffer.Store3((index * 0x4 + 0x0) << 2,asuint(velocity));\r\n            attributeBuffer.Store((index * 0x1 + 0x50) << 2,asuint(lifetime));\r\n            attributeBuffer.Store3((index * 0x4 + 0x64) << 2,asuint(position));\r\n            attributeBuffer.Store((index * 0x2 + 0xB4) << 2,uint(alive));\r\n            attributeBuffer.Store((index * 0x2 + 0xB5) << 2,asuint(age));\r\n            \r\n\r\n        }\r\n#else\r\n        uint index = particleIndex;\r\n        attributeBuffer.Store3((index * 0x4 + 0x0) << 2,asuint(velocity));\r\n        attributeBuffer.Store((index * 0x1 + 0x50) << 2,asuint(lifetime));\r\n        attributeBuffer.Store3((index * 0x4 + 0x64) << 2,asuint(position));\r\n        attributeBuffer.Store((index * 0x2 + 0xB4) << 2,uint(alive));\r\n        attributeBuffer.Store((index * 0x2 + 0xB5) << 2,asuint(age));\r\n        \r\n\r\n#endif\r\n    }\r\n}"
-  - compute: 1
-    name: Temp_compute_b_update_Runtime.compute
-    source: "#pragma kernel CSMain\r\n#include \"HLSLSupport.cginc\"\r\n#define NB_THREADS_PER_GROUP 64\r\n#define VFX_USE_VELOCITY_CURRENT 1\r\n#define VFX_USE_LIFETIME_CURRENT 1\r\n#define VFX_USE_POSITION_CURRENT 1\r\n#define VFX_USE_ALIVE_CURRENT 1\r\n#define VFX_USE_AGE_CURRENT 1\r\n#define VFX_HAS_INDIRECT_DRAW 1\r\n#define VFX_LOCAL_SPACE 1\r\n\r\n\r\nCBUFFER_START(parameters)\r\n    float deltaTime_a;\r\n    uint3 PADDING_0;\r\nCBUFFER_END\r\n\r\n\r\n#include \"VisualEffectGraph/Shaders/Common/VFXCommonCompute.cginc\"\r\n#include \"VisualEffectGraph/Shaders/VFXCommon.cginc\"\r\n\r\n\r\n\r\nRWByteAddressBuffer attributeBuffer;\r\n\r\n#if VFX_USE_ALIVE_CURRENT\r\nAppendStructuredBuffer<uint> deadListOut;\r\n#endif\r\n\r\n#if VFX_HAS_INDIRECT_DRAW\r\nAppendStructuredBuffer<uint> indirectBuffer;\r\n#endif\r\n\r\nCBUFFER_START(updateParams)\r\n    uint nbMax;\r\n\tuint systemSeed;\r\nCBUFFER_END\r\n\r\nvoid EulerIntegration(inout float3 position, float3 velocity, float deltaTime)\r\n{\r\n    position += velocity * deltaTime;\r\n}\r\nvoid Age(inout float age, float deltaTime)\r\n{\r\n    age += deltaTime;\r\n}\r\nvoid Reap(float age, float lifetime, inout bool alive)\r\n{\r\n    if(age > lifetime) { alive = false; }\r\n}\r\n\r\n\r\n\r\n[numthreads(NB_THREADS_PER_GROUP,1,1)]\r\nvoid CSMain(uint3 id : SV_DispatchThreadID, uint3 groupId : SV_GroupThreadID)\r\n{\r\n    uint index = id.x;\r\n\tif (id.x < nbMax)\r\n\t{\r\n#if VFX_USE_ALIVE_CURRENT\r\n\t\tbool alive = (attributeBuffer.Load((index * 0x2 + 0xB4) << 2));\r\n\t\t\r\n\r\n\t\tif (alive)\r\n\t\t{\r\n\t\t\tfloat3 velocity = asfloat(attributeBuffer.Load3((index * 0x4 + 0x0) << 2));\r\n\t\t\tfloat lifetime = asfloat(attributeBuffer.Load((index * 0x1 + 0x50) << 2));\r\n\t\t\tfloat3 position = asfloat(attributeBuffer.Load3((index * 0x4 + 0x64) << 2));\r\n\t\t\tfloat age = asfloat(attributeBuffer.Load((index * 0x2 + 0xB5) << 2));\r\n\t\t\t\r\n\r\n\t\t\t\r\n#if VFX_USE_OLDPOSITION_CURRENT\r\n\t\t\toldPosition = position;\r\n#endif\r\n\t\t\t\r\n\t\t\tEulerIntegration( /*inout */position, velocity, deltaTime_a);\r\n\t\t\tAge( /*inout */age, deltaTime_a);\r\n\t\t\tReap(age, lifetime,  /*inout */alive);\r\n\t\t\t\r\n\r\n\t\t\tif (alive)\r\n\t\t\t{\r\n\t\t\t\tattributeBuffer.Store3((index * 0x4 + 0x64) << 2,asuint(position));\r\n\t\t\t\tattributeBuffer.Store((index * 0x2 + 0xB5) << 2,asuint(age));\r\n\t\t\t\t\r\n\r\n#if VFX_HAS_INDIRECT_DRAW\r\n\t\t\t\tindirectBuffer.Append(index);\r\n#endif\r\n\t\t\t}\r\n\t\t\telse\r\n\t\t\t{\r\n\t\t\t\tattributeBuffer.Store((index * 0x2 + 0xB4) << 2,uint(alive));\r\n\t\t\t\t\r\n\r\n\t\t\t\tdeadListOut.Append(index);\r\n\t\t\t}\r\n\t\t}\r\n#else\r\n\t\tfloat3 velocity = asfloat(attributeBuffer.Load3((index * 0x4 + 0x0) << 2));\r\n\t\tfloat lifetime = asfloat(attributeBuffer.Load((index * 0x1 + 0x50) << 2));\r\n\t\tfloat3 position = asfloat(attributeBuffer.Load3((index * 0x4 + 0x64) << 2));\r\n\t\tbool alive = (attributeBuffer.Load((index * 0x2 + 0xB4) << 2));\r\n\t\tfloat age = asfloat(attributeBuffer.Load((index * 0x2 + 0xB5) << 2));\r\n\t\t\r\n\r\n\t\t\r\n#if VFX_USE_OLDPOSITION_CURRENT\r\n\t\toldPosition = position;\r\n#endif\r\n\t\t\r\n\t\tEulerIntegration( /*inout */position, velocity, deltaTime_a);\r\n\t\tAge( /*inout */age, deltaTime_a);\r\n\t\tReap(age, lifetime,  /*inout */alive);\r\n\t\t\r\n\r\n\t\tattributeBuffer.Store3((index * 0x4 + 0x64) << 2,asuint(position));\r\n\t\tattributeBuffer.Store((index * 0x2 + 0xB4) << 2,uint(alive));\r\n\t\tattributeBuffer.Store((index * 0x2 + 0xB5) << 2,asuint(age));\r\n\t\t\r\n\r\n#if VFX_HAS_INDIRECT_DRAW\r\n\t\tindirectBuffer.Append(index);\r\n#endif\r\n#endif\r\n\t}\r\n}"
-  - compute: 0
-    name: Temp_shader_c_quad output_Runtime.shader
-    source: "Shader \"Hidden/VFX/ParticleQuads\"\r\n{\r\n\tSubShader\r\n\t{\t\r\n\t\tCull Off\r\n\t\t\r\n\t\tTags { \"Queue\"=\"Transparent\" \"IgnoreProjector\"=\"True\" \"RenderType\"=\"Transparent\" }\r\n\t\t\r\n\t\t\r\n\t\t\r\n\t\t\r\n\t\t\r\n\t\t\r\n\t\t\r\n\t\t\r\n\t\t\r\n\t\t\r\n\t\t\r\n\t\t\r\n\t\tBlend SrcAlpha OneMinusSrcAlpha\r\n\t\tZTest LEqual\r\n\t\tZWrite Off\r\n\t\tCull Off\r\n\t\t\r\n\t\r\n\t\t\t\r\n\t\tHLSLINCLUDE\r\n\t\t#if !defined(VFX_WORLD_SPACE) && !defined(VFX_LOCAL_SPACE)\r\n\t\t#define VFX_LOCAL_SPACE 1\r\n\t\t#endif\r\n\t\t\r\n\t\t#include \"HLSLSupport.cginc\"\r\n\t\t#define NB_THREADS_PER_GROUP 64\r\n\t\t#define VFX_USE_LIFETIME_CURRENT 1\r\n\t\t#define VFX_USE_POSITION_CURRENT 1\r\n\t\t#define VFX_USE_COLOR_CURRENT 1\r\n\t\t#define VFX_USE_ALPHA_CURRENT 1\r\n\t\t#define VFX_USE_ALIVE_CURRENT 1\r\n\t\t#define VFX_USE_AXISX_CURRENT 1\r\n\t\t#define VFX_USE_AXISY_CURRENT 1\r\n\t\t#define VFX_USE_AXISZ_CURRENT 1\r\n\t\t#define VFX_USE_ANGLEX_CURRENT 1\r\n\t\t#define VFX_USE_ANGLEY_CURRENT 1\r\n\t\t#define VFX_USE_ANGLEZ_CURRENT 1\r\n\t\t#define VFX_USE_PIVOT_CURRENT 1\r\n\t\t#define VFX_USE_SIZEX_CURRENT 1\r\n\t\t#define VFX_USE_AGE_CURRENT 1\r\n\t\t#define VFX_HAS_INDIRECT_DRAW 1\r\n\t\t#define USE_DEAD_LIST_COUNT 1\r\n\t\t\r\n\t\t\r\n\t\t#define VFX_LOCAL_SPACE 1\r\n\t\t\r\n\r\n\t\tCBUFFER_START(parameters)\r\n\t\t    float4 Alpha_b;\r\n\t\tCBUFFER_END\r\n\t\tTexture2D mainTexture;\r\n\t\tSamplerState samplermainTexture;\r\n\t\t\r\n\r\n\t\t\r\n\t\t#define VFX_NEEDS_COLOR_INTERPOLATOR (VFX_USE_COLOR_CURRENT || VFX_USE_ALPHA_CURRENT)\r\n\t\t#define IS_TRANSPARENT_PARTICLE (!IS_OPAQUE_PARTICLE)\r\n\t\t\r\n\t\tByteAddressBuffer attributeBuffer;\t\r\n\t\t\r\n\t\t#if VFX_HAS_INDIRECT_DRAW\r\n\t\tStructuredBuffer<uint> indirectBuffer;\t\r\n\t\t#endif\t\r\n\t\t\r\n\t\t#if USE_DEAD_LIST_COUNT\r\n\t\tByteAddressBuffer deadListCount;\r\n\t\t#endif\r\n\t\t\r\n\t\tCBUFFER_START(outputParams)\r\n\t\t\tfloat nbMax;\r\n\t\t\tfloat systemSeed;\r\n\t\tCBUFFER_END\r\n\t\t\r\n\t\tENDHLSL\r\n\t\t\r\n\r\n\t\t// Forward pass\r\n\t\tPass\r\n\t\t{\t\t\r\n\t\t\tTags { \"LightMode\"=\"ForwardBase\" }\r\n\t\t\t\r\n\t\t\tHLSLPROGRAM\r\n\t\t\t#pragma target 4.5\r\n\t\t\t\r\n\t\t\tstruct ps_input\r\n\t\t\t{\r\n\t\t\t\tfloat4 pos : SV_POSITION;\r\n\t\t\t\t#if USE_FLIPBOOK_INTERPOLATION\r\n\t\t\t\tfloat4 uv : TEXCOORD0;\r\n\t\t\t\t#else\r\n\t\t\t\tfloat2 uv : TEXCOORD0;\t\r\n\t\t\t\t#endif\r\n\t\t\t\t#if VFX_NEEDS_COLOR_INTERPOLATOR\r\n\t\t\t\tnointerpolation float4 color : COLOR0;\r\n\t\t\t\t#endif\r\n\t\t\t\t#if USE_SOFT_PARTICLE || USE_ALPHA_TEST || USE_FLIPBOOK_INTERPOLATION\r\n\t\t\t\t// x: inverse soft particles fade distance\r\n\t\t\t\t// y: alpha threshold\r\n\t\t\t\t// z: frame blending factor\r\n\t\t\t\tnointerpolation float3 builtInInterpolants : TEXCOORD1;\r\n\t\t\t\t#endif\r\n\t\t\t\t#if USE_SOFT_PARTICLE\r\n\t\t\t\tfloat4 projPos : TEXCOORD2;\t\t\r\n\t\t\t\t#endif\r\n\t\t\t};\r\n\t\t\t\r\n\t\t\tstruct ps_output\r\n\t\t\t{\r\n\t\t\t\tfloat4 color : SV_Target0;\r\n\t\t\t};\r\n\t\t\r\n\t\t#define VFX_VARYING_PS_INPUTS ps_input\r\n\t\t#define VFX_VARYING_POSCS pos\r\n\t\t#define VFX_VARYING_POSSS projPos\r\n\t\t#define VFX_VARYING_COLOR color.rgb\r\n\t\t#define VFX_VARYING_ALPHA color.a\r\n\t\t#define VFX_VARYING_INVSOFTPARTICLEFADEDISTANCE builtInInterpolants.x\r\n\t\t#define VFX_VARYING_ALPHATHRESHOLD builtInInterpolants.y\r\n\t\t#define VFX_VARYING_FRAMEBLEND builtInInterpolants.z\r\n\t\t#define VFX_VARYING_UV uv\r\n\t\t\t\t\r\n\t\t\t#if !(defined(VFX_VARYING_PS_INPUTS) && defined(VFX_VARYING_POSCS))\r\n\t\t\t#error VFX_VARYING_PS_INPUTS, VFX_VARYING_POSCS and VFX_VARYING_UV must be defined.\r\n\t\t\t#endif\r\n\t\t\t\r\n\t\t\t#include \"/VisualEffectGraph/Shaders/RenderPipeline/Legacy/VFXCommon.cginc\"\r\n\t\t\t#include \"VisualEffectGraph/Shaders/VFXCommon.cginc\"\r\n\t\t\t\r\n\r\n\t\t\tvoid Orient_0(inout float3 axisX, inout float3 axisY, inout float3 axisZ) /*mode:FaceCameraPlane */\r\n\t\t\t{\r\n\t\t\t    \r\n\t\t\t    float3x3 viewRot = GetVFXToViewRotMatrix();\r\n\t\t\t    axisX = viewRot[0].xyz;\r\n\t\t\t    axisY = viewRot[1].xyz;\r\n\t\t\t    #if VFX_LOCAL_SPACE // Need to remove potential scale in local transform\r\n\t\t\t    axisX = normalize(axisX);\r\n\t\t\t    axisY = normalize(axisY);\r\n\t\t\t    axisZ = cross(axisX,axisY);\r\n\t\t\t    #else\r\n\t\t\t    axisZ = -viewRot[2].xyz;\r\n\t\t\t    #endif\r\n\t\t\t    \r\n\t\t\t}\r\n\t\t\tvoid AttributeFromCurve_FA287DCF(inout float alpha, float age, float lifetime, float4 Alpha) /*attribute:alpha Composition:Overwrite SampleMode:OverLife Mode:PerComponent channels:XYZ */\r\n\t\t\t{\r\n\t\t\t    float t = age / lifetime;\r\n\t\t\t    float value = 0.0f;\r\n\t\t\t    value = SampleCurve(Alpha, t);\r\n\t\t\t    alpha = value;\r\n\t\t\t}\r\n\t\t\tvoid SetAttribute_CA95FE17(inout float3 color, float3 Color) /*attribute:color Composition:Overwrite Source:Slot Random:Off channels:XYZ */\r\n\t\t\t{\r\n\t\t\t    color = Color;\r\n\t\t\t}\r\n\t\t\t\r\n\r\n\t\t\t\r\n\t\t\t#pragma vertex vert\r\n\t\t\tVFX_VARYING_PS_INPUTS vert(uint id : SV_VertexID, uint instanceID : SV_InstanceID)\r\n\t\t\t{\r\n\t\t\t\tuint index = (id >> 2) + instanceID * 2048;\r\n\t\t\t\tVFX_VARYING_PS_INPUTS o = (VFX_VARYING_PS_INPUTS)0;\r\n\t\t\t\t\r\n\t\t\t\t\r\n\t\t\t\t\t\t#if VFX_HAS_INDIRECT_DRAW\r\n\t\t\t\t\t\t#if USE_DEAD_LIST_COUNT\r\n\t\t\t\t\t\t\tif (index >= asuint(nbMax) - deadListCount.Load(0))\r\n\t\t\t\t\t\t\t\treturn o;\r\n\t\t\t\t\t\t#endif\r\n\t\t\t\t\t\t\r\n\t\t\t\t\t\t\tindex = indirectBuffer[index];\r\n\t\t\t\t\t\t\tfloat lifetime = asfloat(attributeBuffer.Load((index * 0x1 + 0x50) << 2));\r\n\t\t\t\t\t\t\tfloat3 position = asfloat(attributeBuffer.Load3((index * 0x4 + 0x64) << 2));\r\n\t\t\t\t\t\t\tfloat3 color = float3(1,1,1);\r\n\t\t\t\t\t\t\tfloat alpha = (float)1;\r\n\t\t\t\t\t\t\tbool alive = (attributeBuffer.Load((index * 0x2 + 0xB4) << 2));\r\n\t\t\t\t\t\t\tfloat3 axisX = float3(1,0,0);\r\n\t\t\t\t\t\t\tfloat3 axisY = float3(0,1,0);\r\n\t\t\t\t\t\t\tfloat3 axisZ = float3(0,0,1);\r\n\t\t\t\t\t\t\tfloat angleX = (float)0;\r\n\t\t\t\t\t\t\tfloat angleY = (float)0;\r\n\t\t\t\t\t\t\tfloat angleZ = (float)0;\r\n\t\t\t\t\t\t\tfloat3 pivot = float3(0,0,0);\r\n\t\t\t\t\t\t\tfloat sizeX = (float)0.1;\r\n\t\t\t\t\t\t\tfloat age = asfloat(attributeBuffer.Load((index * 0x2 + 0xB5) << 2));\r\n\t\t\t\t\t\t\t\r\n\t\t\t\t\r\n\t\t\t\t\t\t#else\r\n\t\t\t\t\t\t\tif (index >= asuint(nbMax))\r\n\t\t\t\t\t\t\t\treturn o;\r\n\t\t\t\t\t\t\t\r\n\t\t\t\t\t\t\tbool alive = (attributeBuffer.Load((index * 0x2 + 0xB4) << 2));\r\n\t\t\t\t\t\t\t\r\n\t\t\t\t\r\n\t\t\t\t\t\t\tif (!alive)\r\n\t\t\t\t\t\t\t\treturn o;\r\n\t\t\t\t\t\t\t\r\n\t\t\t\t\t\t\tfloat lifetime = asfloat(attributeBuffer.Load((index * 0x1 + 0x50) << 2));\r\n\t\t\t\t\t\t\tfloat3 position = asfloat(attributeBuffer.Load3((index * 0x4 + 0x64) << 2));\r\n\t\t\t\t\t\t\tfloat3 color = float3(1,1,1);\r\n\t\t\t\t\t\t\tfloat alpha = (float)1;\r\n\t\t\t\t\t\t\tfloat3 axisX = float3(1,0,0);\r\n\t\t\t\t\t\t\tfloat3 axisY = float3(0,1,0);\r\n\t\t\t\t\t\t\tfloat3 axisZ = float3(0,0,1);\r\n\t\t\t\t\t\t\tfloat angleX = (float)0;\r\n\t\t\t\t\t\t\tfloat angleY = (float)0;\r\n\t\t\t\t\t\t\tfloat angleZ = (float)0;\r\n\t\t\t\t\t\t\tfloat3 pivot = float3(0,0,0);\r\n\t\t\t\t\t\t\tfloat sizeX = (float)0.1;\r\n\t\t\t\t\t\t\tfloat age = asfloat(attributeBuffer.Load((index * 0x2 + 0xB5) << 2));\r\n\t\t\t\t\t\t\t\r\n\t\t\t\t\r\n\t\t\t\t\t\t#endif\r\n\t\t\t\t\t\t\r\n\t\t\t\tOrient_0( /*inout */axisX,  /*inout */axisY,  /*inout */axisZ);\r\n\t\t\t\tAttributeFromCurve_FA287DCF( /*inout */alpha, age, lifetime, Alpha_b);\r\n\t\t\t\t{\r\n\t\t\t\t    SetAttribute_CA95FE17( /*inout */color, float3(1,0,0));\r\n\t\t\t\t}\r\n\t\t\t\t\r\n\r\n\t\t\t\t\r\n\t\t\t\tif (!alive)\r\n\t\t\t\t\treturn o;\r\n\t\t\t\t\r\n\t\t\t\to.VFX_VARYING_UV.x = float(id & 1);\r\n\t\t\t\to.VFX_VARYING_UV.y = float((id & 2) >> 1);\r\n\t\t\t\t\r\n\t\t\t\t\r\n\t\t\t\t\t\tfloat3 size = float3(sizeX,sizeX,sizeX);\r\n\t\t\t\t\t\t#if VFX_USE_SIZEY_CURRENT\r\n\t\t\t\t\t\tsize.y = sizeY;\r\n\t\t\t\t\t\t#endif\r\n\t\t\t\t\t\t#if VFX_USE_SIZEZ_CURRENT\r\n\t\t\t\t\t\tsize.z = sizeZ;\r\n\t\t\t\t\t\t#else\r\n\t\t\t\t\t\tsize.z = min(size.x,size.y);\r\n\t\t\t\t\t\t#endif\r\n\t\t\t\t\t\t\r\n\t\t\t\t\r\n\t\t\t\tfloat4x4 elementToVFX = GetElementToVFXMatrix(axisX,axisY,axisZ,float3(angleX,angleY,angleZ),pivot,size,position);\r\n\t\t\t\tfloat3 vPos = mul(elementToVFX,float4(o.VFX_VARYING_UV.xy * 2.0f - 1.0f,0.0f,1.0f)).xyz;\r\n\t\t\t\r\n\t\t\t\to.VFX_VARYING_POSCS = TransformPositionVFXToClip(vPos);\r\n\t\t\t\r\n\t\t\t\t\r\n\t\t\t\t\t\t#if VFX_USE_COLOR_CURRENT && defined(VFX_VARYING_COLOR)\r\n\t\t\t\t\t\to.VFX_VARYING_COLOR = color;\r\n\t\t\t\t\t\t#endif\r\n\t\t\t\t\t\t#if VFX_USE_ALPHA_CURRENT && defined(VFX_VARYING_ALPHA) \r\n\t\t\t\t\t\to.VFX_VARYING_ALPHA = alpha;\r\n\t\t\t\t\t\t#endif\r\n\t\t\t\t\t\t\r\n\t\t\t\t\t\t\r\n\t\t\t\t\t\t#if USE_SOFT_PARTICLE && defined(VFX_VARYING_INVSOFTPARTICLEFADEDISTANCE)\r\n\t\t\t\t\t\t\r\n\t\t\t\t\t\to.VFX_VARYING_INVSOFTPARTICLEFADEDISTANCE = invSoftParticlesFadeDistance;\r\n\t\t\t\t\t\t#endif\r\n\t\t\t\t\t\t\r\n\t\t\t\t\t\t#if (VFX_NEEDS_POSSS || USE_SOFT_PARTICLE) && defined(VFX_VARYING_POSSS) && defined(VFX_VARYING_POSCS)\r\n\t\t\t\t\t\to.VFX_VARYING_POSSS = VFXGetPOSSS(o.VFX_VARYING_POSCS);\r\n\t\t\t\t\t\t#endif\r\n\t\t\t\t\t\t\r\n\t\t\t\t\t\t#if USE_ALPHA_TEST && defined(VFX_VARYING_ALPHATHRESHOLD)\r\n\t\t\t\t\t\t\r\n\t\t\t\t\t\to.VFX_VARYING_ALPHATHRESHOLD = alphaThreshold;\r\n\t\t\t\t\t\t#endif\r\n\t\t\t\t\t\t\r\n\t\t\t\t\t\t#if USE_UV_SCALE_BIAS\r\n\t\t\t\t\t\t\r\n\t\t\t\t\t\t\r\n\t\t\t\t\t\to.VFX_VARYING_UV.xy = o.VFX_VARYING_UV.xy * uvScale + uvBias;\r\n\t\t\t\t\t\t#endif\r\n\t\t\t\t\t\t\r\n\t\t\t\t\t\t\r\n\t\t\t\t\r\n\t\t\t\t\r\n\t\t\t\t\t\t#if USE_FLIPBOOK\r\n\t\t\t\t\t\t\r\n\t\t\t\t\t\t\r\n\t\t\t\t\t\tVFXUVData uvData = GetUVData(flipBookSize, invFlipBookSize, o.VFX_VARYING_UV.xy, texIndex);\r\n\t\t\t\t\t\to.VFX_VARYING_UV.xy = uvData.uvs.xy;\r\n\t\t\t\t\t\t#if USE_FLIPBOOK_INTERPOLATION\r\n\t\t\t\t\t\to.VFX_VARYING_UV.zw = uvData.uvs.zw;\r\n\t\t\t\t\t\to.VFX_VARYING_FRAMEBLEND = uvData.blend;\r\n\t\t\t\t\t\t#endif\r\n\t\t\t\t\t\t#endif\r\n\t\t\t\t\t\t\r\n\t\t\t\r\n\t\t\t\t\r\n\t\t\t\r\n\t\t\t\treturn o;\r\n\t\t\t}\r\n\t\t\t\r\n\t\t\t\r\n\t\t\t\r\n\t\t\t\r\n\t\t\t#include \"VisualEffectGraph/Shaders/VFXCommonOutput.cginc\"\r\n\t\t\t\r\n\t\t\t\t\r\n\t\t\t#pragma fragment frag\r\n\t\t\tps_output frag(ps_input i)\r\n\t\t\t{\r\n\t\t\t\tps_output o = (ps_output)0;\r\n\t\t\t\to.color = VFXGetFragmentColor(i);\r\n\t\t\t\to.color *= VFXGetTextureColor(VFX_SAMPLER(mainTexture),i);\t\t\r\n\t\t\t\tVFXClipFragmentColor(o.color.a,i);\r\n\t\t\t\treturn o;\r\n\t\t\t}\r\n\t\t\tENDHLSL\r\n\t\t}\r\n\t\t\r\n\r\n\t\t\r\n\t}\r\n}\r\n"
-  - compute: 1
-    name: Temp_compute_d_update_Runtime.compute
-    source: "#pragma kernel CSMain\r\n#include \"HLSLSupport.cginc\"\r\n#define NB_THREADS_PER_GROUP 64\r\n#define VFX_USE_VELOCITY_CURRENT 1\r\n#define VFX_USE_LIFETIME_CURRENT 1\r\n#define VFX_USE_POSITION_CURRENT 1\r\n#define VFX_USE_ALIVE_CURRENT 1\r\n#define VFX_USE_AGE_CURRENT 1\r\n#define VFX_HAS_INDIRECT_DRAW 1\r\n#define VFX_WORLD_SPACE 1\r\n\r\n\r\nCBUFFER_START(parameters)\r\n    float deltaTime_a;\r\n    uint3 PADDING_0;\r\nCBUFFER_END\r\n\r\n\r\n#include \"VisualEffectGraph/Shaders/Common/VFXCommonCompute.cginc\"\r\n#include \"VisualEffectGraph/Shaders/VFXCommon.cginc\"\r\n\r\n\r\n\r\nRWByteAddressBuffer attributeBuffer;\r\n\r\n#if VFX_USE_ALIVE_CURRENT\r\nAppendStructuredBuffer<uint> deadListOut;\r\n#endif\r\n\r\n#if VFX_HAS_INDIRECT_DRAW\r\nAppendStructuredBuffer<uint> indirectBuffer;\r\n#endif\r\n\r\nCBUFFER_START(updateParams)\r\n    uint nbMax;\r\n\tuint systemSeed;\r\nCBUFFER_END\r\n\r\nvoid EulerIntegration(inout float3 position, float3 velocity, float deltaTime)\r\n{\r\n    position += velocity * deltaTime;\r\n}\r\nvoid Age(inout float age, float deltaTime)\r\n{\r\n    age += deltaTime;\r\n}\r\nvoid Reap(float age, float lifetime, inout bool alive)\r\n{\r\n    if(age > lifetime) { alive = false; }\r\n}\r\n\r\n\r\n\r\n[numthreads(NB_THREADS_PER_GROUP,1,1)]\r\nvoid CSMain(uint3 id : SV_DispatchThreadID, uint3 groupId : SV_GroupThreadID)\r\n{\r\n    uint index = id.x;\r\n\tif (id.x < nbMax)\r\n\t{\r\n#if VFX_USE_ALIVE_CURRENT\r\n\t\tbool alive = (attributeBuffer.Load((index * 0x2 + 0xB4) << 2));\r\n\t\t\r\n\r\n\t\tif (alive)\r\n\t\t{\r\n\t\t\tfloat3 velocity = asfloat(attributeBuffer.Load3((index * 0x4 + 0x0) << 2));\r\n\t\t\tfloat lifetime = asfloat(attributeBuffer.Load((index * 0x1 + 0x50) << 2));\r\n\t\t\tfloat3 position = asfloat(attributeBuffer.Load3((index * 0x4 + 0x64) << 2));\r\n\t\t\tfloat age = asfloat(attributeBuffer.Load((index * 0x2 + 0xB5) << 2));\r\n\t\t\t\r\n\r\n\t\t\t\r\n#if VFX_USE_OLDPOSITION_CURRENT\r\n\t\t\toldPosition = position;\r\n#endif\r\n\t\t\t\r\n\t\t\tEulerIntegration( /*inout */position, velocity, deltaTime_a);\r\n\t\t\tAge( /*inout */age, deltaTime_a);\r\n\t\t\tReap(age, lifetime,  /*inout */alive);\r\n\t\t\t\r\n\r\n\t\t\tif (alive)\r\n\t\t\t{\r\n\t\t\t\tattributeBuffer.Store3((index * 0x4 + 0x64) << 2,asuint(position));\r\n\t\t\t\tattributeBuffer.Store((index * 0x2 + 0xB5) << 2,asuint(age));\r\n\t\t\t\t\r\n\r\n#if VFX_HAS_INDIRECT_DRAW\r\n\t\t\t\tindirectBuffer.Append(index);\r\n#endif\r\n\t\t\t}\r\n\t\t\telse\r\n\t\t\t{\r\n\t\t\t\tattributeBuffer.Store((index * 0x2 + 0xB4) << 2,uint(alive));\r\n\t\t\t\t\r\n\r\n\t\t\t\tdeadListOut.Append(index);\r\n\t\t\t}\r\n\t\t}\r\n#else\r\n\t\tfloat3 velocity = asfloat(attributeBuffer.Load3((index * 0x4 + 0x0) << 2));\r\n\t\tfloat lifetime = asfloat(attributeBuffer.Load((index * 0x1 + 0x50) << 2));\r\n\t\tfloat3 position = asfloat(attributeBuffer.Load3((index * 0x4 + 0x64) << 2));\r\n\t\tbool alive = (attributeBuffer.Load((index * 0x2 + 0xB4) << 2));\r\n\t\tfloat age = asfloat(attributeBuffer.Load((index * 0x2 + 0xB5) << 2));\r\n\t\t\r\n\r\n\t\t\r\n#if VFX_USE_OLDPOSITION_CURRENT\r\n\t\toldPosition = position;\r\n#endif\r\n\t\t\r\n\t\tEulerIntegration( /*inout */position, velocity, deltaTime_a);\r\n\t\tAge( /*inout */age, deltaTime_a);\r\n\t\tReap(age, lifetime,  /*inout */alive);\r\n\t\t\r\n\r\n\t\tattributeBuffer.Store3((index * 0x4 + 0x64) << 2,asuint(position));\r\n\t\tattributeBuffer.Store((index * 0x2 + 0xB4) << 2,uint(alive));\r\n\t\tattributeBuffer.Store((index * 0x2 + 0xB5) << 2,asuint(age));\r\n\t\t\r\n\r\n#if VFX_HAS_INDIRECT_DRAW\r\n\t\tindirectBuffer.Append(index);\r\n#endif\r\n#endif\r\n\t}\r\n}"
-  - compute: 1
-    name: Temp_compute_e_initialize_Runtime.compute
-    source: "#pragma kernel CSMain\r\n#include \"HLSLSupport.cginc\"\r\n#define NB_THREADS_PER_GROUP 64\r\n#define VFX_USE_VELOCITY_CURRENT 1\r\n#define VFX_USE_LIFETIME_CURRENT 1\r\n#define VFX_USE_POSITION_CURRENT 1\r\n#define VFX_USE_ALIVE_CURRENT 1\r\n#define VFX_USE_AGE_CURRENT 1\r\n#define VFX_WORLD_SPACE 1\r\n\r\n\r\nCBUFFER_START(parameters)\r\n    float3 Position_c;\r\n    uint PADDING_0;\r\nCBUFFER_END\r\n\r\n\r\n#include \"VisualEffectGraph/Shaders/Common/VFXCommonCompute.cginc\"\r\n#include \"VisualEffectGraph/Shaders/VFXCommon.cginc\"\r\n\r\n\r\n\r\nRWByteAddressBuffer attributeBuffer;\r\nByteAddressBuffer sourceAttributeBuffer;\r\n\r\nCBUFFER_START(initParams)\r\n#if !VFX_USE_SPAWNER_FROM_GPU\r\n    uint nbSpawned;\t\t\t\t\t// Numbers of particle spawned\r\n    uint spawnIndex;\t\t\t\t// Index of the first particle spawned\r\n#else\r\n    uint offsetInAdditionalOutput;\r\n\tuint nbMax;\r\n#endif\r\n\tuint systemSeed;\r\nCBUFFER_END\r\n\r\n#if VFX_USE_ALIVE_CURRENT\r\nConsumeStructuredBuffer<uint> deadListIn;\r\nByteAddressBuffer deadListCount; // This is bad to use a SRV to fetch deadList count but Unity API currently prevent from copying to CB\r\n#endif\r\n\r\n#if VFX_USE_SPAWNER_FROM_GPU\r\nStructuredBuffer<uint> eventList;\r\nByteAddressBuffer inputAdditional;\r\n#endif\r\n\r\nvoid SetAttribute_212B9229(inout float3 velocity, float3 Velocity) /*attribute:velocity Composition:Overwrite Source:Slot Random:Off channels:XYZ */\r\n{\r\n    velocity = Velocity;\r\n}\r\nvoid SetAttribute_2466D9DD(inout float lifetime, float Lifetime) /*attribute:lifetime Composition:Overwrite Source:Slot Random:Off channels:XYZ */\r\n{\r\n    lifetime = Lifetime;\r\n}\r\nvoid SetAttribute_A064353D(inout float3 position, float3 Position) /*attribute:position Composition:Overwrite Source:Slot Random:Off channels:XYZ */\r\n{\r\n    position = Position;\r\n}\r\n\r\n\r\n\r\n[numthreads(NB_THREADS_PER_GROUP,1,1)]\r\nvoid CSMain(uint3 id : SV_DispatchThreadID)\r\n{\r\n#if VFX_USE_SPAWNER_FROM_GPU\r\n    uint maxThreadId = inputAdditional.Load((offsetInAdditionalOutput * 2 + 0) << 2);\r\n    uint currentSpawnIndex = inputAdditional.Load((offsetInAdditionalOutput * 2 + 1) << 2) - maxThreadId;\r\n#else\r\n    uint maxThreadId = nbSpawned;\r\n    uint currentSpawnIndex = spawnIndex;\r\n#endif\r\n\r\n#if VFX_USE_ALIVE_CURRENT\r\n    maxThreadId = min(maxThreadId, deadListCount.Load(0x0));\r\n#elif VFX_USE_SPAWNER_FROM_GPU\r\n    maxThreadId = min(maxThreadId, nbMax); //otherwise, nbSpawned already clamped on CPU\r\n#endif\r\n\r\n    if (id.x < maxThreadId)\r\n    {\r\n#if VFX_USE_SPAWNER_FROM_GPU\r\n        int sourceIndex = eventList[id.x];\r\n#endif\r\n        uint particleIndex = id.x + currentSpawnIndex;\r\n\t\t\r\n#if !VFX_USE_SPAWNER_FROM_GPU\r\n        int sourceIndex = 0;\r\n        /*//Loop with 1 iteration generate a wrong IL Assembly (and actually, useless code)\r\n        uint currentSumSpawnCount = 0u;\r\n        for (sourceIndex=0; sourceIndex<1; sourceIndex++)\r\n        {\r\n            currentSumSpawnCount += uint(asfloat(sourceAttributeBuffer.Load((sourceIndex * 0x1 + 0x0) << 2)));\r\n            if (id.x < currentSumSpawnCount)\r\n            {\r\n                break;\r\n            }\r\n        }\r\n        */\r\n        \r\n\r\n#endif\r\n        float3 velocity = float3(0,0,0);\r\n        float lifetime = (float)0;\r\n        float3 position = float3(0,0,0);\r\n        bool alive = (bool)true;\r\n        float age = (float)0;\r\n        \r\n\r\n#if VFX_USE_PARTICLEID_CURRENT\r\n         particleId = particleIndex;\r\n#endif\r\n#if VFX_USE_SEED_CURRENT\r\n        seed = WangHash(particleIndex ^ systemSeed);\r\n#endif\r\n        \r\n        {\r\n            SetAttribute_212B9229( /*inout */velocity, float3(0,1,0));\r\n        }\r\n        {\r\n            SetAttribute_2466D9DD( /*inout */lifetime, (float)1);\r\n        }\r\n        SetAttribute_A064353D( /*inout */position, Position_c);\r\n        \r\n\r\n\r\n#if VFX_USE_ALIVE_CURRENT\r\n        if (alive)\r\n        {\r\n            uint index = deadListIn.Consume();\r\n            attributeBuffer.Store3((index * 0x4 + 0x0) << 2,asuint(velocity));\r\n            attributeBuffer.Store((index * 0x1 + 0x50) << 2,asuint(lifetime));\r\n            attributeBuffer.Store3((index * 0x4 + 0x64) << 2,asuint(position));\r\n            attributeBuffer.Store((index * 0x2 + 0xB4) << 2,uint(alive));\r\n            attributeBuffer.Store((index * 0x2 + 0xB5) << 2,asuint(age));\r\n            \r\n\r\n        }\r\n#else\r\n        uint index = particleIndex;\r\n        attributeBuffer.Store3((index * 0x4 + 0x0) << 2,asuint(velocity));\r\n        attributeBuffer.Store((index * 0x1 + 0x50) << 2,asuint(lifetime));\r\n        attributeBuffer.Store3((index * 0x4 + 0x64) << 2,asuint(position));\r\n        attributeBuffer.Store((index * 0x2 + 0xB4) << 2,uint(alive));\r\n        attributeBuffer.Store((index * 0x2 + 0xB5) << 2,asuint(age));\r\n        \r\n\r\n#endif\r\n    }\r\n}"
-  - compute: 0
-    name: Temp_shader_f_quad output_Runtime.shader
-    source: "Shader \"Hidden/VFX/ParticleQuads\"\r\n{\r\n\tSubShader\r\n\t{\t\r\n\t\tCull Off\r\n\t\t\r\n\t\tTags { \"Queue\"=\"Transparent\" \"IgnoreProjector\"=\"True\" \"RenderType\"=\"Transparent\" }\r\n\t\t\r\n\t\t\r\n\t\t\r\n\t\t\r\n\t\t\r\n\t\t\r\n\t\t\r\n\t\t\r\n\t\t\r\n\t\t\r\n\t\t\r\n\t\t\r\n\t\tBlend SrcAlpha OneMinusSrcAlpha\r\n\t\tZTest LEqual\r\n\t\tZWrite Off\r\n\t\tCull Off\r\n\t\t\r\n\t\r\n\t\t\t\r\n\t\tHLSLINCLUDE\r\n\t\t#if !defined(VFX_WORLD_SPACE) && !defined(VFX_LOCAL_SPACE)\r\n\t\t#define VFX_LOCAL_SPACE 1\r\n\t\t#endif\r\n\t\t\r\n\t\t#include \"HLSLSupport.cginc\"\r\n\t\t#define NB_THREADS_PER_GROUP 64\r\n\t\t#define VFX_USE_LIFETIME_CURRENT 1\r\n\t\t#define VFX_USE_POSITION_CURRENT 1\r\n\t\t#define VFX_USE_COLOR_CURRENT 1\r\n\t\t#define VFX_USE_ALPHA_CURRENT 1\r\n\t\t#define VFX_USE_ALIVE_CURRENT 1\r\n\t\t#define VFX_USE_AXISX_CURRENT 1\r\n\t\t#define VFX_USE_AXISY_CURRENT 1\r\n\t\t#define VFX_USE_AXISZ_CURRENT 1\r\n\t\t#define VFX_USE_ANGLEX_CURRENT 1\r\n\t\t#define VFX_USE_ANGLEY_CURRENT 1\r\n\t\t#define VFX_USE_ANGLEZ_CURRENT 1\r\n\t\t#define VFX_USE_PIVOT_CURRENT 1\r\n\t\t#define VFX_USE_SIZEX_CURRENT 1\r\n\t\t#define VFX_USE_AGE_CURRENT 1\r\n\t\t#define VFX_HAS_INDIRECT_DRAW 1\r\n\t\t#define USE_DEAD_LIST_COUNT 1\r\n\t\t\r\n\t\t\r\n\t\t#define VFX_WORLD_SPACE 1\r\n\t\t\r\n\r\n\t\tCBUFFER_START(parameters)\r\n\t\t    float4 Alpha_b;\r\n\t\tCBUFFER_END\r\n\t\tTexture2D mainTexture;\r\n\t\tSamplerState samplermainTexture;\r\n\t\t\r\n\r\n\t\t\r\n\t\t#define VFX_NEEDS_COLOR_INTERPOLATOR (VFX_USE_COLOR_CURRENT || VFX_USE_ALPHA_CURRENT)\r\n\t\t#define IS_TRANSPARENT_PARTICLE (!IS_OPAQUE_PARTICLE)\r\n\t\t\r\n\t\tByteAddressBuffer attributeBuffer;\t\r\n\t\t\r\n\t\t#if VFX_HAS_INDIRECT_DRAW\r\n\t\tStructuredBuffer<uint> indirectBuffer;\t\r\n\t\t#endif\t\r\n\t\t\r\n\t\t#if USE_DEAD_LIST_COUNT\r\n\t\tByteAddressBuffer deadListCount;\r\n\t\t#endif\r\n\t\t\r\n\t\tCBUFFER_START(outputParams)\r\n\t\t\tfloat nbMax;\r\n\t\t\tfloat systemSeed;\r\n\t\tCBUFFER_END\r\n\t\t\r\n\t\tENDHLSL\r\n\t\t\r\n\r\n\t\t// Forward pass\r\n\t\tPass\r\n\t\t{\t\t\r\n\t\t\tTags { \"LightMode\"=\"ForwardBase\" }\r\n\t\t\t\r\n\t\t\tHLSLPROGRAM\r\n\t\t\t#pragma target 4.5\r\n\t\t\t\r\n\t\t\tstruct ps_input\r\n\t\t\t{\r\n\t\t\t\tfloat4 pos : SV_POSITION;\r\n\t\t\t\t#if USE_FLIPBOOK_INTERPOLATION\r\n\t\t\t\tfloat4 uv : TEXCOORD0;\r\n\t\t\t\t#else\r\n\t\t\t\tfloat2 uv : TEXCOORD0;\t\r\n\t\t\t\t#endif\r\n\t\t\t\t#if VFX_NEEDS_COLOR_INTERPOLATOR\r\n\t\t\t\tnointerpolation float4 color : COLOR0;\r\n\t\t\t\t#endif\r\n\t\t\t\t#if USE_SOFT_PARTICLE || USE_ALPHA_TEST || USE_FLIPBOOK_INTERPOLATION\r\n\t\t\t\t// x: inverse soft particles fade distance\r\n\t\t\t\t// y: alpha threshold\r\n\t\t\t\t// z: frame blending factor\r\n\t\t\t\tnointerpolation float3 builtInInterpolants : TEXCOORD1;\r\n\t\t\t\t#endif\r\n\t\t\t\t#if USE_SOFT_PARTICLE\r\n\t\t\t\tfloat4 projPos : TEXCOORD2;\t\t\r\n\t\t\t\t#endif\r\n\t\t\t};\r\n\t\t\t\r\n\t\t\tstruct ps_output\r\n\t\t\t{\r\n\t\t\t\tfloat4 color : SV_Target0;\r\n\t\t\t};\r\n\t\t\r\n\t\t#define VFX_VARYING_PS_INPUTS ps_input\r\n\t\t#define VFX_VARYING_POSCS pos\r\n\t\t#define VFX_VARYING_POSSS projPos\r\n\t\t#define VFX_VARYING_COLOR color.rgb\r\n\t\t#define VFX_VARYING_ALPHA color.a\r\n\t\t#define VFX_VARYING_INVSOFTPARTICLEFADEDISTANCE builtInInterpolants.x\r\n\t\t#define VFX_VARYING_ALPHATHRESHOLD builtInInterpolants.y\r\n\t\t#define VFX_VARYING_FRAMEBLEND builtInInterpolants.z\r\n\t\t#define VFX_VARYING_UV uv\r\n\t\t\t\t\r\n\t\t\t#if !(defined(VFX_VARYING_PS_INPUTS) && defined(VFX_VARYING_POSCS))\r\n\t\t\t#error VFX_VARYING_PS_INPUTS, VFX_VARYING_POSCS and VFX_VARYING_UV must be defined.\r\n\t\t\t#endif\r\n\t\t\t\r\n\t\t\t#include \"/VisualEffectGraph/Shaders/RenderPipeline/Legacy/VFXCommon.cginc\"\r\n\t\t\t#include \"VisualEffectGraph/Shaders/VFXCommon.cginc\"\r\n\t\t\t\r\n\r\n\t\t\tvoid Orient_0(inout float3 axisX, inout float3 axisY, inout float3 axisZ) /*mode:FaceCameraPlane */\r\n\t\t\t{\r\n\t\t\t    \r\n\t\t\t    float3x3 viewRot = GetVFXToViewRotMatrix();\r\n\t\t\t    axisX = viewRot[0].xyz;\r\n\t\t\t    axisY = viewRot[1].xyz;\r\n\t\t\t    #if VFX_LOCAL_SPACE // Need to remove potential scale in local transform\r\n\t\t\t    axisX = normalize(axisX);\r\n\t\t\t    axisY = normalize(axisY);\r\n\t\t\t    axisZ = cross(axisX,axisY);\r\n\t\t\t    #else\r\n\t\t\t    axisZ = -viewRot[2].xyz;\r\n\t\t\t    #endif\r\n\t\t\t    \r\n\t\t\t}\r\n\t\t\tvoid AttributeFromCurve_FA287DCF(inout float alpha, float age, float lifetime, float4 Alpha) /*attribute:alpha Composition:Overwrite SampleMode:OverLife Mode:PerComponent channels:XYZ */\r\n\t\t\t{\r\n\t\t\t    float t = age / lifetime;\r\n\t\t\t    float value = 0.0f;\r\n\t\t\t    value = SampleCurve(Alpha, t);\r\n\t\t\t    alpha = value;\r\n\t\t\t}\r\n\t\t\tvoid SetAttribute_CA95FE17(inout float3 color, float3 Color) /*attribute:color Composition:Overwrite Source:Slot Random:Off channels:XYZ */\r\n\t\t\t{\r\n\t\t\t    color = Color;\r\n\t\t\t}\r\n\t\t\t\r\n\r\n\t\t\t\r\n\t\t\t#pragma vertex vert\r\n\t\t\tVFX_VARYING_PS_INPUTS vert(uint id : SV_VertexID, uint instanceID : SV_InstanceID)\r\n\t\t\t{\r\n\t\t\t\tuint index = (id >> 2) + instanceID * 2048;\r\n\t\t\t\tVFX_VARYING_PS_INPUTS o = (VFX_VARYING_PS_INPUTS)0;\r\n\t\t\t\t\r\n\t\t\t\t\r\n\t\t\t\t\t\t#if VFX_HAS_INDIRECT_DRAW\r\n\t\t\t\t\t\t#if USE_DEAD_LIST_COUNT\r\n\t\t\t\t\t\t\tif (index >= asuint(nbMax) - deadListCount.Load(0))\r\n\t\t\t\t\t\t\t\treturn o;\r\n\t\t\t\t\t\t#endif\r\n\t\t\t\t\t\t\r\n\t\t\t\t\t\t\tindex = indirectBuffer[index];\r\n\t\t\t\t\t\t\tfloat lifetime = asfloat(attributeBuffer.Load((index * 0x1 + 0x50) << 2));\r\n\t\t\t\t\t\t\tfloat3 position = asfloat(attributeBuffer.Load3((index * 0x4 + 0x64) << 2));\r\n\t\t\t\t\t\t\tfloat3 color = float3(1,1,1);\r\n\t\t\t\t\t\t\tfloat alpha = (float)1;\r\n\t\t\t\t\t\t\tbool alive = (attributeBuffer.Load((index * 0x2 + 0xB4) << 2));\r\n\t\t\t\t\t\t\tfloat3 axisX = float3(1,0,0);\r\n\t\t\t\t\t\t\tfloat3 axisY = float3(0,1,0);\r\n\t\t\t\t\t\t\tfloat3 axisZ = float3(0,0,1);\r\n\t\t\t\t\t\t\tfloat angleX = (float)0;\r\n\t\t\t\t\t\t\tfloat angleY = (float)0;\r\n\t\t\t\t\t\t\tfloat angleZ = (float)0;\r\n\t\t\t\t\t\t\tfloat3 pivot = float3(0,0,0);\r\n\t\t\t\t\t\t\tfloat sizeX = (float)0.1;\r\n\t\t\t\t\t\t\tfloat age = asfloat(attributeBuffer.Load((index * 0x2 + 0xB5) << 2));\r\n\t\t\t\t\t\t\t\r\n\t\t\t\t\r\n\t\t\t\t\t\t#else\r\n\t\t\t\t\t\t\tif (index >= asuint(nbMax))\r\n\t\t\t\t\t\t\t\treturn o;\r\n\t\t\t\t\t\t\t\r\n\t\t\t\t\t\t\tbool alive = (attributeBuffer.Load((index * 0x2 + 0xB4) << 2));\r\n\t\t\t\t\t\t\t\r\n\t\t\t\t\r\n\t\t\t\t\t\t\tif (!alive)\r\n\t\t\t\t\t\t\t\treturn o;\r\n\t\t\t\t\t\t\t\r\n\t\t\t\t\t\t\tfloat lifetime = asfloat(attributeBuffer.Load((index * 0x1 + 0x50) << 2));\r\n\t\t\t\t\t\t\tfloat3 position = asfloat(attributeBuffer.Load3((index * 0x4 + 0x64) << 2));\r\n\t\t\t\t\t\t\tfloat3 color = float3(1,1,1);\r\n\t\t\t\t\t\t\tfloat alpha = (float)1;\r\n\t\t\t\t\t\t\tfloat3 axisX = float3(1,0,0);\r\n\t\t\t\t\t\t\tfloat3 axisY = float3(0,1,0);\r\n\t\t\t\t\t\t\tfloat3 axisZ = float3(0,0,1);\r\n\t\t\t\t\t\t\tfloat angleX = (float)0;\r\n\t\t\t\t\t\t\tfloat angleY = (float)0;\r\n\t\t\t\t\t\t\tfloat angleZ = (float)0;\r\n\t\t\t\t\t\t\tfloat3 pivot = float3(0,0,0);\r\n\t\t\t\t\t\t\tfloat sizeX = (float)0.1;\r\n\t\t\t\t\t\t\tfloat age = asfloat(attributeBuffer.Load((index * 0x2 + 0xB5) << 2));\r\n\t\t\t\t\t\t\t\r\n\t\t\t\t\r\n\t\t\t\t\t\t#endif\r\n\t\t\t\t\t\t\r\n\t\t\t\tOrient_0( /*inout */axisX,  /*inout */axisY,  /*inout */axisZ);\r\n\t\t\t\tAttributeFromCurve_FA287DCF( /*inout */alpha, age, lifetime, Alpha_b);\r\n\t\t\t\t{\r\n\t\t\t\t    SetAttribute_CA95FE17( /*inout */color, float3(0,1,0));\r\n\t\t\t\t}\r\n\t\t\t\t\r\n\r\n\t\t\t\t\r\n\t\t\t\tif (!alive)\r\n\t\t\t\t\treturn o;\r\n\t\t\t\t\r\n\t\t\t\to.VFX_VARYING_UV.x = float(id & 1);\r\n\t\t\t\to.VFX_VARYING_UV.y = float((id & 2) >> 1);\r\n\t\t\t\t\r\n\t\t\t\t\r\n\t\t\t\t\t\tfloat3 size = float3(sizeX,sizeX,sizeX);\r\n\t\t\t\t\t\t#if VFX_USE_SIZEY_CURRENT\r\n\t\t\t\t\t\tsize.y = sizeY;\r\n\t\t\t\t\t\t#endif\r\n\t\t\t\t\t\t#if VFX_USE_SIZEZ_CURRENT\r\n\t\t\t\t\t\tsize.z = sizeZ;\r\n\t\t\t\t\t\t#else\r\n\t\t\t\t\t\tsize.z = min(size.x,size.y);\r\n\t\t\t\t\t\t#endif\r\n\t\t\t\t\t\t\r\n\t\t\t\t\r\n\t\t\t\tfloat4x4 elementToVFX = GetElementToVFXMatrix(axisX,axisY,axisZ,float3(angleX,angleY,angleZ),pivot,size,position);\r\n\t\t\t\tfloat3 vPos = mul(elementToVFX,float4(o.VFX_VARYING_UV.xy * 2.0f - 1.0f,0.0f,1.0f)).xyz;\r\n\t\t\t\r\n\t\t\t\to.VFX_VARYING_POSCS = TransformPositionVFXToClip(vPos);\r\n\t\t\t\r\n\t\t\t\t\r\n\t\t\t\t\t\t#if VFX_USE_COLOR_CURRENT && defined(VFX_VARYING_COLOR)\r\n\t\t\t\t\t\to.VFX_VARYING_COLOR = color;\r\n\t\t\t\t\t\t#endif\r\n\t\t\t\t\t\t#if VFX_USE_ALPHA_CURRENT && defined(VFX_VARYING_ALPHA) \r\n\t\t\t\t\t\to.VFX_VARYING_ALPHA = alpha;\r\n\t\t\t\t\t\t#endif\r\n\t\t\t\t\t\t\r\n\t\t\t\t\t\t\r\n\t\t\t\t\t\t#if USE_SOFT_PARTICLE && defined(VFX_VARYING_INVSOFTPARTICLEFADEDISTANCE)\r\n\t\t\t\t\t\t\r\n\t\t\t\t\t\to.VFX_VARYING_INVSOFTPARTICLEFADEDISTANCE = invSoftParticlesFadeDistance;\r\n\t\t\t\t\t\t#endif\r\n\t\t\t\t\t\t\r\n\t\t\t\t\t\t#if (VFX_NEEDS_POSSS || USE_SOFT_PARTICLE) && defined(VFX_VARYING_POSSS) && defined(VFX_VARYING_POSCS)\r\n\t\t\t\t\t\to.VFX_VARYING_POSSS = VFXGetPOSSS(o.VFX_VARYING_POSCS);\r\n\t\t\t\t\t\t#endif\r\n\t\t\t\t\t\t\r\n\t\t\t\t\t\t#if USE_ALPHA_TEST && defined(VFX_VARYING_ALPHATHRESHOLD)\r\n\t\t\t\t\t\t\r\n\t\t\t\t\t\to.VFX_VARYING_ALPHATHRESHOLD = alphaThreshold;\r\n\t\t\t\t\t\t#endif\r\n\t\t\t\t\t\t\r\n\t\t\t\t\t\t#if USE_UV_SCALE_BIAS\r\n\t\t\t\t\t\t\r\n\t\t\t\t\t\t\r\n\t\t\t\t\t\to.VFX_VARYING_UV.xy = o.VFX_VARYING_UV.xy * uvScale + uvBias;\r\n\t\t\t\t\t\t#endif\r\n\t\t\t\t\t\t\r\n\t\t\t\t\t\t\r\n\t\t\t\t\r\n\t\t\t\t\r\n\t\t\t\t\t\t#if USE_FLIPBOOK\r\n\t\t\t\t\t\t\r\n\t\t\t\t\t\t\r\n\t\t\t\t\t\tVFXUVData uvData = GetUVData(flipBookSize, invFlipBookSize, o.VFX_VARYING_UV.xy, texIndex);\r\n\t\t\t\t\t\to.VFX_VARYING_UV.xy = uvData.uvs.xy;\r\n\t\t\t\t\t\t#if USE_FLIPBOOK_INTERPOLATION\r\n\t\t\t\t\t\to.VFX_VARYING_UV.zw = uvData.uvs.zw;\r\n\t\t\t\t\t\to.VFX_VARYING_FRAMEBLEND = uvData.blend;\r\n\t\t\t\t\t\t#endif\r\n\t\t\t\t\t\t#endif\r\n\t\t\t\t\t\t\r\n\t\t\t\r\n\t\t\t\t\r\n\t\t\t\r\n\t\t\t\treturn o;\r\n\t\t\t}\r\n\t\t\t\r\n\t\t\t\r\n\t\t\t\r\n\t\t\t\r\n\t\t\t#include \"VisualEffectGraph/Shaders/VFXCommonOutput.cginc\"\r\n\t\t\t\r\n\t\t\t\t\r\n\t\t\t#pragma fragment frag\r\n\t\t\tps_output frag(ps_input i)\r\n\t\t\t{\r\n\t\t\t\tps_output o = (ps_output)0;\r\n\t\t\t\to.color = VFXGetFragmentColor(i);\r\n\t\t\t\to.color *= VFXGetTextureColor(VFX_SAMPLER(mainTexture),i);\t\t\r\n\t\t\t\tVFXClipFragmentColor(o.color.a,i);\r\n\t\t\t\treturn o;\r\n\t\t\t}\r\n\t\t\tENDHLSL\r\n\t\t}\r\n\t\t\r\n\r\n\t\t\r\n\t}\r\n}\r\n"
-  - compute: 1
-    name: Temp_compute_g_camerasort_Runtime.compute
-    source: "#pragma kernel CSMain\r\n#include \"HLSLSupport.cginc\"\r\n#define NB_THREADS_PER_GROUP 64\r\n#define VFX_USE_POSITION_CURRENT 1\r\n#define USE_DEAD_LIST_COUNT 1\r\n#define VFX_LOCAL_SPACE 1\r\n\r\n\r\nCBUFFER_START(parameters)\r\n    float4x4 localToWorld;\r\nCBUFFER_END\r\n\r\n\r\n#include \"VisualEffectGraph/Shaders/Common/VFXCommonCompute.cginc\"\r\n#include \"VisualEffectGraph/Shaders/VFXCommon.cginc\"\r\n\r\n\r\n\r\nCBUFFER_START(params)\r\n    uint nbMax;\r\nCBUFFER_END\r\n\r\nCBUFFER_START(cameraParams)\r\n    float3 cameraPosition;\r\nCBUFFER_END\r\n\r\nByteAddressBuffer attributeBuffer;\r\nStructuredBuffer<uint> inputBuffer;\r\n\r\n#if USE_DEAD_LIST_COUNT\r\nByteAddressBuffer deadListCount;\r\n#endif\r\n\r\nstruct Kvp\r\n{\r\n\tfloat sortKey;\r\n\tuint index;\r\n};\r\n\r\nRWStructuredBuffer<Kvp> outputBuffer;\r\n\r\n[numthreads(NB_THREADS_PER_GROUP,1,1)]\r\nvoid CSMain(uint3 id : SV_DispatchThreadID)\r\n{\r\n\tuint threshold = nbMax;\r\n#if USE_DEAD_LIST_COUNT\r\n\tthreshold -= deadListCount.Load(0);\r\n#endif\t\r\n\tif (id.x < threshold)\r\n\t{\r\n\t\tuint index = inputBuffer[id.x];\r\n\t\tfloat3 position = asfloat(attributeBuffer.Load3((index * 0x4 + 0x64) << 2));\r\n\t\t\r\n\r\n\t\t\r\n#if VFX_LOCAL_SPACE\r\n\t\tfloat3 wPos = mul(localToWorld,float4(position,1.0f)).xyz;\r\n#else\r\n\t\tfloat3 wPos = position;\r\n#endif\r\n\t\tfloat3 camToPos = wPos - cameraPosition;\r\n\t\t\r\n\t\tKvp kvp;\r\n\t\tkvp.sortKey = dot(camToPos,camToPos); // sqr distance to the camera\r\n\t\tkvp.index = index;\r\n\r\n\t\toutputBuffer[id.x] = kvp;\r\n\t}\r\n}\r\n"
-  - compute: 1
-    name: Temp_compute_h_camerasort_Runtime.compute
-    source: "#pragma kernel CSMain\r\n#include \"HLSLSupport.cginc\"\r\n#define NB_THREADS_PER_GROUP 64\r\n#define VFX_USE_POSITION_CURRENT 1\r\n#define USE_DEAD_LIST_COUNT 1\r\n#define VFX_WORLD_SPACE 1\r\n\r\n\r\n\r\n#include \"VisualEffectGraph/Shaders/Common/VFXCommonCompute.cginc\"\r\n#include \"VisualEffectGraph/Shaders/VFXCommon.cginc\"\r\n\r\n\r\n\r\nCBUFFER_START(params)\r\n    uint nbMax;\r\nCBUFFER_END\r\n\r\nCBUFFER_START(cameraParams)\r\n    float3 cameraPosition;\r\nCBUFFER_END\r\n\r\nByteAddressBuffer attributeBuffer;\r\nStructuredBuffer<uint> inputBuffer;\r\n\r\n#if USE_DEAD_LIST_COUNT\r\nByteAddressBuffer deadListCount;\r\n#endif\r\n\r\nstruct Kvp\r\n{\r\n\tfloat sortKey;\r\n\tuint index;\r\n};\r\n\r\nRWStructuredBuffer<Kvp> outputBuffer;\r\n\r\n[numthreads(NB_THREADS_PER_GROUP,1,1)]\r\nvoid CSMain(uint3 id : SV_DispatchThreadID)\r\n{\r\n\tuint threshold = nbMax;\r\n#if USE_DEAD_LIST_COUNT\r\n\tthreshold -= deadListCount.Load(0);\r\n#endif\t\r\n\tif (id.x < threshold)\r\n\t{\r\n\t\tuint index = inputBuffer[id.x];\r\n\t\tfloat3 position = asfloat(attributeBuffer.Load3((index * 0x4 + 0x64) << 2));\r\n\t\t\r\n\r\n\t\t\r\n#if VFX_LOCAL_SPACE\r\n\t\tfloat3 wPos = mul(localToWorld,float4(position,1.0f)).xyz;\r\n#else\r\n\t\tfloat3 wPos = position;\r\n#endif\r\n\t\tfloat3 camToPos = wPos - cameraPosition;\r\n\t\t\r\n\t\tKvp kvp;\r\n\t\tkvp.sortKey = dot(camToPos,camToPos); // sqr distance to the camera\r\n\t\tkvp.index = index;\r\n\r\n\t\toutputBuffer[id.x] = kvp;\r\n\t}\r\n}\r\n"
-=======
     source: "#pragma kernel CSMain\r\n#include \"HLSLSupport.cginc\"\r\n#define NB_THREADS_PER_GROUP 64\r\n#define VFX_USE_VELOCITY_CURRENT 1\r\n#define VFX_USE_LIFETIME_CURRENT 1\r\n#define VFX_USE_POSITION_CURRENT 1\r\n#define VFX_USE_ALIVE_CURRENT 1\r\n#define VFX_USE_AGE_CURRENT 1\r\n#define VFX_LOCAL_SPACE 1\r\n\r\n\r\nCBUFFER_START(parameters)\r\n    float3 Velocity_a;\r\n    float Lifetime_b;\r\nCBUFFER_END\r\n\r\n\r\n#include \"Assets/VFXEditor/Shaders/Common/VFXCommonCompute.cginc\"\r\n#include \"Assets/VFXEditor/Shaders/VFXCommon.cginc\"\r\n\r\n\r\n\r\nRWByteAddressBuffer attributeBuffer;\r\nByteAddressBuffer sourceAttributeBuffer;\r\n\r\nCBUFFER_START(initParams)\r\n#if !VFX_USE_SPAWNER_FROM_GPU\r\n    uint nbSpawned;\t\t\t\t\t// Numbers of particle spawned\r\n    uint spawnIndex;\t\t\t\t// Index of the first particle spawned\r\n#else\r\n    uint offsetInAdditionalOutput;\r\n\tuint nbMax;\r\n#endif\r\n\tuint systemSeed;\r\nCBUFFER_END\r\n\r\n#if VFX_USE_ALIVE_CURRENT\r\nConsumeStructuredBuffer<uint> deadListIn;\r\nByteAddressBuffer deadListCount; // This is bad to use a SRV to fetch deadList count but Unity API currently prevent from copying to CB\r\n#endif\r\n\r\n#if VFX_USE_SPAWNER_FROM_GPU\r\nStructuredBuffer<uint> eventList;\r\nByteAddressBuffer inputAdditional;\r\n#endif\r\n\r\nvoid SetAttribute_212B9229(inout float3 velocity, float3 Velocity) /*attribute:velocity Composition:Overwrite Source:Slot Random:Off channels:XYZ */\r\n{\r\n    velocity = Velocity;\r\n}\r\nvoid SetAttribute_2466D9DD(inout float lifetime, float Lifetime) /*attribute:lifetime Composition:Overwrite Source:Slot Random:Off channels:XYZ */\r\n{\r\n    lifetime = Lifetime;\r\n}\r\n\r\n\r\n\r\n[numthreads(NB_THREADS_PER_GROUP,1,1)]\r\nvoid CSMain(uint3 id : SV_DispatchThreadID)\r\n{\r\n#if VFX_USE_SPAWNER_FROM_GPU\r\n    uint maxThreadId = inputAdditional.Load((offsetInAdditionalOutput * 2 + 0) << 2);\r\n    uint currentSpawnIndex = inputAdditional.Load((offsetInAdditionalOutput * 2 + 1) << 2) - maxThreadId;\r\n#else\r\n    uint maxThreadId = nbSpawned;\r\n    uint currentSpawnIndex = spawnIndex;\r\n#endif\r\n\r\n#if VFX_USE_ALIVE_CURRENT\r\n    maxThreadId = min(maxThreadId, deadListCount.Load(0x0));\r\n#elif VFX_USE_SPAWNER_FROM_GPU\r\n    maxThreadId = min(maxThreadId, nbMax); //otherwise, nbSpawned already clamped on CPU\r\n#endif\r\n\r\n    if (id.x < maxThreadId)\r\n    {\r\n#if VFX_USE_SPAWNER_FROM_GPU\r\n        int sourceIndex = eventList[id.x];\r\n#endif\r\n        uint particleIndex = id.x + currentSpawnIndex;\r\n\t\t\r\n#if !VFX_USE_SPAWNER_FROM_GPU\r\n        int sourceIndex = 0;\r\n        /*//Loop with 1 iteration generate a wrong IL Assembly (and actually, useless code)\r\n        uint currentSumSpawnCount = 0u;\r\n        for (sourceIndex=0; sourceIndex<1; sourceIndex++)\r\n        {\r\n            currentSumSpawnCount += uint(asfloat(sourceAttributeBuffer.Load((sourceIndex * 0x1 + 0x0) << 2)));\r\n            if (id.x < currentSumSpawnCount)\r\n            {\r\n                break;\r\n            }\r\n        }\r\n        */\r\n        \r\n\r\n#endif\r\n        float3 velocity = float3(0,0,0);\r\n        float lifetime = (float)0;\r\n        float3 position = float3(0,0,0);\r\n        bool alive = (bool)true;\r\n        float age = (float)0;\r\n        \r\n\r\n#if VFX_USE_PARTICLEID_CURRENT\r\n         particleId = particleIndex;\r\n#endif\r\n#if VFX_USE_SEED_CURRENT\r\n        seed = WangHash(particleIndex ^ systemSeed);\r\n#endif\r\n        \r\n        SetAttribute_212B9229( /*inout */velocity, Velocity_a);\r\n        SetAttribute_2466D9DD( /*inout */lifetime, Lifetime_b);\r\n        \r\n\r\n\r\n#if VFX_USE_ALIVE_CURRENT\r\n        if (alive)\r\n        {\r\n            uint index = deadListIn.Consume();\r\n            attributeBuffer.Store3((index * 0x4 + 0x0) << 2,asuint(velocity));\r\n            attributeBuffer.Store((index * 0x4 + 0x3) << 2,asuint(lifetime));\r\n            attributeBuffer.Store3((index * 0x4 + 0x50) << 2,asuint(position));\r\n            attributeBuffer.Store((index * 0x1 + 0xA0) << 2,uint(alive));\r\n            attributeBuffer.Store((index * 0x1 + 0xB4) << 2,asuint(age));\r\n            \r\n\r\n        }\r\n#else\r\n        uint index = particleIndex;\r\n        attributeBuffer.Store3((index * 0x4 + 0x0) << 2,asuint(velocity));\r\n        attributeBuffer.Store((index * 0x4 + 0x3) << 2,asuint(lifetime));\r\n        attributeBuffer.Store3((index * 0x4 + 0x50) << 2,asuint(position));\r\n        attributeBuffer.Store((index * 0x1 + 0xA0) << 2,uint(alive));\r\n        attributeBuffer.Store((index * 0x1 + 0xB4) << 2,asuint(age));\r\n        \r\n\r\n#endif\r\n    }\r\n}"
   - compute: 1
     name: Temp_compute_b_update_Runtime.compute
@@ -853,7 +828,6 @@
   - compute: 1
     name: Temp_compute_d_camerasort_Runtime.compute
     source: "#pragma kernel CSMain\r\n#include \"HLSLSupport.cginc\"\r\n#define NB_THREADS_PER_GROUP 64\r\n#define VFX_USE_POSITION_CURRENT 1\r\n#define USE_DEAD_LIST_COUNT 1\r\n#define VFX_LOCAL_SPACE 1\r\n\r\n\r\nCBUFFER_START(parameters)\r\n    float4x4 localToWorld;\r\nCBUFFER_END\r\n\r\n\r\n#include \"Assets/VFXEditor/Shaders/Common/VFXCommonCompute.cginc\"\r\n#include \"Assets/VFXEditor/Shaders/VFXCommon.cginc\"\r\n\r\n\r\n\r\nCBUFFER_START(params)\r\n    uint nbMax;\r\nCBUFFER_END\r\n\r\nCBUFFER_START(cameraParams)\r\n    float3 cameraPosition;\r\nCBUFFER_END\r\n\r\nByteAddressBuffer attributeBuffer;\r\nStructuredBuffer<uint> inputBuffer;\r\n\r\n#if USE_DEAD_LIST_COUNT\r\nByteAddressBuffer deadListCount;\r\n#endif\r\n\r\nstruct Kvp\r\n{\r\n\tfloat sortKey;\r\n\tuint index;\r\n};\r\n\r\nRWStructuredBuffer<Kvp> outputBuffer;\r\n\r\n[numthreads(NB_THREADS_PER_GROUP,1,1)]\r\nvoid CSMain(uint3 id : SV_DispatchThreadID)\r\n{\r\n\tuint threshold = nbMax;\r\n#if USE_DEAD_LIST_COUNT\r\n\tthreshold -= deadListCount.Load(0);\r\n#endif\t\r\n\tif (id.x < threshold)\r\n\t{\r\n\t\tuint index = inputBuffer[id.x];\r\n\t\tfloat3 position = asfloat(attributeBuffer.Load3((index * 0x4 + 0x50) << 2));\r\n\t\t\r\n\r\n\t\t\r\n#if VFX_LOCAL_SPACE\r\n\t\tfloat3 wPos = mul(localToWorld,float4(position,1.0f)).xyz;\r\n#else\r\n\t\tfloat3 wPos = position;\r\n#endif\r\n\t\tfloat3 camToPos = wPos - cameraPosition;\r\n\t\t\r\n\t\tKvp kvp;\r\n\t\tkvp.sortKey = dot(camToPos,camToPos); // sqr distance to the camera\r\n\t\tkvp.index = index;\r\n\r\n\t\toutputBuffer[id.x] = kvp;\r\n\t}\r\n}\r\n"
->>>>>>> a3eabf5f
   m_Infos:
     m_Expressions:
       m_Expressions:
@@ -862,95 +836,6 @@
         data[0]: -1
         data[1]: -1
         data[2]: -1
-<<<<<<< HEAD
-        data[3]: 12
-      - op: 9
-        valueIndex: 16
-        data[0]: -1
-        data[1]: -1
-        data[2]: -1
-        data[3]: -1
-      - op: 34
-        valueIndex: 32
-        data[0]: 1
-        data[1]: 0
-        data[2]: -1
-        data[3]: -1
-      - op: 1
-        valueIndex: 48
-        data[0]: -1
-        data[1]: -1
-        data[2]: -1
-        data[3]: 3
-      - op: 1
-        valueIndex: 51
-        data[0]: -1
-        data[1]: -1
-        data[2]: -1
-        data[3]: 13
-      - op: 35
-        valueIndex: 52
-        data[0]: 2
-        data[1]: 3
-        data[2]: -1
-        data[3]: -1
-      - op: 1
-        valueIndex: 55
-        data[0]: -1
-        data[1]: -1
-        data[2]: -1
-        data[3]: 3
-      - op: 1
-        valueIndex: 58
-        data[0]: -1
-        data[1]: -1
-        data[2]: -1
-        data[3]: 13
-      - op: 23
-        valueIndex: 59
-        data[0]: 5
-        data[1]: 6
-        data[2]: -1
-        data[3]: 3
-      - op: 44
-        valueIndex: 62
-        data[0]: 7
-        data[1]: -1
-        data[2]: -1
-        data[3]: 0
-      - op: 1
-        valueIndex: 66
-        data[0]: -1
-        data[1]: -1
-        data[2]: -1
-        data[3]: 3
-      - op: 1
-        valueIndex: 69
-        data[0]: -1
-        data[1]: -1
-        data[2]: -1
-        data[3]: 1
-      - op: 1
-        valueIndex: 70
-        data[0]: -1
-        data[1]: -1
-        data[2]: -1
-        data[3]: 1
-      - op: 1
-        valueIndex: 71
-        data[0]: -1
-        data[1]: -1
-        data[2]: -1
-        data[3]: 3
-      - op: 1
-        valueIndex: 74
-        data[0]: -1
-        data[1]: -1
-        data[2]: -1
-        data[3]: 3
-      - op: 1
-        valueIndex: 77
-=======
         data[3]: 1
       - op: 1
         valueIndex: 1
@@ -1026,25 +911,10 @@
         data[3]: 1
       - op: 1
         valueIndex: 13
->>>>>>> a3eabf5f
         data[0]: -1
         data[1]: -1
         data[2]: -1
         data[3]: 7
-<<<<<<< HEAD
-      - op: 6
-        valueIndex: 79
-        data[0]: -1
-        data[1]: -1
-        data[2]: -1
-        data[3]: -1
-      - op: 44
-        valueIndex: 80
-        data[0]: 4
-        data[1]: -1
-        data[2]: -1
-        data[3]: 1
-=======
       - op: 9
         valueIndex: 15
         data[0]: -1
@@ -1075,18 +945,11 @@
         data[1]: 1
         data[2]: 0
         data[3]: -1
->>>>>>> a3eabf5f
       m_NeedsLocalToWorld: 1
       m_NeedsWorldToLocal: 0
     m_PropertySheet:
       m_Float:
         m_Array:
-<<<<<<< HEAD
-        - m_ExpressionIndex: 11
-          m_Value: 1
-        - m_ExpressionIndex: 12
-          m_Value: 8
-=======
         - m_ExpressionIndex: 0
           m_Value: 0.2
         - m_ExpressionIndex: 1
@@ -1111,21 +974,10 @@
           m_Value: 1
         - m_ExpressionIndex: 12
           m_Value: 2
->>>>>>> a3eabf5f
       m_Vector2f:
         m_Array: []
       m_Vector3f:
-        m_Array:
-        - m_ExpressionIndex: 3
-          m_Value: {x: 0, y: 0, z: 0}
-        - m_ExpressionIndex: 6
-          m_Value: {x: 0, y: 1, z: 0}
-        - m_ExpressionIndex: 10
-          m_Value: {x: 0.2, y: 2, z: 0.2}
-        - m_ExpressionIndex: 13
-          m_Value: {x: 0.7, y: 1, z: 0}
-        - m_ExpressionIndex: 14
-          m_Value: {x: 1, y: 0, z: 0}
+        m_Array: []
       m_Vector4f:
         m_Array: []
       m_Uint:
@@ -1133,128 +985,15 @@
       m_Int:
         m_Array: []
       m_Matrix4x4f:
-        m_Array:
-        - m_ExpressionIndex: 0
-          m_Value:
-            e00: 1
-            e01: 0
-            e02: 0
-            e03: 0
-            e10: 0
-            e11: 1
-            e12: 0
-            e13: 0
-            e20: 0
-            e21: 0
-            e22: 1
-            e23: 0
-            e30: 0
-            e31: 0
-            e32: 0
-            e33: 1
+        m_Array: []
       m_AnimationCurve:
-<<<<<<< HEAD
-        m_Array:
-        - m_ExpressionIndex: 4
-          m_Value:
-            serializedVersion: 2
-            m_Curve:
-            - serializedVersion: 3
-              time: 0
-              value: 0
-              inSlope: 0
-              outSlope: 0
-              tangentMode: 0
-              weightedMode: 0
-              inWeight: 0
-              outWeight: 0
-            - serializedVersion: 3
-              time: 0.12162781
-              value: 0.2466774
-              inSlope: 0
-              outSlope: 0
-              tangentMode: 0
-              weightedMode: 0
-              inWeight: 0
-              outWeight: 0
-            - serializedVersion: 3
-              time: 0.8475742
-              value: 0.24122886
-              inSlope: -0.049801514
-              outSlope: -0.049801514
-              tangentMode: 0
-              weightedMode: 0
-              inWeight: 0
-              outWeight: 0
-            - serializedVersion: 3
-              time: 1
-              value: 0
-              inSlope: 0
-              outSlope: 0
-              tangentMode: 0
-              weightedMode: 0
-              inWeight: 0
-              outWeight: 0
-            m_PreInfinity: 2
-            m_PostInfinity: 2
-            m_RotationOrder: 4
-        - m_ExpressionIndex: 7
-          m_Value:
-            serializedVersion: 2
-            m_Curve:
-            - serializedVersion: 3
-              time: 0
-              value: 0
-              inSlope: 0
-              outSlope: 0
-              tangentMode: 0
-              weightedMode: 0
-              inWeight: 0
-              outWeight: 0
-            - serializedVersion: 3
-              time: 0.12162781
-              value: 0.2466774
-              inSlope: 0
-              outSlope: 0
-              tangentMode: 0
-              weightedMode: 0
-              inWeight: 0
-              outWeight: 0
-            - serializedVersion: 3
-              time: 0.8475742
-              value: 0.24122886
-              inSlope: -0.049801514
-              outSlope: -0.049801514
-              tangentMode: 0
-              weightedMode: 0
-              inWeight: 0
-              outWeight: 0
-            - serializedVersion: 3
-              time: 1
-              value: 0
-              inSlope: 0
-              outSlope: 0
-              tangentMode: 0
-              weightedMode: 0
-              inWeight: 0
-              outWeight: 0
-            m_PreInfinity: 2
-            m_PostInfinity: 2
-            m_RotationOrder: 4
-=======
         m_Array: []
->>>>>>> a3eabf5f
       m_Gradient:
         m_Array: []
       m_NamedObject:
         m_Array:
-<<<<<<< HEAD
-        - m_ExpressionIndex: 15
-          m_Value: {fileID: 2800000, guid: d01d8874889eebc4ab0cde7f2b3309de, type: 3}
-=======
         - m_ExpressionIndex: 13
           m_Value: {fileID: 2800000, guid: 276d9e395ae18fe40a9b4988549f2349, type: 3}
->>>>>>> a3eabf5f
       m_Bool:
         m_Array: []
     m_ExposedExpressions: []
@@ -1403,7 +1142,6 @@
       reflectionProbeUsage: 0
       lightProbeUsage: 0
     m_CullingFlags: 3
-    m_UpdateMode: 0
   m_Systems:
   - type: 0
     flags: 0
@@ -1418,27 +1156,7 @@
       buffers: []
       values:
       - nameId: Rate
-<<<<<<< HEAD
-        index: 12
-      params: []
-      shaderSourceIndex: -1
-  - type: 0
-    flags: 0
-    capacity: 0
-    layer: 4294967295
-    buffers:
-    - nameId: spawner_output
-      index: 2
-    values: []
-    tasks:
-    - type: 268435456
-      buffers: []
-      values:
-      - nameId: Rate
-        index: 12
-=======
         index: 17
->>>>>>> a3eabf5f
       params: []
       shaderSourceIndex: -1
   - type: 1
@@ -1464,15 +1182,9 @@
       index: 7
     values:
     - nameId: bounds_center
-<<<<<<< HEAD
-      index: 13
-    - nameId: bounds_size
-      index: 10
-=======
       index: 16
     - nameId: bounds_size
       index: 18
->>>>>>> a3eabf5f
     tasks:
     - type: 536870912
       buffers:
@@ -1483,15 +1195,6 @@
       - nameId: deadListCount
         index: 4
       - nameId: sourceAttributeBuffer
-<<<<<<< HEAD
-        index: 3
-      values: []
-      params:
-      - nameId: bounds_center
-        index: 13
-      - nameId: bounds_size
-        index: 10
-=======
         index: 2
       values:
       - nameId: Velocity_a
@@ -1503,7 +1206,6 @@
         index: 16
       - nameId: bounds_size
         index: 18
->>>>>>> a3eabf5f
       shaderSourceIndex: 0
     - type: 805306368
       buffers:
@@ -1515,11 +1217,7 @@
         index: 5
       values:
       - nameId: deltaTime_a
-<<<<<<< HEAD
-        index: 16
-=======
         index: 11
->>>>>>> a3eabf5f
       params: []
       shaderSourceIndex: 1
     - type: 805306369
@@ -1534,11 +1232,7 @@
         index: 4
       values:
       - nameId: localToWorld
-<<<<<<< HEAD
-        index: 1
-=======
         index: 14
->>>>>>> a3eabf5f
       params: []
       shaderSourceIndex: 3
     - type: 1073741826
@@ -1550,2662 +1244,11 @@
       - nameId: deadListCount
         index: 4
       values:
-<<<<<<< HEAD
-      - nameId: Alpha_b
-        index: 17
-      - nameId: mainTexture
-        index: 15
-=======
       - nameId: mainTexture
         index: 13
->>>>>>> a3eabf5f
       params:
       - nameId: sortPriority
         index: 0
       - nameId: indirectDraw
         index: 1
-<<<<<<< HEAD
-      shaderSourceIndex: 2
-  - type: 1
-    flags: 3
-    capacity: 20
-    layer: 4294967295
-    buffers:
-    - nameId: attributeBuffer
-      index: 1
-    - nameId: sourceAttributeBuffer
-      index: 10
-    - nameId: deadList
-      index: 11
-    - nameId: deadListCount
-      index: 12
-    - nameId: spawner_input
-      index: 1
-    - nameId: indirectBuffer
-      index: 13
-    - nameId: sortBufferA
-      index: 14
-    - nameId: sortBufferB
-      index: 15
-    values:
-    - nameId: bounds_center
-      index: 13
-    - nameId: bounds_size
-      index: 10
-    tasks:
-    - type: 536870912
-      buffers:
-      - nameId: attributeBuffer
-        index: 1
-      - nameId: deadListIn
-        index: 11
-      - nameId: deadListCount
-        index: 12
-      - nameId: sourceAttributeBuffer
-        index: 10
-      values:
-      - nameId: Position_c
-        index: 8
-      params:
-      - nameId: bounds_center
-        index: 13
-      - nameId: bounds_size
-        index: 10
-      shaderSourceIndex: 4
-    - type: 805306368
-      buffers:
-      - nameId: attributeBuffer
-        index: 1
-      - nameId: deadListOut
-        index: 11
-      - nameId: indirectBuffer
-        index: 13
-      values:
-      - nameId: deltaTime_a
-        index: 16
-      params: []
-      shaderSourceIndex: 3
-    - type: 805306369
-      buffers:
-      - nameId: attributeBuffer
-        index: 1
-      - nameId: inputBuffer
-        index: 13
-      - nameId: outputBuffer
-        index: 14
-      - nameId: deadListCount
-        index: 12
-      values: []
-      params: []
-      shaderSourceIndex: 7
-    - type: 1073741826
-      buffers:
-      - nameId: attributeBuffer
-        index: 1
-      - nameId: indirectBuffer
-        index: 13
-      - nameId: deadListCount
-        index: 12
-      values:
-      - nameId: Alpha_b
-        index: 9
-      - nameId: mainTexture
-        index: 15
-      params:
-      - nameId: sortPriority
-        index: 0
-      - nameId: indirectDraw
-        index: 1
-      shaderSourceIndex: 5
---- !u!114 &8926484042661614528
-MonoBehaviour:
-  m_ObjectHideFlags: 0
-  m_CorrespondingSourceObject: {fileID: 0}
-  m_PrefabInternal: {fileID: 0}
-  m_GameObject: {fileID: 0}
-  m_Enabled: 1
-  m_EditorHideFlags: 0
-  m_Script: {fileID: 11500000, guid: d01270efd3285ea4a9d6c555cb0a8027, type: 3}
-  m_Name: 
-  m_EditorClassIdentifier: 
-  groupInfos: []
-  stickyNoteInfos: []
-  categories: []
-  uiBounds:
-    serializedVersion: 2
-    x: -613
-    y: -884.99994
-    width: 1439
-    height: 1410
---- !u!114 &8926484042661614529
-MonoBehaviour:
-  m_ObjectHideFlags: 0
-  m_CorrespondingSourceObject: {fileID: 0}
-  m_PrefabInternal: {fileID: 0}
-  m_GameObject: {fileID: 0}
-  m_Enabled: 1
-  m_EditorHideFlags: 0
-  m_Script: {fileID: 11500000, guid: 01ec2c1930009b04ea08905b47262415, type: 3}
-  m_Name: 
-  m_EditorClassIdentifier: 
-  m_Parent: {fileID: 114681613447015294}
-  m_Children: []
-  m_UIPosition: {x: 0, y: 79}
-  m_UICollapsed: 0
-  m_UISuperCollapsed: 0
-  m_InputSlots:
-  - {fileID: 8926484042661614530}
-  m_OutputSlots: []
-  m_Disabled: 0
-  attribute: alpha
-  Composition: 0
-  SampleMode: 0
-  Mode: 1
-  channels: 4
---- !u!114 &8926484042661614530
-MonoBehaviour:
-  m_ObjectHideFlags: 0
-  m_CorrespondingSourceObject: {fileID: 0}
-  m_PrefabInternal: {fileID: 0}
-  m_GameObject: {fileID: 0}
-  m_Enabled: 1
-  m_EditorHideFlags: 0
-  m_Script: {fileID: 11500000, guid: c117b74c5c58db542bffe25c78fe92db, type: 3}
-  m_Name: 
-  m_EditorClassIdentifier: 
-  m_Parent: {fileID: 0}
-  m_Children: []
-  m_UIPosition: {x: 0, y: 0}
-  m_UICollapsed: 1
-  m_UISuperCollapsed: 0
-  m_MasterSlot: {fileID: 8926484042661614530}
-  m_MasterData:
-    m_Owner: {fileID: 8926484042661614529}
-    m_Value:
-      m_Type:
-        m_SerializableType: UnityEngine.AnimationCurve, UnityEngine.CoreModule, Version=0.0.0.0, Culture=neutral, PublicKeyToken=null
-      m_SerializableObject: '{"frames":[{"time":0.0,"value":0.0,"inTangent":0.0,"outTangent":0.0,"tangentMode":0},{"time":0.1216278076171875,"value":0.24667739868164063,"inTangent":0.0,"outTangent":0.0,"tangentMode":0},{"time":0.8475741744041443,"value":0.2412288635969162,"inTangent":-0.04980151355266571,"outTangent":-0.04980151355266571,"tangentMode":0},{"time":1.0,"value":0.0,"inTangent":0.0,"outTangent":0.0,"tangentMode":0}],"preWrapMode":8,"postWrapMode":8}'
-    m_Space: 2147483647
-  m_Property:
-    name: Alpha
-    m_serializedType:
-      m_SerializableType: UnityEngine.AnimationCurve, UnityEngine.CoreModule, Version=0.0.0.0, Culture=neutral, PublicKeyToken=null
-    attributes: []
-  m_Direction: 0
-  m_LinkedSlots: []
---- !u!114 &8926484042661614531
-MonoBehaviour:
-  m_ObjectHideFlags: 0
-  m_CorrespondingSourceObject: {fileID: 0}
-  m_PrefabInternal: {fileID: 0}
-  m_GameObject: {fileID: 0}
-  m_Enabled: 1
-  m_EditorHideFlags: 0
-  m_Script: {fileID: 11500000, guid: a971fa2e110a0ac42ac1d8dae408704b, type: 3}
-  m_Name: 
-  m_EditorClassIdentifier: 
-  m_Parent: {fileID: 114681613447015294}
-  m_Children: []
-  m_UIPosition: {x: 0, y: 189}
-  m_UICollapsed: 0
-  m_UISuperCollapsed: 0
-  m_InputSlots:
-  - {fileID: 8926484042661614532}
-  m_OutputSlots: []
-  m_Disabled: 0
-  attribute: color
-  Composition: 0
-  Source: 0
-  Random: 0
-  channels: 4
---- !u!114 &8926484042661614532
-MonoBehaviour:
-  m_ObjectHideFlags: 0
-  m_CorrespondingSourceObject: {fileID: 0}
-  m_PrefabInternal: {fileID: 0}
-  m_GameObject: {fileID: 0}
-  m_Enabled: 1
-  m_EditorHideFlags: 0
-  m_Script: {fileID: 11500000, guid: ac39bd03fca81b849929b9c966f1836a, type: 3}
-  m_Name: 
-  m_EditorClassIdentifier: 
-  m_Parent: {fileID: 0}
-  m_Children:
-  - {fileID: 8926484042661614533}
-  - {fileID: 8926484042661614534}
-  - {fileID: 8926484042661614535}
-  m_UIPosition: {x: 0, y: 0}
-  m_UICollapsed: 1
-  m_UISuperCollapsed: 0
-  m_MasterSlot: {fileID: 8926484042661614532}
-  m_MasterData:
-    m_Owner: {fileID: 8926484042661614531}
-    m_Value:
-      m_Type:
-        m_SerializableType: UnityEngine.Vector3, UnityEngine.CoreModule, Version=0.0.0.0, Culture=neutral, PublicKeyToken=null
-      m_SerializableObject: '{"x":1.0,"y":0.0,"z":0.0}'
-    m_Space: 2147483647
-  m_Property:
-    name: Color
-    m_serializedType:
-      m_SerializableType: UnityEngine.Vector3, UnityEngine.CoreModule, Version=0.0.0.0, Culture=neutral, PublicKeyToken=null
-    attributes:
-    - m_Type: 5
-      m_Min: -Infinity
-      m_Max: Infinity
-      m_Tooltip: 
-      m_Regex: 
-      m_RegexMaxLength: 0
-  m_Direction: 0
-  m_LinkedSlots: []
---- !u!114 &8926484042661614533
-MonoBehaviour:
-  m_ObjectHideFlags: 0
-  m_CorrespondingSourceObject: {fileID: 0}
-  m_PrefabInternal: {fileID: 0}
-  m_GameObject: {fileID: 0}
-  m_Enabled: 1
-  m_EditorHideFlags: 0
-  m_Script: {fileID: 11500000, guid: f780aa281814f9842a7c076d436932e7, type: 3}
-  m_Name: 
-  m_EditorClassIdentifier: 
-  m_Parent: {fileID: 8926484042661614532}
-  m_Children: []
-  m_UIPosition: {x: 0, y: 0}
-  m_UICollapsed: 1
-  m_UISuperCollapsed: 0
-  m_MasterSlot: {fileID: 8926484042661614532}
-  m_MasterData:
-    m_Owner: {fileID: 0}
-    m_Value:
-      m_Type:
-        m_SerializableType: 
-      m_SerializableObject: 
-    m_Space: 2147483647
-  m_Property:
-    name: x
-    m_serializedType:
-      m_SerializableType: System.Single, mscorlib, Version=2.0.0.0, Culture=neutral, PublicKeyToken=b77a5c561934e089
-    attributes: []
-  m_Direction: 0
-  m_LinkedSlots: []
---- !u!114 &8926484042661614534
-MonoBehaviour:
-  m_ObjectHideFlags: 0
-  m_CorrespondingSourceObject: {fileID: 0}
-  m_PrefabInternal: {fileID: 0}
-  m_GameObject: {fileID: 0}
-  m_Enabled: 1
-  m_EditorHideFlags: 0
-  m_Script: {fileID: 11500000, guid: f780aa281814f9842a7c076d436932e7, type: 3}
-  m_Name: 
-  m_EditorClassIdentifier: 
-  m_Parent: {fileID: 8926484042661614532}
-  m_Children: []
-  m_UIPosition: {x: 0, y: 0}
-  m_UICollapsed: 1
-  m_UISuperCollapsed: 0
-  m_MasterSlot: {fileID: 8926484042661614532}
-  m_MasterData:
-    m_Owner: {fileID: 0}
-    m_Value:
-      m_Type:
-        m_SerializableType: 
-      m_SerializableObject: 
-    m_Space: 2147483647
-  m_Property:
-    name: y
-    m_serializedType:
-      m_SerializableType: System.Single, mscorlib, Version=2.0.0.0, Culture=neutral, PublicKeyToken=b77a5c561934e089
-    attributes: []
-  m_Direction: 0
-  m_LinkedSlots: []
---- !u!114 &8926484042661614535
-MonoBehaviour:
-  m_ObjectHideFlags: 0
-  m_CorrespondingSourceObject: {fileID: 0}
-  m_PrefabInternal: {fileID: 0}
-  m_GameObject: {fileID: 0}
-  m_Enabled: 1
-  m_EditorHideFlags: 0
-  m_Script: {fileID: 11500000, guid: f780aa281814f9842a7c076d436932e7, type: 3}
-  m_Name: 
-  m_EditorClassIdentifier: 
-  m_Parent: {fileID: 8926484042661614532}
-  m_Children: []
-  m_UIPosition: {x: 0, y: 0}
-  m_UICollapsed: 1
-  m_UISuperCollapsed: 0
-  m_MasterSlot: {fileID: 8926484042661614532}
-  m_MasterData:
-    m_Owner: {fileID: 0}
-    m_Value:
-      m_Type:
-        m_SerializableType: 
-      m_SerializableObject: 
-    m_Space: 2147483647
-  m_Property:
-    name: z
-    m_serializedType:
-      m_SerializableType: System.Single, mscorlib, Version=2.0.0.0, Culture=neutral, PublicKeyToken=b77a5c561934e089
-    attributes: []
-  m_Direction: 0
-  m_LinkedSlots: []
---- !u!114 &8926484042661614536
-MonoBehaviour:
-  m_ObjectHideFlags: 1
-  m_CorrespondingSourceObject: {fileID: 0}
-  m_PrefabInternal: {fileID: 0}
-  m_GameObject: {fileID: 0}
-  m_Enabled: 1
-  m_EditorHideFlags: 0
-  m_Script: {fileID: 11500000, guid: 73a13919d81fb7444849bae8b5c812a2, type: 3}
-  m_Name: VFXBasicSpawner
-  m_EditorClassIdentifier: 
-  m_Parent: {fileID: 114189742656582804}
-  m_Children:
-  - {fileID: 8926484042661614537}
-  m_UIPosition: {x: 377.847, y: -892.7505}
-  m_UICollapsed: 0
-  m_UISuperCollapsed: 0
-  m_InputSlots: []
-  m_OutputSlots: []
-  m_Data: {fileID: 0}
-  m_InputFlowSlot:
-  - link: []
-  - link: []
-  m_OutputFlowSlot:
-  - link:
-    - context: {fileID: 8926484042661614541}
-      slotIndex: 0
---- !u!114 &8926484042661614537
-MonoBehaviour:
-  m_ObjectHideFlags: 1
-  m_CorrespondingSourceObject: {fileID: 0}
-  m_PrefabInternal: {fileID: 0}
-  m_GameObject: {fileID: 0}
-  m_Enabled: 1
-  m_EditorHideFlags: 0
-  m_Script: {fileID: 11500000, guid: f05c6884b705ce14d82ae720f0ec209f, type: 3}
-  m_Name: VFXSpawnerConstantRate
-  m_EditorClassIdentifier: 
-  m_Parent: {fileID: 8926484042661614536}
-  m_Children: []
-  m_UIPosition: {x: 341.21185, y: -161.3377}
-  m_UICollapsed: 0
-  m_UISuperCollapsed: 0
-  m_InputSlots:
-  - {fileID: 8926484042661614538}
-  m_OutputSlots: []
-  m_Disabled: 0
---- !u!114 &8926484042661614538
-MonoBehaviour:
-  m_ObjectHideFlags: 1
-  m_CorrespondingSourceObject: {fileID: 0}
-  m_PrefabInternal: {fileID: 0}
-  m_GameObject: {fileID: 0}
-  m_Enabled: 1
-  m_EditorHideFlags: 0
-  m_Script: {fileID: 11500000, guid: f780aa281814f9842a7c076d436932e7, type: 3}
-  m_Name: VFXSlotFloat
-  m_EditorClassIdentifier: 
-  m_Parent: {fileID: 0}
-  m_Children: []
-  m_UIPosition: {x: 0, y: 0}
-  m_UICollapsed: 1
-  m_UISuperCollapsed: 0
-  m_MasterSlot: {fileID: 8926484042661614538}
-  m_MasterData:
-    m_Owner: {fileID: 8926484042661614537}
-    m_Value:
-      m_Type:
-        m_SerializableType: System.Single, mscorlib, Version=2.0.0.0, Culture=neutral, PublicKeyToken=b77a5c561934e089
-      m_SerializableObject: 8
-    m_Space: 2147483647
-  m_Property:
-    name: Rate
-    m_serializedType:
-      m_SerializableType: System.Single, mscorlib, Version=2.0.0.0, Culture=neutral, PublicKeyToken=b77a5c561934e089
-    attributes:
-    - m_Type: 3
-      m_Min: -Infinity
-      m_Max: Infinity
-      m_Tooltip: Spawn Rate (in number per seconds)
-      m_Regex: 
-      m_RegexMaxLength: 0
-    - m_Type: 1
-      m_Min: 0
-      m_Max: Infinity
-      m_Tooltip: 
-      m_Regex: 
-      m_RegexMaxLength: 0
-  m_Direction: 0
-  m_LinkedSlots: []
---- !u!114 &8926484042661614539
-MonoBehaviour:
-  m_ObjectHideFlags: 1
-  m_CorrespondingSourceObject: {fileID: 0}
-  m_PrefabInternal: {fileID: 0}
-  m_GameObject: {fileID: 0}
-  m_Enabled: 1
-  m_EditorHideFlags: 0
-  m_Script: {fileID: 11500000, guid: 2dc095764ededfa4bb32fa602511ea4b, type: 3}
-  m_Name: VFXBasicUpdate
-  m_EditorClassIdentifier: 
-  m_Parent: {fileID: 114189742656582804}
-  m_Children: []
-  m_UIPosition: {x: 418.6346, y: -136.09169}
-  m_UICollapsed: 0
-  m_UISuperCollapsed: 0
-  m_InputSlots: []
-  m_OutputSlots: []
-  m_Data: {fileID: 8926484042661614558}
-  m_InputFlowSlot:
-  - link:
-    - context: {fileID: 8926484042661614541}
-      slotIndex: 0
-  m_OutputFlowSlot:
-  - link:
-    - context: {fileID: 8926484042661614559}
-      slotIndex: 0
-  integration: 0
-  ageParticles: 1
-  reapParticles: 1
---- !u!114 &8926484042661614541
-MonoBehaviour:
-  m_ObjectHideFlags: 1
-  m_CorrespondingSourceObject: {fileID: 0}
-  m_PrefabInternal: {fileID: 0}
-  m_GameObject: {fileID: 0}
-  m_Enabled: 1
-  m_EditorHideFlags: 0
-  m_Script: {fileID: 11500000, guid: 9dfea48843f53fc438eabc12a3a30abc, type: 3}
-  m_Name: VFXBasicInitialize
-  m_EditorClassIdentifier: 
-  m_Parent: {fileID: 114189742656582804}
-  m_Children:
-  - {fileID: 8926484042661614542}
-  - {fileID: 8926484042661614547}
-  - {fileID: 8926484042661614570}
-  m_UIPosition: {x: 439.94955, y: -659.9106}
-  m_UICollapsed: 0
-  m_UISuperCollapsed: 0
-  m_InputSlots:
-  - {fileID: 8926484042661614549}
-  m_OutputSlots: []
-  m_Data: {fileID: 8926484042661614558}
-  m_InputFlowSlot:
-  - link:
-    - context: {fileID: 8926484042661614536}
-      slotIndex: 0
-  m_OutputFlowSlot:
-  - link:
-    - context: {fileID: 8926484042661614539}
-      slotIndex: 0
---- !u!114 &8926484042661614542
-MonoBehaviour:
-  m_ObjectHideFlags: 1
-  m_CorrespondingSourceObject: {fileID: 0}
-  m_PrefabInternal: {fileID: 0}
-  m_GameObject: {fileID: 0}
-  m_Enabled: 1
-  m_EditorHideFlags: 0
-  m_Script: {fileID: 11500000, guid: a971fa2e110a0ac42ac1d8dae408704b, type: 3}
-  m_Name: SetAttribute
-  m_EditorClassIdentifier: 
-  m_Parent: {fileID: 8926484042661614541}
-  m_Children: []
-  m_UIPosition: {x: 341.21185, y: -161.3377}
-  m_UICollapsed: 0
-  m_UISuperCollapsed: 0
-  m_InputSlots:
-  - {fileID: 8926484042661614543}
-  m_OutputSlots: []
-  m_Disabled: 0
-  attribute: velocity
-  Composition: 0
-  Source: 0
-  Random: 0
-  channels: 4
---- !u!114 &8926484042661614543
-MonoBehaviour:
-  m_ObjectHideFlags: 1
-  m_CorrespondingSourceObject: {fileID: 0}
-  m_PrefabInternal: {fileID: 0}
-  m_GameObject: {fileID: 0}
-  m_Enabled: 1
-  m_EditorHideFlags: 0
-  m_Script: {fileID: 11500000, guid: ac39bd03fca81b849929b9c966f1836a, type: 3}
-  m_Name: VFXSlotFloat3
-  m_EditorClassIdentifier: 
-  m_Parent: {fileID: 0}
-  m_Children:
-  - {fileID: 8926484042661614544}
-  - {fileID: 8926484042661614545}
-  - {fileID: 8926484042661614546}
-  m_UIPosition: {x: 0, y: 0}
-  m_UICollapsed: 1
-  m_UISuperCollapsed: 0
-  m_MasterSlot: {fileID: 8926484042661614543}
-  m_MasterData:
-    m_Owner: {fileID: 8926484042661614542}
-    m_Value:
-      m_Type:
-        m_SerializableType: UnityEngine.Vector3, UnityEngine.CoreModule, Version=0.0.0.0, Culture=neutral, PublicKeyToken=null
-      m_SerializableObject: '{"x":0.0,"y":1.0,"z":0.0}'
-    m_Space: 2147483647
-  m_Property:
-    name: Velocity
-    m_serializedType:
-      m_SerializableType: UnityEngine.Vector3, UnityEngine.CoreModule, Version=0.0.0.0, Culture=neutral, PublicKeyToken=null
-    attributes: []
-  m_Direction: 0
-  m_LinkedSlots: []
---- !u!114 &8926484042661614544
-MonoBehaviour:
-  m_ObjectHideFlags: 1
-  m_CorrespondingSourceObject: {fileID: 0}
-  m_PrefabInternal: {fileID: 0}
-  m_GameObject: {fileID: 0}
-  m_Enabled: 1
-  m_EditorHideFlags: 0
-  m_Script: {fileID: 11500000, guid: f780aa281814f9842a7c076d436932e7, type: 3}
-  m_Name: VFXSlotFloat
-  m_EditorClassIdentifier: 
-  m_Parent: {fileID: 8926484042661614543}
-  m_Children: []
-  m_UIPosition: {x: 0, y: 0}
-  m_UICollapsed: 1
-  m_UISuperCollapsed: 0
-  m_MasterSlot: {fileID: 8926484042661614543}
-  m_MasterData:
-    m_Owner: {fileID: 0}
-    m_Value:
-      m_Type:
-        m_SerializableType: 
-      m_SerializableObject: 
-    m_Space: 2147483647
-  m_Property:
-    name: x
-    m_serializedType:
-      m_SerializableType: System.Single, mscorlib, Version=2.0.0.0, Culture=neutral, PublicKeyToken=b77a5c561934e089
-    attributes: []
-  m_Direction: 0
-  m_LinkedSlots: []
---- !u!114 &8926484042661614545
-MonoBehaviour:
-  m_ObjectHideFlags: 1
-  m_CorrespondingSourceObject: {fileID: 0}
-  m_PrefabInternal: {fileID: 0}
-  m_GameObject: {fileID: 0}
-  m_Enabled: 1
-  m_EditorHideFlags: 0
-  m_Script: {fileID: 11500000, guid: f780aa281814f9842a7c076d436932e7, type: 3}
-  m_Name: VFXSlotFloat
-  m_EditorClassIdentifier: 
-  m_Parent: {fileID: 8926484042661614543}
-  m_Children: []
-  m_UIPosition: {x: 0, y: 0}
-  m_UICollapsed: 1
-  m_UISuperCollapsed: 0
-  m_MasterSlot: {fileID: 8926484042661614543}
-  m_MasterData:
-    m_Owner: {fileID: 0}
-    m_Value:
-      m_Type:
-        m_SerializableType: 
-      m_SerializableObject: 
-    m_Space: 2147483647
-  m_Property:
-    name: y
-    m_serializedType:
-      m_SerializableType: System.Single, mscorlib, Version=2.0.0.0, Culture=neutral, PublicKeyToken=b77a5c561934e089
-    attributes: []
-  m_Direction: 0
-  m_LinkedSlots: []
---- !u!114 &8926484042661614546
-MonoBehaviour:
-  m_ObjectHideFlags: 1
-  m_CorrespondingSourceObject: {fileID: 0}
-  m_PrefabInternal: {fileID: 0}
-  m_GameObject: {fileID: 0}
-  m_Enabled: 1
-  m_EditorHideFlags: 0
-  m_Script: {fileID: 11500000, guid: f780aa281814f9842a7c076d436932e7, type: 3}
-  m_Name: VFXSlotFloat
-  m_EditorClassIdentifier: 
-  m_Parent: {fileID: 8926484042661614543}
-  m_Children: []
-  m_UIPosition: {x: 0, y: 0}
-  m_UICollapsed: 1
-  m_UISuperCollapsed: 0
-  m_MasterSlot: {fileID: 8926484042661614543}
-  m_MasterData:
-    m_Owner: {fileID: 0}
-    m_Value:
-      m_Type:
-        m_SerializableType: 
-      m_SerializableObject: 
-    m_Space: 2147483647
-  m_Property:
-    name: z
-    m_serializedType:
-      m_SerializableType: System.Single, mscorlib, Version=2.0.0.0, Culture=neutral, PublicKeyToken=b77a5c561934e089
-    attributes: []
-  m_Direction: 0
-  m_LinkedSlots: []
---- !u!114 &8926484042661614547
-MonoBehaviour:
-  m_ObjectHideFlags: 1
-  m_CorrespondingSourceObject: {fileID: 0}
-  m_PrefabInternal: {fileID: 0}
-  m_GameObject: {fileID: 0}
-  m_Enabled: 1
-  m_EditorHideFlags: 0
-  m_Script: {fileID: 11500000, guid: a971fa2e110a0ac42ac1d8dae408704b, type: 3}
-  m_Name: SetAttribute
-  m_EditorClassIdentifier: 
-  m_Parent: {fileID: 8926484042661614541}
-  m_Children: []
-  m_UIPosition: {x: 341.21185, y: -161.3377}
-  m_UICollapsed: 0
-  m_UISuperCollapsed: 0
-  m_InputSlots:
-  - {fileID: 8926484042661614548}
-  m_OutputSlots: []
-  m_Disabled: 0
-  attribute: lifetime
-  Composition: 0
-  Source: 0
-  Random: 0
-  channels: 4
---- !u!114 &8926484042661614548
-MonoBehaviour:
-  m_ObjectHideFlags: 1
-  m_CorrespondingSourceObject: {fileID: 0}
-  m_PrefabInternal: {fileID: 0}
-  m_GameObject: {fileID: 0}
-  m_Enabled: 1
-  m_EditorHideFlags: 0
-  m_Script: {fileID: 11500000, guid: f780aa281814f9842a7c076d436932e7, type: 3}
-  m_Name: VFXSlotFloat
-  m_EditorClassIdentifier: 
-  m_Parent: {fileID: 0}
-  m_Children: []
-  m_UIPosition: {x: 0, y: 0}
-  m_UICollapsed: 1
-  m_UISuperCollapsed: 0
-  m_MasterSlot: {fileID: 8926484042661614548}
-  m_MasterData:
-    m_Owner: {fileID: 8926484042661614547}
-    m_Value:
-      m_Type:
-        m_SerializableType: System.Single, mscorlib, Version=2.0.0.0, Culture=neutral, PublicKeyToken=b77a5c561934e089
-      m_SerializableObject: 1
-    m_Space: 2147483647
-  m_Property:
-    name: Lifetime
-    m_serializedType:
-      m_SerializableType: System.Single, mscorlib, Version=2.0.0.0, Culture=neutral, PublicKeyToken=b77a5c561934e089
-    attributes: []
-  m_Direction: 0
-  m_LinkedSlots: []
---- !u!114 &8926484042661614549
-MonoBehaviour:
-  m_ObjectHideFlags: 1
-  m_CorrespondingSourceObject: {fileID: 0}
-  m_PrefabInternal: {fileID: 0}
-  m_GameObject: {fileID: 0}
-  m_Enabled: 1
-  m_EditorHideFlags: 0
-  m_Script: {fileID: 11500000, guid: 1b605c022ee79394a8a776c0869b3f9a, type: 3}
-  m_Name: VFXSlot
-  m_EditorClassIdentifier: 
-  m_Parent: {fileID: 0}
-  m_Children:
-  - {fileID: 8926484042661614550}
-  - {fileID: 8926484042661614554}
-  m_UIPosition: {x: 0, y: 0}
-  m_UICollapsed: 0
-  m_UISuperCollapsed: 0
-  m_MasterSlot: {fileID: 8926484042661614549}
-  m_MasterData:
-    m_Owner: {fileID: 8926484042661614541}
-    m_Value:
-      m_Type:
-        m_SerializableType: UnityEditor.VFX.AABox, Unity.VisualEffectGraph.Editor-testable, Version=0.0.0.0, Culture=neutral, PublicKeyToken=null
-      m_SerializableObject: '{"space":0,"center":{"x":0.699999988079071,"y":1.0,"z":0.0},"size":{"x":0.20000000298023225,"y":2.0,"z":0.20000000298023225}}'
-    m_Space: 0
-  m_Property:
-    name: bounds
-    m_serializedType:
-      m_SerializableType: UnityEditor.VFX.AABox, Unity.VisualEffectGraph.Editor-testable, Version=0.0.0.0, Culture=neutral, PublicKeyToken=null
-    attributes: []
-  m_Direction: 0
-  m_LinkedSlots: []
---- !u!114 &8926484042661614550
-MonoBehaviour:
-  m_ObjectHideFlags: 1
-  m_CorrespondingSourceObject: {fileID: 0}
-  m_PrefabInternal: {fileID: 0}
-  m_GameObject: {fileID: 0}
-  m_Enabled: 1
-  m_EditorHideFlags: 0
-  m_Script: {fileID: 11500000, guid: ac39bd03fca81b849929b9c966f1836a, type: 3}
-  m_Name: VFXSlotFloat3
-  m_EditorClassIdentifier: 
-  m_Parent: {fileID: 8926484042661614549}
-  m_Children:
-  - {fileID: 8926484042661614551}
-  - {fileID: 8926484042661614552}
-  - {fileID: 8926484042661614553}
-  m_UIPosition: {x: 0, y: 0}
-  m_UICollapsed: 1
-  m_UISuperCollapsed: 0
-  m_MasterSlot: {fileID: 8926484042661614549}
-  m_MasterData:
-    m_Owner: {fileID: 0}
-    m_Value:
-      m_Type:
-        m_SerializableType: 
-      m_SerializableObject: 
-    m_Space: 2147483647
-  m_Property:
-    name: center
-    m_serializedType:
-      m_SerializableType: UnityEngine.Vector3, UnityEngine.CoreModule, Version=0.0.0.0, Culture=neutral, PublicKeyToken=null
-    attributes:
-    - m_Type: 3
-      m_Min: -Infinity
-      m_Max: Infinity
-      m_Tooltip: The centre of the box.
-      m_Regex: 
-      m_RegexMaxLength: 0
-  m_Direction: 0
-  m_LinkedSlots: []
---- !u!114 &8926484042661614551
-MonoBehaviour:
-  m_ObjectHideFlags: 1
-  m_CorrespondingSourceObject: {fileID: 0}
-  m_PrefabInternal: {fileID: 0}
-  m_GameObject: {fileID: 0}
-  m_Enabled: 1
-  m_EditorHideFlags: 0
-  m_Script: {fileID: 11500000, guid: f780aa281814f9842a7c076d436932e7, type: 3}
-  m_Name: VFXSlotFloat
-  m_EditorClassIdentifier: 
-  m_Parent: {fileID: 8926484042661614550}
-  m_Children: []
-  m_UIPosition: {x: 0, y: 0}
-  m_UICollapsed: 1
-  m_UISuperCollapsed: 0
-  m_MasterSlot: {fileID: 8926484042661614549}
-  m_MasterData:
-    m_Owner: {fileID: 0}
-    m_Value:
-      m_Type:
-        m_SerializableType: 
-      m_SerializableObject: 
-    m_Space: 2147483647
-  m_Property:
-    name: x
-    m_serializedType:
-      m_SerializableType: System.Single, mscorlib, Version=2.0.0.0, Culture=neutral, PublicKeyToken=b77a5c561934e089
-    attributes: []
-  m_Direction: 0
-  m_LinkedSlots: []
---- !u!114 &8926484042661614552
-MonoBehaviour:
-  m_ObjectHideFlags: 1
-  m_CorrespondingSourceObject: {fileID: 0}
-  m_PrefabInternal: {fileID: 0}
-  m_GameObject: {fileID: 0}
-  m_Enabled: 1
-  m_EditorHideFlags: 0
-  m_Script: {fileID: 11500000, guid: f780aa281814f9842a7c076d436932e7, type: 3}
-  m_Name: VFXSlotFloat
-  m_EditorClassIdentifier: 
-  m_Parent: {fileID: 8926484042661614550}
-  m_Children: []
-  m_UIPosition: {x: 0, y: 0}
-  m_UICollapsed: 1
-  m_UISuperCollapsed: 0
-  m_MasterSlot: {fileID: 8926484042661614549}
-  m_MasterData:
-    m_Owner: {fileID: 0}
-    m_Value:
-      m_Type:
-        m_SerializableType: 
-      m_SerializableObject: 
-    m_Space: 2147483647
-  m_Property:
-    name: y
-    m_serializedType:
-      m_SerializableType: System.Single, mscorlib, Version=2.0.0.0, Culture=neutral, PublicKeyToken=b77a5c561934e089
-    attributes: []
-  m_Direction: 0
-  m_LinkedSlots: []
---- !u!114 &8926484042661614553
-MonoBehaviour:
-  m_ObjectHideFlags: 1
-  m_CorrespondingSourceObject: {fileID: 0}
-  m_PrefabInternal: {fileID: 0}
-  m_GameObject: {fileID: 0}
-  m_Enabled: 1
-  m_EditorHideFlags: 0
-  m_Script: {fileID: 11500000, guid: f780aa281814f9842a7c076d436932e7, type: 3}
-  m_Name: VFXSlotFloat
-  m_EditorClassIdentifier: 
-  m_Parent: {fileID: 8926484042661614550}
-  m_Children: []
-  m_UIPosition: {x: 0, y: 0}
-  m_UICollapsed: 1
-  m_UISuperCollapsed: 0
-  m_MasterSlot: {fileID: 8926484042661614549}
-  m_MasterData:
-    m_Owner: {fileID: 0}
-    m_Value:
-      m_Type:
-        m_SerializableType: 
-      m_SerializableObject: 
-    m_Space: 2147483647
-  m_Property:
-    name: z
-    m_serializedType:
-      m_SerializableType: System.Single, mscorlib, Version=2.0.0.0, Culture=neutral, PublicKeyToken=b77a5c561934e089
-    attributes: []
-  m_Direction: 0
-  m_LinkedSlots: []
---- !u!114 &8926484042661614554
-MonoBehaviour:
-  m_ObjectHideFlags: 1
-  m_CorrespondingSourceObject: {fileID: 0}
-  m_PrefabInternal: {fileID: 0}
-  m_GameObject: {fileID: 0}
-  m_Enabled: 1
-  m_EditorHideFlags: 0
-  m_Script: {fileID: 11500000, guid: ac39bd03fca81b849929b9c966f1836a, type: 3}
-  m_Name: VFXSlotFloat3
-  m_EditorClassIdentifier: 
-  m_Parent: {fileID: 8926484042661614549}
-  m_Children:
-  - {fileID: 8926484042661614555}
-  - {fileID: 8926484042661614556}
-  - {fileID: 8926484042661614557}
-  m_UIPosition: {x: 0, y: 0}
-  m_UICollapsed: 1
-  m_UISuperCollapsed: 0
-  m_MasterSlot: {fileID: 8926484042661614549}
-  m_MasterData:
-    m_Owner: {fileID: 0}
-    m_Value:
-      m_Type:
-        m_SerializableType: 
-      m_SerializableObject: 
-    m_Space: 2147483647
-  m_Property:
-    name: size
-    m_serializedType:
-      m_SerializableType: UnityEngine.Vector3, UnityEngine.CoreModule, Version=0.0.0.0, Culture=neutral, PublicKeyToken=null
-    attributes:
-    - m_Type: 3
-      m_Min: -Infinity
-      m_Max: Infinity
-      m_Tooltip: The size of the box along each axis.
-      m_Regex: 
-      m_RegexMaxLength: 0
-  m_Direction: 0
-  m_LinkedSlots: []
---- !u!114 &8926484042661614555
-MonoBehaviour:
-  m_ObjectHideFlags: 1
-  m_CorrespondingSourceObject: {fileID: 0}
-  m_PrefabInternal: {fileID: 0}
-  m_GameObject: {fileID: 0}
-  m_Enabled: 1
-  m_EditorHideFlags: 0
-  m_Script: {fileID: 11500000, guid: f780aa281814f9842a7c076d436932e7, type: 3}
-  m_Name: VFXSlotFloat
-  m_EditorClassIdentifier: 
-  m_Parent: {fileID: 8926484042661614554}
-  m_Children: []
-  m_UIPosition: {x: 0, y: 0}
-  m_UICollapsed: 1
-  m_UISuperCollapsed: 0
-  m_MasterSlot: {fileID: 8926484042661614549}
-  m_MasterData:
-    m_Owner: {fileID: 0}
-    m_Value:
-      m_Type:
-        m_SerializableType: 
-      m_SerializableObject: 
-    m_Space: 2147483647
-  m_Property:
-    name: x
-    m_serializedType:
-      m_SerializableType: System.Single, mscorlib, Version=2.0.0.0, Culture=neutral, PublicKeyToken=b77a5c561934e089
-    attributes: []
-  m_Direction: 0
-  m_LinkedSlots: []
---- !u!114 &8926484042661614556
-MonoBehaviour:
-  m_ObjectHideFlags: 1
-  m_CorrespondingSourceObject: {fileID: 0}
-  m_PrefabInternal: {fileID: 0}
-  m_GameObject: {fileID: 0}
-  m_Enabled: 1
-  m_EditorHideFlags: 0
-  m_Script: {fileID: 11500000, guid: f780aa281814f9842a7c076d436932e7, type: 3}
-  m_Name: VFXSlotFloat
-  m_EditorClassIdentifier: 
-  m_Parent: {fileID: 8926484042661614554}
-  m_Children: []
-  m_UIPosition: {x: 0, y: 0}
-  m_UICollapsed: 1
-  m_UISuperCollapsed: 0
-  m_MasterSlot: {fileID: 8926484042661614549}
-  m_MasterData:
-    m_Owner: {fileID: 0}
-    m_Value:
-      m_Type:
-        m_SerializableType: 
-      m_SerializableObject: 
-    m_Space: 2147483647
-  m_Property:
-    name: y
-    m_serializedType:
-      m_SerializableType: System.Single, mscorlib, Version=2.0.0.0, Culture=neutral, PublicKeyToken=b77a5c561934e089
-    attributes: []
-  m_Direction: 0
-  m_LinkedSlots: []
---- !u!114 &8926484042661614557
-MonoBehaviour:
-  m_ObjectHideFlags: 1
-  m_CorrespondingSourceObject: {fileID: 0}
-  m_PrefabInternal: {fileID: 0}
-  m_GameObject: {fileID: 0}
-  m_Enabled: 1
-  m_EditorHideFlags: 0
-  m_Script: {fileID: 11500000, guid: f780aa281814f9842a7c076d436932e7, type: 3}
-  m_Name: VFXSlotFloat
-  m_EditorClassIdentifier: 
-  m_Parent: {fileID: 8926484042661614554}
-  m_Children: []
-  m_UIPosition: {x: 0, y: 0}
-  m_UICollapsed: 1
-  m_UISuperCollapsed: 0
-  m_MasterSlot: {fileID: 8926484042661614549}
-  m_MasterData:
-    m_Owner: {fileID: 0}
-    m_Value:
-      m_Type:
-        m_SerializableType: 
-      m_SerializableObject: 
-    m_Space: 2147483647
-  m_Property:
-    name: z
-    m_serializedType:
-      m_SerializableType: System.Single, mscorlib, Version=2.0.0.0, Culture=neutral, PublicKeyToken=b77a5c561934e089
-    attributes: []
-  m_Direction: 0
-  m_LinkedSlots: []
---- !u!114 &8926484042661614558
-MonoBehaviour:
-  m_ObjectHideFlags: 0
-  m_CorrespondingSourceObject: {fileID: 0}
-  m_PrefabInternal: {fileID: 0}
-  m_GameObject: {fileID: 0}
-  m_Enabled: 1
-  m_EditorHideFlags: 0
-  m_Script: {fileID: 11500000, guid: d78581a96eae8bf4398c282eb0b098bd, type: 3}
-  m_Name: 
-  m_EditorClassIdentifier: 
-  m_Parent: {fileID: 0}
-  m_Children: []
-  m_UIPosition: {x: 0, y: 0}
-  m_UICollapsed: 1
-  m_UISuperCollapsed: 0
-  m_Owners:
-  - {fileID: 8926484042661614541}
-  - {fileID: 8926484042661614539}
-  - {fileID: 8926484042661614559}
-  m_Capacity: 20
-  m_Space: 1
---- !u!114 &8926484042661614559
-MonoBehaviour:
-  m_ObjectHideFlags: 1
-  m_CorrespondingSourceObject: {fileID: 0}
-  m_PrefabInternal: {fileID: 0}
-  m_GameObject: {fileID: 0}
-  m_Enabled: 1
-  m_EditorHideFlags: 0
-  m_Script: {fileID: 11500000, guid: a0b9e6b9139e58d4c957ec54595da7d3, type: 3}
-  m_Name: VFXQuadOutput
-  m_EditorClassIdentifier: 
-  m_Parent: {fileID: 114189742656582804}
-  m_Children:
-  - {fileID: 8926484042661614560}
-  - {fileID: 8926484042661614561}
-  - {fileID: 8926484042661614563}
-  m_UIPosition: {x: 367.45093, y: 37.672195}
-  m_UICollapsed: 0
-  m_UISuperCollapsed: 0
-  m_InputSlots:
-  - {fileID: 8926484042661614568}
-  m_OutputSlots: []
-  m_Data: {fileID: 8926484042661614558}
-  m_InputFlowSlot:
-  - link:
-    - context: {fileID: 8926484042661614539}
-      slotIndex: 0
-  m_OutputFlowSlot:
-  - link: []
-  blendMode: 1
-  cullMode: 0
-  zWriteMode: 0
-  zTestMode: 0
-  uvMode: 0
-  useSoftParticle: 0
-  sortPriority: 0
-  sort: 0
-  indirectDraw: 0
-  castShadows: 0
-  preRefraction: 0
-  useGeometryShader: 0
---- !u!114 &8926484042661614560
-MonoBehaviour:
-  m_ObjectHideFlags: 1
-  m_CorrespondingSourceObject: {fileID: 0}
-  m_PrefabInternal: {fileID: 0}
-  m_GameObject: {fileID: 0}
-  m_Enabled: 1
-  m_EditorHideFlags: 0
-  m_Script: {fileID: 11500000, guid: d16c6aeaef944094b9a1633041804207, type: 3}
-  m_Name: Orient
-  m_EditorClassIdentifier: 
-  m_Parent: {fileID: 8926484042661614559}
-  m_Children: []
-  m_UIPosition: {x: 341.21185, y: -157.3377}
-  m_UICollapsed: 0
-  m_UISuperCollapsed: 0
-  m_InputSlots: []
-  m_OutputSlots: []
-  m_Disabled: 0
-  mode: 0
---- !u!114 &8926484042661614561
-MonoBehaviour:
-  m_ObjectHideFlags: 0
-  m_CorrespondingSourceObject: {fileID: 0}
-  m_PrefabInternal: {fileID: 0}
-  m_GameObject: {fileID: 0}
-  m_Enabled: 1
-  m_EditorHideFlags: 0
-  m_Script: {fileID: 11500000, guid: 01ec2c1930009b04ea08905b47262415, type: 3}
-  m_Name: 
-  m_EditorClassIdentifier: 
-  m_Parent: {fileID: 8926484042661614559}
-  m_Children: []
-  m_UIPosition: {x: 341.21185, y: -161.3377}
-  m_UICollapsed: 0
-  m_UISuperCollapsed: 0
-  m_InputSlots:
-  - {fileID: 8926484042661614562}
-  m_OutputSlots: []
-  m_Disabled: 0
-  attribute: alpha
-  Composition: 0
-  SampleMode: 0
-  Mode: 1
-  channels: 4
---- !u!114 &8926484042661614562
-MonoBehaviour:
-  m_ObjectHideFlags: 0
-  m_CorrespondingSourceObject: {fileID: 0}
-  m_PrefabInternal: {fileID: 0}
-  m_GameObject: {fileID: 0}
-  m_Enabled: 1
-  m_EditorHideFlags: 0
-  m_Script: {fileID: 11500000, guid: c117b74c5c58db542bffe25c78fe92db, type: 3}
-  m_Name: 
-  m_EditorClassIdentifier: 
-  m_Parent: {fileID: 0}
-  m_Children: []
-  m_UIPosition: {x: 0, y: 0}
-  m_UICollapsed: 1
-  m_UISuperCollapsed: 0
-  m_MasterSlot: {fileID: 8926484042661614562}
-  m_MasterData:
-    m_Owner: {fileID: 8926484042661614561}
-    m_Value:
-      m_Type:
-        m_SerializableType: UnityEngine.AnimationCurve, UnityEngine.CoreModule, Version=0.0.0.0, Culture=neutral, PublicKeyToken=null
-      m_SerializableObject: '{"frames":[{"time":0.0,"value":0.0,"inTangent":0.0,"outTangent":0.0,"tangentMode":0},{"time":0.1216278076171875,"value":0.24667739868164063,"inTangent":0.0,"outTangent":0.0,"tangentMode":0},{"time":0.8475741744041443,"value":0.2412288635969162,"inTangent":-0.04980151355266571,"outTangent":-0.04980151355266571,"tangentMode":0},{"time":1.0,"value":0.0,"inTangent":0.0,"outTangent":0.0,"tangentMode":0}],"preWrapMode":8,"postWrapMode":8}'
-    m_Space: 2147483647
-  m_Property:
-    name: Alpha
-    m_serializedType:
-      m_SerializableType: UnityEngine.AnimationCurve, UnityEngine.CoreModule, Version=0.0.0.0, Culture=neutral, PublicKeyToken=null
-    attributes: []
-  m_Direction: 0
-  m_LinkedSlots: []
---- !u!114 &8926484042661614563
-MonoBehaviour:
-  m_ObjectHideFlags: 0
-  m_CorrespondingSourceObject: {fileID: 0}
-  m_PrefabInternal: {fileID: 0}
-  m_GameObject: {fileID: 0}
-  m_Enabled: 1
-  m_EditorHideFlags: 0
-  m_Script: {fileID: 11500000, guid: a971fa2e110a0ac42ac1d8dae408704b, type: 3}
-  m_Name: 
-  m_EditorClassIdentifier: 
-  m_Parent: {fileID: 8926484042661614559}
-  m_Children: []
-  m_UIPosition: {x: 341.21185, y: -161.3377}
-  m_UICollapsed: 0
-  m_UISuperCollapsed: 0
-  m_InputSlots:
-  - {fileID: 8926484042661614564}
-  m_OutputSlots: []
-  m_Disabled: 0
-  attribute: color
-  Composition: 0
-  Source: 0
-  Random: 0
-  channels: 4
---- !u!114 &8926484042661614564
-MonoBehaviour:
-  m_ObjectHideFlags: 0
-  m_CorrespondingSourceObject: {fileID: 0}
-  m_PrefabInternal: {fileID: 0}
-  m_GameObject: {fileID: 0}
-  m_Enabled: 1
-  m_EditorHideFlags: 0
-  m_Script: {fileID: 11500000, guid: ac39bd03fca81b849929b9c966f1836a, type: 3}
-  m_Name: 
-  m_EditorClassIdentifier: 
-  m_Parent: {fileID: 0}
-  m_Children:
-  - {fileID: 8926484042661614565}
-  - {fileID: 8926484042661614566}
-  - {fileID: 8926484042661614567}
-  m_UIPosition: {x: 0, y: 0}
-  m_UICollapsed: 1
-  m_UISuperCollapsed: 0
-  m_MasterSlot: {fileID: 8926484042661614564}
-  m_MasterData:
-    m_Owner: {fileID: 8926484042661614563}
-    m_Value:
-      m_Type:
-        m_SerializableType: UnityEngine.Vector3, UnityEngine.CoreModule, Version=0.0.0.0, Culture=neutral, PublicKeyToken=null
-      m_SerializableObject: '{"x":0.0,"y":1.0,"z":0.0}'
-    m_Space: 2147483647
-  m_Property:
-    name: Color
-    m_serializedType:
-      m_SerializableType: UnityEngine.Vector3, UnityEngine.CoreModule, Version=0.0.0.0, Culture=neutral, PublicKeyToken=null
-    attributes:
-    - m_Type: 5
-      m_Min: -Infinity
-      m_Max: Infinity
-      m_Tooltip: 
-      m_Regex: 
-      m_RegexMaxLength: 0
-  m_Direction: 0
-  m_LinkedSlots: []
---- !u!114 &8926484042661614565
-MonoBehaviour:
-  m_ObjectHideFlags: 0
-  m_CorrespondingSourceObject: {fileID: 0}
-  m_PrefabInternal: {fileID: 0}
-  m_GameObject: {fileID: 0}
-  m_Enabled: 1
-  m_EditorHideFlags: 0
-  m_Script: {fileID: 11500000, guid: f780aa281814f9842a7c076d436932e7, type: 3}
-  m_Name: 
-  m_EditorClassIdentifier: 
-  m_Parent: {fileID: 8926484042661614564}
-  m_Children: []
-  m_UIPosition: {x: 0, y: 0}
-  m_UICollapsed: 1
-  m_UISuperCollapsed: 0
-  m_MasterSlot: {fileID: 8926484042661614564}
-  m_MasterData:
-    m_Owner: {fileID: 0}
-    m_Value:
-      m_Type:
-        m_SerializableType: 
-      m_SerializableObject: 
-    m_Space: 2147483647
-  m_Property:
-    name: x
-    m_serializedType:
-      m_SerializableType: System.Single, mscorlib, Version=2.0.0.0, Culture=neutral, PublicKeyToken=b77a5c561934e089
-    attributes: []
-  m_Direction: 0
-  m_LinkedSlots: []
---- !u!114 &8926484042661614566
-MonoBehaviour:
-  m_ObjectHideFlags: 0
-  m_CorrespondingSourceObject: {fileID: 0}
-  m_PrefabInternal: {fileID: 0}
-  m_GameObject: {fileID: 0}
-  m_Enabled: 1
-  m_EditorHideFlags: 0
-  m_Script: {fileID: 11500000, guid: f780aa281814f9842a7c076d436932e7, type: 3}
-  m_Name: 
-  m_EditorClassIdentifier: 
-  m_Parent: {fileID: 8926484042661614564}
-  m_Children: []
-  m_UIPosition: {x: 0, y: 0}
-  m_UICollapsed: 1
-  m_UISuperCollapsed: 0
-  m_MasterSlot: {fileID: 8926484042661614564}
-  m_MasterData:
-    m_Owner: {fileID: 0}
-    m_Value:
-      m_Type:
-        m_SerializableType: 
-      m_SerializableObject: 
-    m_Space: 2147483647
-  m_Property:
-    name: y
-    m_serializedType:
-      m_SerializableType: System.Single, mscorlib, Version=2.0.0.0, Culture=neutral, PublicKeyToken=b77a5c561934e089
-    attributes: []
-  m_Direction: 0
-  m_LinkedSlots: []
---- !u!114 &8926484042661614567
-MonoBehaviour:
-  m_ObjectHideFlags: 0
-  m_CorrespondingSourceObject: {fileID: 0}
-  m_PrefabInternal: {fileID: 0}
-  m_GameObject: {fileID: 0}
-  m_Enabled: 1
-  m_EditorHideFlags: 0
-  m_Script: {fileID: 11500000, guid: f780aa281814f9842a7c076d436932e7, type: 3}
-  m_Name: 
-  m_EditorClassIdentifier: 
-  m_Parent: {fileID: 8926484042661614564}
-  m_Children: []
-  m_UIPosition: {x: 0, y: 0}
-  m_UICollapsed: 1
-  m_UISuperCollapsed: 0
-  m_MasterSlot: {fileID: 8926484042661614564}
-  m_MasterData:
-    m_Owner: {fileID: 0}
-    m_Value:
-      m_Type:
-        m_SerializableType: 
-      m_SerializableObject: 
-    m_Space: 2147483647
-  m_Property:
-    name: z
-    m_serializedType:
-      m_SerializableType: System.Single, mscorlib, Version=2.0.0.0, Culture=neutral, PublicKeyToken=b77a5c561934e089
-    attributes: []
-  m_Direction: 0
-  m_LinkedSlots: []
---- !u!114 &8926484042661614568
-MonoBehaviour:
-  m_ObjectHideFlags: 1
-  m_CorrespondingSourceObject: {fileID: 0}
-  m_PrefabInternal: {fileID: 0}
-  m_GameObject: {fileID: 0}
-  m_Enabled: 1
-  m_EditorHideFlags: 0
-  m_Script: {fileID: 11500000, guid: 70a331b1d86cc8d4aa106ccbe0da5852, type: 3}
-  m_Name: VFXSlotTexture2D
-  m_EditorClassIdentifier: 
-  m_Parent: {fileID: 0}
-  m_Children: []
-  m_UIPosition: {x: 0, y: 0}
-  m_UICollapsed: 1
-  m_UISuperCollapsed: 0
-  m_MasterSlot: {fileID: 8926484042661614568}
-  m_MasterData:
-    m_Owner: {fileID: 8926484042661614559}
-    m_Value:
-      m_Type:
-        m_SerializableType: UnityEngine.Texture2D, UnityEngine.CoreModule, Version=0.0.0.0, Culture=neutral, PublicKeyToken=null
-      m_SerializableObject: '{"obj":{"fileID":2800000,"guid":"d01d8874889eebc4ab0cde7f2b3309de","type":3}}'
-    m_Space: 2147483647
-  m_Property:
-    name: mainTexture
-    m_serializedType:
-      m_SerializableType: UnityEngine.Texture2D, UnityEngine.CoreModule, Version=0.0.0.0, Culture=neutral, PublicKeyToken=null
-    attributes: []
-  m_Direction: 0
-  m_LinkedSlots: []
---- !u!114 &8926484042661614570
-MonoBehaviour:
-  m_ObjectHideFlags: 0
-  m_CorrespondingSourceObject: {fileID: 0}
-  m_PrefabInternal: {fileID: 0}
-  m_GameObject: {fileID: 0}
-  m_Enabled: 1
-  m_EditorHideFlags: 0
-  m_Script: {fileID: 11500000, guid: a971fa2e110a0ac42ac1d8dae408704b, type: 3}
-  m_Name: 
-  m_EditorClassIdentifier: 
-  m_Parent: {fileID: 8926484042661614541}
-  m_Children: []
-  m_UIPosition: {x: 0, y: 0}
-  m_UICollapsed: 0
-  m_UISuperCollapsed: 0
-  m_InputSlots:
-  - {fileID: 8926484042661614571}
-  m_OutputSlots: []
-  m_Disabled: 0
-  attribute: position
-  Composition: 0
-  Source: 0
-  Random: 0
-  channels: 4
---- !u!114 &8926484042661614571
-MonoBehaviour:
-  m_ObjectHideFlags: 0
-  m_CorrespondingSourceObject: {fileID: 0}
-  m_PrefabInternal: {fileID: 0}
-  m_GameObject: {fileID: 0}
-  m_Enabled: 1
-  m_EditorHideFlags: 0
-  m_Script: {fileID: 11500000, guid: ac39bd03fca81b849929b9c966f1836a, type: 3}
-  m_Name: 
-  m_EditorClassIdentifier: 
-  m_Parent: {fileID: 0}
-  m_Children:
-  - {fileID: 8926484042661614572}
-  - {fileID: 8926484042661614573}
-  - {fileID: 8926484042661614574}
-  m_UIPosition: {x: 0, y: 0}
-  m_UICollapsed: 1
-  m_UISuperCollapsed: 0
-  m_MasterSlot: {fileID: 8926484042661614571}
-  m_MasterData:
-    m_Owner: {fileID: 8926484042661614570}
-    m_Value:
-      m_Type:
-        m_SerializableType: UnityEngine.Vector3, UnityEngine.CoreModule, Version=0.0.0.0, Culture=neutral, PublicKeyToken=null
-      m_SerializableObject: '{"x":0.0,"y":0.0,"z":0.0}'
-    m_Space: 2147483647
-  m_Property:
-    name: Position
-    m_serializedType:
-      m_SerializableType: UnityEngine.Vector3, UnityEngine.CoreModule, Version=0.0.0.0, Culture=neutral, PublicKeyToken=null
-    attributes: []
-  m_Direction: 0
-  m_LinkedSlots:
-  - {fileID: 8926484042661614696}
---- !u!114 &8926484042661614572
-MonoBehaviour:
-  m_ObjectHideFlags: 0
-  m_CorrespondingSourceObject: {fileID: 0}
-  m_PrefabInternal: {fileID: 0}
-  m_GameObject: {fileID: 0}
-  m_Enabled: 1
-  m_EditorHideFlags: 0
-  m_Script: {fileID: 11500000, guid: f780aa281814f9842a7c076d436932e7, type: 3}
-  m_Name: 
-  m_EditorClassIdentifier: 
-  m_Parent: {fileID: 8926484042661614571}
-  m_Children: []
-  m_UIPosition: {x: 0, y: 0}
-  m_UICollapsed: 1
-  m_UISuperCollapsed: 0
-  m_MasterSlot: {fileID: 8926484042661614571}
-  m_MasterData:
-    m_Owner: {fileID: 0}
-    m_Value:
-      m_Type:
-        m_SerializableType: 
-      m_SerializableObject: 
-    m_Space: 2147483647
-  m_Property:
-    name: x
-    m_serializedType:
-      m_SerializableType: System.Single, mscorlib, Version=2.0.0.0, Culture=neutral, PublicKeyToken=b77a5c561934e089
-    attributes: []
-  m_Direction: 0
-  m_LinkedSlots: []
---- !u!114 &8926484042661614573
-MonoBehaviour:
-  m_ObjectHideFlags: 0
-  m_CorrespondingSourceObject: {fileID: 0}
-  m_PrefabInternal: {fileID: 0}
-  m_GameObject: {fileID: 0}
-  m_Enabled: 1
-  m_EditorHideFlags: 0
-  m_Script: {fileID: 11500000, guid: f780aa281814f9842a7c076d436932e7, type: 3}
-  m_Name: 
-  m_EditorClassIdentifier: 
-  m_Parent: {fileID: 8926484042661614571}
-  m_Children: []
-  m_UIPosition: {x: 0, y: 0}
-  m_UICollapsed: 1
-  m_UISuperCollapsed: 0
-  m_MasterSlot: {fileID: 8926484042661614571}
-  m_MasterData:
-    m_Owner: {fileID: 0}
-    m_Value:
-      m_Type:
-        m_SerializableType: 
-      m_SerializableObject: 
-    m_Space: 2147483647
-  m_Property:
-    name: y
-    m_serializedType:
-      m_SerializableType: System.Single, mscorlib, Version=2.0.0.0, Culture=neutral, PublicKeyToken=b77a5c561934e089
-    attributes: []
-  m_Direction: 0
-  m_LinkedSlots: []
---- !u!114 &8926484042661614574
-MonoBehaviour:
-  m_ObjectHideFlags: 0
-  m_CorrespondingSourceObject: {fileID: 0}
-  m_PrefabInternal: {fileID: 0}
-  m_GameObject: {fileID: 0}
-  m_Enabled: 1
-  m_EditorHideFlags: 0
-  m_Script: {fileID: 11500000, guid: f780aa281814f9842a7c076d436932e7, type: 3}
-  m_Name: 
-  m_EditorClassIdentifier: 
-  m_Parent: {fileID: 8926484042661614571}
-  m_Children: []
-  m_UIPosition: {x: 0, y: 0}
-  m_UICollapsed: 1
-  m_UISuperCollapsed: 0
-  m_MasterSlot: {fileID: 8926484042661614571}
-  m_MasterData:
-    m_Owner: {fileID: 0}
-    m_Value:
-      m_Type:
-        m_SerializableType: 
-      m_SerializableObject: 
-    m_Space: 2147483647
-  m_Property:
-    name: z
-    m_serializedType:
-      m_SerializableType: System.Single, mscorlib, Version=2.0.0.0, Culture=neutral, PublicKeyToken=b77a5c561934e089
-    attributes: []
-  m_Direction: 0
-  m_LinkedSlots: []
---- !u!114 &8926484042661614665
-MonoBehaviour:
-  m_ObjectHideFlags: 0
-  m_CorrespondingSourceObject: {fileID: 0}
-  m_PrefabInternal: {fileID: 0}
-  m_GameObject: {fileID: 0}
-  m_Enabled: 1
-  m_EditorHideFlags: 0
-  m_Script: {fileID: 11500000, guid: f0fd9aaa5acbd6447be250d361ee1b17, type: 3}
-  m_Name: 
-  m_EditorClassIdentifier: 
-  m_Parent: {fileID: 114189742656582804}
-  m_Children: []
-  m_UIPosition: {x: -74.25352, y: -302.23193}
-  m_UICollapsed: 0
-  m_UISuperCollapsed: 0
-  m_InputSlots:
-  - {fileID: 8926484042661614666}
-  - {fileID: 8926484042661614679}
-  m_OutputSlots:
-  - {fileID: 8926484042661614684}
---- !u!114 &8926484042661614666
-MonoBehaviour:
-  m_ObjectHideFlags: 0
-  m_CorrespondingSourceObject: {fileID: 0}
-  m_PrefabInternal: {fileID: 0}
-  m_GameObject: {fileID: 0}
-  m_Enabled: 1
-  m_EditorHideFlags: 0
-  m_Script: {fileID: 11500000, guid: 3e3f628d80ffceb489beac74258f9cf7, type: 3}
-  m_Name: 
-  m_EditorClassIdentifier: 
-  m_Parent: {fileID: 0}
-  m_Children:
-  - {fileID: 8926484042661614667}
-  - {fileID: 8926484042661614671}
-  - {fileID: 8926484042661614675}
-  m_UIPosition: {x: 0, y: 0}
-  m_UICollapsed: 1
-  m_UISuperCollapsed: 0
-  m_MasterSlot: {fileID: 8926484042661614666}
-  m_MasterData:
-    m_Owner: {fileID: 8926484042661614665}
-    m_Value:
-      m_Type:
-        m_SerializableType: UnityEditor.VFX.Transform, Unity.VisualEffectGraph.Editor-testable, Version=0.0.0.0, Culture=neutral, PublicKeyToken=null
-      m_SerializableObject: '{"position":{"x":0.0,"y":0.0,"z":0.0},"angles":{"x":0.0,"y":0.0,"z":0.0},"scale":{"x":1.0,"y":1.0,"z":1.0}}'
-    m_Space: 0
-  m_Property:
-    name: transform
-    m_serializedType:
-      m_SerializableType: UnityEditor.VFX.Transform, Unity.VisualEffectGraph.Editor-testable, Version=0.0.0.0, Culture=neutral, PublicKeyToken=null
-    attributes:
-    - m_Type: 3
-      m_Min: -Infinity
-      m_Max: Infinity
-      m_Tooltip: The transform.
-      m_Regex: 
-      m_RegexMaxLength: 0
-  m_Direction: 0
-  m_LinkedSlots: []
---- !u!114 &8926484042661614667
-MonoBehaviour:
-  m_ObjectHideFlags: 0
-  m_CorrespondingSourceObject: {fileID: 0}
-  m_PrefabInternal: {fileID: 0}
-  m_GameObject: {fileID: 0}
-  m_Enabled: 1
-  m_EditorHideFlags: 0
-  m_Script: {fileID: 11500000, guid: ac39bd03fca81b849929b9c966f1836a, type: 3}
-  m_Name: 
-  m_EditorClassIdentifier: 
-  m_Parent: {fileID: 8926484042661614666}
-  m_Children:
-  - {fileID: 8926484042661614668}
-  - {fileID: 8926484042661614669}
-  - {fileID: 8926484042661614670}
-  m_UIPosition: {x: 0, y: 0}
-  m_UICollapsed: 1
-  m_UISuperCollapsed: 0
-  m_MasterSlot: {fileID: 8926484042661614666}
-  m_MasterData:
-    m_Owner: {fileID: 0}
-    m_Value:
-      m_Type:
-        m_SerializableType: 
-      m_SerializableObject: 
-    m_Space: 2147483647
-  m_Property:
-    name: position
-    m_serializedType:
-      m_SerializableType: UnityEngine.Vector3, UnityEngine.CoreModule, Version=0.0.0.0, Culture=neutral, PublicKeyToken=null
-    attributes:
-    - m_Type: 3
-      m_Min: -Infinity
-      m_Max: Infinity
-      m_Tooltip: The transform position.
-      m_Regex: 
-      m_RegexMaxLength: 0
-  m_Direction: 0
-  m_LinkedSlots: []
---- !u!114 &8926484042661614668
-MonoBehaviour:
-  m_ObjectHideFlags: 0
-  m_CorrespondingSourceObject: {fileID: 0}
-  m_PrefabInternal: {fileID: 0}
-  m_GameObject: {fileID: 0}
-  m_Enabled: 1
-  m_EditorHideFlags: 0
-  m_Script: {fileID: 11500000, guid: f780aa281814f9842a7c076d436932e7, type: 3}
-  m_Name: 
-  m_EditorClassIdentifier: 
-  m_Parent: {fileID: 8926484042661614667}
-  m_Children: []
-  m_UIPosition: {x: 0, y: 0}
-  m_UICollapsed: 1
-  m_UISuperCollapsed: 0
-  m_MasterSlot: {fileID: 8926484042661614666}
-  m_MasterData:
-    m_Owner: {fileID: 0}
-    m_Value:
-      m_Type:
-        m_SerializableType: 
-      m_SerializableObject: 
-    m_Space: 2147483647
-  m_Property:
-    name: x
-    m_serializedType:
-      m_SerializableType: System.Single, mscorlib, Version=2.0.0.0, Culture=neutral, PublicKeyToken=b77a5c561934e089
-    attributes: []
-  m_Direction: 0
-  m_LinkedSlots: []
---- !u!114 &8926484042661614669
-MonoBehaviour:
-  m_ObjectHideFlags: 0
-  m_CorrespondingSourceObject: {fileID: 0}
-  m_PrefabInternal: {fileID: 0}
-  m_GameObject: {fileID: 0}
-  m_Enabled: 1
-  m_EditorHideFlags: 0
-  m_Script: {fileID: 11500000, guid: f780aa281814f9842a7c076d436932e7, type: 3}
-  m_Name: 
-  m_EditorClassIdentifier: 
-  m_Parent: {fileID: 8926484042661614667}
-  m_Children: []
-  m_UIPosition: {x: 0, y: 0}
-  m_UICollapsed: 1
-  m_UISuperCollapsed: 0
-  m_MasterSlot: {fileID: 8926484042661614666}
-  m_MasterData:
-    m_Owner: {fileID: 0}
-    m_Value:
-      m_Type:
-        m_SerializableType: 
-      m_SerializableObject: 
-    m_Space: 2147483647
-  m_Property:
-    name: y
-    m_serializedType:
-      m_SerializableType: System.Single, mscorlib, Version=2.0.0.0, Culture=neutral, PublicKeyToken=b77a5c561934e089
-    attributes: []
-  m_Direction: 0
-  m_LinkedSlots: []
---- !u!114 &8926484042661614670
-MonoBehaviour:
-  m_ObjectHideFlags: 0
-  m_CorrespondingSourceObject: {fileID: 0}
-  m_PrefabInternal: {fileID: 0}
-  m_GameObject: {fileID: 0}
-  m_Enabled: 1
-  m_EditorHideFlags: 0
-  m_Script: {fileID: 11500000, guid: f780aa281814f9842a7c076d436932e7, type: 3}
-  m_Name: 
-  m_EditorClassIdentifier: 
-  m_Parent: {fileID: 8926484042661614667}
-  m_Children: []
-  m_UIPosition: {x: 0, y: 0}
-  m_UICollapsed: 1
-  m_UISuperCollapsed: 0
-  m_MasterSlot: {fileID: 8926484042661614666}
-  m_MasterData:
-    m_Owner: {fileID: 0}
-    m_Value:
-      m_Type:
-        m_SerializableType: 
-      m_SerializableObject: 
-    m_Space: 2147483647
-  m_Property:
-    name: z
-    m_serializedType:
-      m_SerializableType: System.Single, mscorlib, Version=2.0.0.0, Culture=neutral, PublicKeyToken=b77a5c561934e089
-    attributes: []
-  m_Direction: 0
-  m_LinkedSlots: []
---- !u!114 &8926484042661614671
-MonoBehaviour:
-  m_ObjectHideFlags: 0
-  m_CorrespondingSourceObject: {fileID: 0}
-  m_PrefabInternal: {fileID: 0}
-  m_GameObject: {fileID: 0}
-  m_Enabled: 1
-  m_EditorHideFlags: 0
-  m_Script: {fileID: 11500000, guid: ac39bd03fca81b849929b9c966f1836a, type: 3}
-  m_Name: 
-  m_EditorClassIdentifier: 
-  m_Parent: {fileID: 8926484042661614666}
-  m_Children:
-  - {fileID: 8926484042661614672}
-  - {fileID: 8926484042661614673}
-  - {fileID: 8926484042661614674}
-  m_UIPosition: {x: 0, y: 0}
-  m_UICollapsed: 1
-  m_UISuperCollapsed: 0
-  m_MasterSlot: {fileID: 8926484042661614666}
-  m_MasterData:
-    m_Owner: {fileID: 0}
-    m_Value:
-      m_Type:
-        m_SerializableType: 
-      m_SerializableObject: 
-    m_Space: 2147483647
-  m_Property:
-    name: angles
-    m_serializedType:
-      m_SerializableType: UnityEngine.Vector3, UnityEngine.CoreModule, Version=0.0.0.0, Culture=neutral, PublicKeyToken=null
-    attributes:
-    - m_Type: 3
-      m_Min: -Infinity
-      m_Max: Infinity
-      m_Tooltip: The euler angles of the transform.
-      m_Regex: 
-      m_RegexMaxLength: 0
-    - m_Type: 4
-      m_Min: -Infinity
-      m_Max: Infinity
-      m_Tooltip: 
-      m_Regex: 
-      m_RegexMaxLength: 0
-  m_Direction: 0
-  m_LinkedSlots: []
---- !u!114 &8926484042661614672
-MonoBehaviour:
-  m_ObjectHideFlags: 0
-  m_CorrespondingSourceObject: {fileID: 0}
-  m_PrefabInternal: {fileID: 0}
-  m_GameObject: {fileID: 0}
-  m_Enabled: 1
-  m_EditorHideFlags: 0
-  m_Script: {fileID: 11500000, guid: f780aa281814f9842a7c076d436932e7, type: 3}
-  m_Name: 
-  m_EditorClassIdentifier: 
-  m_Parent: {fileID: 8926484042661614671}
-  m_Children: []
-  m_UIPosition: {x: 0, y: 0}
-  m_UICollapsed: 1
-  m_UISuperCollapsed: 0
-  m_MasterSlot: {fileID: 8926484042661614666}
-  m_MasterData:
-    m_Owner: {fileID: 0}
-    m_Value:
-      m_Type:
-        m_SerializableType: 
-      m_SerializableObject: 
-    m_Space: 2147483647
-  m_Property:
-    name: x
-    m_serializedType:
-      m_SerializableType: System.Single, mscorlib, Version=2.0.0.0, Culture=neutral, PublicKeyToken=b77a5c561934e089
-    attributes: []
-  m_Direction: 0
-  m_LinkedSlots: []
---- !u!114 &8926484042661614673
-MonoBehaviour:
-  m_ObjectHideFlags: 0
-  m_CorrespondingSourceObject: {fileID: 0}
-  m_PrefabInternal: {fileID: 0}
-  m_GameObject: {fileID: 0}
-  m_Enabled: 1
-  m_EditorHideFlags: 0
-  m_Script: {fileID: 11500000, guid: f780aa281814f9842a7c076d436932e7, type: 3}
-  m_Name: 
-  m_EditorClassIdentifier: 
-  m_Parent: {fileID: 8926484042661614671}
-  m_Children: []
-  m_UIPosition: {x: 0, y: 0}
-  m_UICollapsed: 1
-  m_UISuperCollapsed: 0
-  m_MasterSlot: {fileID: 8926484042661614666}
-  m_MasterData:
-    m_Owner: {fileID: 0}
-    m_Value:
-      m_Type:
-        m_SerializableType: 
-      m_SerializableObject: 
-    m_Space: 2147483647
-  m_Property:
-    name: y
-    m_serializedType:
-      m_SerializableType: System.Single, mscorlib, Version=2.0.0.0, Culture=neutral, PublicKeyToken=b77a5c561934e089
-    attributes: []
-  m_Direction: 0
-  m_LinkedSlots: []
---- !u!114 &8926484042661614674
-MonoBehaviour:
-  m_ObjectHideFlags: 0
-  m_CorrespondingSourceObject: {fileID: 0}
-  m_PrefabInternal: {fileID: 0}
-  m_GameObject: {fileID: 0}
-  m_Enabled: 1
-  m_EditorHideFlags: 0
-  m_Script: {fileID: 11500000, guid: f780aa281814f9842a7c076d436932e7, type: 3}
-  m_Name: 
-  m_EditorClassIdentifier: 
-  m_Parent: {fileID: 8926484042661614671}
-  m_Children: []
-  m_UIPosition: {x: 0, y: 0}
-  m_UICollapsed: 1
-  m_UISuperCollapsed: 0
-  m_MasterSlot: {fileID: 8926484042661614666}
-  m_MasterData:
-    m_Owner: {fileID: 0}
-    m_Value:
-      m_Type:
-        m_SerializableType: 
-      m_SerializableObject: 
-    m_Space: 2147483647
-  m_Property:
-    name: z
-    m_serializedType:
-      m_SerializableType: System.Single, mscorlib, Version=2.0.0.0, Culture=neutral, PublicKeyToken=b77a5c561934e089
-    attributes: []
-  m_Direction: 0
-  m_LinkedSlots: []
---- !u!114 &8926484042661614675
-MonoBehaviour:
-  m_ObjectHideFlags: 0
-  m_CorrespondingSourceObject: {fileID: 0}
-  m_PrefabInternal: {fileID: 0}
-  m_GameObject: {fileID: 0}
-  m_Enabled: 1
-  m_EditorHideFlags: 0
-  m_Script: {fileID: 11500000, guid: ac39bd03fca81b849929b9c966f1836a, type: 3}
-  m_Name: 
-  m_EditorClassIdentifier: 
-  m_Parent: {fileID: 8926484042661614666}
-  m_Children:
-  - {fileID: 8926484042661614676}
-  - {fileID: 8926484042661614677}
-  - {fileID: 8926484042661614678}
-  m_UIPosition: {x: 0, y: 0}
-  m_UICollapsed: 1
-  m_UISuperCollapsed: 0
-  m_MasterSlot: {fileID: 8926484042661614666}
-  m_MasterData:
-    m_Owner: {fileID: 0}
-    m_Value:
-      m_Type:
-        m_SerializableType: 
-      m_SerializableObject: 
-    m_Space: 2147483647
-  m_Property:
-    name: scale
-    m_serializedType:
-      m_SerializableType: UnityEngine.Vector3, UnityEngine.CoreModule, Version=0.0.0.0, Culture=neutral, PublicKeyToken=null
-    attributes:
-    - m_Type: 3
-      m_Min: -Infinity
-      m_Max: Infinity
-      m_Tooltip: The scale of the transform along each axis.
-      m_Regex: 
-      m_RegexMaxLength: 0
-  m_Direction: 0
-  m_LinkedSlots: []
---- !u!114 &8926484042661614676
-MonoBehaviour:
-  m_ObjectHideFlags: 0
-  m_CorrespondingSourceObject: {fileID: 0}
-  m_PrefabInternal: {fileID: 0}
-  m_GameObject: {fileID: 0}
-  m_Enabled: 1
-  m_EditorHideFlags: 0
-  m_Script: {fileID: 11500000, guid: f780aa281814f9842a7c076d436932e7, type: 3}
-  m_Name: 
-  m_EditorClassIdentifier: 
-  m_Parent: {fileID: 8926484042661614675}
-  m_Children: []
-  m_UIPosition: {x: 0, y: 0}
-  m_UICollapsed: 1
-  m_UISuperCollapsed: 0
-  m_MasterSlot: {fileID: 8926484042661614666}
-  m_MasterData:
-    m_Owner: {fileID: 0}
-    m_Value:
-      m_Type:
-        m_SerializableType: 
-      m_SerializableObject: 
-    m_Space: 2147483647
-  m_Property:
-    name: x
-    m_serializedType:
-      m_SerializableType: System.Single, mscorlib, Version=2.0.0.0, Culture=neutral, PublicKeyToken=b77a5c561934e089
-    attributes: []
-  m_Direction: 0
-  m_LinkedSlots: []
---- !u!114 &8926484042661614677
-MonoBehaviour:
-  m_ObjectHideFlags: 0
-  m_CorrespondingSourceObject: {fileID: 0}
-  m_PrefabInternal: {fileID: 0}
-  m_GameObject: {fileID: 0}
-  m_Enabled: 1
-  m_EditorHideFlags: 0
-  m_Script: {fileID: 11500000, guid: f780aa281814f9842a7c076d436932e7, type: 3}
-  m_Name: 
-  m_EditorClassIdentifier: 
-  m_Parent: {fileID: 8926484042661614675}
-  m_Children: []
-  m_UIPosition: {x: 0, y: 0}
-  m_UICollapsed: 1
-  m_UISuperCollapsed: 0
-  m_MasterSlot: {fileID: 8926484042661614666}
-  m_MasterData:
-    m_Owner: {fileID: 0}
-    m_Value:
-      m_Type:
-        m_SerializableType: 
-      m_SerializableObject: 
-    m_Space: 2147483647
-  m_Property:
-    name: y
-    m_serializedType:
-      m_SerializableType: System.Single, mscorlib, Version=2.0.0.0, Culture=neutral, PublicKeyToken=b77a5c561934e089
-    attributes: []
-  m_Direction: 0
-  m_LinkedSlots: []
---- !u!114 &8926484042661614678
-MonoBehaviour:
-  m_ObjectHideFlags: 0
-  m_CorrespondingSourceObject: {fileID: 0}
-  m_PrefabInternal: {fileID: 0}
-  m_GameObject: {fileID: 0}
-  m_Enabled: 1
-  m_EditorHideFlags: 0
-  m_Script: {fileID: 11500000, guid: f780aa281814f9842a7c076d436932e7, type: 3}
-  m_Name: 
-  m_EditorClassIdentifier: 
-  m_Parent: {fileID: 8926484042661614675}
-  m_Children: []
-  m_UIPosition: {x: 0, y: 0}
-  m_UICollapsed: 1
-  m_UISuperCollapsed: 0
-  m_MasterSlot: {fileID: 8926484042661614666}
-  m_MasterData:
-    m_Owner: {fileID: 0}
-    m_Value:
-      m_Type:
-        m_SerializableType: 
-      m_SerializableObject: 
-    m_Space: 2147483647
-  m_Property:
-    name: z
-    m_serializedType:
-      m_SerializableType: System.Single, mscorlib, Version=2.0.0.0, Culture=neutral, PublicKeyToken=b77a5c561934e089
-    attributes: []
-  m_Direction: 0
-  m_LinkedSlots: []
---- !u!114 &8926484042661614679
-MonoBehaviour:
-  m_ObjectHideFlags: 0
-  m_CorrespondingSourceObject: {fileID: 0}
-  m_PrefabInternal: {fileID: 0}
-  m_GameObject: {fileID: 0}
-  m_Enabled: 1
-  m_EditorHideFlags: 0
-  m_Script: {fileID: 11500000, guid: 5265657162cc1a241bba03a3b0476d99, type: 3}
-  m_Name: 
-  m_EditorClassIdentifier: 
-  m_Parent: {fileID: 0}
-  m_Children:
-  - {fileID: 8926484042661614680}
-  m_UIPosition: {x: 0, y: 0}
-  m_UICollapsed: 1
-  m_UISuperCollapsed: 0
-  m_MasterSlot: {fileID: 8926484042661614679}
-  m_MasterData:
-    m_Owner: {fileID: 8926484042661614665}
-    m_Value:
-      m_Type:
-        m_SerializableType: UnityEditor.VFX.Position, Unity.VisualEffectGraph.Editor-testable, Version=0.0.0.0, Culture=neutral, PublicKeyToken=null
-      m_SerializableObject: '{"position":{"x":0.0,"y":0.0,"z":0.0}}'
-    m_Space: 1
-  m_Property:
-    name: position
-    m_serializedType:
-      m_SerializableType: UnityEditor.VFX.Position, Unity.VisualEffectGraph.Editor-testable, Version=0.0.0.0, Culture=neutral, PublicKeyToken=null
-    attributes:
-    - m_Type: 3
-      m_Min: -Infinity
-      m_Max: Infinity
-      m_Tooltip: The position to be transformed.
-      m_Regex: 
-      m_RegexMaxLength: 0
-  m_Direction: 0
-  m_LinkedSlots: []
---- !u!114 &8926484042661614680
-MonoBehaviour:
-  m_ObjectHideFlags: 0
-  m_CorrespondingSourceObject: {fileID: 0}
-  m_PrefabInternal: {fileID: 0}
-  m_GameObject: {fileID: 0}
-  m_Enabled: 1
-  m_EditorHideFlags: 0
-  m_Script: {fileID: 11500000, guid: ac39bd03fca81b849929b9c966f1836a, type: 3}
-  m_Name: 
-  m_EditorClassIdentifier: 
-  m_Parent: {fileID: 8926484042661614679}
-  m_Children:
-  - {fileID: 8926484042661614681}
-  - {fileID: 8926484042661614682}
-  - {fileID: 8926484042661614683}
-  m_UIPosition: {x: 0, y: 0}
-  m_UICollapsed: 1
-  m_UISuperCollapsed: 0
-  m_MasterSlot: {fileID: 8926484042661614679}
-  m_MasterData:
-    m_Owner: {fileID: 0}
-    m_Value:
-      m_Type:
-        m_SerializableType: 
-      m_SerializableObject: 
-    m_Space: 2147483647
-  m_Property:
-    name: position
-    m_serializedType:
-      m_SerializableType: UnityEngine.Vector3, UnityEngine.CoreModule, Version=0.0.0.0, Culture=neutral, PublicKeyToken=null
-    attributes:
-    - m_Type: 3
-      m_Min: -Infinity
-      m_Max: Infinity
-      m_Tooltip: The position.
-      m_Regex: 
-      m_RegexMaxLength: 0
-  m_Direction: 0
-  m_LinkedSlots: []
---- !u!114 &8926484042661614681
-MonoBehaviour:
-  m_ObjectHideFlags: 0
-  m_CorrespondingSourceObject: {fileID: 0}
-  m_PrefabInternal: {fileID: 0}
-  m_GameObject: {fileID: 0}
-  m_Enabled: 1
-  m_EditorHideFlags: 0
-  m_Script: {fileID: 11500000, guid: f780aa281814f9842a7c076d436932e7, type: 3}
-  m_Name: 
-  m_EditorClassIdentifier: 
-  m_Parent: {fileID: 8926484042661614680}
-  m_Children: []
-  m_UIPosition: {x: 0, y: 0}
-  m_UICollapsed: 1
-  m_UISuperCollapsed: 0
-  m_MasterSlot: {fileID: 8926484042661614679}
-  m_MasterData:
-    m_Owner: {fileID: 0}
-    m_Value:
-      m_Type:
-        m_SerializableType: 
-      m_SerializableObject: 
-    m_Space: 2147483647
-  m_Property:
-    name: x
-    m_serializedType:
-      m_SerializableType: System.Single, mscorlib, Version=2.0.0.0, Culture=neutral, PublicKeyToken=b77a5c561934e089
-    attributes: []
-  m_Direction: 0
-  m_LinkedSlots: []
---- !u!114 &8926484042661614682
-MonoBehaviour:
-  m_ObjectHideFlags: 0
-  m_CorrespondingSourceObject: {fileID: 0}
-  m_PrefabInternal: {fileID: 0}
-  m_GameObject: {fileID: 0}
-  m_Enabled: 1
-  m_EditorHideFlags: 0
-  m_Script: {fileID: 11500000, guid: f780aa281814f9842a7c076d436932e7, type: 3}
-  m_Name: 
-  m_EditorClassIdentifier: 
-  m_Parent: {fileID: 8926484042661614680}
-  m_Children: []
-  m_UIPosition: {x: 0, y: 0}
-  m_UICollapsed: 1
-  m_UISuperCollapsed: 0
-  m_MasterSlot: {fileID: 8926484042661614679}
-  m_MasterData:
-    m_Owner: {fileID: 0}
-    m_Value:
-      m_Type:
-        m_SerializableType: 
-      m_SerializableObject: 
-    m_Space: 2147483647
-  m_Property:
-    name: y
-    m_serializedType:
-      m_SerializableType: System.Single, mscorlib, Version=2.0.0.0, Culture=neutral, PublicKeyToken=b77a5c561934e089
-    attributes: []
-  m_Direction: 0
-  m_LinkedSlots: []
---- !u!114 &8926484042661614683
-MonoBehaviour:
-  m_ObjectHideFlags: 0
-  m_CorrespondingSourceObject: {fileID: 0}
-  m_PrefabInternal: {fileID: 0}
-  m_GameObject: {fileID: 0}
-  m_Enabled: 1
-  m_EditorHideFlags: 0
-  m_Script: {fileID: 11500000, guid: f780aa281814f9842a7c076d436932e7, type: 3}
-  m_Name: 
-  m_EditorClassIdentifier: 
-  m_Parent: {fileID: 8926484042661614680}
-  m_Children: []
-  m_UIPosition: {x: 0, y: 0}
-  m_UICollapsed: 1
-  m_UISuperCollapsed: 0
-  m_MasterSlot: {fileID: 8926484042661614679}
-  m_MasterData:
-    m_Owner: {fileID: 0}
-    m_Value:
-      m_Type:
-        m_SerializableType: 
-      m_SerializableObject: 
-    m_Space: 2147483647
-  m_Property:
-    name: z
-    m_serializedType:
-      m_SerializableType: System.Single, mscorlib, Version=2.0.0.0, Culture=neutral, PublicKeyToken=b77a5c561934e089
-    attributes: []
-  m_Direction: 0
-  m_LinkedSlots: []
---- !u!114 &8926484042661614684
-MonoBehaviour:
-  m_ObjectHideFlags: 0
-  m_CorrespondingSourceObject: {fileID: 0}
-  m_PrefabInternal: {fileID: 0}
-  m_GameObject: {fileID: 0}
-  m_Enabled: 1
-  m_EditorHideFlags: 0
-  m_Script: {fileID: 11500000, guid: ac39bd03fca81b849929b9c966f1836a, type: 3}
-  m_Name: 
-  m_EditorClassIdentifier: 
-  m_Parent: {fileID: 0}
-  m_Children:
-  - {fileID: 8926484042661614685}
-  - {fileID: 8926484042661614686}
-  - {fileID: 8926484042661614687}
-  m_UIPosition: {x: 0, y: 0}
-  m_UICollapsed: 1
-  m_UISuperCollapsed: 0
-  m_MasterSlot: {fileID: 8926484042661614684}
-  m_MasterData:
-    m_Owner: {fileID: 8926484042661614665}
-    m_Value:
-      m_Type:
-        m_SerializableType: UnityEngine.Vector3, UnityEngine.CoreModule, Version=0.0.0.0, Culture=neutral, PublicKeyToken=null
-      m_SerializableObject: '{"x":0.0,"y":0.0,"z":0.0}'
-    m_Space: 2147483647
-  m_Property:
-    name: tPos
-    m_serializedType:
-      m_SerializableType: UnityEngine.Vector3, UnityEngine.CoreModule, Version=0.0.0.0, Culture=neutral, PublicKeyToken=null
-    attributes: []
-  m_Direction: 1
-  m_LinkedSlots:
-  - {fileID: 8926484042661614692}
---- !u!114 &8926484042661614685
-MonoBehaviour:
-  m_ObjectHideFlags: 0
-  m_CorrespondingSourceObject: {fileID: 0}
-  m_PrefabInternal: {fileID: 0}
-  m_GameObject: {fileID: 0}
-  m_Enabled: 1
-  m_EditorHideFlags: 0
-  m_Script: {fileID: 11500000, guid: f780aa281814f9842a7c076d436932e7, type: 3}
-  m_Name: 
-  m_EditorClassIdentifier: 
-  m_Parent: {fileID: 8926484042661614684}
-  m_Children: []
-  m_UIPosition: {x: 0, y: 0}
-  m_UICollapsed: 1
-  m_UISuperCollapsed: 0
-  m_MasterSlot: {fileID: 8926484042661614684}
-  m_MasterData:
-    m_Owner: {fileID: 0}
-    m_Value:
-      m_Type:
-        m_SerializableType: 
-      m_SerializableObject: 
-    m_Space: 2147483647
-  m_Property:
-    name: x
-    m_serializedType:
-      m_SerializableType: System.Single, mscorlib, Version=2.0.0.0, Culture=neutral, PublicKeyToken=b77a5c561934e089
-    attributes: []
-  m_Direction: 1
-  m_LinkedSlots: []
---- !u!114 &8926484042661614686
-MonoBehaviour:
-  m_ObjectHideFlags: 0
-  m_CorrespondingSourceObject: {fileID: 0}
-  m_PrefabInternal: {fileID: 0}
-  m_GameObject: {fileID: 0}
-  m_Enabled: 1
-  m_EditorHideFlags: 0
-  m_Script: {fileID: 11500000, guid: f780aa281814f9842a7c076d436932e7, type: 3}
-  m_Name: 
-  m_EditorClassIdentifier: 
-  m_Parent: {fileID: 8926484042661614684}
-  m_Children: []
-  m_UIPosition: {x: 0, y: 0}
-  m_UICollapsed: 1
-  m_UISuperCollapsed: 0
-  m_MasterSlot: {fileID: 8926484042661614684}
-  m_MasterData:
-    m_Owner: {fileID: 0}
-    m_Value:
-      m_Type:
-        m_SerializableType: 
-      m_SerializableObject: 
-    m_Space: 2147483647
-  m_Property:
-    name: y
-    m_serializedType:
-      m_SerializableType: System.Single, mscorlib, Version=2.0.0.0, Culture=neutral, PublicKeyToken=b77a5c561934e089
-    attributes: []
-  m_Direction: 1
-  m_LinkedSlots: []
---- !u!114 &8926484042661614687
-MonoBehaviour:
-  m_ObjectHideFlags: 0
-  m_CorrespondingSourceObject: {fileID: 0}
-  m_PrefabInternal: {fileID: 0}
-  m_GameObject: {fileID: 0}
-  m_Enabled: 1
-  m_EditorHideFlags: 0
-  m_Script: {fileID: 11500000, guid: f780aa281814f9842a7c076d436932e7, type: 3}
-  m_Name: 
-  m_EditorClassIdentifier: 
-  m_Parent: {fileID: 8926484042661614684}
-  m_Children: []
-  m_UIPosition: {x: 0, y: 0}
-  m_UICollapsed: 1
-  m_UISuperCollapsed: 0
-  m_MasterSlot: {fileID: 8926484042661614684}
-  m_MasterData:
-    m_Owner: {fileID: 0}
-    m_Value:
-      m_Type:
-        m_SerializableType: 
-      m_SerializableObject: 
-    m_Space: 2147483647
-  m_Property:
-    name: z
-    m_serializedType:
-      m_SerializableType: System.Single, mscorlib, Version=2.0.0.0, Culture=neutral, PublicKeyToken=b77a5c561934e089
-    attributes: []
-  m_Direction: 1
-  m_LinkedSlots: []
---- !u!114 &8926484042661614688
-MonoBehaviour:
-  m_ObjectHideFlags: 0
-  m_CorrespondingSourceObject: {fileID: 0}
-  m_PrefabInternal: {fileID: 0}
-  m_GameObject: {fileID: 0}
-  m_Enabled: 1
-  m_EditorHideFlags: 0
-  m_Script: {fileID: 11500000, guid: c7acf5424f3655744af4b8f63298fa0f, type: 3}
-  m_Name: 
-  m_EditorClassIdentifier: 
-  m_Parent: {fileID: 114189742656582804}
-  m_Children: []
-  m_UIPosition: {x: 205.29193, y: -491.60654}
-  m_UICollapsed: 0
-  m_UISuperCollapsed: 0
-  m_InputSlots:
-  - {fileID: 8926484042661614692}
-  - {fileID: 8926484042661614700}
-  m_OutputSlots:
-  - {fileID: 8926484042661614696}
-  m_Operands:
-  - name: a
-    type:
-      m_SerializableType: UnityEngine.Vector3, UnityEngine.CoreModule, Version=0.0.0.0, Culture=neutral, PublicKeyToken=null
-  - name: b
-    type:
-      m_SerializableType: UnityEngine.Vector3, UnityEngine.CoreModule, Version=0.0.0.0, Culture=neutral, PublicKeyToken=null
---- !u!114 &8926484042661614692
-MonoBehaviour:
-  m_ObjectHideFlags: 0
-  m_CorrespondingSourceObject: {fileID: 0}
-  m_PrefabInternal: {fileID: 0}
-  m_GameObject: {fileID: 0}
-  m_Enabled: 1
-  m_EditorHideFlags: 0
-  m_Script: {fileID: 11500000, guid: ac39bd03fca81b849929b9c966f1836a, type: 3}
-  m_Name: 
-  m_EditorClassIdentifier: 
-  m_Parent: {fileID: 0}
-  m_Children:
-  - {fileID: 8926484042661614693}
-  - {fileID: 8926484042661614694}
-  - {fileID: 8926484042661614695}
-  m_UIPosition: {x: 0, y: 0}
-  m_UICollapsed: 1
-  m_UISuperCollapsed: 0
-  m_MasterSlot: {fileID: 8926484042661614692}
-  m_MasterData:
-    m_Owner: {fileID: 8926484042661614688}
-    m_Value:
-      m_Type:
-        m_SerializableType: UnityEngine.Vector3, UnityEngine.CoreModule, Version=0.0.0.0, Culture=neutral, PublicKeyToken=null
-      m_SerializableObject: '{"x":0.0,"y":0.0,"z":0.0}'
-    m_Space: 2147483647
-  m_Property:
-    name: a
-    m_serializedType:
-      m_SerializableType: UnityEngine.Vector3, UnityEngine.CoreModule, Version=0.0.0.0, Culture=neutral, PublicKeyToken=null
-    attributes: []
-  m_Direction: 0
-  m_LinkedSlots:
-  - {fileID: 8926484042661614684}
---- !u!114 &8926484042661614693
-MonoBehaviour:
-  m_ObjectHideFlags: 0
-  m_CorrespondingSourceObject: {fileID: 0}
-  m_PrefabInternal: {fileID: 0}
-  m_GameObject: {fileID: 0}
-  m_Enabled: 1
-  m_EditorHideFlags: 0
-  m_Script: {fileID: 11500000, guid: f780aa281814f9842a7c076d436932e7, type: 3}
-  m_Name: 
-  m_EditorClassIdentifier: 
-  m_Parent: {fileID: 8926484042661614692}
-  m_Children: []
-  m_UIPosition: {x: 0, y: 0}
-  m_UICollapsed: 1
-  m_UISuperCollapsed: 0
-  m_MasterSlot: {fileID: 8926484042661614692}
-  m_MasterData:
-    m_Owner: {fileID: 0}
-    m_Value:
-      m_Type:
-        m_SerializableType: 
-      m_SerializableObject: 
-    m_Space: 2147483647
-  m_Property:
-    name: x
-    m_serializedType:
-      m_SerializableType: System.Single, mscorlib, Version=2.0.0.0, Culture=neutral, PublicKeyToken=b77a5c561934e089
-    attributes: []
-  m_Direction: 0
-  m_LinkedSlots: []
---- !u!114 &8926484042661614694
-MonoBehaviour:
-  m_ObjectHideFlags: 0
-  m_CorrespondingSourceObject: {fileID: 0}
-  m_PrefabInternal: {fileID: 0}
-  m_GameObject: {fileID: 0}
-  m_Enabled: 1
-  m_EditorHideFlags: 0
-  m_Script: {fileID: 11500000, guid: f780aa281814f9842a7c076d436932e7, type: 3}
-  m_Name: 
-  m_EditorClassIdentifier: 
-  m_Parent: {fileID: 8926484042661614692}
-  m_Children: []
-  m_UIPosition: {x: 0, y: 0}
-  m_UICollapsed: 1
-  m_UISuperCollapsed: 0
-  m_MasterSlot: {fileID: 8926484042661614692}
-  m_MasterData:
-    m_Owner: {fileID: 0}
-    m_Value:
-      m_Type:
-        m_SerializableType: 
-      m_SerializableObject: 
-    m_Space: 2147483647
-  m_Property:
-    name: y
-    m_serializedType:
-      m_SerializableType: System.Single, mscorlib, Version=2.0.0.0, Culture=neutral, PublicKeyToken=b77a5c561934e089
-    attributes: []
-  m_Direction: 0
-  m_LinkedSlots: []
---- !u!114 &8926484042661614695
-MonoBehaviour:
-  m_ObjectHideFlags: 0
-  m_CorrespondingSourceObject: {fileID: 0}
-  m_PrefabInternal: {fileID: 0}
-  m_GameObject: {fileID: 0}
-  m_Enabled: 1
-  m_EditorHideFlags: 0
-  m_Script: {fileID: 11500000, guid: f780aa281814f9842a7c076d436932e7, type: 3}
-  m_Name: 
-  m_EditorClassIdentifier: 
-  m_Parent: {fileID: 8926484042661614692}
-  m_Children: []
-  m_UIPosition: {x: 0, y: 0}
-  m_UICollapsed: 1
-  m_UISuperCollapsed: 0
-  m_MasterSlot: {fileID: 8926484042661614692}
-  m_MasterData:
-    m_Owner: {fileID: 0}
-    m_Value:
-      m_Type:
-        m_SerializableType: 
-      m_SerializableObject: 
-    m_Space: 2147483647
-  m_Property:
-    name: z
-    m_serializedType:
-      m_SerializableType: System.Single, mscorlib, Version=2.0.0.0, Culture=neutral, PublicKeyToken=b77a5c561934e089
-    attributes: []
-  m_Direction: 0
-  m_LinkedSlots: []
---- !u!114 &8926484042661614696
-MonoBehaviour:
-  m_ObjectHideFlags: 0
-  m_CorrespondingSourceObject: {fileID: 0}
-  m_PrefabInternal: {fileID: 0}
-  m_GameObject: {fileID: 0}
-  m_Enabled: 1
-  m_EditorHideFlags: 0
-  m_Script: {fileID: 11500000, guid: ac39bd03fca81b849929b9c966f1836a, type: 3}
-  m_Name: 
-  m_EditorClassIdentifier: 
-  m_Parent: {fileID: 0}
-  m_Children:
-  - {fileID: 8926484042661614697}
-  - {fileID: 8926484042661614698}
-  - {fileID: 8926484042661614699}
-  m_UIPosition: {x: 0, y: 0}
-  m_UICollapsed: 1
-  m_UISuperCollapsed: 0
-  m_MasterSlot: {fileID: 8926484042661614696}
-  m_MasterData:
-    m_Owner: {fileID: 8926484042661614688}
-    m_Value:
-      m_Type:
-        m_SerializableType: UnityEngine.Vector3, UnityEngine.CoreModule, Version=0.0.0.0, Culture=neutral, PublicKeyToken=null
-      m_SerializableObject: 
-    m_Space: 2147483647
-  m_Property:
-    name: 
-    m_serializedType:
-      m_SerializableType: UnityEngine.Vector3, UnityEngine.CoreModule, Version=0.0.0.0, Culture=neutral, PublicKeyToken=null
-    attributes: []
-  m_Direction: 1
-  m_LinkedSlots:
-  - {fileID: 8926484042661614571}
---- !u!114 &8926484042661614697
-MonoBehaviour:
-  m_ObjectHideFlags: 0
-  m_CorrespondingSourceObject: {fileID: 0}
-  m_PrefabInternal: {fileID: 0}
-  m_GameObject: {fileID: 0}
-  m_Enabled: 1
-  m_EditorHideFlags: 0
-  m_Script: {fileID: 11500000, guid: f780aa281814f9842a7c076d436932e7, type: 3}
-  m_Name: 
-  m_EditorClassIdentifier: 
-  m_Parent: {fileID: 8926484042661614696}
-  m_Children: []
-  m_UIPosition: {x: 0, y: 0}
-  m_UICollapsed: 1
-  m_UISuperCollapsed: 0
-  m_MasterSlot: {fileID: 8926484042661614696}
-  m_MasterData:
-    m_Owner: {fileID: 0}
-    m_Value:
-      m_Type:
-        m_SerializableType: 
-      m_SerializableObject: 
-    m_Space: 2147483647
-  m_Property:
-    name: x
-    m_serializedType:
-      m_SerializableType: System.Single, mscorlib, Version=2.0.0.0, Culture=neutral, PublicKeyToken=b77a5c561934e089
-    attributes: []
-  m_Direction: 1
-  m_LinkedSlots: []
---- !u!114 &8926484042661614698
-MonoBehaviour:
-  m_ObjectHideFlags: 0
-  m_CorrespondingSourceObject: {fileID: 0}
-  m_PrefabInternal: {fileID: 0}
-  m_GameObject: {fileID: 0}
-  m_Enabled: 1
-  m_EditorHideFlags: 0
-  m_Script: {fileID: 11500000, guid: f780aa281814f9842a7c076d436932e7, type: 3}
-  m_Name: 
-  m_EditorClassIdentifier: 
-  m_Parent: {fileID: 8926484042661614696}
-  m_Children: []
-  m_UIPosition: {x: 0, y: 0}
-  m_UICollapsed: 1
-  m_UISuperCollapsed: 0
-  m_MasterSlot: {fileID: 8926484042661614696}
-  m_MasterData:
-    m_Owner: {fileID: 0}
-    m_Value:
-      m_Type:
-        m_SerializableType: 
-      m_SerializableObject: 
-    m_Space: 2147483647
-  m_Property:
-    name: y
-    m_serializedType:
-      m_SerializableType: System.Single, mscorlib, Version=2.0.0.0, Culture=neutral, PublicKeyToken=b77a5c561934e089
-    attributes: []
-  m_Direction: 1
-  m_LinkedSlots: []
---- !u!114 &8926484042661614699
-MonoBehaviour:
-  m_ObjectHideFlags: 0
-  m_CorrespondingSourceObject: {fileID: 0}
-  m_PrefabInternal: {fileID: 0}
-  m_GameObject: {fileID: 0}
-  m_Enabled: 1
-  m_EditorHideFlags: 0
-  m_Script: {fileID: 11500000, guid: f780aa281814f9842a7c076d436932e7, type: 3}
-  m_Name: 
-  m_EditorClassIdentifier: 
-  m_Parent: {fileID: 8926484042661614696}
-  m_Children: []
-  m_UIPosition: {x: 0, y: 0}
-  m_UICollapsed: 1
-  m_UISuperCollapsed: 0
-  m_MasterSlot: {fileID: 8926484042661614696}
-  m_MasterData:
-    m_Owner: {fileID: 0}
-    m_Value:
-      m_Type:
-        m_SerializableType: 
-      m_SerializableObject: 
-    m_Space: 2147483647
-  m_Property:
-    name: z
-    m_serializedType:
-      m_SerializableType: System.Single, mscorlib, Version=2.0.0.0, Culture=neutral, PublicKeyToken=b77a5c561934e089
-    attributes: []
-  m_Direction: 1
-  m_LinkedSlots: []
---- !u!114 &8926484042661614700
-MonoBehaviour:
-  m_ObjectHideFlags: 0
-  m_CorrespondingSourceObject: {fileID: 0}
-  m_PrefabInternal: {fileID: 0}
-  m_GameObject: {fileID: 0}
-  m_Enabled: 1
-  m_EditorHideFlags: 0
-  m_Script: {fileID: 11500000, guid: ac39bd03fca81b849929b9c966f1836a, type: 3}
-  m_Name: 
-  m_EditorClassIdentifier: 
-  m_Parent: {fileID: 0}
-  m_Children:
-  - {fileID: 8926484042661614701}
-  - {fileID: 8926484042661614702}
-  - {fileID: 8926484042661614703}
-  m_UIPosition: {x: 0, y: 0}
-  m_UICollapsed: 1
-  m_UISuperCollapsed: 0
-  m_MasterSlot: {fileID: 8926484042661614700}
-  m_MasterData:
-    m_Owner: {fileID: 8926484042661614688}
-    m_Value:
-      m_Type:
-        m_SerializableType: UnityEngine.Vector3, UnityEngine.CoreModule, Version=0.0.0.0, Culture=neutral, PublicKeyToken=null
-      m_SerializableObject: '{"x":0.0,"y":1.0,"z":0.0}'
-    m_Space: 2147483647
-  m_Property:
-    name: b
-    m_serializedType:
-      m_SerializableType: UnityEngine.Vector3, UnityEngine.CoreModule, Version=0.0.0.0, Culture=neutral, PublicKeyToken=null
-    attributes: []
-  m_Direction: 0
-  m_LinkedSlots: []
---- !u!114 &8926484042661614701
-MonoBehaviour:
-  m_ObjectHideFlags: 0
-  m_CorrespondingSourceObject: {fileID: 0}
-  m_PrefabInternal: {fileID: 0}
-  m_GameObject: {fileID: 0}
-  m_Enabled: 1
-  m_EditorHideFlags: 0
-  m_Script: {fileID: 11500000, guid: f780aa281814f9842a7c076d436932e7, type: 3}
-  m_Name: 
-  m_EditorClassIdentifier: 
-  m_Parent: {fileID: 8926484042661614700}
-  m_Children: []
-  m_UIPosition: {x: 0, y: 0}
-  m_UICollapsed: 1
-  m_UISuperCollapsed: 0
-  m_MasterSlot: {fileID: 8926484042661614700}
-  m_MasterData:
-    m_Owner: {fileID: 0}
-    m_Value:
-      m_Type:
-        m_SerializableType: 
-      m_SerializableObject: 
-    m_Space: 2147483647
-  m_Property:
-    name: x
-    m_serializedType:
-      m_SerializableType: System.Single, mscorlib, Version=2.0.0.0, Culture=neutral, PublicKeyToken=b77a5c561934e089
-    attributes: []
-  m_Direction: 0
-  m_LinkedSlots: []
---- !u!114 &8926484042661614702
-MonoBehaviour:
-  m_ObjectHideFlags: 0
-  m_CorrespondingSourceObject: {fileID: 0}
-  m_PrefabInternal: {fileID: 0}
-  m_GameObject: {fileID: 0}
-  m_Enabled: 1
-  m_EditorHideFlags: 0
-  m_Script: {fileID: 11500000, guid: f780aa281814f9842a7c076d436932e7, type: 3}
-  m_Name: 
-  m_EditorClassIdentifier: 
-  m_Parent: {fileID: 8926484042661614700}
-  m_Children: []
-  m_UIPosition: {x: 0, y: 0}
-  m_UICollapsed: 1
-  m_UISuperCollapsed: 0
-  m_MasterSlot: {fileID: 8926484042661614700}
-  m_MasterData:
-    m_Owner: {fileID: 0}
-    m_Value:
-      m_Type:
-        m_SerializableType: 
-      m_SerializableObject: 
-    m_Space: 2147483647
-  m_Property:
-    name: y
-    m_serializedType:
-      m_SerializableType: System.Single, mscorlib, Version=2.0.0.0, Culture=neutral, PublicKeyToken=b77a5c561934e089
-    attributes: []
-  m_Direction: 0
-  m_LinkedSlots: []
---- !u!114 &8926484042661614703
-MonoBehaviour:
-  m_ObjectHideFlags: 0
-  m_CorrespondingSourceObject: {fileID: 0}
-  m_PrefabInternal: {fileID: 0}
-  m_GameObject: {fileID: 0}
-  m_Enabled: 1
-  m_EditorHideFlags: 0
-  m_Script: {fileID: 11500000, guid: f780aa281814f9842a7c076d436932e7, type: 3}
-  m_Name: 
-  m_EditorClassIdentifier: 
-  m_Parent: {fileID: 8926484042661614700}
-  m_Children: []
-  m_UIPosition: {x: 0, y: 0}
-  m_UICollapsed: 1
-  m_UISuperCollapsed: 0
-  m_MasterSlot: {fileID: 8926484042661614700}
-  m_MasterData:
-    m_Owner: {fileID: 0}
-    m_Value:
-      m_Type:
-        m_SerializableType: 
-      m_SerializableObject: 
-    m_Space: 2147483647
-  m_Property:
-    name: z
-    m_serializedType:
-      m_SerializableType: System.Single, mscorlib, Version=2.0.0.0, Culture=neutral, PublicKeyToken=b77a5c561934e089
-    attributes: []
-  m_Direction: 0
-  m_LinkedSlots: []
-=======
-      shaderSourceIndex: 2
->>>>>>> a3eabf5f
+      shaderSourceIndex: 2