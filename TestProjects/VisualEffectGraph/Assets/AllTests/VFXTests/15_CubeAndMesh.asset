%YAML 1.1
%TAG !u! tag:unity3d.com,2011:
--- !u!114 &114026739711750694
MonoBehaviour:
  m_ObjectHideFlags: 1
  m_PrefabParentObject: {fileID: 0}
  m_PrefabInternal: {fileID: 0}
  m_GameObject: {fileID: 0}
  m_Enabled: 1
  m_EditorHideFlags: 0
  m_Script: {fileID: 11500000, guid: 7ca7111aa23aa5d4a96d911b8872f2f6, type: 3}
  m_Name: SizeOverLife
  m_EditorClassIdentifier: 
  m_Parent: {fileID: 114945665587978714}
  m_Children: []
  m_UIPosition: {x: 0, y: 0}
  m_UICollapsed: 0
  m_UISuperCollapsed: 0
  m_InputSlots:
  - {fileID: 114601356459049358}
  m_OutputSlots: []
  m_Disabled: 0
  composition: 2
--- !u!114 &114030280094490552
MonoBehaviour:
  m_ObjectHideFlags: 1
  m_PrefabParentObject: {fileID: 0}
  m_PrefabInternal: {fileID: 0}
  m_GameObject: {fileID: 0}
  m_Enabled: 1
  m_EditorHideFlags: 0
  m_Script: {fileID: 11500000, guid: f780aa281814f9842a7c076d436932e7, type: 3}
  m_Name: VFXSlotFloat
  m_EditorClassIdentifier: 
  m_Parent: {fileID: 0}
  m_Children: []
  m_UIPosition: {x: 0, y: 0}
  m_UICollapsed: 1
  m_UISuperCollapsed: 0
  m_MasterSlot: {fileID: 114030280094490552}
  m_MasterData:
    m_Owner: {fileID: 114673149357667904}
    m_Value:
      m_Type:
        m_SerializableType: System.Single, mscorlib, Version=2.0.0.0, Culture=neutral,
          PublicKeyToken=b77a5c561934e089
      m_SerializableObject: 
  m_Property:
    name: angleZ
    m_serializedType:
      m_SerializableType: System.Single, mscorlib, Version=2.0.0.0, Culture=neutral,
        PublicKeyToken=b77a5c561934e089
    attributes: []
  m_Direction: 1
  m_LinkedSlots:
  - {fileID: 114587779964552910}
--- !u!114 &114033572404100696
MonoBehaviour:
  m_ObjectHideFlags: 1
  m_PrefabParentObject: {fileID: 0}
  m_PrefabInternal: {fileID: 0}
  m_GameObject: {fileID: 0}
  m_Enabled: 1
  m_EditorHideFlags: 0
  m_Script: {fileID: 11500000, guid: 1b605c022ee79394a8a776c0869b3f9a, type: 3}
  m_Name: VFXSlot
  m_EditorClassIdentifier: 
  m_Parent: {fileID: 0}
  m_Children:
  - {fileID: 114724055509488464}
  - {fileID: 114626585541364586}
  - {fileID: 114758300661100464}
  - {fileID: 114390566376495434}
  m_UIPosition: {x: 0, y: 0}
  m_UICollapsed: 0
  m_UISuperCollapsed: 0
  m_MasterSlot: {fileID: 114033572404100696}
  m_MasterData:
    m_Owner: {fileID: 114876444306452392}
    m_Value:
      m_Type:
        m_SerializableType: UnityEditor.VFX.ArcTorus, Assembly-CSharp-Editor-testable,
          Version=0.0.0.0, Culture=neutral, PublicKeyToken=null
      m_SerializableObject: '{"space":0,"center":{"x":0.0,"y":0.0,"z":0.0},"majorRadius":0.800000011920929,"minorRadius":0.20000000298023225,"arc":6.2831854820251469}'
  m_Property:
    name: Torus
    m_serializedType:
      m_SerializableType: UnityEditor.VFX.ArcTorus, Assembly-CSharp-Editor-testable,
        Version=0.0.0.0, Culture=neutral, PublicKeyToken=null
    attributes:
    - m_Type: 3
      m_Min: -Infinity
      m_Max: Infinity
      m_Tooltip: The torus used for positioning particles.
  m_Direction: 0
  m_LinkedSlots: []
--- !u!114 &114050080450181182
MonoBehaviour:
  m_ObjectHideFlags: 1
  m_PrefabParentObject: {fileID: 0}
  m_PrefabInternal: {fileID: 0}
  m_GameObject: {fileID: 0}
  m_Enabled: 1
  m_EditorHideFlags: 0
  m_Script: {fileID: 11500000, guid: 1b605c022ee79394a8a776c0869b3f9a, type: 3}
  m_Name: VFXSlot
  m_EditorClassIdentifier: 
  m_Parent: {fileID: 0}
  m_Children:
  - {fileID: 114616931728720750}
  m_UIPosition: {x: 0, y: 0}
  m_UICollapsed: 1
  m_UISuperCollapsed: 0
  m_MasterSlot: {fileID: 114050080450181182}
  m_MasterData:
    m_Owner: {fileID: 114616444857774914}
    m_Value:
      m_Type:
        m_SerializableType: UnityEditor.VFX.Position, Assembly-CSharp-Editor-testable,
          Version=0.0.0.0, Culture=neutral, PublicKeyToken=null
      m_SerializableObject: 
  m_Property:
    name: Position
    m_serializedType:
      m_SerializableType: UnityEditor.VFX.Position, Assembly-CSharp-Editor-testable,
        Version=0.0.0.0, Culture=neutral, PublicKeyToken=null
    attributes: []
  m_Direction: 0
  m_LinkedSlots: []
--- !u!114 &114063406817827124
MonoBehaviour:
  m_ObjectHideFlags: 1
  m_PrefabParentObject: {fileID: 0}
  m_PrefabInternal: {fileID: 0}
  m_GameObject: {fileID: 0}
  m_Enabled: 1
  m_EditorHideFlags: 0
  m_Script: {fileID: 11500000, guid: f780aa281814f9842a7c076d436932e7, type: 3}
  m_Name: VFXSlotFloat
  m_EditorClassIdentifier: 
  m_Parent: {fileID: 114223883350688692}
  m_Children: []
  m_UIPosition: {x: 0, y: 0}
  m_UICollapsed: 1
  m_UISuperCollapsed: 0
  m_MasterSlot: {fileID: 114223883350688692}
  m_MasterData:
    m_Owner: {fileID: 0}
    m_Value:
      m_Type:
        m_SerializableType: 
      m_SerializableObject: 
  m_Property:
    name: r
    m_serializedType:
      m_SerializableType: System.Single, mscorlib, Version=2.0.0.0, Culture=neutral,
        PublicKeyToken=b77a5c561934e089
    attributes: []
  m_Direction: 0
  m_LinkedSlots: []
--- !u!114 &114065963731793358
MonoBehaviour:
  m_ObjectHideFlags: 1
  m_PrefabParentObject: {fileID: 0}
  m_PrefabInternal: {fileID: 0}
  m_GameObject: {fileID: 0}
  m_Enabled: 1
  m_EditorHideFlags: 0
  m_Script: {fileID: 11500000, guid: f780aa281814f9842a7c076d436932e7, type: 3}
  m_Name: VFXSlotFloat
  m_EditorClassIdentifier: 
  m_Parent: {fileID: 114767283274403968}
  m_Children: []
  m_UIPosition: {x: 0, y: 0}
  m_UICollapsed: 1
  m_UISuperCollapsed: 0
  m_MasterSlot: {fileID: 114289640206737396}
  m_MasterData:
    m_Owner: {fileID: 0}
    m_Value:
      m_Type:
        m_SerializableType: 
      m_SerializableObject: 
  m_Property:
    name: y
    m_serializedType:
      m_SerializableType: System.Single, mscorlib, Version=2.0.0.0, Culture=neutral,
        PublicKeyToken=b77a5c561934e089
    attributes: []
  m_Direction: 0
  m_LinkedSlots: []
--- !u!114 &114089943979129876
MonoBehaviour:
  m_ObjectHideFlags: 1
  m_PrefabParentObject: {fileID: 0}
  m_PrefabInternal: {fileID: 0}
  m_GameObject: {fileID: 0}
  m_Enabled: 1
  m_EditorHideFlags: 0
  m_Script: {fileID: 11500000, guid: f780aa281814f9842a7c076d436932e7, type: 3}
  m_Name: VFXSlotFloat
  m_EditorClassIdentifier: 
  m_Parent: {fileID: 114957826577242634}
  m_Children: []
  m_UIPosition: {x: 0, y: 0}
  m_UICollapsed: 1
  m_UISuperCollapsed: 0
  m_MasterSlot: {fileID: 114957826577242634}
  m_MasterData:
    m_Owner: {fileID: 0}
    m_Value:
      m_Type:
        m_SerializableType: 
      m_SerializableObject: 
  m_Property:
    name: x
    m_serializedType:
      m_SerializableType: System.Single, mscorlib, Version=2.0.0.0, Culture=neutral,
        PublicKeyToken=b77a5c561934e089
    attributes: []
  m_Direction: 1
  m_LinkedSlots: []
--- !u!114 &114092571505230006
MonoBehaviour:
  m_ObjectHideFlags: 1
  m_PrefabParentObject: {fileID: 0}
  m_PrefabInternal: {fileID: 0}
  m_GameObject: {fileID: 0}
  m_Enabled: 1
  m_EditorHideFlags: 0
  m_Script: {fileID: 11500000, guid: f780aa281814f9842a7c076d436932e7, type: 3}
  m_Name: VFXSlotFloat
  m_EditorClassIdentifier: 
  m_Parent: {fileID: 114957826577242634}
  m_Children: []
  m_UIPosition: {x: 0, y: 0}
  m_UICollapsed: 1
  m_UISuperCollapsed: 0
  m_MasterSlot: {fileID: 114957826577242634}
  m_MasterData:
    m_Owner: {fileID: 0}
    m_Value:
      m_Type:
        m_SerializableType: 
      m_SerializableObject: 
  m_Property:
    name: z
    m_serializedType:
      m_SerializableType: System.Single, mscorlib, Version=2.0.0.0, Culture=neutral,
        PublicKeyToken=b77a5c561934e089
    attributes: []
  m_Direction: 1
  m_LinkedSlots: []
--- !u!114 &114100857414687522
MonoBehaviour:
  m_ObjectHideFlags: 1
  m_PrefabParentObject: {fileID: 0}
  m_PrefabInternal: {fileID: 0}
  m_GameObject: {fileID: 0}
  m_Enabled: 1
  m_EditorHideFlags: 0
  m_Script: {fileID: 11500000, guid: 330e0fca1717dde4aaa144f48232aa64, type: 3}
  m_Name: VFXParameter
  m_EditorClassIdentifier: 
  m_Parent: {fileID: 114564606616422122}
  m_Children: []
  m_UIPosition: {x: 5182.982, y: 857.6316}
  m_UICollapsed: 0
  m_UISuperCollapsed: 0
  m_InputSlots: []
  m_OutputSlots:
  - {fileID: 114626334562317016}
  m_exposedName: exposedName
  m_exposed: 0
  m_order: 0
  m_Min:
    m_Type:
      m_SerializableType: 
    m_SerializableObject: 
  m_Max:
    m_Type:
      m_SerializableType: 
    m_SerializableObject: 
--- !u!114 &114113402494952554
MonoBehaviour:
  m_ObjectHideFlags: 1
  m_PrefabParentObject: {fileID: 0}
  m_PrefabInternal: {fileID: 0}
  m_GameObject: {fileID: 0}
  m_Enabled: 1
  m_EditorHideFlags: 0
  m_Script: {fileID: 11500000, guid: ac39bd03fca81b849929b9c966f1836a, type: 3}
  m_Name: VFXSlotFloat3
  m_EditorClassIdentifier: 
  m_Parent: {fileID: 0}
  m_Children:
  - {fileID: 114226013398041970}
  - {fileID: 114276692568631660}
  - {fileID: 114659154907140846}
  m_UIPosition: {x: 0, y: 0}
  m_UICollapsed: 1
  m_UISuperCollapsed: 0
  m_MasterSlot: {fileID: 114113402494952554}
  m_MasterData:
    m_Owner: {fileID: 114120873057275702}
    m_Value:
      m_Type:
        m_SerializableType: UnityEngine.Vector3, UnityEngine.CoreModule, Version=0.0.0.0,
          Culture=neutral, PublicKeyToken=null
      m_SerializableObject: 
  m_Property:
    name: o
    m_serializedType:
      m_SerializableType: UnityEngine.Vector3, UnityEngine.CoreModule, Version=0.0.0.0,
        Culture=neutral, PublicKeyToken=null
    attributes: []
  m_Direction: 1
  m_LinkedSlots:
  - {fileID: 114127648290415156}
--- !u!114 &114115145843302416
MonoBehaviour:
  m_ObjectHideFlags: 1
  m_PrefabParentObject: {fileID: 0}
  m_PrefabInternal: {fileID: 0}
  m_GameObject: {fileID: 0}
  m_Enabled: 1
  m_EditorHideFlags: 0
  m_Script: {fileID: 11500000, guid: 7d33fb94df928ef4c986f97607706b82, type: 3}
  m_Name: VFXBuiltInParameter
  m_EditorClassIdentifier: 
  m_Parent: {fileID: 114564606616422122}
  m_Children: []
  m_UIPosition: {x: 4141.428, y: 979.62604}
  m_UICollapsed: 0
  m_UISuperCollapsed: 1
  m_InputSlots: []
  m_OutputSlots:
  - {fileID: 114339359756431094}
  m_expressionOp: 14
--- !u!114 &114117428237288382
MonoBehaviour:
  m_ObjectHideFlags: 1
  m_PrefabParentObject: {fileID: 0}
  m_PrefabInternal: {fileID: 0}
  m_GameObject: {fileID: 0}
  m_Enabled: 1
  m_EditorHideFlags: 0
  m_Script: {fileID: 11500000, guid: 9dfea48843f53fc438eabc12a3a30abc, type: 3}
  m_Name: VFXBasicInitialize
  m_EditorClassIdentifier: 
  m_Parent: {fileID: 114564606616422122}
  m_Children:
  - {fileID: 114876444306452392}
  - {fileID: 114229086780751172}
  m_UIPosition: {x: 7041.3535, y: -221.51152}
  m_UICollapsed: 0
  m_UISuperCollapsed: 0
  m_InputSlots:
  - {fileID: 114163340811289730}
  m_OutputSlots: []
  m_Data: {fileID: 114600446947678288}
  m_InputFlowSlot:
  - link:
    - context: {fileID: 114367802893752954}
      slotIndex: 0
  m_OutputFlowSlot:
  - link:
    - context: {fileID: 114911321011254540}
      slotIndex: 0
--- !u!114 &114120873057275702
MonoBehaviour:
  m_ObjectHideFlags: 1
  m_PrefabParentObject: {fileID: 0}
  m_PrefabInternal: {fileID: 0}
  m_GameObject: {fileID: 0}
  m_Enabled: 1
  m_EditorHideFlags: 0
  m_Script: {fileID: 11500000, guid: 71007e3b6fdb5db479661eb5e3c4846b, type: 3}
  m_Name: VFXOperatorAppendVector
  m_EditorClassIdentifier: 
  m_Parent: {fileID: 114564606616422122}
  m_Children: []
  m_UIPosition: {x: 5631.9204, y: 428.7582}
  m_UICollapsed: 0
  m_UISuperCollapsed: 1
  m_InputSlots:
  - {fileID: 114406141778184494}
  - {fileID: 114434718030660930}
  - {fileID: 114463208667591858}
  - {fileID: 114333787589543306}
  m_OutputSlots:
  - {fileID: 114113402494952554}
--- !u!114 &114122360804666982
MonoBehaviour:
  m_ObjectHideFlags: 1
  m_PrefabParentObject: {fileID: 0}
  m_PrefabInternal: {fileID: 0}
  m_GameObject: {fileID: 0}
  m_Enabled: 1
  m_EditorHideFlags: 0
  m_Script: {fileID: 11500000, guid: ac39bd03fca81b849929b9c966f1836a, type: 3}
  m_Name: VFXSlotFloat3
  m_EditorClassIdentifier: 
  m_Parent: {fileID: 114163340811289730}
  m_Children:
  - {fileID: 114211391973523202}
  - {fileID: 114259551076426836}
  - {fileID: 114888048578962880}
  m_UIPosition: {x: 0, y: 0}
  m_UICollapsed: 1
  m_UISuperCollapsed: 0
  m_MasterSlot: {fileID: 114163340811289730}
  m_MasterData:
    m_Owner: {fileID: 0}
    m_Value:
      m_Type:
        m_SerializableType: 
      m_SerializableObject: 
  m_Property:
    name: center
    m_serializedType:
      m_SerializableType: UnityEngine.Vector3, UnityEngine.CoreModule, Version=0.0.0.0,
        Culture=neutral, PublicKeyToken=null
    attributes:
    - m_Type: 3
      m_Min: -Infinity
      m_Max: Infinity
      m_Tooltip: The centre of the box.
  m_Direction: 0
  m_LinkedSlots: []
--- !u!114 &114127648290415156
MonoBehaviour:
  m_ObjectHideFlags: 1
  m_PrefabParentObject: {fileID: 0}
  m_PrefabInternal: {fileID: 0}
  m_GameObject: {fileID: 0}
  m_Enabled: 1
  m_EditorHideFlags: 0
  m_Script: {fileID: 11500000, guid: 87c154e0feeee864da39ba7591cf27e7, type: 3}
  m_Name: VFXSlotFloatN
  m_EditorClassIdentifier: 
  m_Parent: {fileID: 0}
  m_Children: []
  m_UIPosition: {x: 0, y: 0}
  m_UICollapsed: 1
  m_UISuperCollapsed: 0
  m_MasterSlot: {fileID: 114127648290415156}
  m_MasterData:
    m_Owner: {fileID: 114935984556965946}
    m_Value:
      m_Type:
        m_SerializableType: UnityEditor.VFX.FloatN, Assembly-CSharp-Editor-testable,
          Version=0.0.0.0, Culture=neutral, PublicKeyToken=null
      m_SerializableObject: '{"m_Components":[1.0]}'
  m_Property:
    name: a
    m_serializedType:
      m_SerializableType: UnityEditor.VFX.FloatN, Assembly-CSharp-Editor-testable,
        Version=0.0.0.0, Culture=neutral, PublicKeyToken=null
    attributes: []
  m_Direction: 0
  m_LinkedSlots:
  - {fileID: 114113402494952554}
--- !u!114 &114143630450468194
MonoBehaviour:
  m_ObjectHideFlags: 1
  m_PrefabParentObject: {fileID: 0}
  m_PrefabInternal: {fileID: 0}
  m_GameObject: {fileID: 0}
  m_Enabled: 1
  m_EditorHideFlags: 0
  m_Script: {fileID: 11500000, guid: f780aa281814f9842a7c076d436932e7, type: 3}
  m_Name: VFXSlotFloat
  m_EditorClassIdentifier: 
  m_Parent: {fileID: 114988289777516988}
  m_Children: []
  m_UIPosition: {x: 0, y: 0}
  m_UICollapsed: 1
  m_UISuperCollapsed: 0
  m_MasterSlot: {fileID: 114988289777516988}
  m_MasterData:
    m_Owner: {fileID: 0}
    m_Value:
      m_Type:
        m_SerializableType: 
      m_SerializableObject: 
  m_Property:
    name: x
    m_serializedType:
      m_SerializableType: System.Single, mscorlib, Version=2.0.0.0, Culture=neutral,
        PublicKeyToken=b77a5c561934e089
    attributes: []
  m_Direction: 0
  m_LinkedSlots: []
--- !u!114 &114145308132897834
MonoBehaviour:
  m_ObjectHideFlags: 1
  m_PrefabParentObject: {fileID: 0}
  m_PrefabInternal: {fileID: 0}
  m_GameObject: {fileID: 0}
  m_Enabled: 1
  m_EditorHideFlags: 0
  m_Script: {fileID: 11500000, guid: f780aa281814f9842a7c076d436932e7, type: 3}
  m_Name: VFXSlotFloat
  m_EditorClassIdentifier: 
  m_Parent: {fileID: 114283781044154516}
  m_Children: []
  m_UIPosition: {x: 0, y: 0}
  m_UICollapsed: 1
  m_UISuperCollapsed: 0
  m_MasterSlot: {fileID: 114283781044154516}
  m_MasterData:
    m_Owner: {fileID: 0}
    m_Value:
      m_Type:
        m_SerializableType: 
      m_SerializableObject: 
  m_Property:
    name: x
    m_serializedType:
      m_SerializableType: System.Single, mscorlib, Version=2.0.0.0, Culture=neutral,
        PublicKeyToken=b77a5c561934e089
    attributes: []
  m_Direction: 0
  m_LinkedSlots: []
--- !u!114 &114154393790656252
MonoBehaviour:
  m_ObjectHideFlags: 1
  m_PrefabParentObject: {fileID: 0}
  m_PrefabInternal: {fileID: 0}
  m_GameObject: {fileID: 0}
  m_Enabled: 1
  m_EditorHideFlags: 0
  m_Script: {fileID: 11500000, guid: f780aa281814f9842a7c076d436932e7, type: 3}
  m_Name: VFXSlotFloat
  m_EditorClassIdentifier: 
  m_Parent: {fileID: 114487056209177112}
  m_Children: []
  m_UIPosition: {x: 0, y: 0}
  m_UICollapsed: 1
  m_UISuperCollapsed: 0
  m_MasterSlot: {fileID: 114289640206737396}
  m_MasterData:
    m_Owner: {fileID: 0}
    m_Value:
      m_Type:
        m_SerializableType: 
      m_SerializableObject: 
  m_Property:
    name: x
    m_serializedType:
      m_SerializableType: System.Single, mscorlib, Version=2.0.0.0, Culture=neutral,
        PublicKeyToken=b77a5c561934e089
    attributes: []
  m_Direction: 0
  m_LinkedSlots: []
--- !u!114 &114163340811289730
MonoBehaviour:
  m_ObjectHideFlags: 1
  m_PrefabParentObject: {fileID: 0}
  m_PrefabInternal: {fileID: 0}
  m_GameObject: {fileID: 0}
  m_Enabled: 1
  m_EditorHideFlags: 0
  m_Script: {fileID: 11500000, guid: 1b605c022ee79394a8a776c0869b3f9a, type: 3}
  m_Name: VFXSlot
  m_EditorClassIdentifier: 
  m_Parent: {fileID: 0}
  m_Children:
  - {fileID: 114122360804666982}
  - {fileID: 114849254726903720}
  m_UIPosition: {x: 0, y: 0}
  m_UICollapsed: 1
  m_UISuperCollapsed: 0
  m_MasterSlot: {fileID: 114163340811289730}
  m_MasterData:
    m_Owner: {fileID: 114117428237288382}
    m_Value:
      m_Type:
        m_SerializableType: UnityEditor.VFX.AABox, Assembly-CSharp-Editor-testable,
          Version=0.0.0.0, Culture=neutral, PublicKeyToken=null
      m_SerializableObject: '{"space":0,"center":{"x":0.002933502197265625,"y":0.011749029159545899,"z":-0.008805066347122193},"size":{"x":2.3461432456970217,"y":2.3405866622924806,"z":0.8911487460136414}}'
  m_Property:
    name: bounds
    m_serializedType:
      m_SerializableType: UnityEditor.VFX.AABox, Assembly-CSharp-Editor-testable,
        Version=0.0.0.0, Culture=neutral, PublicKeyToken=null
    attributes: []
  m_Direction: 0
  m_LinkedSlots: []
--- !u!114 &114171770766985690
MonoBehaviour:
  m_ObjectHideFlags: 1
  m_PrefabParentObject: {fileID: 0}
  m_PrefabInternal: {fileID: 0}
  m_GameObject: {fileID: 0}
  m_Enabled: 1
  m_EditorHideFlags: 0
  m_Script: {fileID: 11500000, guid: 7d33fb94df928ef4c986f97607706b82, type: 3}
  m_Name: VFXBuiltInParameter
  m_EditorClassIdentifier: 
  m_Parent: {fileID: 114564606616422122}
  m_Children: []
  m_UIPosition: {x: 5497.4653, y: 204.45166}
  m_UICollapsed: 0
  m_UISuperCollapsed: 1
  m_InputSlots: []
  m_OutputSlots:
  - {fileID: 114914517330587070}
  m_expressionOp: 14
--- !u!114 &114195298195083546
MonoBehaviour:
  m_ObjectHideFlags: 1
  m_PrefabParentObject: {fileID: 0}
  m_PrefabInternal: {fileID: 0}
  m_GameObject: {fileID: 0}
  m_Enabled: 1
  m_EditorHideFlags: 0
  m_Script: {fileID: 11500000, guid: f780aa281814f9842a7c076d436932e7, type: 3}
  m_Name: VFXSlotFloat
  m_EditorClassIdentifier: 
  m_Parent: {fileID: 114724055509488464}
  m_Children: []
  m_UIPosition: {x: 0, y: 0}
  m_UICollapsed: 1
  m_UISuperCollapsed: 0
  m_MasterSlot: {fileID: 114033572404100696}
  m_MasterData:
    m_Owner: {fileID: 0}
    m_Value:
      m_Type:
        m_SerializableType: 
      m_SerializableObject: 
  m_Property:
    name: z
    m_serializedType:
      m_SerializableType: System.Single, mscorlib, Version=2.0.0.0, Culture=neutral,
        PublicKeyToken=b77a5c561934e089
    attributes: []
  m_Direction: 0
  m_LinkedSlots: []
--- !u!114 &114204798795283926
MonoBehaviour:
  m_ObjectHideFlags: 1
  m_PrefabParentObject: {fileID: 0}
  m_PrefabInternal: {fileID: 0}
  m_GameObject: {fileID: 0}
  m_Enabled: 1
  m_EditorHideFlags: 0
  m_Script: {fileID: 11500000, guid: 72e62ef14f8eb8d489f74b5f5543571d, type: 3}
  m_Name: VFXSpawnerBurst
  m_EditorClassIdentifier: 
  m_Parent: {fileID: 114367802893752954}
  m_Children: []
  m_UIPosition: {x: 0, y: 0}
  m_UICollapsed: 1
  m_UISuperCollapsed: 0
  m_InputSlots:
  - {fileID: 114259819358269100}
  - {fileID: 114988289777516988}
  m_OutputSlots: []
  m_Disabled: 1
  advanced: 1
--- !u!114 &114211391973523202
MonoBehaviour:
  m_ObjectHideFlags: 1
  m_PrefabParentObject: {fileID: 0}
  m_PrefabInternal: {fileID: 0}
  m_GameObject: {fileID: 0}
  m_Enabled: 1
  m_EditorHideFlags: 0
  m_Script: {fileID: 11500000, guid: f780aa281814f9842a7c076d436932e7, type: 3}
  m_Name: VFXSlotFloat
  m_EditorClassIdentifier: 
  m_Parent: {fileID: 114122360804666982}
  m_Children: []
  m_UIPosition: {x: 0, y: 0}
  m_UICollapsed: 1
  m_UISuperCollapsed: 0
  m_MasterSlot: {fileID: 114163340811289730}
  m_MasterData:
    m_Owner: {fileID: 0}
    m_Value:
      m_Type:
        m_SerializableType: 
      m_SerializableObject: 
  m_Property:
    name: x
    m_serializedType:
      m_SerializableType: System.Single, mscorlib, Version=2.0.0.0, Culture=neutral,
        PublicKeyToken=b77a5c561934e089
    attributes: []
  m_Direction: 0
  m_LinkedSlots: []
--- !u!114 &114223883350688692
MonoBehaviour:
  m_ObjectHideFlags: 1
  m_PrefabParentObject: {fileID: 0}
  m_PrefabInternal: {fileID: 0}
  m_GameObject: {fileID: 0}
  m_Enabled: 1
  m_EditorHideFlags: 0
  m_Script: {fileID: 11500000, guid: c82227d5759e296488798b1554a72a15, type: 3}
  m_Name: VFXSlotColor
  m_EditorClassIdentifier: 
  m_Parent: {fileID: 0}
  m_Children:
  - {fileID: 114063406817827124}
  - {fileID: 114707573109872536}
  - {fileID: 114560391974323652}
  - {fileID: 114919370516993786}
  m_UIPosition: {x: 0, y: 0}
  m_UICollapsed: 1
  m_UISuperCollapsed: 0
  m_MasterSlot: {fileID: 114223883350688692}
  m_MasterData:
    m_Owner: {fileID: 114811204679409306}
    m_Value:
      m_Type:
        m_SerializableType: UnityEngine.Color, UnityEngine.CoreModule, Version=0.0.0.0,
          Culture=neutral, PublicKeyToken=null
      m_SerializableObject: 
  m_Property:
    name: _RimColor
    m_serializedType:
      m_SerializableType: UnityEngine.Color, UnityEngine.CoreModule, Version=0.0.0.0,
        Culture=neutral, PublicKeyToken=null
    attributes: []
  m_Direction: 0
  m_LinkedSlots:
  - {fileID: 114667322991397514}
--- !u!114 &114226013398041970
MonoBehaviour:
  m_ObjectHideFlags: 1
  m_PrefabParentObject: {fileID: 0}
  m_PrefabInternal: {fileID: 0}
  m_GameObject: {fileID: 0}
  m_Enabled: 1
  m_EditorHideFlags: 0
  m_Script: {fileID: 11500000, guid: f780aa281814f9842a7c076d436932e7, type: 3}
  m_Name: VFXSlotFloat
  m_EditorClassIdentifier: 
  m_Parent: {fileID: 114113402494952554}
  m_Children: []
  m_UIPosition: {x: 0, y: 0}
  m_UICollapsed: 1
  m_UISuperCollapsed: 0
  m_MasterSlot: {fileID: 114113402494952554}
  m_MasterData:
    m_Owner: {fileID: 0}
    m_Value:
      m_Type:
        m_SerializableType: 
      m_SerializableObject: 
  m_Property:
    name: x
    m_serializedType:
      m_SerializableType: System.Single, mscorlib, Version=2.0.0.0, Culture=neutral,
        PublicKeyToken=b77a5c561934e089
    attributes: []
  m_Direction: 1
  m_LinkedSlots: []
--- !u!114 &114229086780751172
MonoBehaviour:
  m_ObjectHideFlags: 1
  m_PrefabParentObject: {fileID: 0}
  m_PrefabInternal: {fileID: 0}
  m_GameObject: {fileID: 0}
  m_Enabled: 1
  m_EditorHideFlags: 0
  m_Script: {fileID: 11500000, guid: a971fa2e110a0ac42ac1d8dae408704b, type: 3}
  m_Name: SetAttribute
  m_EditorClassIdentifier: 
  m_Parent: {fileID: 114117428237288382}
  m_Children: []
  m_UIPosition: {x: 0, y: 0}
  m_UICollapsed: 0
  m_UISuperCollapsed: 0
  m_InputSlots:
  - {fileID: 114609731231988232}
  m_OutputSlots: []
  m_Disabled: 0
  attribute: lifetime
  Composition: 0
  Random: 0
--- !u!114 &114243093096118860
MonoBehaviour:
  m_ObjectHideFlags: 1
  m_PrefabParentObject: {fileID: 0}
  m_PrefabInternal: {fileID: 0}
  m_GameObject: {fileID: 0}
  m_Enabled: 1
  m_EditorHideFlags: 0
  m_Script: {fileID: 11500000, guid: 6a4fafe57d357aa45a701ba22aa6a49e, type: 3}
  m_Name: VFXOperatorAdd
  m_EditorClassIdentifier: 
  m_Parent: {fileID: 114564606616422122}
  m_Children: []
  m_UIPosition: {x: 6875.261, y: 836.7177}
  m_UICollapsed: 0
  m_UISuperCollapsed: 0
  m_InputSlots:
  - {fileID: 114587779964552910}
  - {fileID: 114697740695421918}
  - {fileID: 114352204239896494}
  m_OutputSlots:
  - {fileID: 114772101669976220}
--- !u!114 &114259551076426836
MonoBehaviour:
  m_ObjectHideFlags: 1
  m_PrefabParentObject: {fileID: 0}
  m_PrefabInternal: {fileID: 0}
  m_GameObject: {fileID: 0}
  m_Enabled: 1
  m_EditorHideFlags: 0
  m_Script: {fileID: 11500000, guid: f780aa281814f9842a7c076d436932e7, type: 3}
  m_Name: VFXSlotFloat
  m_EditorClassIdentifier: 
  m_Parent: {fileID: 114122360804666982}
  m_Children: []
  m_UIPosition: {x: 0, y: 0}
  m_UICollapsed: 1
  m_UISuperCollapsed: 0
  m_MasterSlot: {fileID: 114163340811289730}
  m_MasterData:
    m_Owner: {fileID: 0}
    m_Value:
      m_Type:
        m_SerializableType: 
      m_SerializableObject: 
  m_Property:
    name: y
    m_serializedType:
      m_SerializableType: System.Single, mscorlib, Version=2.0.0.0, Culture=neutral,
        PublicKeyToken=b77a5c561934e089
    attributes: []
  m_Direction: 0
  m_LinkedSlots: []
--- !u!114 &114259819358269100
MonoBehaviour:
  m_ObjectHideFlags: 1
  m_PrefabParentObject: {fileID: 0}
  m_PrefabInternal: {fileID: 0}
  m_GameObject: {fileID: 0}
  m_Enabled: 1
  m_EditorHideFlags: 0
  m_Script: {fileID: 11500000, guid: 1b2b751071c7fc14f9fa503163991826, type: 3}
  m_Name: VFXSlotFloat2
  m_EditorClassIdentifier: 
  m_Parent: {fileID: 0}
  m_Children:
  - {fileID: 114421181185820436}
  - {fileID: 114858129185680470}
  m_UIPosition: {x: 0, y: 0}
  m_UICollapsed: 1
  m_UISuperCollapsed: 0
  m_MasterSlot: {fileID: 114259819358269100}
  m_MasterData:
    m_Owner: {fileID: 114204798795283926}
    m_Value:
      m_Type:
        m_SerializableType: UnityEngine.Vector2, UnityEngine.CoreModule, Version=0.0.0.0,
          Culture=neutral, PublicKeyToken=null
      m_SerializableObject: '{"x":500.0,"y":500.0}'
  m_Property:
    name: Count
    m_serializedType:
      m_SerializableType: UnityEngine.Vector2, UnityEngine.CoreModule, Version=0.0.0.0,
        Culture=neutral, PublicKeyToken=null
    attributes: []
  m_Direction: 0
  m_LinkedSlots: []
--- !u!114 &114261788930813952
MonoBehaviour:
  m_ObjectHideFlags: 1
  m_PrefabParentObject: {fileID: 0}
  m_PrefabInternal: {fileID: 0}
  m_GameObject: {fileID: 0}
  m_Enabled: 1
  m_EditorHideFlags: 0
  m_Script: {fileID: 11500000, guid: f780aa281814f9842a7c076d436932e7, type: 3}
  m_Name: VFXSlotFloat
  m_EditorClassIdentifier: 
  m_Parent: {fileID: 114489193638112582}
  m_Children: []
  m_UIPosition: {x: 0, y: 0}
  m_UICollapsed: 1
  m_UISuperCollapsed: 0
  m_MasterSlot: {fileID: 114489193638112582}
  m_MasterData:
    m_Owner: {fileID: 0}
    m_Value:
      m_Type:
        m_SerializableType: 
      m_SerializableObject: 
  m_Property:
    name: g
    m_serializedType:
      m_SerializableType: System.Single, mscorlib, Version=2.0.0.0, Culture=neutral,
        PublicKeyToken=b77a5c561934e089
    attributes: []
  m_Direction: 0
  m_LinkedSlots: []
--- !u!114 &114267002396811200
MonoBehaviour:
  m_ObjectHideFlags: 1
  m_PrefabParentObject: {fileID: 0}
  m_PrefabInternal: {fileID: 0}
  m_GameObject: {fileID: 0}
  m_Enabled: 1
  m_EditorHideFlags: 0
  m_Script: {fileID: 11500000, guid: 87c154e0feeee864da39ba7591cf27e7, type: 3}
  m_Name: VFXSlotFloatN
  m_EditorClassIdentifier: 
  m_Parent: {fileID: 0}
  m_Children: []
  m_UIPosition: {x: 0, y: 0}
  m_UICollapsed: 1
  m_UISuperCollapsed: 0
  m_MasterSlot: {fileID: 114267002396811200}
  m_MasterData:
    m_Owner: {fileID: 114338395764448740}
    m_Value:
      m_Type:
        m_SerializableType: UnityEditor.VFX.FloatN, Assembly-CSharp-Editor-testable,
          Version=0.0.0.0, Culture=neutral, PublicKeyToken=null
      m_SerializableObject: '{"m_Components":[450.0]}'
  m_Property:
    name: b
    m_serializedType:
      m_SerializableType: UnityEditor.VFX.FloatN, Assembly-CSharp-Editor-testable,
        Version=0.0.0.0, Culture=neutral, PublicKeyToken=null
    attributes: []
  m_Direction: 0
  m_LinkedSlots: []
--- !u!114 &114272371485863470
MonoBehaviour:
  m_ObjectHideFlags: 1
  m_PrefabParentObject: {fileID: 0}
  m_PrefabInternal: {fileID: 0}
  m_GameObject: {fileID: 0}
  m_Enabled: 1
  m_EditorHideFlags: 0
  m_Script: {fileID: 11500000, guid: a971fa2e110a0ac42ac1d8dae408704b, type: 3}
  m_Name: SetAttribute
  m_EditorClassIdentifier: 
  m_Parent: {fileID: 114911321011254540}
  m_Children: []
  m_UIPosition: {x: 0, y: 0}
  m_UICollapsed: 0
  m_UISuperCollapsed: 0
  m_InputSlots:
  - {fileID: 114986984578911784}
  m_OutputSlots: []
  m_Disabled: 0
  attribute: angleZ
  Composition: 0
  Random: 0
--- !u!114 &114276610103036156
MonoBehaviour:
  m_ObjectHideFlags: 1
  m_PrefabParentObject: {fileID: 0}
  m_PrefabInternal: {fileID: 0}
  m_GameObject: {fileID: 0}
  m_Enabled: 1
  m_EditorHideFlags: 0
  m_Script: {fileID: 11500000, guid: f780aa281814f9842a7c076d436932e7, type: 3}
  m_Name: VFXSlotFloat
  m_EditorClassIdentifier: 
  m_Parent: {fileID: 0}
  m_Children: []
  m_UIPosition: {x: 0, y: 0}
  m_UICollapsed: 1
  m_UISuperCollapsed: 0
  m_MasterSlot: {fileID: 114276610103036156}
  m_MasterData:
    m_Owner: {fileID: 114919196843154962}
    m_Value:
      m_Type:
        m_SerializableType: System.Single, mscorlib, Version=2.0.0.0, Culture=neutral,
          PublicKeyToken=b77a5c561934e089
      m_SerializableObject: 
  m_Property:
    name: o
    m_serializedType:
      m_SerializableType: System.Single, mscorlib, Version=2.0.0.0, Culture=neutral,
        PublicKeyToken=b77a5c561934e089
    attributes: []
  m_Direction: 1
  m_LinkedSlots:
  - {fileID: 114406141778184494}
  - {fileID: 114434718030660930}
--- !u!114 &114276692568631660
MonoBehaviour:
  m_ObjectHideFlags: 1
  m_PrefabParentObject: {fileID: 0}
  m_PrefabInternal: {fileID: 0}
  m_GameObject: {fileID: 0}
  m_Enabled: 1
  m_EditorHideFlags: 0
  m_Script: {fileID: 11500000, guid: f780aa281814f9842a7c076d436932e7, type: 3}
  m_Name: VFXSlotFloat
  m_EditorClassIdentifier: 
  m_Parent: {fileID: 114113402494952554}
  m_Children: []
  m_UIPosition: {x: 0, y: 0}
  m_UICollapsed: 1
  m_UISuperCollapsed: 0
  m_MasterSlot: {fileID: 114113402494952554}
  m_MasterData:
    m_Owner: {fileID: 0}
    m_Value:
      m_Type:
        m_SerializableType: 
      m_SerializableObject: 
  m_Property:
    name: y
    m_serializedType:
      m_SerializableType: System.Single, mscorlib, Version=2.0.0.0, Culture=neutral,
        PublicKeyToken=b77a5c561934e089
    attributes: []
  m_Direction: 1
  m_LinkedSlots: []
--- !u!114 &114282953969821916
MonoBehaviour:
  m_ObjectHideFlags: 1
  m_PrefabParentObject: {fileID: 0}
  m_PrefabInternal: {fileID: 0}
  m_GameObject: {fileID: 0}
  m_Enabled: 1
  m_EditorHideFlags: 0
  m_Script: {fileID: 11500000, guid: f780aa281814f9842a7c076d436932e7, type: 3}
  m_Name: VFXSlotFloat
  m_EditorClassIdentifier: 
  m_Parent: {fileID: 114767283274403968}
  m_Children: []
  m_UIPosition: {x: 0, y: 0}
  m_UICollapsed: 1
  m_UISuperCollapsed: 0
  m_MasterSlot: {fileID: 114289640206737396}
  m_MasterData:
    m_Owner: {fileID: 0}
    m_Value:
      m_Type:
        m_SerializableType: 
      m_SerializableObject: 
  m_Property:
    name: z
    m_serializedType:
      m_SerializableType: System.Single, mscorlib, Version=2.0.0.0, Culture=neutral,
        PublicKeyToken=b77a5c561934e089
    attributes: []
  m_Direction: 0
  m_LinkedSlots: []
--- !u!114 &114283781044154516
MonoBehaviour:
  m_ObjectHideFlags: 1
  m_PrefabParentObject: {fileID: 0}
  m_PrefabInternal: {fileID: 0}
  m_GameObject: {fileID: 0}
  m_Enabled: 1
  m_EditorHideFlags: 0
  m_Script: {fileID: 11500000, guid: ac39bd03fca81b849929b9c966f1836a, type: 3}
  m_Name: VFXSlotFloat3
  m_EditorClassIdentifier: 
  m_Parent: {fileID: 0}
  m_Children:
  - {fileID: 114145308132897834}
  - {fileID: 114459061922053564}
  - {fileID: 114293593237761806}
  m_UIPosition: {x: 0, y: 0}
  m_UICollapsed: 1
  m_UISuperCollapsed: 0
  m_MasterSlot: {fileID: 114283781044154516}
  m_MasterData:
    m_Owner: {fileID: 114835143714664442}
    m_Value:
      m_Type:
        m_SerializableType: UnityEngine.Vector3, UnityEngine.CoreModule, Version=0.0.0.0,
          Culture=neutral, PublicKeyToken=null
      m_SerializableObject: '{"x":0.0,"y":0.0,"z":0.0}'
  m_Property:
    name: Color
    m_serializedType:
      m_SerializableType: UnityEngine.Vector3, UnityEngine.CoreModule, Version=0.0.0.0,
        Culture=neutral, PublicKeyToken=null
    attributes:
    - m_Type: 5
      m_Min: -Infinity
      m_Max: Infinity
      m_Tooltip: 
  m_Direction: 0
  m_LinkedSlots: []
--- !u!114 &114289640206737396
MonoBehaviour:
  m_ObjectHideFlags: 1
  m_PrefabParentObject: {fileID: 0}
  m_PrefabInternal: {fileID: 0}
  m_GameObject: {fileID: 0}
  m_Enabled: 1
  m_EditorHideFlags: 0
  m_Script: {fileID: 11500000, guid: 3e3f628d80ffceb489beac74258f9cf7, type: 3}
  m_Name: VFXSlotTransform
  m_EditorClassIdentifier: 
  m_Parent: {fileID: 0}
  m_Children:
  - {fileID: 114944662542977968}
  - {fileID: 114487056209177112}
  - {fileID: 114767283274403968}
  m_UIPosition: {x: 0, y: 0}
  m_UICollapsed: 0
  m_UISuperCollapsed: 0
  m_MasterSlot: {fileID: 114289640206737396}
  m_MasterData:
    m_Owner: {fileID: 114811204679409306}
    m_Value:
      m_Type:
        m_SerializableType: UnityEditor.VFX.Transform, Assembly-CSharp-Editor-testable,
          Version=0.0.0.0, Culture=neutral, PublicKeyToken=null
      m_SerializableObject: '{"space":0,"position":{"x":0.0,"y":0.0,"z":0.0},"angles":{"x":0.0,"y":0.0,"z":0.0},"scale":{"x":0.800000011920929,"y":0.5,"z":0.5}}'
  m_Property:
    name: transform
    m_serializedType:
      m_SerializableType: UnityEditor.VFX.Transform, Assembly-CSharp-Editor-testable,
        Version=0.0.0.0, Culture=neutral, PublicKeyToken=null
    attributes: []
  m_Direction: 0
  m_LinkedSlots: []
--- !u!114 &114293593237761806
MonoBehaviour:
  m_ObjectHideFlags: 1
  m_PrefabParentObject: {fileID: 0}
  m_PrefabInternal: {fileID: 0}
  m_GameObject: {fileID: 0}
  m_Enabled: 1
  m_EditorHideFlags: 0
  m_Script: {fileID: 11500000, guid: f780aa281814f9842a7c076d436932e7, type: 3}
  m_Name: VFXSlotFloat
  m_EditorClassIdentifier: 
  m_Parent: {fileID: 114283781044154516}
  m_Children: []
  m_UIPosition: {x: 0, y: 0}
  m_UICollapsed: 1
  m_UISuperCollapsed: 0
  m_MasterSlot: {fileID: 114283781044154516}
  m_MasterData:
    m_Owner: {fileID: 0}
    m_Value:
      m_Type:
        m_SerializableType: 
      m_SerializableObject: 
  m_Property:
    name: z
    m_serializedType:
      m_SerializableType: System.Single, mscorlib, Version=2.0.0.0, Culture=neutral,
        PublicKeyToken=b77a5c561934e089
    attributes: []
  m_Direction: 0
  m_LinkedSlots: []
--- !u!114 &114294077174621612
MonoBehaviour:
  m_ObjectHideFlags: 1
  m_PrefabParentObject: {fileID: 0}
  m_PrefabInternal: {fileID: 0}
  m_GameObject: {fileID: 0}
  m_Enabled: 1
  m_EditorHideFlags: 0
  m_Script: {fileID: 11500000, guid: f780aa281814f9842a7c076d436932e7, type: 3}
  m_Name: VFXSlotFloat
  m_EditorClassIdentifier: 
  m_Parent: {fileID: 114849254726903720}
  m_Children: []
  m_UIPosition: {x: 0, y: 0}
  m_UICollapsed: 1
  m_UISuperCollapsed: 0
  m_MasterSlot: {fileID: 114163340811289730}
  m_MasterData:
    m_Owner: {fileID: 0}
    m_Value:
      m_Type:
        m_SerializableType: 
      m_SerializableObject: 
  m_Property:
    name: x
    m_serializedType:
      m_SerializableType: System.Single, mscorlib, Version=2.0.0.0, Culture=neutral,
        PublicKeyToken=b77a5c561934e089
    attributes: []
  m_Direction: 0
  m_LinkedSlots: []
--- !u!114 &114305748036409116
MonoBehaviour:
  m_ObjectHideFlags: 1
  m_PrefabParentObject: {fileID: 0}
  m_PrefabInternal: {fileID: 0}
  m_GameObject: {fileID: 0}
  m_Enabled: 1
  m_EditorHideFlags: 0
  m_Script: {fileID: 11500000, guid: f780aa281814f9842a7c076d436932e7, type: 3}
  m_Name: VFXSlotFloat
  m_EditorClassIdentifier: 
  m_Parent: {fileID: 114849254726903720}
  m_Children: []
  m_UIPosition: {x: 0, y: 0}
  m_UICollapsed: 1
  m_UISuperCollapsed: 0
  m_MasterSlot: {fileID: 114163340811289730}
  m_MasterData:
    m_Owner: {fileID: 0}
    m_Value:
      m_Type:
        m_SerializableType: 
      m_SerializableObject: 
  m_Property:
    name: y
    m_serializedType:
      m_SerializableType: System.Single, mscorlib, Version=2.0.0.0, Culture=neutral,
        PublicKeyToken=b77a5c561934e089
    attributes: []
  m_Direction: 0
  m_LinkedSlots: []
--- !u!114 &114323312621260856
MonoBehaviour:
  m_ObjectHideFlags: 1
  m_PrefabParentObject: {fileID: 0}
  m_PrefabInternal: {fileID: 0}
  m_GameObject: {fileID: 0}
  m_Enabled: 1
  m_EditorHideFlags: 0
  m_Script: {fileID: 11500000, guid: f780aa281814f9842a7c076d436932e7, type: 3}
  m_Name: VFXSlotFloat
  m_EditorClassIdentifier: 
  m_Parent: {fileID: 114489193638112582}
  m_Children: []
  m_UIPosition: {x: 0, y: 0}
  m_UICollapsed: 1
  m_UISuperCollapsed: 0
  m_MasterSlot: {fileID: 114489193638112582}
  m_MasterData:
    m_Owner: {fileID: 0}
    m_Value:
      m_Type:
        m_SerializableType: 
      m_SerializableObject: 
  m_Property:
    name: r
    m_serializedType:
      m_SerializableType: System.Single, mscorlib, Version=2.0.0.0, Culture=neutral,
        PublicKeyToken=b77a5c561934e089
    attributes: []
  m_Direction: 0
  m_LinkedSlots: []
--- !u!114 &114333787589543306
MonoBehaviour:
  m_ObjectHideFlags: 1
  m_PrefabParentObject: {fileID: 0}
  m_PrefabInternal: {fileID: 0}
  m_GameObject: {fileID: 0}
  m_Enabled: 1
  m_EditorHideFlags: 0
  m_Script: {fileID: 11500000, guid: 87c154e0feeee864da39ba7591cf27e7, type: 3}
  m_Name: VFXSlotFloatN
  m_EditorClassIdentifier: 
  m_Parent: {fileID: 0}
  m_Children: []
  m_UIPosition: {x: 0, y: 0}
  m_UICollapsed: 1
  m_UISuperCollapsed: 0
  m_MasterSlot: {fileID: 114333787589543306}
  m_MasterData:
    m_Owner: {fileID: 114120873057275702}
    m_Value:
      m_Type:
        m_SerializableType: UnityEditor.VFX.FloatN, Assembly-CSharp-Editor-testable,
          Version=0.0.0.0, Culture=neutral, PublicKeyToken=null
      m_SerializableObject: 
  m_Property:
    name: d
    m_serializedType:
      m_SerializableType: UnityEditor.VFX.FloatN, Assembly-CSharp-Editor-testable,
        Version=0.0.0.0, Culture=neutral, PublicKeyToken=null
    attributes: []
  m_Direction: 0
  m_LinkedSlots: []
--- !u!114 &114338395764448740
MonoBehaviour:
  m_ObjectHideFlags: 1
  m_PrefabParentObject: {fileID: 0}
  m_PrefabInternal: {fileID: 0}
  m_GameObject: {fileID: 0}
  m_Enabled: 1
  m_EditorHideFlags: 0
  m_Script: {fileID: 11500000, guid: 889be8bf1ed0c954a9ed096ce41655ea, type: 3}
  m_Name: VFXOperatorMultiply
  m_EditorClassIdentifier: 
  m_Parent: {fileID: 114564606616422122}
  m_Children: []
  m_UIPosition: {x: 5740.491, y: 218.16718}
  m_UICollapsed: 0
  m_UISuperCollapsed: 0
  m_InputSlots:
  - {fileID: 114825131427872322}
  - {fileID: 114267002396811200}
  m_OutputSlots:
  - {fileID: 114715317785270446}
--- !u!114 &114339359756431094
MonoBehaviour:
  m_ObjectHideFlags: 1
  m_PrefabParentObject: {fileID: 0}
  m_PrefabInternal: {fileID: 0}
  m_GameObject: {fileID: 0}
  m_Enabled: 1
  m_EditorHideFlags: 0
  m_Script: {fileID: 11500000, guid: f780aa281814f9842a7c076d436932e7, type: 3}
  m_Name: VFXSlotFloat
  m_EditorClassIdentifier: 
  m_Parent: {fileID: 0}
  m_Children: []
  m_UIPosition: {x: 0, y: 0}
  m_UICollapsed: 1
  m_UISuperCollapsed: 0
  m_MasterSlot: {fileID: 114339359756431094}
  m_MasterData:
    m_Owner: {fileID: 114115145843302416}
    m_Value:
      m_Type:
        m_SerializableType: System.Single, mscorlib, Version=2.0.0.0, Culture=neutral,
          PublicKeyToken=b77a5c561934e089
      m_SerializableObject: 
  m_Property:
    name: kVFXTotalTimeOp
    m_serializedType:
      m_SerializableType: System.Single, mscorlib, Version=2.0.0.0, Culture=neutral,
        PublicKeyToken=b77a5c561934e089
    attributes: []
  m_Direction: 1
  m_LinkedSlots:
  - {fileID: 114811092821160980}
--- !u!114 &114342575676127074
MonoBehaviour:
  m_ObjectHideFlags: 1
  m_PrefabParentObject: {fileID: 0}
  m_PrefabInternal: {fileID: 0}
  m_GameObject: {fileID: 0}
  m_Enabled: 1
  m_EditorHideFlags: 0
  m_Script: {fileID: 11500000, guid: f780aa281814f9842a7c076d436932e7, type: 3}
  m_Name: VFXSlotFloat
  m_EditorClassIdentifier: 
  m_Parent: {fileID: 114957826577242634}
  m_Children: []
  m_UIPosition: {x: 0, y: 0}
  m_UICollapsed: 1
  m_UISuperCollapsed: 0
  m_MasterSlot: {fileID: 114957826577242634}
  m_MasterData:
    m_Owner: {fileID: 0}
    m_Value:
      m_Type:
        m_SerializableType: 
      m_SerializableObject: 
  m_Property:
    name: y
    m_serializedType:
      m_SerializableType: System.Single, mscorlib, Version=2.0.0.0, Culture=neutral,
        PublicKeyToken=b77a5c561934e089
    attributes: []
  m_Direction: 1
  m_LinkedSlots: []
--- !u!114 &114345677586708608
MonoBehaviour:
  m_ObjectHideFlags: 1
  m_PrefabParentObject: {fileID: 0}
  m_PrefabInternal: {fileID: 0}
  m_GameObject: {fileID: 0}
  m_Enabled: 1
  m_EditorHideFlags: 0
  m_Script: {fileID: 11500000, guid: f780aa281814f9842a7c076d436932e7, type: 3}
  m_Name: VFXSlotFloat
  m_EditorClassIdentifier: 
  m_Parent: {fileID: 114616931728720750}
  m_Children: []
  m_UIPosition: {x: 0, y: 0}
  m_UICollapsed: 1
  m_UISuperCollapsed: 0
  m_MasterSlot: {fileID: 114050080450181182}
  m_MasterData:
    m_Owner: {fileID: 0}
    m_Value:
      m_Type:
        m_SerializableType: 
      m_SerializableObject: 
  m_Property:
    name: x
    m_serializedType:
      m_SerializableType: System.Single, mscorlib, Version=2.0.0.0, Culture=neutral,
        PublicKeyToken=b77a5c561934e089
    attributes: []
  m_Direction: 0
  m_LinkedSlots: []
--- !u!114 &114346926589351176
MonoBehaviour:
  m_ObjectHideFlags: 1
  m_PrefabParentObject: {fileID: 0}
  m_PrefabInternal: {fileID: 0}
  m_GameObject: {fileID: 0}
  m_Enabled: 1
  m_EditorHideFlags: 0
  m_Script: {fileID: 11500000, guid: 70a331b1d86cc8d4aa106ccbe0da5852, type: 3}
  m_Name: VFXSlotTexture2D
  m_EditorClassIdentifier: 
  m_Parent: {fileID: 0}
  m_Children: []
  m_UIPosition: {x: 0, y: 0}
  m_UICollapsed: 1
  m_UISuperCollapsed: 0
  m_MasterSlot: {fileID: 114346926589351176}
  m_MasterData:
    m_Owner: {fileID: 114945665587978714}
    m_Value:
      m_Type:
        m_SerializableType: UnityEngine.Texture2D, UnityEngine.CoreModule, Version=0.0.0.0,
          Culture=neutral, PublicKeyToken=null
      m_SerializableObject: '{"obj":{"fileID":2800000,"guid":"1b0a544333a6c3f46835203de2814990","type":3}}'
  m_Property:
    name: normalMap
    m_serializedType:
      m_SerializableType: UnityEngine.Texture2D, UnityEngine.CoreModule, Version=0.0.0.0,
        Culture=neutral, PublicKeyToken=null
    attributes: []
  m_Direction: 0
  m_LinkedSlots: []
--- !u!114 &114347238819162004
MonoBehaviour:
  m_ObjectHideFlags: 1
  m_PrefabParentObject: {fileID: 0}
  m_PrefabInternal: {fileID: 0}
  m_GameObject: {fileID: 0}
  m_Enabled: 1
  m_EditorHideFlags: 0
  m_Script: {fileID: 11500000, guid: 87c154e0feeee864da39ba7591cf27e7, type: 3}
  m_Name: VFXSlotFloatN
  m_EditorClassIdentifier: 
  m_Parent: {fileID: 0}
  m_Children: []
  m_UIPosition: {x: 0, y: 0}
  m_UICollapsed: 1
  m_UISuperCollapsed: 0
  m_MasterSlot: {fileID: 114347238819162004}
  m_MasterData:
    m_Owner: {fileID: 114919196843154962}
    m_Value:
      m_Type:
        m_SerializableType: UnityEditor.VFX.FloatN, Assembly-CSharp-Editor-testable,
          Version=0.0.0.0, Culture=neutral, PublicKeyToken=null
      m_SerializableObject: '{"m_Components":[0.0]}'
  m_Property:
    name: b
    m_serializedType:
      m_SerializableType: UnityEditor.VFX.FloatN, Assembly-CSharp-Editor-testable,
        Version=0.0.0.0, Culture=neutral, PublicKeyToken=null
    attributes: []
  m_Direction: 0
  m_LinkedSlots:
  - {fileID: 114782034906201374}
--- !u!114 &114348169820544874
MonoBehaviour:
  m_ObjectHideFlags: 1
  m_PrefabParentObject: {fileID: 0}
  m_PrefabInternal: {fileID: 0}
  m_GameObject: {fileID: 0}
  m_Enabled: 1
  m_EditorHideFlags: 0
  m_Script: {fileID: 11500000, guid: f780aa281814f9842a7c076d436932e7, type: 3}
  m_Name: VFXSlotFloat
  m_EditorClassIdentifier: 
  m_Parent: {fileID: 0}
  m_Children: []
  m_UIPosition: {x: 0, y: 0}
  m_UICollapsed: 1
  m_UISuperCollapsed: 0
  m_MasterSlot: {fileID: 114348169820544874}
  m_MasterData:
    m_Owner: {fileID: 114811204679409306}
    m_Value:
      m_Type:
        m_SerializableType: System.Single, mscorlib, Version=2.0.0.0, Culture=neutral,
          PublicKeyToken=b77a5c561934e089
      m_SerializableObject: 0.9
  m_Property:
    name: _RimCoef
    m_serializedType:
      m_SerializableType: System.Single, mscorlib, Version=2.0.0.0, Culture=neutral,
        PublicKeyToken=b77a5c561934e089
    attributes: []
  m_Direction: 0
  m_LinkedSlots:
  - {fileID: 114626334562317016}
--- !u!114 &114352204239896494
MonoBehaviour:
  m_ObjectHideFlags: 1
  m_PrefabParentObject: {fileID: 0}
  m_PrefabInternal: {fileID: 0}
  m_GameObject: {fileID: 0}
  m_Enabled: 1
  m_EditorHideFlags: 0
  m_Script: {fileID: 11500000, guid: 87c154e0feeee864da39ba7591cf27e7, type: 3}
  m_Name: VFXSlotFloatN
  m_EditorClassIdentifier: 
  m_Parent: {fileID: 0}
  m_Children: []
  m_UIPosition: {x: 0, y: 0}
  m_UICollapsed: 1
  m_UISuperCollapsed: 0
  m_MasterSlot: {fileID: 114352204239896494}
  m_MasterData:
    m_Owner: {fileID: 114243093096118860}
    m_Value:
      m_Type:
        m_SerializableType: UnityEditor.VFX.FloatN, Assembly-CSharp-Editor-testable,
          Version=0.0.0.0, Culture=neutral, PublicKeyToken=null
      m_SerializableObject: '{"m_Components":[0.0]}'
  m_Property:
    name: c
    m_serializedType:
      m_SerializableType: UnityEditor.VFX.FloatN, Assembly-CSharp-Editor-testable,
        Version=0.0.0.0, Culture=neutral, PublicKeyToken=null
    attributes: []
  m_Direction: 0
  m_LinkedSlots: []
--- !u!114 &114352896859331138
MonoBehaviour:
  m_ObjectHideFlags: 1
  m_PrefabParentObject: {fileID: 0}
  m_PrefabInternal: {fileID: 0}
  m_GameObject: {fileID: 0}
  m_Enabled: 1
  m_EditorHideFlags: 0
  m_Script: {fileID: 11500000, guid: f780aa281814f9842a7c076d436932e7, type: 3}
  m_Name: VFXSlotFloat
  m_EditorClassIdentifier: 
  m_Parent: {fileID: 0}
  m_Children: []
  m_UIPosition: {x: 0, y: 0}
  m_UICollapsed: 1
  m_UISuperCollapsed: 0
  m_MasterSlot: {fileID: 114352896859331138}
  m_MasterData:
    m_Owner: {fileID: 114882770666758678}
    m_Value:
      m_Type:
        m_SerializableType: System.Single, mscorlib, Version=2.0.0.0, Culture=neutral,
          PublicKeyToken=b77a5c561934e089
      m_SerializableObject: 0
  m_Property:
    name: time
    m_serializedType:
      m_SerializableType: System.Single, mscorlib, Version=2.0.0.0, Culture=neutral,
        PublicKeyToken=b77a5c561934e089
    attributes:
    - m_Type: 3
      m_Min: -Infinity
      m_Max: Infinity
      m_Tooltip: The time along the gradient to take a sample from.
    - m_Type: 0
      m_Min: 0
      m_Max: 1
      m_Tooltip: 
  m_Direction: 0
  m_LinkedSlots:
  - {fileID: 114710206547753302}
--- !u!114 &114359584129795292
MonoBehaviour:
  m_ObjectHideFlags: 1
  m_PrefabParentObject: {fileID: 0}
  m_PrefabInternal: {fileID: 0}
  m_GameObject: {fileID: 0}
  m_Enabled: 1
  m_EditorHideFlags: 0
  m_Script: {fileID: 11500000, guid: f05c6884b705ce14d82ae720f0ec209f, type: 3}
  m_Name: VFXSpawnerConstantRate
  m_EditorClassIdentifier: 
  m_Parent: {fileID: 114367802893752954}
  m_Children: []
  m_UIPosition: {x: 0, y: 0}
  m_UICollapsed: 0
  m_UISuperCollapsed: 0
  m_InputSlots:
  - {fileID: 114916127298328102}
  m_OutputSlots: []
  m_Disabled: 0
--- !u!114 &114367802893752954
MonoBehaviour:
  m_ObjectHideFlags: 1
  m_PrefabParentObject: {fileID: 0}
  m_PrefabInternal: {fileID: 0}
  m_GameObject: {fileID: 0}
  m_Enabled: 1
  m_EditorHideFlags: 0
  m_Script: {fileID: 11500000, guid: 73a13919d81fb7444849bae8b5c812a2, type: 3}
  m_Name: VFXBasicSpawner
  m_EditorClassIdentifier: 
  m_Parent: {fileID: 114564606616422122}
  m_Children:
  - {fileID: 114204798795283926}
  - {fileID: 114359584129795292}
  m_UIPosition: {x: 6955.926, y: -587.8716}
  m_UICollapsed: 0
  m_UISuperCollapsed: 0
  m_InputSlots: []
  m_OutputSlots: []
  m_Data: {fileID: 0}
  m_InputFlowSlot:
  - link: []
  - link: []
  m_OutputFlowSlot:
  - link:
    - context: {fileID: 114117428237288382}
      slotIndex: 0
--- !u!114 &114390566376495434
MonoBehaviour:
  m_ObjectHideFlags: 1
  m_PrefabParentObject: {fileID: 0}
  m_PrefabInternal: {fileID: 0}
  m_GameObject: {fileID: 0}
  m_Enabled: 1
  m_EditorHideFlags: 0
  m_Script: {fileID: 11500000, guid: f780aa281814f9842a7c076d436932e7, type: 3}
  m_Name: VFXSlotFloat
  m_EditorClassIdentifier: 
  m_Parent: {fileID: 114033572404100696}
  m_Children: []
  m_UIPosition: {x: 0, y: 0}
  m_UICollapsed: 1
  m_UISuperCollapsed: 0
  m_MasterSlot: {fileID: 114033572404100696}
  m_MasterData:
    m_Owner: {fileID: 0}
    m_Value:
      m_Type:
        m_SerializableType: 
      m_SerializableObject: 
  m_Property:
    name: arc
    m_serializedType:
      m_SerializableType: System.Single, mscorlib, Version=2.0.0.0, Culture=neutral,
        PublicKeyToken=b77a5c561934e089
    attributes:
    - m_Type: 3
      m_Min: -Infinity
      m_Max: Infinity
      m_Tooltip: Controls how much of the torus is used.
    - m_Type: 0
      m_Min: 0
      m_Max: 6.2831855
      m_Tooltip: 
    - m_Type: 4
      m_Min: -Infinity
      m_Max: Infinity
      m_Tooltip: 
  m_Direction: 0
  m_LinkedSlots: []
--- !u!114 &114400715602518334
MonoBehaviour:
  m_ObjectHideFlags: 1
  m_PrefabParentObject: {fileID: 0}
  m_PrefabInternal: {fileID: 0}
  m_GameObject: {fileID: 0}
  m_Enabled: 1
  m_EditorHideFlags: 0
  m_Script: {fileID: 11500000, guid: f780aa281814f9842a7c076d436932e7, type: 3}
  m_Name: VFXSlotFloat
  m_EditorClassIdentifier: 
  m_Parent: {fileID: 0}
  m_Children: []
  m_UIPosition: {x: 0, y: 0}
  m_UICollapsed: 1
  m_UISuperCollapsed: 0
  m_MasterSlot: {fileID: 114400715602518334}
  m_MasterData:
    m_Owner: {fileID: 114747300602169440}
    m_Value:
      m_Type:
        m_SerializableType: System.Single, mscorlib, Version=2.0.0.0, Culture=neutral,
          PublicKeyToken=b77a5c561934e089
      m_SerializableObject: 
  m_Property:
    name: o
    m_serializedType:
      m_SerializableType: System.Single, mscorlib, Version=2.0.0.0, Culture=neutral,
        PublicKeyToken=b77a5c561934e089
    attributes: []
  m_Direction: 1
  m_LinkedSlots:
  - {fileID: 114697740695421918}
--- !u!114 &114406141778184494
MonoBehaviour:
  m_ObjectHideFlags: 1
  m_PrefabParentObject: {fileID: 0}
  m_PrefabInternal: {fileID: 0}
  m_GameObject: {fileID: 0}
  m_Enabled: 1
  m_EditorHideFlags: 0
  m_Script: {fileID: 11500000, guid: 87c154e0feeee864da39ba7591cf27e7, type: 3}
  m_Name: VFXSlotFloatN
  m_EditorClassIdentifier: 
  m_Parent: {fileID: 0}
  m_Children: []
  m_UIPosition: {x: 0, y: 0}
  m_UICollapsed: 1
  m_UISuperCollapsed: 0
  m_MasterSlot: {fileID: 114406141778184494}
  m_MasterData:
    m_Owner: {fileID: 114120873057275702}
    m_Value:
      m_Type:
        m_SerializableType: UnityEditor.VFX.FloatN, Assembly-CSharp-Editor-testable,
          Version=0.0.0.0, Culture=neutral, PublicKeyToken=null
      m_SerializableObject: 
  m_Property:
    name: a
    m_serializedType:
      m_SerializableType: UnityEditor.VFX.FloatN, Assembly-CSharp-Editor-testable,
        Version=0.0.0.0, Culture=neutral, PublicKeyToken=null
    attributes: []
  m_Direction: 0
  m_LinkedSlots:
  - {fileID: 114276610103036156}
--- !u!114 &114420758379646942
MonoBehaviour:
  m_ObjectHideFlags: 1
  m_PrefabParentObject: {fileID: 0}
  m_PrefabInternal: {fileID: 0}
  m_GameObject: {fileID: 0}
  m_Enabled: 1
  m_EditorHideFlags: 0
  m_Script: {fileID: 11500000, guid: 7d33fb94df928ef4c986f97607706b82, type: 3}
  m_Name: VFXBuiltInParameter
  m_EditorClassIdentifier: 
  m_Parent: {fileID: 114564606616422122}
  m_Children: []
  m_UIPosition: {x: 6274.4, y: 925.51886}
  m_UICollapsed: 0
  m_UISuperCollapsed: 0
  m_InputSlots: []
  m_OutputSlots:
  - {fileID: 114623914791399056}
  m_expressionOp: 13
--- !u!114 &114421181185820436
MonoBehaviour:
  m_ObjectHideFlags: 1
  m_PrefabParentObject: {fileID: 0}
  m_PrefabInternal: {fileID: 0}
  m_GameObject: {fileID: 0}
  m_Enabled: 1
  m_EditorHideFlags: 0
  m_Script: {fileID: 11500000, guid: f780aa281814f9842a7c076d436932e7, type: 3}
  m_Name: VFXSlotFloat
  m_EditorClassIdentifier: 
  m_Parent: {fileID: 114259819358269100}
  m_Children: []
  m_UIPosition: {x: 0, y: 0}
  m_UICollapsed: 1
  m_UISuperCollapsed: 0
  m_MasterSlot: {fileID: 114259819358269100}
  m_MasterData:
    m_Owner: {fileID: 0}
    m_Value:
      m_Type:
        m_SerializableType: 
      m_SerializableObject: 
  m_Property:
    name: x
    m_serializedType:
      m_SerializableType: System.Single, mscorlib, Version=2.0.0.0, Culture=neutral,
        PublicKeyToken=b77a5c561934e089
    attributes: []
  m_Direction: 0
  m_LinkedSlots: []
--- !u!114 &114434718030660930
MonoBehaviour:
  m_ObjectHideFlags: 1
  m_PrefabParentObject: {fileID: 0}
  m_PrefabInternal: {fileID: 0}
  m_GameObject: {fileID: 0}
  m_Enabled: 1
  m_EditorHideFlags: 0
  m_Script: {fileID: 11500000, guid: 87c154e0feeee864da39ba7591cf27e7, type: 3}
  m_Name: VFXSlotFloatN
  m_EditorClassIdentifier: 
  m_Parent: {fileID: 0}
  m_Children: []
  m_UIPosition: {x: 0, y: 0}
  m_UICollapsed: 1
  m_UISuperCollapsed: 0
  m_MasterSlot: {fileID: 114434718030660930}
  m_MasterData:
    m_Owner: {fileID: 114120873057275702}
    m_Value:
      m_Type:
        m_SerializableType: UnityEditor.VFX.FloatN, Assembly-CSharp-Editor-testable,
          Version=0.0.0.0, Culture=neutral, PublicKeyToken=null
      m_SerializableObject: 
  m_Property:
    name: b
    m_serializedType:
      m_SerializableType: UnityEditor.VFX.FloatN, Assembly-CSharp-Editor-testable,
        Version=0.0.0.0, Culture=neutral, PublicKeyToken=null
    attributes: []
  m_Direction: 0
  m_LinkedSlots:
  - {fileID: 114276610103036156}
--- !u!114 &114442784629610658
MonoBehaviour:
  m_ObjectHideFlags: 1
  m_PrefabParentObject: {fileID: 0}
  m_PrefabInternal: {fileID: 0}
  m_GameObject: {fileID: 0}
  m_Enabled: 1
  m_EditorHideFlags: 0
  m_Script: {fileID: 11500000, guid: f780aa281814f9842a7c076d436932e7, type: 3}
  m_Name: VFXSlotFloat
  m_EditorClassIdentifier: 
  m_Parent: {fileID: 114724055509488464}
  m_Children: []
  m_UIPosition: {x: 0, y: 0}
  m_UICollapsed: 1
  m_UISuperCollapsed: 0
  m_MasterSlot: {fileID: 114033572404100696}
  m_MasterData:
    m_Owner: {fileID: 0}
    m_Value:
      m_Type:
        m_SerializableType: 
      m_SerializableObject: 
  m_Property:
    name: x
    m_serializedType:
      m_SerializableType: System.Single, mscorlib, Version=2.0.0.0, Culture=neutral,
        PublicKeyToken=b77a5c561934e089
    attributes: []
  m_Direction: 0
  m_LinkedSlots: []
--- !u!114 &114459061922053564
MonoBehaviour:
  m_ObjectHideFlags: 1
  m_PrefabParentObject: {fileID: 0}
  m_PrefabInternal: {fileID: 0}
  m_GameObject: {fileID: 0}
  m_Enabled: 1
  m_EditorHideFlags: 0
  m_Script: {fileID: 11500000, guid: f780aa281814f9842a7c076d436932e7, type: 3}
  m_Name: VFXSlotFloat
  m_EditorClassIdentifier: 
  m_Parent: {fileID: 114283781044154516}
  m_Children: []
  m_UIPosition: {x: 0, y: 0}
  m_UICollapsed: 1
  m_UISuperCollapsed: 0
  m_MasterSlot: {fileID: 114283781044154516}
  m_MasterData:
    m_Owner: {fileID: 0}
    m_Value:
      m_Type:
        m_SerializableType: 
      m_SerializableObject: 
  m_Property:
    name: y
    m_serializedType:
      m_SerializableType: System.Single, mscorlib, Version=2.0.0.0, Culture=neutral,
        PublicKeyToken=b77a5c561934e089
    attributes: []
  m_Direction: 0
  m_LinkedSlots: []
--- !u!114 &114463208667591858
MonoBehaviour:
  m_ObjectHideFlags: 1
  m_PrefabParentObject: {fileID: 0}
  m_PrefabInternal: {fileID: 0}
  m_GameObject: {fileID: 0}
  m_Enabled: 1
  m_EditorHideFlags: 0
  m_Script: {fileID: 11500000, guid: 87c154e0feeee864da39ba7591cf27e7, type: 3}
  m_Name: VFXSlotFloatN
  m_EditorClassIdentifier: 
  m_Parent: {fileID: 0}
  m_Children: []
  m_UIPosition: {x: 0, y: 0}
  m_UICollapsed: 1
  m_UISuperCollapsed: 0
  m_MasterSlot: {fileID: 114463208667591858}
  m_MasterData:
    m_Owner: {fileID: 114120873057275702}
    m_Value:
      m_Type:
        m_SerializableType: UnityEditor.VFX.FloatN, Assembly-CSharp-Editor-testable,
          Version=0.0.0.0, Culture=neutral, PublicKeyToken=null
      m_SerializableObject: 
  m_Property:
    name: c
    m_serializedType:
      m_SerializableType: UnityEditor.VFX.FloatN, Assembly-CSharp-Editor-testable,
        Version=0.0.0.0, Culture=neutral, PublicKeyToken=null
    attributes: []
  m_Direction: 0
  m_LinkedSlots:
  - {fileID: 114782034906201374}
--- !u!114 &114481823276025452
MonoBehaviour:
  m_ObjectHideFlags: 1
  m_PrefabParentObject: {fileID: 0}
  m_PrefabInternal: {fileID: 0}
  m_GameObject: {fileID: 0}
  m_Enabled: 1
  m_EditorHideFlags: 0
  m_Script: {fileID: 11500000, guid: 87c154e0feeee864da39ba7591cf27e7, type: 3}
  m_Name: VFXSlotFloatN
  m_EditorClassIdentifier: 
  m_Parent: {fileID: 0}
  m_Children: []
  m_UIPosition: {x: 0, y: 0}
  m_UICollapsed: 1
  m_UISuperCollapsed: 0
  m_MasterSlot: {fileID: 114481823276025452}
  m_MasterData:
    m_Owner: {fileID: 114919196843154962}
    m_Value:
      m_Type:
        m_SerializableType: UnityEditor.VFX.FloatN, Assembly-CSharp-Editor-testable,
          Version=0.0.0.0, Culture=neutral, PublicKeyToken=null
      m_SerializableObject: '{"m_Components":[0.0]}'
  m_Property:
    name: a
    m_serializedType:
      m_SerializableType: UnityEditor.VFX.FloatN, Assembly-CSharp-Editor-testable,
        Version=0.0.0.0, Culture=neutral, PublicKeyToken=null
    attributes: []
  m_Direction: 0
  m_LinkedSlots:
  - {fileID: 114921894400159754}
--- !u!114 &114487056209177112
MonoBehaviour:
  m_ObjectHideFlags: 1
  m_PrefabParentObject: {fileID: 0}
  m_PrefabInternal: {fileID: 0}
  m_GameObject: {fileID: 0}
  m_Enabled: 1
  m_EditorHideFlags: 0
  m_Script: {fileID: 11500000, guid: ac39bd03fca81b849929b9c966f1836a, type: 3}
  m_Name: VFXSlotFloat3
  m_EditorClassIdentifier: 
  m_Parent: {fileID: 114289640206737396}
  m_Children:
  - {fileID: 114154393790656252}
  - {fileID: 114971046394861518}
  - {fileID: 114508242982955052}
  m_UIPosition: {x: 0, y: 0}
  m_UICollapsed: 0
  m_UISuperCollapsed: 0
  m_MasterSlot: {fileID: 114289640206737396}
  m_MasterData:
    m_Owner: {fileID: 0}
    m_Value:
      m_Type:
        m_SerializableType: 
      m_SerializableObject: 
  m_Property:
    name: angles
    m_serializedType:
      m_SerializableType: UnityEngine.Vector3, UnityEngine.CoreModule, Version=0.0.0.0,
        Culture=neutral, PublicKeyToken=null
    attributes:
    - m_Type: 3
      m_Min: -Infinity
      m_Max: Infinity
      m_Tooltip: The euler angles of the transform.
    - m_Type: 4
      m_Min: -Infinity
      m_Max: Infinity
      m_Tooltip: 
  m_Direction: 0
  m_LinkedSlots: []
--- !u!114 &114489193638112582
MonoBehaviour:
  m_ObjectHideFlags: 1
  m_PrefabParentObject: {fileID: 0}
  m_PrefabInternal: {fileID: 0}
  m_GameObject: {fileID: 0}
  m_Enabled: 1
  m_EditorHideFlags: 0
  m_Script: {fileID: 11500000, guid: c82227d5759e296488798b1554a72a15, type: 3}
  m_Name: VFXSlotColor
  m_EditorClassIdentifier: 
  m_Parent: {fileID: 0}
  m_Children:
  - {fileID: 114323312621260856}
  - {fileID: 114261788930813952}
  - {fileID: 114544697710028902}
  - {fileID: 114933658953054916}
  m_UIPosition: {x: 0, y: 0}
  m_UICollapsed: 1
  m_UISuperCollapsed: 0
  m_MasterSlot: {fileID: 114489193638112582}
  m_MasterData:
    m_Owner: {fileID: 114945665587978714}
    m_Value:
      m_Type:
        m_SerializableType: UnityEngine.Color, UnityEngine.CoreModule, Version=0.0.0.0,
          Culture=neutral, PublicKeyToken=null
      m_SerializableObject: '{"r":0.05179362744092941,"g":0.05179362744092941,"b":0.21311675012111665,"a":0.0}'
  m_Property:
    name: rimColor
    m_serializedType:
      m_SerializableType: UnityEngine.Color, UnityEngine.CoreModule, Version=0.0.0.0,
        Culture=neutral, PublicKeyToken=null
    attributes: []
  m_Direction: 0
  m_LinkedSlots:
  - {fileID: 114667322991397514}
--- !u!114 &114508242982955052
MonoBehaviour:
  m_ObjectHideFlags: 1
  m_PrefabParentObject: {fileID: 0}
  m_PrefabInternal: {fileID: 0}
  m_GameObject: {fileID: 0}
  m_Enabled: 1
  m_EditorHideFlags: 0
  m_Script: {fileID: 11500000, guid: f780aa281814f9842a7c076d436932e7, type: 3}
  m_Name: VFXSlotFloat
  m_EditorClassIdentifier: 
  m_Parent: {fileID: 114487056209177112}
  m_Children: []
  m_UIPosition: {x: 0, y: 0}
  m_UICollapsed: 1
  m_UISuperCollapsed: 0
  m_MasterSlot: {fileID: 114289640206737396}
  m_MasterData:
    m_Owner: {fileID: 0}
    m_Value:
      m_Type:
        m_SerializableType: 
      m_SerializableObject: 
  m_Property:
    name: z
    m_serializedType:
      m_SerializableType: System.Single, mscorlib, Version=2.0.0.0, Culture=neutral,
        PublicKeyToken=b77a5c561934e089
    attributes: []
  m_Direction: 0
  m_LinkedSlots: []
--- !u!114 &114514210922169410
MonoBehaviour:
  m_ObjectHideFlags: 1
  m_PrefabParentObject: {fileID: 0}
  m_PrefabInternal: {fileID: 0}
  m_GameObject: {fileID: 0}
  m_Enabled: 1
  m_EditorHideFlags: 0
  m_Script: {fileID: 11500000, guid: f780aa281814f9842a7c076d436932e7, type: 3}
  m_Name: VFXSlotFloat
  m_EditorClassIdentifier: 
  m_Parent: {fileID: 114944662542977968}
  m_Children: []
  m_UIPosition: {x: 0, y: 0}
  m_UICollapsed: 1
  m_UISuperCollapsed: 0
  m_MasterSlot: {fileID: 114289640206737396}
  m_MasterData:
    m_Owner: {fileID: 0}
    m_Value:
      m_Type:
        m_SerializableType: 
      m_SerializableObject: 
  m_Property:
    name: x
    m_serializedType:
      m_SerializableType: System.Single, mscorlib, Version=2.0.0.0, Culture=neutral,
        PublicKeyToken=b77a5c561934e089
    attributes: []
  m_Direction: 0
  m_LinkedSlots: []
--- !u!114 &114531311852264052
MonoBehaviour:
  m_ObjectHideFlags: 1
  m_PrefabParentObject: {fileID: 0}
  m_PrefabInternal: {fileID: 0}
  m_GameObject: {fileID: 0}
  m_Enabled: 1
  m_EditorHideFlags: 0
  m_Script: {fileID: 11500000, guid: f780aa281814f9842a7c076d436932e7, type: 3}
  m_Name: VFXSlotFloat
  m_EditorClassIdentifier: 
  m_Parent: {fileID: 114988289777516988}
  m_Children: []
  m_UIPosition: {x: 0, y: 0}
  m_UICollapsed: 1
  m_UISuperCollapsed: 0
  m_MasterSlot: {fileID: 114988289777516988}
  m_MasterData:
    m_Owner: {fileID: 0}
    m_Value:
      m_Type:
        m_SerializableType: 
      m_SerializableObject: 
  m_Property:
    name: y
    m_serializedType:
      m_SerializableType: System.Single, mscorlib, Version=2.0.0.0, Culture=neutral,
        PublicKeyToken=b77a5c561934e089
    attributes: []
  m_Direction: 0
  m_LinkedSlots: []
--- !u!114 &114539271053658410
MonoBehaviour:
  m_ObjectHideFlags: 1
  m_PrefabParentObject: {fileID: 0}
  m_PrefabInternal: {fileID: 0}
  m_GameObject: {fileID: 0}
  m_Enabled: 1
  m_EditorHideFlags: 0
  m_Script: {fileID: 11500000, guid: 330e0fca1717dde4aaa144f48232aa64, type: 3}
  m_Name: VFXParameter
  m_EditorClassIdentifier: 
  m_Parent: {fileID: 114564606616422122}
  m_Children: []
  m_UIPosition: {x: 4305.933, y: 90.90363}
  m_UICollapsed: 0
  m_UISuperCollapsed: 0
  m_InputSlots: []
  m_OutputSlots:
  - {fileID: 114649673960739854}
  m_exposedName: torus radii
  m_exposed: 0
  m_order: 0
  m_Min:
    m_Type:
      m_SerializableType: 
    m_SerializableObject: 
  m_Max:
    m_Type:
      m_SerializableType: 
    m_SerializableObject: 
--- !u!114 &114544697710028902
MonoBehaviour:
  m_ObjectHideFlags: 1
  m_PrefabParentObject: {fileID: 0}
  m_PrefabInternal: {fileID: 0}
  m_GameObject: {fileID: 0}
  m_Enabled: 1
  m_EditorHideFlags: 0
  m_Script: {fileID: 11500000, guid: f780aa281814f9842a7c076d436932e7, type: 3}
  m_Name: VFXSlotFloat
  m_EditorClassIdentifier: 
  m_Parent: {fileID: 114489193638112582}
  m_Children: []
  m_UIPosition: {x: 0, y: 0}
  m_UICollapsed: 1
  m_UISuperCollapsed: 0
  m_MasterSlot: {fileID: 114489193638112582}
  m_MasterData:
    m_Owner: {fileID: 0}
    m_Value:
      m_Type:
        m_SerializableType: 
      m_SerializableObject: 
  m_Property:
    name: b
    m_serializedType:
      m_SerializableType: System.Single, mscorlib, Version=2.0.0.0, Culture=neutral,
        PublicKeyToken=b77a5c561934e089
    attributes: []
  m_Direction: 0
  m_LinkedSlots: []
--- !u!114 &114560391974323652
MonoBehaviour:
  m_ObjectHideFlags: 1
  m_PrefabParentObject: {fileID: 0}
  m_PrefabInternal: {fileID: 0}
  m_GameObject: {fileID: 0}
  m_Enabled: 1
  m_EditorHideFlags: 0
  m_Script: {fileID: 11500000, guid: f780aa281814f9842a7c076d436932e7, type: 3}
  m_Name: VFXSlotFloat
  m_EditorClassIdentifier: 
  m_Parent: {fileID: 114223883350688692}
  m_Children: []
  m_UIPosition: {x: 0, y: 0}
  m_UICollapsed: 1
  m_UISuperCollapsed: 0
  m_MasterSlot: {fileID: 114223883350688692}
  m_MasterData:
    m_Owner: {fileID: 0}
    m_Value:
      m_Type:
        m_SerializableType: 
      m_SerializableObject: 
  m_Property:
    name: b
    m_serializedType:
      m_SerializableType: System.Single, mscorlib, Version=2.0.0.0, Culture=neutral,
        PublicKeyToken=b77a5c561934e089
    attributes: []
  m_Direction: 0
  m_LinkedSlots: []
--- !u!114 &114564606616422122
MonoBehaviour:
  m_ObjectHideFlags: 1
  m_PrefabParentObject: {fileID: 0}
  m_PrefabInternal: {fileID: 0}
  m_GameObject: {fileID: 0}
  m_Enabled: 1
  m_EditorHideFlags: 0
  m_Script: {fileID: 11500000, guid: 7d4c867f6b72b714dbb5fd1780afe208, type: 3}
  m_Name: VFXGraph
  m_EditorClassIdentifier: 
  m_Parent: {fileID: 0}
  m_Children:
  - {fileID: 114367802893752954}
  - {fileID: 114117428237288382}
  - {fileID: 114911321011254540}
  - {fileID: 114945665587978714}
  - {fileID: 114673149357667904}
  - {fileID: 114243093096118860}
  - {fileID: 114420758379646942}
  - {fileID: 114747300602169440}
  - {fileID: 114811204679409306}
  - {fileID: 114539271053658410}
  - {fileID: 114919196843154962}
  - {fileID: 114935984556965946}
  - {fileID: 114120873057275702}
  - {fileID: 114171770766985690}
  - {fileID: 114338395764448740}
  - {fileID: 114100857414687522}
  - {fileID: 114882770666758678}
  - {fileID: 114115145843302416}
  - {fileID: 114681027294892818}
  - {fileID: 114865462589533820}
  m_UIPosition: {x: 0, y: 0}
  m_UICollapsed: 1
  m_UISuperCollapsed: 0
  m_saved: 1
--- !u!114 &114585322639290288
MonoBehaviour:
  m_ObjectHideFlags: 1
  m_PrefabParentObject: {fileID: 0}
  m_PrefabInternal: {fileID: 0}
  m_GameObject: {fileID: 0}
  m_Enabled: 1
  m_EditorHideFlags: 0
  m_Script: {fileID: 11500000, guid: f780aa281814f9842a7c076d436932e7, type: 3}
  m_Name: VFXSlotFloat
  m_EditorClassIdentifier: 
  m_Parent: {fileID: 114849254726903720}
  m_Children: []
  m_UIPosition: {x: 0, y: 0}
  m_UICollapsed: 1
  m_UISuperCollapsed: 0
  m_MasterSlot: {fileID: 114163340811289730}
  m_MasterData:
    m_Owner: {fileID: 0}
    m_Value:
      m_Type:
        m_SerializableType: 
      m_SerializableObject: 
  m_Property:
    name: z
    m_serializedType:
      m_SerializableType: System.Single, mscorlib, Version=2.0.0.0, Culture=neutral,
        PublicKeyToken=b77a5c561934e089
    attributes: []
  m_Direction: 0
  m_LinkedSlots: []
--- !u!114 &114586489011989528
MonoBehaviour:
  m_ObjectHideFlags: 1
  m_PrefabParentObject: {fileID: 0}
  m_PrefabInternal: {fileID: 0}
  m_GameObject: {fileID: 0}
  m_Enabled: 1
  m_EditorHideFlags: 0
  m_Script: {fileID: 11500000, guid: 87c154e0feeee864da39ba7591cf27e7, type: 3}
  m_Name: VFXSlotFloatN
  m_EditorClassIdentifier: 
  m_Parent: {fileID: 0}
  m_Children: []
  m_UIPosition: {x: 0, y: 0}
  m_UICollapsed: 1
  m_UISuperCollapsed: 0
  m_MasterSlot: {fileID: 114586489011989528}
  m_MasterData:
    m_Owner: {fileID: 114747300602169440}
    m_Value:
      m_Type:
        m_SerializableType: UnityEditor.VFX.FloatN, Assembly-CSharp-Editor-testable,
          Version=0.0.0.0, Culture=neutral, PublicKeyToken=null
      m_SerializableObject: '{"m_Components":[250.0]}'
  m_Property:
    name: b
    m_serializedType:
      m_SerializableType: UnityEditor.VFX.FloatN, Assembly-CSharp-Editor-testable,
        Version=0.0.0.0, Culture=neutral, PublicKeyToken=null
    attributes: []
  m_Direction: 0
  m_LinkedSlots: []
--- !u!114 &114587779964552910
MonoBehaviour:
  m_ObjectHideFlags: 1
  m_PrefabParentObject: {fileID: 0}
  m_PrefabInternal: {fileID: 0}
  m_GameObject: {fileID: 0}
  m_Enabled: 1
  m_EditorHideFlags: 0
  m_Script: {fileID: 11500000, guid: 87c154e0feeee864da39ba7591cf27e7, type: 3}
  m_Name: VFXSlotFloatN
  m_EditorClassIdentifier: 
  m_Parent: {fileID: 0}
  m_Children: []
  m_UIPosition: {x: 0, y: 0}
  m_UICollapsed: 1
  m_UISuperCollapsed: 0
  m_MasterSlot: {fileID: 114587779964552910}
  m_MasterData:
    m_Owner: {fileID: 114243093096118860}
    m_Value:
      m_Type:
        m_SerializableType: UnityEditor.VFX.FloatN, Assembly-CSharp-Editor-testable,
          Version=0.0.0.0, Culture=neutral, PublicKeyToken=null
      m_SerializableObject: '{"m_Components":[0.0]}'
  m_Property:
    name: a
    m_serializedType:
      m_SerializableType: UnityEditor.VFX.FloatN, Assembly-CSharp-Editor-testable,
        Version=0.0.0.0, Culture=neutral, PublicKeyToken=null
    attributes: []
  m_Direction: 0
  m_LinkedSlots:
  - {fileID: 114030280094490552}
--- !u!114 &114589327441243468
MonoBehaviour:
  m_ObjectHideFlags: 1
  m_PrefabParentObject: {fileID: 0}
  m_PrefabInternal: {fileID: 0}
  m_GameObject: {fileID: 0}
  m_Enabled: 1
  m_EditorHideFlags: 0
  m_Script: {fileID: 11500000, guid: 87c154e0feeee864da39ba7591cf27e7, type: 3}
  m_Name: VFXSlotFloatN
  m_EditorClassIdentifier: 
  m_Parent: {fileID: 0}
  m_Children: []
  m_UIPosition: {x: 0, y: 0}
  m_UICollapsed: 1
  m_UISuperCollapsed: 0
  m_MasterSlot: {fileID: 114589327441243468}
  m_MasterData:
    m_Owner: {fileID: 114919196843154962}
    m_Value:
      m_Type:
        m_SerializableType: UnityEditor.VFX.FloatN, Assembly-CSharp-Editor-testable,
          Version=0.0.0.0, Culture=neutral, PublicKeyToken=null
      m_SerializableObject: '{"m_Components":[0.0]}'
  m_Property:
    name: c
    m_serializedType:
      m_SerializableType: UnityEditor.VFX.FloatN, Assembly-CSharp-Editor-testable,
        Version=0.0.0.0, Culture=neutral, PublicKeyToken=null
    attributes: []
  m_Direction: 0
  m_LinkedSlots: []
--- !u!114 &114600446947678288
MonoBehaviour:
  m_ObjectHideFlags: 1
  m_PrefabParentObject: {fileID: 0}
  m_PrefabInternal: {fileID: 0}
  m_GameObject: {fileID: 0}
  m_Enabled: 1
  m_EditorHideFlags: 0
  m_Script: {fileID: 11500000, guid: d78581a96eae8bf4398c282eb0b098bd, type: 3}
  m_Name: VFXDataParticle
  m_EditorClassIdentifier: 
  m_Parent: {fileID: 0}
  m_Children: []
  m_UIPosition: {x: 0, y: 0}
  m_UICollapsed: 1
  m_UISuperCollapsed: 0
  m_Owners:
  - {fileID: 114117428237288382}
  - {fileID: 114911321011254540}
  - {fileID: 114945665587978714}
  m_Capacity: 500
  m_Space: 0
--- !u!114 &114601356459049358
MonoBehaviour:
  m_ObjectHideFlags: 1
  m_PrefabParentObject: {fileID: 0}
  m_PrefabInternal: {fileID: 0}
  m_GameObject: {fileID: 0}
  m_Enabled: 1
  m_EditorHideFlags: 0
  m_Script: {fileID: 11500000, guid: c117b74c5c58db542bffe25c78fe92db, type: 3}
  m_Name: VFXSlotAnimationCurve
  m_EditorClassIdentifier: 
  m_Parent: {fileID: 0}
  m_Children: []
  m_UIPosition: {x: 0, y: 0}
  m_UICollapsed: 1
  m_UISuperCollapsed: 0
  m_MasterSlot: {fileID: 114601356459049358}
  m_MasterData:
    m_Owner: {fileID: 114026739711750694}
    m_Value:
      m_Type:
        m_SerializableType: UnityEngine.AnimationCurve, UnityEngine.CoreModule, Version=0.0.0.0,
          Culture=neutral, PublicKeyToken=null
      m_SerializableObject: '{"frames":[{"time":0.0007902085781097412,"value":-0.0026307106018066408,"inTangent":0.0,"outTangent":0.0,"tangentMode":0},{"time":0.22101843357086183,"value":1.8229103088378907,"inTangent":1.346845030784607,"outTangent":1.346845030784607,"tangentMode":0},{"time":0.6926422715187073,"value":1.9080854654312134,"inTangent":-0.7738160490989685,"outTangent":-0.7738160490989685,"tangentMode":0},{"time":1.0007902383804322,"value":-0.007581114768981934,"inTangent":0.0,"outTangent":0.0,"tangentMode":0}],"preWrapMode":8,"postWrapMode":8}'
  m_Property:
    name: curve
    m_serializedType:
      m_SerializableType: UnityEngine.AnimationCurve, UnityEngine.CoreModule, Version=0.0.0.0,
        Culture=neutral, PublicKeyToken=null
    attributes:
    - m_Type: 3
      m_Min: -Infinity
      m_Max: Infinity
      m_Tooltip: The value of the size over the relative (0..1) lifetime of the particle
  m_Direction: 0
  m_LinkedSlots: []
--- !u!114 &114608290995708298
MonoBehaviour:
  m_ObjectHideFlags: 1
  m_PrefabParentObject: {fileID: 0}
  m_PrefabInternal: {fileID: 0}
  m_GameObject: {fileID: 0}
  m_Enabled: 1
  m_EditorHideFlags: 0
  m_Script: {fileID: 11500000, guid: f780aa281814f9842a7c076d436932e7, type: 3}
  m_Name: VFXSlotFloat
  m_EditorClassIdentifier: 
  m_Parent: {fileID: 114767283274403968}
  m_Children: []
  m_UIPosition: {x: 0, y: 0}
  m_UICollapsed: 1
  m_UISuperCollapsed: 0
  m_MasterSlot: {fileID: 114289640206737396}
  m_MasterData:
    m_Owner: {fileID: 0}
    m_Value:
      m_Type:
        m_SerializableType: 
      m_SerializableObject: 
  m_Property:
    name: x
    m_serializedType:
      m_SerializableType: System.Single, mscorlib, Version=2.0.0.0, Culture=neutral,
        PublicKeyToken=b77a5c561934e089
    attributes: []
  m_Direction: 0
  m_LinkedSlots: []
--- !u!114 &114609731231988232
MonoBehaviour:
  m_ObjectHideFlags: 1
  m_PrefabParentObject: {fileID: 0}
  m_PrefabInternal: {fileID: 0}
  m_GameObject: {fileID: 0}
  m_Enabled: 1
  m_EditorHideFlags: 0
  m_Script: {fileID: 11500000, guid: f780aa281814f9842a7c076d436932e7, type: 3}
  m_Name: VFXSlotFloat
  m_EditorClassIdentifier: 
  m_Parent: {fileID: 0}
  m_Children: []
  m_UIPosition: {x: 0, y: 0}
  m_UICollapsed: 1
  m_UISuperCollapsed: 0
  m_MasterSlot: {fileID: 114609731231988232}
  m_MasterData:
    m_Owner: {fileID: 114229086780751172}
    m_Value:
      m_Type:
        m_SerializableType: System.Single, mscorlib, Version=2.0.0.0, Culture=neutral,
          PublicKeyToken=b77a5c561934e089
      m_SerializableObject: 1
  m_Property:
    name: Lifetime
    m_serializedType:
      m_SerializableType: System.Single, mscorlib, Version=2.0.0.0, Culture=neutral,
        PublicKeyToken=b77a5c561934e089
    attributes: []
  m_Direction: 0
  m_LinkedSlots: []
--- !u!114 &114610739939137994
MonoBehaviour:
  m_ObjectHideFlags: 1
  m_PrefabParentObject: {fileID: 0}
  m_PrefabInternal: {fileID: 0}
  m_GameObject: {fileID: 0}
  m_Enabled: 1
  m_EditorHideFlags: 0
  m_Script: {fileID: 11500000, guid: 87c154e0feeee864da39ba7591cf27e7, type: 3}
  m_Name: VFXSlotFloatN
  m_EditorClassIdentifier: 
  m_Parent: {fileID: 0}
  m_Children: []
  m_UIPosition: {x: 0, y: 0}
  m_UICollapsed: 1
  m_UISuperCollapsed: 0
  m_MasterSlot: {fileID: 114610739939137994}
  m_MasterData:
    m_Owner: {fileID: 114865462589533820}
    m_Value:
      m_Type:
        m_SerializableType: UnityEditor.VFX.FloatN, Assembly-CSharp-Editor-testable,
          Version=0.0.0.0, Culture=neutral, PublicKeyToken=null
      m_SerializableObject: '{"m_Components":[0.5]}'
  m_Property:
    name: b
    m_serializedType:
      m_SerializableType: UnityEditor.VFX.FloatN, Assembly-CSharp-Editor-testable,
        Version=0.0.0.0, Culture=neutral, PublicKeyToken=null
    attributes: []
  m_Direction: 0
  m_LinkedSlots: []
--- !u!114 &114616444857774914
MonoBehaviour:
  m_ObjectHideFlags: 1
  m_PrefabParentObject: {fileID: 0}
  m_PrefabInternal: {fileID: 0}
  m_GameObject: {fileID: 0}
  m_Enabled: 1
  m_EditorHideFlags: 0
  m_Script: {fileID: 11500000, guid: d16c6aeaef944094b9a1633041804207, type: 3}
  m_Name: Orient
  m_EditorClassIdentifier: 
  m_Parent: {fileID: 114945665587978714}
  m_Children: []
  m_UIPosition: {x: 0, y: 0}
  m_UICollapsed: 0
  m_UISuperCollapsed: 0
  m_InputSlots:
  - {fileID: 114050080450181182}
  m_OutputSlots: []
  m_Disabled: 0
  mode: 2
--- !u!114 &114616931728720750
MonoBehaviour:
  m_ObjectHideFlags: 1
  m_PrefabParentObject: {fileID: 0}
  m_PrefabInternal: {fileID: 0}
  m_GameObject: {fileID: 0}
  m_Enabled: 1
  m_EditorHideFlags: 0
  m_Script: {fileID: 11500000, guid: ac39bd03fca81b849929b9c966f1836a, type: 3}
  m_Name: VFXSlotFloat3
  m_EditorClassIdentifier: 
  m_Parent: {fileID: 114050080450181182}
  m_Children:
  - {fileID: 114345677586708608}
  - {fileID: 114754331207920956}
  - {fileID: 114707003192533076}
  m_UIPosition: {x: 0, y: 0}
  m_UICollapsed: 1
  m_UISuperCollapsed: 0
  m_MasterSlot: {fileID: 114050080450181182}
  m_MasterData:
    m_Owner: {fileID: 0}
    m_Value:
      m_Type:
        m_SerializableType: 
      m_SerializableObject: 
  m_Property:
    name: position
    m_serializedType:
      m_SerializableType: UnityEngine.Vector3, UnityEngine.CoreModule, Version=0.0.0.0,
        Culture=neutral, PublicKeyToken=null
    attributes:
    - m_Type: 3
      m_Min: -Infinity
      m_Max: Infinity
      m_Tooltip: The position.
  m_Direction: 0
  m_LinkedSlots: []
--- !u!114 &114623914791399056
MonoBehaviour:
  m_ObjectHideFlags: 1
  m_PrefabParentObject: {fileID: 0}
  m_PrefabInternal: {fileID: 0}
  m_GameObject: {fileID: 0}
  m_Enabled: 1
  m_EditorHideFlags: 0
  m_Script: {fileID: 11500000, guid: f780aa281814f9842a7c076d436932e7, type: 3}
  m_Name: VFXSlotFloat
  m_EditorClassIdentifier: 
  m_Parent: {fileID: 0}
  m_Children: []
  m_UIPosition: {x: 0, y: 0}
  m_UICollapsed: 1
  m_UISuperCollapsed: 0
  m_MasterSlot: {fileID: 114623914791399056}
  m_MasterData:
    m_Owner: {fileID: 114420758379646942}
    m_Value:
      m_Type:
        m_SerializableType: System.Single, mscorlib, Version=2.0.0.0, Culture=neutral,
          PublicKeyToken=b77a5c561934e089
      m_SerializableObject: 
  m_Property:
    name: kVFXDeltaTimeOp
    m_serializedType:
      m_SerializableType: System.Single, mscorlib, Version=2.0.0.0, Culture=neutral,
        PublicKeyToken=b77a5c561934e089
    attributes: []
  m_Direction: 1
  m_LinkedSlots:
  - {fileID: 114843165472268618}
--- !u!114 &114626334562317016
MonoBehaviour:
  m_ObjectHideFlags: 1
  m_PrefabParentObject: {fileID: 0}
  m_PrefabInternal: {fileID: 0}
  m_GameObject: {fileID: 0}
  m_Enabled: 1
  m_EditorHideFlags: 0
  m_Script: {fileID: 11500000, guid: f780aa281814f9842a7c076d436932e7, type: 3}
  m_Name: VFXSlotFloat
  m_EditorClassIdentifier: 
  m_Parent: {fileID: 0}
  m_Children: []
  m_UIPosition: {x: 0, y: 0}
  m_UICollapsed: 1
  m_UISuperCollapsed: 0
  m_MasterSlot: {fileID: 114626334562317016}
  m_MasterData:
    m_Owner: {fileID: 114100857414687522}
    m_Value:
      m_Type:
        m_SerializableType: System.Single, mscorlib, Version=2.0.0.0, Culture=neutral,
          PublicKeyToken=b77a5c561934e089
      m_SerializableObject: 0.95
  m_Property:
    name: o
    m_serializedType:
      m_SerializableType: System.Single, mscorlib, Version=2.0.0.0, Culture=neutral,
        PublicKeyToken=b77a5c561934e089
    attributes: []
  m_Direction: 1
  m_LinkedSlots:
  - {fileID: 114984837047147800}
  - {fileID: 114348169820544874}
--- !u!114 &114626585541364586
MonoBehaviour:
  m_ObjectHideFlags: 1
  m_PrefabParentObject: {fileID: 0}
  m_PrefabInternal: {fileID: 0}
  m_GameObject: {fileID: 0}
  m_Enabled: 1
  m_EditorHideFlags: 0
  m_Script: {fileID: 11500000, guid: f780aa281814f9842a7c076d436932e7, type: 3}
  m_Name: VFXSlotFloat
  m_EditorClassIdentifier: 
  m_Parent: {fileID: 114033572404100696}
  m_Children: []
  m_UIPosition: {x: 0, y: 0}
  m_UICollapsed: 1
  m_UISuperCollapsed: 0
  m_MasterSlot: {fileID: 114033572404100696}
  m_MasterData:
    m_Owner: {fileID: 0}
    m_Value:
      m_Type:
        m_SerializableType: 
      m_SerializableObject: 
  m_Property:
    name: majorRadius
    m_serializedType:
      m_SerializableType: System.Single, mscorlib, Version=2.0.0.0, Culture=neutral,
        PublicKeyToken=b77a5c561934e089
    attributes:
    - m_Type: 3
      m_Min: -Infinity
      m_Max: Infinity
      m_Tooltip: The radius of the torus ring.
  m_Direction: 0
  m_LinkedSlots:
  - {fileID: 114921894400159754}
--- !u!114 &114640708581797832
MonoBehaviour:
  m_ObjectHideFlags: 1
  m_PrefabParentObject: {fileID: 0}
  m_PrefabInternal: {fileID: 0}
  m_GameObject: {fileID: 0}
  m_Enabled: 1
  m_EditorHideFlags: 0
  m_Script: {fileID: 11500000, guid: 87c154e0feeee864da39ba7591cf27e7, type: 3}
  m_Name: VFXSlotFloatN
  m_EditorClassIdentifier: 
  m_Parent: {fileID: 0}
  m_Children: []
  m_UIPosition: {x: 0, y: 0}
  m_UICollapsed: 1
  m_UISuperCollapsed: 0
  m_MasterSlot: {fileID: 114640708581797832}
  m_MasterData:
    m_Owner: {fileID: 114935984556965946}
    m_Value:
      m_Type:
        m_SerializableType: UnityEditor.VFX.FloatN, Assembly-CSharp-Editor-testable,
          Version=0.0.0.0, Culture=neutral, PublicKeyToken=null
      m_SerializableObject: '{"m_Components":[1.5]}'
  m_Property:
    name: b
    m_serializedType:
      m_SerializableType: UnityEditor.VFX.FloatN, Assembly-CSharp-Editor-testable,
        Version=0.0.0.0, Culture=neutral, PublicKeyToken=null
    attributes: []
  m_Direction: 0
  m_LinkedSlots: []
--- !u!114 &114649673960739854
MonoBehaviour:
  m_ObjectHideFlags: 1
  m_PrefabParentObject: {fileID: 0}
  m_PrefabInternal: {fileID: 0}
  m_GameObject: {fileID: 0}
  m_Enabled: 1
  m_EditorHideFlags: 0
  m_Script: {fileID: 11500000, guid: 1b2b751071c7fc14f9fa503163991826, type: 3}
  m_Name: VFXSlotFloat2
  m_EditorClassIdentifier: 
  m_Parent: {fileID: 0}
  m_Children:
  - {fileID: 114921894400159754}
  - {fileID: 114782034906201374}
  m_UIPosition: {x: 0, y: 0}
  m_UICollapsed: 0
  m_UISuperCollapsed: 0
  m_MasterSlot: {fileID: 114649673960739854}
  m_MasterData:
    m_Owner: {fileID: 114539271053658410}
    m_Value:
      m_Type:
        m_SerializableType: UnityEngine.Vector2, UnityEngine.CoreModule, Version=0.0.0.0,
          Culture=neutral, PublicKeyToken=null
      m_SerializableObject: '{"x":0.800000011920929,"y":0.20000000298023225}'
  m_Property:
    name: o
    m_serializedType:
      m_SerializableType: UnityEngine.Vector2, UnityEngine.CoreModule, Version=0.0.0.0,
        Culture=neutral, PublicKeyToken=null
    attributes: []
  m_Direction: 1
  m_LinkedSlots: []
--- !u!114 &114659154907140846
MonoBehaviour:
  m_ObjectHideFlags: 1
  m_PrefabParentObject: {fileID: 0}
  m_PrefabInternal: {fileID: 0}
  m_GameObject: {fileID: 0}
  m_Enabled: 1
  m_EditorHideFlags: 0
  m_Script: {fileID: 11500000, guid: f780aa281814f9842a7c076d436932e7, type: 3}
  m_Name: VFXSlotFloat
  m_EditorClassIdentifier: 
  m_Parent: {fileID: 114113402494952554}
  m_Children: []
  m_UIPosition: {x: 0, y: 0}
  m_UICollapsed: 1
  m_UISuperCollapsed: 0
  m_MasterSlot: {fileID: 114113402494952554}
  m_MasterData:
    m_Owner: {fileID: 0}
    m_Value:
      m_Type:
        m_SerializableType: 
      m_SerializableObject: 
  m_Property:
    name: z
    m_serializedType:
      m_SerializableType: System.Single, mscorlib, Version=2.0.0.0, Culture=neutral,
        PublicKeyToken=b77a5c561934e089
    attributes: []
  m_Direction: 1
  m_LinkedSlots: []
--- !u!114 &114667322991397514
MonoBehaviour:
  m_ObjectHideFlags: 1
  m_PrefabParentObject: {fileID: 0}
  m_PrefabInternal: {fileID: 0}
  m_GameObject: {fileID: 0}
  m_Enabled: 1
  m_EditorHideFlags: 0
  m_Script: {fileID: 11500000, guid: c499060cea9bbb24b8d723eafa343303, type: 3}
  m_Name: VFXSlotFloat4
  m_EditorClassIdentifier: 
  m_Parent: {fileID: 0}
  m_Children:
  - {fileID: 114996140416806466}
  - {fileID: 114703731057860774}
  - {fileID: 114911262467443680}
  - {fileID: 114712803155789588}
  m_UIPosition: {x: 0, y: 0}
  m_UICollapsed: 1
  m_UISuperCollapsed: 0
  m_MasterSlot: {fileID: 114667322991397514}
  m_MasterData:
    m_Owner: {fileID: 114882770666758678}
    m_Value:
      m_Type:
        m_SerializableType: UnityEngine.Vector4, UnityEngine.CoreModule, Version=0.0.0.0,
          Culture=neutral, PublicKeyToken=null
      m_SerializableObject: '{"x":0.0,"y":0.0,"z":0.0,"w":0.0}'
  m_Property:
    name: s
    m_serializedType:
      m_SerializableType: UnityEngine.Vector4, UnityEngine.CoreModule, Version=0.0.0.0,
        Culture=neutral, PublicKeyToken=null
    attributes: []
  m_Direction: 1
  m_LinkedSlots:
  - {fileID: 114489193638112582}
  - {fileID: 114223883350688692}
--- !u!114 &114673149357667904
MonoBehaviour:
  m_ObjectHideFlags: 1
  m_PrefabParentObject: {fileID: 0}
  m_PrefabInternal: {fileID: 0}
  m_GameObject: {fileID: 0}
  m_Enabled: 1
  m_EditorHideFlags: 0
  m_Script: {fileID: 11500000, guid: 3f0e993a2dd96014f97909d38604e9b9, type: 3}
  m_Name: VFXCurrentAttributeParameter
  m_EditorClassIdentifier: 
  m_Parent: {fileID: 114564606616422122}
  m_Children: []
  m_UIPosition: {x: 6440.2505, y: 710.82666}
  m_UICollapsed: 0
  m_UISuperCollapsed: 0
  m_InputSlots: []
  m_OutputSlots:
  - {fileID: 114030280094490552}
  attribute: angleZ
--- !u!114 &114681027294892818
MonoBehaviour:
  m_ObjectHideFlags: 1
  m_PrefabParentObject: {fileID: 0}
  m_PrefabInternal: {fileID: 0}
  m_GameObject: {fileID: 0}
  m_Enabled: 1
  m_EditorHideFlags: 0
  m_Script: {fileID: 11500000, guid: 22bf68c6d5c5ea647b079d5055cc4e4e, type: 3}
  m_Name: VFXOperatorFractionalPart
  m_EditorClassIdentifier: 
  m_Parent: {fileID: 114564606616422122}
  m_Children: []
  m_UIPosition: {x: 4879.388, y: 1031.0204}
  m_UICollapsed: 0
  m_UISuperCollapsed: 1
  m_InputSlots:
  - {fileID: 114928192082943172}
  m_OutputSlots:
  - {fileID: 114710206547753302}
--- !u!114 &114697740695421918
MonoBehaviour:
  m_ObjectHideFlags: 1
  m_PrefabParentObject: {fileID: 0}
  m_PrefabInternal: {fileID: 0}
  m_GameObject: {fileID: 0}
  m_Enabled: 1
  m_EditorHideFlags: 0
  m_Script: {fileID: 11500000, guid: 87c154e0feeee864da39ba7591cf27e7, type: 3}
  m_Name: VFXSlotFloatN
  m_EditorClassIdentifier: 
  m_Parent: {fileID: 0}
  m_Children: []
  m_UIPosition: {x: 0, y: 0}
  m_UICollapsed: 1
  m_UISuperCollapsed: 0
  m_MasterSlot: {fileID: 114697740695421918}
  m_MasterData:
    m_Owner: {fileID: 114243093096118860}
    m_Value:
      m_Type:
        m_SerializableType: UnityEditor.VFX.FloatN, Assembly-CSharp-Editor-testable,
          Version=0.0.0.0, Culture=neutral, PublicKeyToken=null
      m_SerializableObject: '{"m_Components":[5.0]}'
  m_Property:
    name: b
    m_serializedType:
      m_SerializableType: UnityEditor.VFX.FloatN, Assembly-CSharp-Editor-testable,
        Version=0.0.0.0, Culture=neutral, PublicKeyToken=null
    attributes: []
  m_Direction: 0
  m_LinkedSlots:
  - {fileID: 114400715602518334}
--- !u!114 &114703731057860774
MonoBehaviour:
  m_ObjectHideFlags: 1
  m_PrefabParentObject: {fileID: 0}
  m_PrefabInternal: {fileID: 0}
  m_GameObject: {fileID: 0}
  m_Enabled: 1
  m_EditorHideFlags: 0
  m_Script: {fileID: 11500000, guid: f780aa281814f9842a7c076d436932e7, type: 3}
  m_Name: VFXSlotFloat
  m_EditorClassIdentifier: 
  m_Parent: {fileID: 114667322991397514}
  m_Children: []
  m_UIPosition: {x: 0, y: 0}
  m_UICollapsed: 1
  m_UISuperCollapsed: 0
  m_MasterSlot: {fileID: 114667322991397514}
  m_MasterData:
    m_Owner: {fileID: 0}
    m_Value:
      m_Type:
        m_SerializableType: 
      m_SerializableObject: 
  m_Property:
    name: y
    m_serializedType:
      m_SerializableType: System.Single, mscorlib, Version=2.0.0.0, Culture=neutral,
        PublicKeyToken=b77a5c561934e089
    attributes: []
  m_Direction: 1
  m_LinkedSlots: []
--- !u!114 &114707003192533076
MonoBehaviour:
  m_ObjectHideFlags: 1
  m_PrefabParentObject: {fileID: 0}
  m_PrefabInternal: {fileID: 0}
  m_GameObject: {fileID: 0}
  m_Enabled: 1
  m_EditorHideFlags: 0
  m_Script: {fileID: 11500000, guid: f780aa281814f9842a7c076d436932e7, type: 3}
  m_Name: VFXSlotFloat
  m_EditorClassIdentifier: 
  m_Parent: {fileID: 114616931728720750}
  m_Children: []
  m_UIPosition: {x: 0, y: 0}
  m_UICollapsed: 1
  m_UISuperCollapsed: 0
  m_MasterSlot: {fileID: 114050080450181182}
  m_MasterData:
    m_Owner: {fileID: 0}
    m_Value:
      m_Type:
        m_SerializableType: 
      m_SerializableObject: 
  m_Property:
    name: z
    m_serializedType:
      m_SerializableType: System.Single, mscorlib, Version=2.0.0.0, Culture=neutral,
        PublicKeyToken=b77a5c561934e089
    attributes: []
  m_Direction: 0
  m_LinkedSlots: []
--- !u!114 &114707573109872536
MonoBehaviour:
  m_ObjectHideFlags: 1
  m_PrefabParentObject: {fileID: 0}
  m_PrefabInternal: {fileID: 0}
  m_GameObject: {fileID: 0}
  m_Enabled: 1
  m_EditorHideFlags: 0
  m_Script: {fileID: 11500000, guid: f780aa281814f9842a7c076d436932e7, type: 3}
  m_Name: VFXSlotFloat
  m_EditorClassIdentifier: 
  m_Parent: {fileID: 114223883350688692}
  m_Children: []
  m_UIPosition: {x: 0, y: 0}
  m_UICollapsed: 1
  m_UISuperCollapsed: 0
  m_MasterSlot: {fileID: 114223883350688692}
  m_MasterData:
    m_Owner: {fileID: 0}
    m_Value:
      m_Type:
        m_SerializableType: 
      m_SerializableObject: 
  m_Property:
    name: g
    m_serializedType:
      m_SerializableType: System.Single, mscorlib, Version=2.0.0.0, Culture=neutral,
        PublicKeyToken=b77a5c561934e089
    attributes: []
  m_Direction: 0
  m_LinkedSlots: []
--- !u!114 &114710206547753302
MonoBehaviour:
  m_ObjectHideFlags: 1
  m_PrefabParentObject: {fileID: 0}
  m_PrefabInternal: {fileID: 0}
  m_GameObject: {fileID: 0}
  m_Enabled: 1
  m_EditorHideFlags: 0
  m_Script: {fileID: 11500000, guid: f780aa281814f9842a7c076d436932e7, type: 3}
  m_Name: VFXSlotFloat
  m_EditorClassIdentifier: 
  m_Parent: {fileID: 0}
  m_Children: []
  m_UIPosition: {x: 0, y: 0}
  m_UICollapsed: 1
  m_UISuperCollapsed: 0
  m_MasterSlot: {fileID: 114710206547753302}
  m_MasterData:
    m_Owner: {fileID: 114681027294892818}
    m_Value:
      m_Type:
        m_SerializableType: System.Single, mscorlib, Version=2.0.0.0, Culture=neutral,
          PublicKeyToken=b77a5c561934e089
      m_SerializableObject: 
  m_Property:
    name: o
    m_serializedType:
      m_SerializableType: System.Single, mscorlib, Version=2.0.0.0, Culture=neutral,
        PublicKeyToken=b77a5c561934e089
    attributes: []
  m_Direction: 1
  m_LinkedSlots:
  - {fileID: 114352896859331138}
--- !u!114 &114712803155789588
MonoBehaviour:
  m_ObjectHideFlags: 1
  m_PrefabParentObject: {fileID: 0}
  m_PrefabInternal: {fileID: 0}
  m_GameObject: {fileID: 0}
  m_Enabled: 1
  m_EditorHideFlags: 0
  m_Script: {fileID: 11500000, guid: f780aa281814f9842a7c076d436932e7, type: 3}
  m_Name: VFXSlotFloat
  m_EditorClassIdentifier: 
  m_Parent: {fileID: 114667322991397514}
  m_Children: []
  m_UIPosition: {x: 0, y: 0}
  m_UICollapsed: 1
  m_UISuperCollapsed: 0
  m_MasterSlot: {fileID: 114667322991397514}
  m_MasterData:
    m_Owner: {fileID: 0}
    m_Value:
      m_Type:
        m_SerializableType: 
      m_SerializableObject: 
  m_Property:
    name: w
    m_serializedType:
      m_SerializableType: System.Single, mscorlib, Version=2.0.0.0, Culture=neutral,
        PublicKeyToken=b77a5c561934e089
    attributes: []
  m_Direction: 1
  m_LinkedSlots: []
--- !u!114 &114715317785270446
MonoBehaviour:
  m_ObjectHideFlags: 1
  m_PrefabParentObject: {fileID: 0}
  m_PrefabInternal: {fileID: 0}
  m_GameObject: {fileID: 0}
  m_Enabled: 1
  m_EditorHideFlags: 0
  m_Script: {fileID: 11500000, guid: f780aa281814f9842a7c076d436932e7, type: 3}
  m_Name: VFXSlotFloat
  m_EditorClassIdentifier: 
  m_Parent: {fileID: 0}
  m_Children: []
  m_UIPosition: {x: 0, y: 0}
  m_UICollapsed: 1
  m_UISuperCollapsed: 0
  m_MasterSlot: {fileID: 114715317785270446}
  m_MasterData:
    m_Owner: {fileID: 114338395764448740}
    m_Value:
      m_Type:
        m_SerializableType: System.Single, mscorlib, Version=2.0.0.0, Culture=neutral,
          PublicKeyToken=b77a5c561934e089
      m_SerializableObject: 
  m_Property:
    name: o
    m_serializedType:
      m_SerializableType: System.Single, mscorlib, Version=2.0.0.0, Culture=neutral,
        PublicKeyToken=b77a5c561934e089
    attributes: []
  m_Direction: 1
  m_LinkedSlots:
  - {fileID: 114971046394861518}
--- !u!114 &114724055509488464
MonoBehaviour:
  m_ObjectHideFlags: 1
  m_PrefabParentObject: {fileID: 0}
  m_PrefabInternal: {fileID: 0}
  m_GameObject: {fileID: 0}
  m_Enabled: 1
  m_EditorHideFlags: 0
  m_Script: {fileID: 11500000, guid: ac39bd03fca81b849929b9c966f1836a, type: 3}
  m_Name: VFXSlotFloat3
  m_EditorClassIdentifier: 
  m_Parent: {fileID: 114033572404100696}
  m_Children:
  - {fileID: 114442784629610658}
  - {fileID: 114763759664716978}
  - {fileID: 114195298195083546}
  m_UIPosition: {x: 0, y: 0}
  m_UICollapsed: 1
  m_UISuperCollapsed: 0
  m_MasterSlot: {fileID: 114033572404100696}
  m_MasterData:
    m_Owner: {fileID: 0}
    m_Value:
      m_Type:
        m_SerializableType: 
      m_SerializableObject: 
  m_Property:
    name: center
    m_serializedType:
      m_SerializableType: UnityEngine.Vector3, UnityEngine.CoreModule, Version=0.0.0.0,
        Culture=neutral, PublicKeyToken=null
    attributes:
    - m_Type: 3
      m_Min: -Infinity
      m_Max: Infinity
      m_Tooltip: The centre of the torus.
  m_Direction: 0
  m_LinkedSlots: []
--- !u!114 &114747300602169440
MonoBehaviour:
  m_ObjectHideFlags: 1
  m_PrefabParentObject: {fileID: 0}
  m_PrefabInternal: {fileID: 0}
  m_GameObject: {fileID: 0}
  m_Enabled: 1
  m_EditorHideFlags: 0
  m_Script: {fileID: 11500000, guid: 889be8bf1ed0c954a9ed096ce41655ea, type: 3}
  m_Name: VFXOperatorMultiply
  m_EditorClassIdentifier: 
  m_Parent: {fileID: 114564606616422122}
  m_Children: []
  m_UIPosition: {x: 6555.8022, y: 888.8715}
  m_UICollapsed: 0
  m_UISuperCollapsed: 0
  m_InputSlots:
  - {fileID: 114843165472268618}
  - {fileID: 114586489011989528}
  m_OutputSlots:
  - {fileID: 114400715602518334}
--- !u!114 &114750084540812396
MonoBehaviour:
  m_ObjectHideFlags: 1
  m_PrefabParentObject: {fileID: 0}
  m_PrefabInternal: {fileID: 0}
  m_GameObject: {fileID: 0}
  m_Enabled: 1
  m_EditorHideFlags: 0
  m_Script: {fileID: 11500000, guid: f780aa281814f9842a7c076d436932e7, type: 3}
  m_Name: VFXSlotFloat
  m_EditorClassIdentifier: 
  m_Parent: {fileID: 0}
  m_Children: []
  m_UIPosition: {x: 0, y: 0}
  m_UICollapsed: 1
  m_UISuperCollapsed: 0
  m_MasterSlot: {fileID: 114750084540812396}
  m_MasterData:
    m_Owner: {fileID: 114945665587978714}
    m_Value:
      m_Type:
        m_SerializableType: System.Single, mscorlib, Version=2.0.0.0, Culture=neutral,
          PublicKeyToken=b77a5c561934e089
      m_SerializableObject: 0.5
  m_Property:
    name: alphaThreshold
    m_serializedType:
      m_SerializableType: System.Single, mscorlib, Version=2.0.0.0, Culture=neutral,
        PublicKeyToken=b77a5c561934e089
    attributes: []
  m_Direction: 0
  m_LinkedSlots: []
--- !u!114 &114754331207920956
MonoBehaviour:
  m_ObjectHideFlags: 1
  m_PrefabParentObject: {fileID: 0}
  m_PrefabInternal: {fileID: 0}
  m_GameObject: {fileID: 0}
  m_Enabled: 1
  m_EditorHideFlags: 0
  m_Script: {fileID: 11500000, guid: f780aa281814f9842a7c076d436932e7, type: 3}
  m_Name: VFXSlotFloat
  m_EditorClassIdentifier: 
  m_Parent: {fileID: 114616931728720750}
  m_Children: []
  m_UIPosition: {x: 0, y: 0}
  m_UICollapsed: 1
  m_UISuperCollapsed: 0
  m_MasterSlot: {fileID: 114050080450181182}
  m_MasterData:
    m_Owner: {fileID: 0}
    m_Value:
      m_Type:
        m_SerializableType: 
      m_SerializableObject: 
  m_Property:
    name: y
    m_serializedType:
      m_SerializableType: System.Single, mscorlib, Version=2.0.0.0, Culture=neutral,
        PublicKeyToken=b77a5c561934e089
    attributes: []
  m_Direction: 0
  m_LinkedSlots: []
--- !u!114 &114758300661100464
MonoBehaviour:
  m_ObjectHideFlags: 1
  m_PrefabParentObject: {fileID: 0}
  m_PrefabInternal: {fileID: 0}
  m_GameObject: {fileID: 0}
  m_Enabled: 1
  m_EditorHideFlags: 0
  m_Script: {fileID: 11500000, guid: f780aa281814f9842a7c076d436932e7, type: 3}
  m_Name: VFXSlotFloat
  m_EditorClassIdentifier: 
  m_Parent: {fileID: 114033572404100696}
  m_Children: []
  m_UIPosition: {x: 0, y: 0}
  m_UICollapsed: 1
  m_UISuperCollapsed: 0
  m_MasterSlot: {fileID: 114033572404100696}
  m_MasterData:
    m_Owner: {fileID: 0}
    m_Value:
      m_Type:
        m_SerializableType: 
      m_SerializableObject: 
  m_Property:
    name: minorRadius
    m_serializedType:
      m_SerializableType: System.Single, mscorlib, Version=2.0.0.0, Culture=neutral,
        PublicKeyToken=b77a5c561934e089
    attributes:
    - m_Type: 3
      m_Min: -Infinity
      m_Max: Infinity
      m_Tooltip: The thickness of the torus ring.
  m_Direction: 0
  m_LinkedSlots:
  - {fileID: 114782034906201374}
--- !u!114 &114763759664716978
MonoBehaviour:
  m_ObjectHideFlags: 1
  m_PrefabParentObject: {fileID: 0}
  m_PrefabInternal: {fileID: 0}
  m_GameObject: {fileID: 0}
  m_Enabled: 1
  m_EditorHideFlags: 0
  m_Script: {fileID: 11500000, guid: f780aa281814f9842a7c076d436932e7, type: 3}
  m_Name: VFXSlotFloat
  m_EditorClassIdentifier: 
  m_Parent: {fileID: 114724055509488464}
  m_Children: []
  m_UIPosition: {x: 0, y: 0}
  m_UICollapsed: 1
  m_UISuperCollapsed: 0
  m_MasterSlot: {fileID: 114033572404100696}
  m_MasterData:
    m_Owner: {fileID: 0}
    m_Value:
      m_Type:
        m_SerializableType: 
      m_SerializableObject: 
  m_Property:
    name: y
    m_serializedType:
      m_SerializableType: System.Single, mscorlib, Version=2.0.0.0, Culture=neutral,
        PublicKeyToken=b77a5c561934e089
    attributes: []
  m_Direction: 0
  m_LinkedSlots: []
--- !u!114 &114767283274403968
MonoBehaviour:
  m_ObjectHideFlags: 1
  m_PrefabParentObject: {fileID: 0}
  m_PrefabInternal: {fileID: 0}
  m_GameObject: {fileID: 0}
  m_Enabled: 1
  m_EditorHideFlags: 0
  m_Script: {fileID: 11500000, guid: ac39bd03fca81b849929b9c966f1836a, type: 3}
  m_Name: VFXSlotFloat3
  m_EditorClassIdentifier: 
  m_Parent: {fileID: 114289640206737396}
  m_Children:
  - {fileID: 114608290995708298}
  - {fileID: 114065963731793358}
  - {fileID: 114282953969821916}
  m_UIPosition: {x: 0, y: 0}
  m_UICollapsed: 0
  m_UISuperCollapsed: 0
  m_MasterSlot: {fileID: 114289640206737396}
  m_MasterData:
    m_Owner: {fileID: 0}
    m_Value:
      m_Type:
        m_SerializableType: 
      m_SerializableObject: 
  m_Property:
    name: scale
    m_serializedType:
      m_SerializableType: UnityEngine.Vector3, UnityEngine.CoreModule, Version=0.0.0.0,
        Culture=neutral, PublicKeyToken=null
    attributes:
    - m_Type: 3
      m_Min: -Infinity
      m_Max: Infinity
      m_Tooltip: The scale of the transform along each axis.
  m_Direction: 0
  m_LinkedSlots:
  - {fileID: 114957826577242634}
--- !u!114 &114772101669976220
MonoBehaviour:
  m_ObjectHideFlags: 1
  m_PrefabParentObject: {fileID: 0}
  m_PrefabInternal: {fileID: 0}
  m_GameObject: {fileID: 0}
  m_Enabled: 1
  m_EditorHideFlags: 0
  m_Script: {fileID: 11500000, guid: f780aa281814f9842a7c076d436932e7, type: 3}
  m_Name: VFXSlotFloat
  m_EditorClassIdentifier: 
  m_Parent: {fileID: 0}
  m_Children: []
  m_UIPosition: {x: 0, y: 0}
  m_UICollapsed: 1
  m_UISuperCollapsed: 0
  m_MasterSlot: {fileID: 114772101669976220}
  m_MasterData:
    m_Owner: {fileID: 114243093096118860}
    m_Value:
      m_Type:
        m_SerializableType: System.Single, mscorlib, Version=2.0.0.0, Culture=neutral,
          PublicKeyToken=b77a5c561934e089
      m_SerializableObject: 
  m_Property:
    name: o
    m_serializedType:
      m_SerializableType: System.Single, mscorlib, Version=2.0.0.0, Culture=neutral,
        PublicKeyToken=b77a5c561934e089
    attributes: []
  m_Direction: 1
  m_LinkedSlots:
  - {fileID: 114986984578911784}
--- !u!114 &114772971516273682
MonoBehaviour:
  m_ObjectHideFlags: 1
  m_PrefabParentObject: {fileID: 0}
  m_PrefabInternal: {fileID: 0}
  m_GameObject: {fileID: 0}
  m_Enabled: 1
  m_EditorHideFlags: 0
  m_Script: {fileID: 11500000, guid: f44f205d2606d1a4a91cfa6aa5ca9d87, type: 3}
  m_Name: VFXDataMesh
  m_EditorClassIdentifier: 
  m_Parent: {fileID: 0}
  m_Children: []
  m_UIPosition: {x: 0, y: 0}
  m_UICollapsed: 1
  m_UISuperCollapsed: 0
  m_Owners:
  - {fileID: 114811204679409306}
  shader: {fileID: 4800000, guid: 1315639ec2b0425429525dd2810b4c98, type: 3}
--- !u!114 &114782034906201374
MonoBehaviour:
  m_ObjectHideFlags: 1
  m_PrefabParentObject: {fileID: 0}
  m_PrefabInternal: {fileID: 0}
  m_GameObject: {fileID: 0}
  m_Enabled: 1
  m_EditorHideFlags: 0
  m_Script: {fileID: 11500000, guid: f780aa281814f9842a7c076d436932e7, type: 3}
  m_Name: VFXSlotFloat
  m_EditorClassIdentifier: 
  m_Parent: {fileID: 114649673960739854}
  m_Children: []
  m_UIPosition: {x: 0, y: 0}
  m_UICollapsed: 1
  m_UISuperCollapsed: 0
  m_MasterSlot: {fileID: 114649673960739854}
  m_MasterData:
    m_Owner: {fileID: 0}
    m_Value:
      m_Type:
        m_SerializableType: 
      m_SerializableObject: 
  m_Property:
    name: y
    m_serializedType:
      m_SerializableType: System.Single, mscorlib, Version=2.0.0.0, Culture=neutral,
        PublicKeyToken=b77a5c561934e089
    attributes: []
  m_Direction: 1
  m_LinkedSlots:
  - {fileID: 114758300661100464}
  - {fileID: 114347238819162004}
  - {fileID: 114463208667591858}
--- !u!114 &114811092821160980
MonoBehaviour:
  m_ObjectHideFlags: 1
  m_PrefabParentObject: {fileID: 0}
  m_PrefabInternal: {fileID: 0}
  m_GameObject: {fileID: 0}
  m_Enabled: 1
  m_EditorHideFlags: 0
  m_Script: {fileID: 11500000, guid: 87c154e0feeee864da39ba7591cf27e7, type: 3}
  m_Name: VFXSlotFloatN
  m_EditorClassIdentifier: 
  m_Parent: {fileID: 0}
  m_Children: []
  m_UIPosition: {x: 0, y: 0}
  m_UICollapsed: 1
  m_UISuperCollapsed: 0
  m_MasterSlot: {fileID: 114811092821160980}
  m_MasterData:
    m_Owner: {fileID: 114865462589533820}
    m_Value:
      m_Type:
        m_SerializableType: UnityEditor.VFX.FloatN, Assembly-CSharp-Editor-testable,
          Version=0.0.0.0, Culture=neutral, PublicKeyToken=null
      m_SerializableObject: '{"m_Components":[1.0]}'
  m_Property:
    name: a
    m_serializedType:
      m_SerializableType: UnityEditor.VFX.FloatN, Assembly-CSharp-Editor-testable,
        Version=0.0.0.0, Culture=neutral, PublicKeyToken=null
    attributes: []
  m_Direction: 0
  m_LinkedSlots:
  - {fileID: 114339359756431094}
--- !u!114 &114811204679409306
MonoBehaviour:
  m_ObjectHideFlags: 1
  m_PrefabParentObject: {fileID: 0}
  m_PrefabInternal: {fileID: 0}
  m_GameObject: {fileID: 0}
  m_Enabled: 1
  m_EditorHideFlags: 0
  m_Script: {fileID: 11500000, guid: 5c71b248ba46954449b47392dc6c3bf9, type: 3}
  m_Name: VFXStaticMeshOutput
  m_EditorClassIdentifier: 
  m_Parent: {fileID: 114564606616422122}
  m_Children: []
  m_UIPosition: {x: 6497.4624, y: 165.71977}
  m_UICollapsed: 0
  m_UISuperCollapsed: 0
  m_InputSlots:
  - {fileID: 114941001387520362}
  - {fileID: 114289640206737396}
  - {fileID: 114223883350688692}
  - {fileID: 114348169820544874}
  m_OutputSlots: []
  m_Data: {fileID: 114772971516273682}
  m_InputFlowSlot:
  - link: []
  m_OutputFlowSlot:
  - link: []
--- !u!114 &114825131427872322
MonoBehaviour:
  m_ObjectHideFlags: 1
  m_PrefabParentObject: {fileID: 0}
  m_PrefabInternal: {fileID: 0}
  m_GameObject: {fileID: 0}
  m_Enabled: 1
  m_EditorHideFlags: 0
  m_Script: {fileID: 11500000, guid: 87c154e0feeee864da39ba7591cf27e7, type: 3}
  m_Name: VFXSlotFloatN
  m_EditorClassIdentifier: 
  m_Parent: {fileID: 0}
  m_Children: []
  m_UIPosition: {x: 0, y: 0}
  m_UICollapsed: 1
  m_UISuperCollapsed: 0
  m_MasterSlot: {fileID: 114825131427872322}
  m_MasterData:
    m_Owner: {fileID: 114338395764448740}
    m_Value:
      m_Type:
        m_SerializableType: UnityEditor.VFX.FloatN, Assembly-CSharp-Editor-testable,
          Version=0.0.0.0, Culture=neutral, PublicKeyToken=null
      m_SerializableObject: '{"m_Components":[1.0]}'
  m_Property:
    name: a
    m_serializedType:
      m_SerializableType: UnityEditor.VFX.FloatN, Assembly-CSharp-Editor-testable,
        Version=0.0.0.0, Culture=neutral, PublicKeyToken=null
    attributes: []
  m_Direction: 0
  m_LinkedSlots:
  - {fileID: 114914517330587070}
--- !u!114 &114835143714664442
MonoBehaviour:
  m_ObjectHideFlags: 1
  m_PrefabParentObject: {fileID: 0}
  m_PrefabInternal: {fileID: 0}
  m_GameObject: {fileID: 0}
  m_Enabled: 1
  m_EditorHideFlags: 0
  m_Script: {fileID: 11500000, guid: a971fa2e110a0ac42ac1d8dae408704b, type: 3}
  m_Name: SetAttribute
  m_EditorClassIdentifier: 
  m_Parent: {fileID: 114945665587978714}
  m_Children: []
  m_UIPosition: {x: 0, y: 0}
  m_UICollapsed: 0
  m_UISuperCollapsed: 0
  m_InputSlots:
  - {fileID: 114283781044154516}
  m_OutputSlots: []
  m_Disabled: 0
  attribute: color
  Composition: 0
  Random: 0
--- !u!114 &114843165472268618
MonoBehaviour:
  m_ObjectHideFlags: 1
  m_PrefabParentObject: {fileID: 0}
  m_PrefabInternal: {fileID: 0}
  m_GameObject: {fileID: 0}
  m_Enabled: 1
  m_EditorHideFlags: 0
  m_Script: {fileID: 11500000, guid: 87c154e0feeee864da39ba7591cf27e7, type: 3}
  m_Name: VFXSlotFloatN
  m_EditorClassIdentifier: 
  m_Parent: {fileID: 0}
  m_Children: []
  m_UIPosition: {x: 0, y: 0}
  m_UICollapsed: 1
  m_UISuperCollapsed: 0
  m_MasterSlot: {fileID: 114843165472268618}
  m_MasterData:
    m_Owner: {fileID: 114747300602169440}
    m_Value:
      m_Type:
        m_SerializableType: UnityEditor.VFX.FloatN, Assembly-CSharp-Editor-testable,
          Version=0.0.0.0, Culture=neutral, PublicKeyToken=null
      m_SerializableObject: '{"m_Components":[1.0]}'
  m_Property:
    name: a
    m_serializedType:
      m_SerializableType: UnityEditor.VFX.FloatN, Assembly-CSharp-Editor-testable,
        Version=0.0.0.0, Culture=neutral, PublicKeyToken=null
    attributes: []
  m_Direction: 0
  m_LinkedSlots:
  - {fileID: 114623914791399056}
--- !u!114 &114849254726903720
MonoBehaviour:
  m_ObjectHideFlags: 1
  m_PrefabParentObject: {fileID: 0}
  m_PrefabInternal: {fileID: 0}
  m_GameObject: {fileID: 0}
  m_Enabled: 1
  m_EditorHideFlags: 0
  m_Script: {fileID: 11500000, guid: ac39bd03fca81b849929b9c966f1836a, type: 3}
  m_Name: VFXSlotFloat3
  m_EditorClassIdentifier: 
  m_Parent: {fileID: 114163340811289730}
  m_Children:
  - {fileID: 114294077174621612}
  - {fileID: 114305748036409116}
  - {fileID: 114585322639290288}
  m_UIPosition: {x: 0, y: 0}
  m_UICollapsed: 1
  m_UISuperCollapsed: 0
  m_MasterSlot: {fileID: 114163340811289730}
  m_MasterData:
    m_Owner: {fileID: 0}
    m_Value:
      m_Type:
        m_SerializableType: 
      m_SerializableObject: 
  m_Property:
    name: size
    m_serializedType:
      m_SerializableType: UnityEngine.Vector3, UnityEngine.CoreModule, Version=0.0.0.0,
        Culture=neutral, PublicKeyToken=null
    attributes:
    - m_Type: 3
      m_Min: -Infinity
      m_Max: Infinity
      m_Tooltip: The size of the box along each axis.
  m_Direction: 0
  m_LinkedSlots: []
--- !u!114 &114858129185680470
MonoBehaviour:
  m_ObjectHideFlags: 1
  m_PrefabParentObject: {fileID: 0}
  m_PrefabInternal: {fileID: 0}
  m_GameObject: {fileID: 0}
  m_Enabled: 1
  m_EditorHideFlags: 0
  m_Script: {fileID: 11500000, guid: f780aa281814f9842a7c076d436932e7, type: 3}
  m_Name: VFXSlotFloat
  m_EditorClassIdentifier: 
  m_Parent: {fileID: 114259819358269100}
  m_Children: []
  m_UIPosition: {x: 0, y: 0}
  m_UICollapsed: 1
  m_UISuperCollapsed: 0
  m_MasterSlot: {fileID: 114259819358269100}
  m_MasterData:
    m_Owner: {fileID: 0}
    m_Value:
      m_Type:
        m_SerializableType: 
      m_SerializableObject: 
  m_Property:
    name: y
    m_serializedType:
      m_SerializableType: System.Single, mscorlib, Version=2.0.0.0, Culture=neutral,
        PublicKeyToken=b77a5c561934e089
    attributes: []
  m_Direction: 0
  m_LinkedSlots: []
--- !u!114 &114865462589533820
MonoBehaviour:
  m_ObjectHideFlags: 1
  m_PrefabParentObject: {fileID: 0}
  m_PrefabInternal: {fileID: 0}
  m_GameObject: {fileID: 0}
  m_Enabled: 1
  m_EditorHideFlags: 0
  m_Script: {fileID: 11500000, guid: 889be8bf1ed0c954a9ed096ce41655ea, type: 3}
  m_Name: VFXOperatorMultiply
  m_EditorClassIdentifier: 
  m_Parent: {fileID: 114564606616422122}
  m_Children: []
  m_UIPosition: {x: 4481.789, y: 974.3754}
  m_UICollapsed: 0
  m_UISuperCollapsed: 0
  m_InputSlots:
  - {fileID: 114811092821160980}
  - {fileID: 114610739939137994}
  m_OutputSlots:
  - {fileID: 114981550296693984}
--- !u!114 &114876444306452392
MonoBehaviour:
  m_ObjectHideFlags: 1
  m_PrefabParentObject: {fileID: 0}
  m_PrefabInternal: {fileID: 0}
  m_GameObject: {fileID: 0}
  m_Enabled: 1
  m_EditorHideFlags: 0
  m_Script: {fileID: 11500000, guid: 5bc0246289e35b54c9b87d49803236de, type: 3}
  m_Name: PositionTorus
  m_EditorClassIdentifier: 
  m_Parent: {fileID: 114117428237288382}
  m_Children: []
  m_UIPosition: {x: 0, y: 0}
  m_UICollapsed: 0
  m_UISuperCollapsed: 0
  m_InputSlots:
  - {fileID: 114033572404100696}
  m_OutputSlots: []
  m_Disabled: 0
  positionMode: 0
  spawnMode: 0
--- !u!114 &114882770666758678
MonoBehaviour:
  m_ObjectHideFlags: 1
  m_PrefabParentObject: {fileID: 0}
  m_PrefabInternal: {fileID: 0}
  m_GameObject: {fileID: 0}
  m_Enabled: 1
  m_EditorHideFlags: 0
  m_Script: {fileID: 11500000, guid: a07d13b909432284193a1aeec3c9f533, type: 3}
  m_Name: VFXOperatorSampleGradient
  m_EditorClassIdentifier: 
  m_Parent: {fileID: 114564606616422122}
  m_Children: []
  m_UIPosition: {x: 5197.879, y: 1025.2103}
  m_UICollapsed: 0
  m_UISuperCollapsed: 0
  m_InputSlots:
  - {fileID: 114968853443979322}
  - {fileID: 114352896859331138}
  m_OutputSlots:
  - {fileID: 114667322991397514}
--- !u!114 &114888048578962880
MonoBehaviour:
  m_ObjectHideFlags: 1
  m_PrefabParentObject: {fileID: 0}
  m_PrefabInternal: {fileID: 0}
  m_GameObject: {fileID: 0}
  m_Enabled: 1
  m_EditorHideFlags: 0
  m_Script: {fileID: 11500000, guid: f780aa281814f9842a7c076d436932e7, type: 3}
  m_Name: VFXSlotFloat
  m_EditorClassIdentifier: 
  m_Parent: {fileID: 114122360804666982}
  m_Children: []
  m_UIPosition: {x: 0, y: 0}
  m_UICollapsed: 1
  m_UISuperCollapsed: 0
  m_MasterSlot: {fileID: 114163340811289730}
  m_MasterData:
    m_Owner: {fileID: 0}
    m_Value:
      m_Type:
        m_SerializableType: 
      m_SerializableObject: 
  m_Property:
    name: z
    m_serializedType:
      m_SerializableType: System.Single, mscorlib, Version=2.0.0.0, Culture=neutral,
        PublicKeyToken=b77a5c561934e089
    attributes: []
  m_Direction: 0
  m_LinkedSlots: []
--- !u!114 &114904927234510552
MonoBehaviour:
  m_ObjectHideFlags: 1
  m_PrefabParentObject: {fileID: 0}
  m_PrefabInternal: {fileID: 0}
  m_GameObject: {fileID: 0}
  m_Enabled: 1
  m_EditorHideFlags: 0
  m_Script: {fileID: 11500000, guid: f780aa281814f9842a7c076d436932e7, type: 3}
  m_Name: VFXSlotFloat
  m_EditorClassIdentifier: 
  m_Parent: {fileID: 114944662542977968}
  m_Children: []
  m_UIPosition: {x: 0, y: 0}
  m_UICollapsed: 1
  m_UISuperCollapsed: 0
  m_MasterSlot: {fileID: 114289640206737396}
  m_MasterData:
    m_Owner: {fileID: 0}
    m_Value:
      m_Type:
        m_SerializableType: 
      m_SerializableObject: 
  m_Property:
    name: z
    m_serializedType:
      m_SerializableType: System.Single, mscorlib, Version=2.0.0.0, Culture=neutral,
        PublicKeyToken=b77a5c561934e089
    attributes: []
  m_Direction: 0
  m_LinkedSlots: []
--- !u!114 &114911262467443680
MonoBehaviour:
  m_ObjectHideFlags: 1
  m_PrefabParentObject: {fileID: 0}
  m_PrefabInternal: {fileID: 0}
  m_GameObject: {fileID: 0}
  m_Enabled: 1
  m_EditorHideFlags: 0
  m_Script: {fileID: 11500000, guid: f780aa281814f9842a7c076d436932e7, type: 3}
  m_Name: VFXSlotFloat
  m_EditorClassIdentifier: 
  m_Parent: {fileID: 114667322991397514}
  m_Children: []
  m_UIPosition: {x: 0, y: 0}
  m_UICollapsed: 1
  m_UISuperCollapsed: 0
  m_MasterSlot: {fileID: 114667322991397514}
  m_MasterData:
    m_Owner: {fileID: 0}
    m_Value:
      m_Type:
        m_SerializableType: 
      m_SerializableObject: 
  m_Property:
    name: z
    m_serializedType:
      m_SerializableType: System.Single, mscorlib, Version=2.0.0.0, Culture=neutral,
        PublicKeyToken=b77a5c561934e089
    attributes: []
  m_Direction: 1
  m_LinkedSlots: []
--- !u!114 &114911321011254540
MonoBehaviour:
  m_ObjectHideFlags: 1
  m_PrefabParentObject: {fileID: 0}
  m_PrefabInternal: {fileID: 0}
  m_GameObject: {fileID: 0}
  m_Enabled: 1
  m_EditorHideFlags: 0
  m_Script: {fileID: 11500000, guid: 2dc095764ededfa4bb32fa602511ea4b, type: 3}
  m_Name: VFXBasicUpdate
  m_EditorClassIdentifier: 
  m_Parent: {fileID: 114564606616422122}
  m_Children:
  - {fileID: 114272371485863470}
  m_UIPosition: {x: 7211.8506, y: 428.41333}
  m_UICollapsed: 0
  m_UISuperCollapsed: 0
  m_InputSlots: []
  m_OutputSlots: []
  m_Data: {fileID: 114600446947678288}
  m_InputFlowSlot:
  - link:
    - context: {fileID: 114117428237288382}
      slotIndex: 0
  m_OutputFlowSlot:
  - link:
    - context: {fileID: 114945665587978714}
      slotIndex: 0
  integration: 0
--- !u!114 &114914517330587070
MonoBehaviour:
  m_ObjectHideFlags: 1
  m_PrefabParentObject: {fileID: 0}
  m_PrefabInternal: {fileID: 0}
  m_GameObject: {fileID: 0}
  m_Enabled: 1
  m_EditorHideFlags: 0
  m_Script: {fileID: 11500000, guid: f780aa281814f9842a7c076d436932e7, type: 3}
  m_Name: VFXSlotFloat
  m_EditorClassIdentifier: 
  m_Parent: {fileID: 0}
  m_Children: []
  m_UIPosition: {x: 0, y: 0}
  m_UICollapsed: 1
  m_UISuperCollapsed: 0
  m_MasterSlot: {fileID: 114914517330587070}
  m_MasterData:
    m_Owner: {fileID: 114171770766985690}
    m_Value:
      m_Type:
        m_SerializableType: System.Single, mscorlib, Version=2.0.0.0, Culture=neutral,
          PublicKeyToken=b77a5c561934e089
      m_SerializableObject: 
  m_Property:
    name: kVFXTotalTimeOp
    m_serializedType:
      m_SerializableType: System.Single, mscorlib, Version=2.0.0.0, Culture=neutral,
        PublicKeyToken=b77a5c561934e089
    attributes: []
  m_Direction: 1
  m_LinkedSlots:
  - {fileID: 114825131427872322}
--- !u!114 &114916127298328102
MonoBehaviour:
  m_ObjectHideFlags: 1
  m_PrefabParentObject: {fileID: 0}
  m_PrefabInternal: {fileID: 0}
  m_GameObject: {fileID: 0}
  m_Enabled: 1
  m_EditorHideFlags: 0
  m_Script: {fileID: 11500000, guid: f780aa281814f9842a7c076d436932e7, type: 3}
  m_Name: VFXSlotFloat
  m_EditorClassIdentifier: 
  m_Parent: {fileID: 0}
  m_Children: []
  m_UIPosition: {x: 0, y: 0}
  m_UICollapsed: 1
  m_UISuperCollapsed: 0
  m_MasterSlot: {fileID: 114916127298328102}
  m_MasterData:
    m_Owner: {fileID: 114359584129795292}
    m_Value:
      m_Type:
        m_SerializableType: System.Single, mscorlib, Version=2.0.0.0, Culture=neutral,
          PublicKeyToken=b77a5c561934e089
      m_SerializableObject: 500
  m_Property:
    name: Rate
    m_serializedType:
      m_SerializableType: System.Single, mscorlib, Version=2.0.0.0, Culture=neutral,
        PublicKeyToken=b77a5c561934e089
    attributes:
    - m_Type: 1
      m_Min: 0
      m_Max: Infinity
      m_Tooltip: 
  m_Direction: 0
  m_LinkedSlots: []
--- !u!114 &114919196843154962
MonoBehaviour:
  m_ObjectHideFlags: 1
  m_PrefabParentObject: {fileID: 0}
  m_PrefabInternal: {fileID: 0}
  m_GameObject: {fileID: 0}
  m_Enabled: 1
  m_EditorHideFlags: 0
  m_Script: {fileID: 11500000, guid: 267c0441e246e28419cd6b3d1af95301, type: 3}
  m_Name: VFXOperatorSubtract
  m_EditorClassIdentifier: 
  m_Parent: {fileID: 114564606616422122}
  m_Children: []
  m_UIPosition: {x: 5410.755, y: 337.17966}
  m_UICollapsed: 0
  m_UISuperCollapsed: 1
  m_InputSlots:
  - {fileID: 114481823276025452}
  - {fileID: 114347238819162004}
  - {fileID: 114589327441243468}
  m_OutputSlots:
  - {fileID: 114276610103036156}
--- !u!114 &114919370516993786
MonoBehaviour:
  m_ObjectHideFlags: 1
  m_PrefabParentObject: {fileID: 0}
  m_PrefabInternal: {fileID: 0}
  m_GameObject: {fileID: 0}
  m_Enabled: 1
  m_EditorHideFlags: 0
  m_Script: {fileID: 11500000, guid: f780aa281814f9842a7c076d436932e7, type: 3}
  m_Name: VFXSlotFloat
  m_EditorClassIdentifier: 
  m_Parent: {fileID: 114223883350688692}
  m_Children: []
  m_UIPosition: {x: 0, y: 0}
  m_UICollapsed: 1
  m_UISuperCollapsed: 0
  m_MasterSlot: {fileID: 114223883350688692}
  m_MasterData:
    m_Owner: {fileID: 0}
    m_Value:
      m_Type:
        m_SerializableType: 
      m_SerializableObject: 
  m_Property:
    name: a
    m_serializedType:
      m_SerializableType: System.Single, mscorlib, Version=2.0.0.0, Culture=neutral,
        PublicKeyToken=b77a5c561934e089
    attributes: []
  m_Direction: 0
  m_LinkedSlots: []
--- !u!114 &114921894400159754
MonoBehaviour:
  m_ObjectHideFlags: 1
  m_PrefabParentObject: {fileID: 0}
  m_PrefabInternal: {fileID: 0}
  m_GameObject: {fileID: 0}
  m_Enabled: 1
  m_EditorHideFlags: 0
  m_Script: {fileID: 11500000, guid: f780aa281814f9842a7c076d436932e7, type: 3}
  m_Name: VFXSlotFloat
  m_EditorClassIdentifier: 
  m_Parent: {fileID: 114649673960739854}
  m_Children: []
  m_UIPosition: {x: 0, y: 0}
  m_UICollapsed: 1
  m_UISuperCollapsed: 0
  m_MasterSlot: {fileID: 114649673960739854}
  m_MasterData:
    m_Owner: {fileID: 0}
    m_Value:
      m_Type:
        m_SerializableType: 
      m_SerializableObject: 
  m_Property:
    name: x
    m_serializedType:
      m_SerializableType: System.Single, mscorlib, Version=2.0.0.0, Culture=neutral,
        PublicKeyToken=b77a5c561934e089
    attributes: []
  m_Direction: 1
  m_LinkedSlots:
  - {fileID: 114626585541364586}
  - {fileID: 114481823276025452}
--- !u!114 &114928192082943172
MonoBehaviour:
  m_ObjectHideFlags: 1
  m_PrefabParentObject: {fileID: 0}
  m_PrefabInternal: {fileID: 0}
  m_GameObject: {fileID: 0}
  m_Enabled: 1
  m_EditorHideFlags: 0
  m_Script: {fileID: 11500000, guid: 87c154e0feeee864da39ba7591cf27e7, type: 3}
  m_Name: VFXSlotFloatN
  m_EditorClassIdentifier: 
  m_Parent: {fileID: 0}
  m_Children: []
  m_UIPosition: {x: 0, y: 0}
  m_UICollapsed: 1
  m_UISuperCollapsed: 0
  m_MasterSlot: {fileID: 114928192082943172}
  m_MasterData:
    m_Owner: {fileID: 114681027294892818}
    m_Value:
      m_Type:
        m_SerializableType: UnityEditor.VFX.FloatN, Assembly-CSharp-Editor-testable,
          Version=0.0.0.0, Culture=neutral, PublicKeyToken=null
      m_SerializableObject: '{"m_Components":[0.0]}'
  m_Property:
    name: x
    m_serializedType:
      m_SerializableType: UnityEditor.VFX.FloatN, Assembly-CSharp-Editor-testable,
        Version=0.0.0.0, Culture=neutral, PublicKeyToken=null
    attributes:
    - m_Type: 3
      m_Min: -Infinity
      m_Max: Infinity
      m_Tooltip: The operand.
  m_Direction: 0
  m_LinkedSlots:
  - {fileID: 114981550296693984}
--- !u!114 &114933658953054916
MonoBehaviour:
  m_ObjectHideFlags: 1
  m_PrefabParentObject: {fileID: 0}
  m_PrefabInternal: {fileID: 0}
  m_GameObject: {fileID: 0}
  m_Enabled: 1
  m_EditorHideFlags: 0
  m_Script: {fileID: 11500000, guid: f780aa281814f9842a7c076d436932e7, type: 3}
  m_Name: VFXSlotFloat
  m_EditorClassIdentifier: 
  m_Parent: {fileID: 114489193638112582}
  m_Children: []
  m_UIPosition: {x: 0, y: 0}
  m_UICollapsed: 1
  m_UISuperCollapsed: 0
  m_MasterSlot: {fileID: 114489193638112582}
  m_MasterData:
    m_Owner: {fileID: 0}
    m_Value:
      m_Type:
        m_SerializableType: 
      m_SerializableObject: 
  m_Property:
    name: a
    m_serializedType:
      m_SerializableType: System.Single, mscorlib, Version=2.0.0.0, Culture=neutral,
        PublicKeyToken=b77a5c561934e089
    attributes: []
  m_Direction: 0
  m_LinkedSlots: []
--- !u!114 &114935984556965946
MonoBehaviour:
  m_ObjectHideFlags: 1
  m_PrefabParentObject: {fileID: 0}
  m_PrefabInternal: {fileID: 0}
  m_GameObject: {fileID: 0}
  m_Enabled: 1
  m_EditorHideFlags: 0
  m_Script: {fileID: 11500000, guid: 889be8bf1ed0c954a9ed096ce41655ea, type: 3}
  m_Name: VFXOperatorMultiply
  m_EditorClassIdentifier: 
  m_Parent: {fileID: 114564606616422122}
  m_Children: []
  m_UIPosition: {x: 5871.324, y: 544.9064}
  m_UICollapsed: 0
  m_UISuperCollapsed: 1
  m_InputSlots:
  - {fileID: 114127648290415156}
  - {fileID: 114640708581797832}
  m_OutputSlots:
  - {fileID: 114957826577242634}
--- !u!114 &114937626890791584
MonoBehaviour:
  m_ObjectHideFlags: 1
  m_PrefabParentObject: {fileID: 0}
  m_PrefabInternal: {fileID: 0}
  m_GameObject: {fileID: 0}
  m_Enabled: 1
  m_EditorHideFlags: 0
  m_Script: {fileID: 11500000, guid: f780aa281814f9842a7c076d436932e7, type: 3}
  m_Name: VFXSlotFloat
  m_EditorClassIdentifier: 
  m_Parent: {fileID: 114944662542977968}
  m_Children: []
  m_UIPosition: {x: 0, y: 0}
  m_UICollapsed: 1
  m_UISuperCollapsed: 0
  m_MasterSlot: {fileID: 114289640206737396}
  m_MasterData:
    m_Owner: {fileID: 0}
    m_Value:
      m_Type:
        m_SerializableType: 
      m_SerializableObject: 
  m_Property:
    name: y
    m_serializedType:
      m_SerializableType: System.Single, mscorlib, Version=2.0.0.0, Culture=neutral,
        PublicKeyToken=b77a5c561934e089
    attributes: []
  m_Direction: 0
  m_LinkedSlots: []
--- !u!114 &114941001387520362
MonoBehaviour:
  m_ObjectHideFlags: 1
  m_PrefabParentObject: {fileID: 0}
  m_PrefabInternal: {fileID: 0}
  m_GameObject: {fileID: 0}
  m_Enabled: 1
  m_EditorHideFlags: 0
  m_Script: {fileID: 11500000, guid: b47b8679b468b7347a00cdd50589bc9f, type: 3}
  m_Name: VFXSlotMesh
  m_EditorClassIdentifier: 
  m_Parent: {fileID: 0}
  m_Children: []
  m_UIPosition: {x: 0, y: 0}
  m_UICollapsed: 1
  m_UISuperCollapsed: 0
  m_MasterSlot: {fileID: 114941001387520362}
  m_MasterData:
    m_Owner: {fileID: 114811204679409306}
    m_Value:
      m_Type:
        m_SerializableType: UnityEngine.Mesh, UnityEngine.CoreModule, Version=0.0.0.0,
          Culture=neutral, PublicKeyToken=null
      m_SerializableObject: '{"obj":{"fileID":10207,"guid":"0000000000000000e000000000000000","type":0}}'
  m_Property:
    name: mesh
    m_serializedType:
      m_SerializableType: UnityEngine.Mesh, UnityEngine.CoreModule, Version=0.0.0.0,
        Culture=neutral, PublicKeyToken=null
    attributes: []
  m_Direction: 0
  m_LinkedSlots: []
--- !u!114 &114944662542977968
MonoBehaviour:
  m_ObjectHideFlags: 1
  m_PrefabParentObject: {fileID: 0}
  m_PrefabInternal: {fileID: 0}
  m_GameObject: {fileID: 0}
  m_Enabled: 1
  m_EditorHideFlags: 0
  m_Script: {fileID: 11500000, guid: ac39bd03fca81b849929b9c966f1836a, type: 3}
  m_Name: VFXSlotFloat3
  m_EditorClassIdentifier: 
  m_Parent: {fileID: 114289640206737396}
  m_Children:
  - {fileID: 114514210922169410}
  - {fileID: 114937626890791584}
  - {fileID: 114904927234510552}
  m_UIPosition: {x: 0, y: 0}
  m_UICollapsed: 1
  m_UISuperCollapsed: 0
  m_MasterSlot: {fileID: 114289640206737396}
  m_MasterData:
    m_Owner: {fileID: 0}
    m_Value:
      m_Type:
        m_SerializableType: 
      m_SerializableObject: 
  m_Property:
    name: position
    m_serializedType:
      m_SerializableType: UnityEngine.Vector3, UnityEngine.CoreModule, Version=0.0.0.0,
        Culture=neutral, PublicKeyToken=null
    attributes:
    - m_Type: 3
      m_Min: -Infinity
      m_Max: Infinity
      m_Tooltip: The transform position.
  m_Direction: 0
  m_LinkedSlots: []
--- !u!114 &114945665587978714
MonoBehaviour:
  m_ObjectHideFlags: 1
  m_PrefabParentObject: {fileID: 0}
  m_PrefabInternal: {fileID: 0}
  m_GameObject: {fileID: 0}
  m_Enabled: 1
  m_EditorHideFlags: 0
  m_Script: {fileID: 11500000, guid: 483d9b18fe405b5428848f805bfc91ae, type: 3}
  m_Name: VFXCubeTestOutput
  m_EditorClassIdentifier: 
  m_Parent: {fileID: 114564606616422122}
  m_Children:
  - {fileID: 114616444857774914}
  - {fileID: 114026739711750694}
  - {fileID: 114835143714664442}
  m_UIPosition: {x: 7321.352, y: 964.3054}
  m_UICollapsed: 0
  m_UISuperCollapsed: 0
  m_InputSlots:
  - {fileID: 114750084540812396}
  - {fileID: 114489193638112582}
  - {fileID: 114984837047147800}
  - {fileID: 114346926589351176}
  m_OutputSlots: []
  m_Data: {fileID: 114600446947678288}
  m_InputFlowSlot:
  - link:
    - context: {fileID: 114911321011254540}
      slotIndex: 0
  m_OutputFlowSlot:
  - link: []
  blendMode: 2
  flipbookMode: 0
  useSoftParticle: 0
  sortPriority: 0
  indirectDraw: 0
  preRefraction: 0
  useRimLight: 1
  useNormalMap: 1
--- !u!114 &114957826577242634
MonoBehaviour:
  m_ObjectHideFlags: 1
  m_PrefabParentObject: {fileID: 0}
  m_PrefabInternal: {fileID: 0}
  m_GameObject: {fileID: 0}
  m_Enabled: 1
  m_EditorHideFlags: 0
  m_Script: {fileID: 11500000, guid: ac39bd03fca81b849929b9c966f1836a, type: 3}
  m_Name: VFXSlotFloat3
  m_EditorClassIdentifier: 
  m_Parent: {fileID: 0}
  m_Children:
  - {fileID: 114089943979129876}
  - {fileID: 114342575676127074}
  - {fileID: 114092571505230006}
  m_UIPosition: {x: 0, y: 0}
  m_UICollapsed: 0
  m_UISuperCollapsed: 0
  m_MasterSlot: {fileID: 114957826577242634}
  m_MasterData:
    m_Owner: {fileID: 114935984556965946}
    m_Value:
      m_Type:
        m_SerializableType: UnityEngine.Vector3, UnityEngine.CoreModule, Version=0.0.0.0,
          Culture=neutral, PublicKeyToken=null
      m_SerializableObject: 
  m_Property:
    name: o
    m_serializedType:
      m_SerializableType: UnityEngine.Vector3, UnityEngine.CoreModule, Version=0.0.0.0,
        Culture=neutral, PublicKeyToken=null
    attributes: []
  m_Direction: 1
  m_LinkedSlots:
  - {fileID: 114767283274403968}
--- !u!114 &114968853443979322
MonoBehaviour:
  m_ObjectHideFlags: 1
  m_PrefabParentObject: {fileID: 0}
  m_PrefabInternal: {fileID: 0}
  m_GameObject: {fileID: 0}
  m_Enabled: 1
  m_EditorHideFlags: 0
  m_Script: {fileID: 11500000, guid: 76f778ff57c4e8145b9681fe3268d8e9, type: 3}
  m_Name: VFXSlotGradient
  m_EditorClassIdentifier: 
  m_Parent: {fileID: 0}
  m_Children: []
  m_UIPosition: {x: 0, y: 0}
  m_UICollapsed: 1
  m_UISuperCollapsed: 0
  m_MasterSlot: {fileID: 114968853443979322}
  m_MasterData:
    m_Owner: {fileID: 114882770666758678}
    m_Value:
      m_Type:
        m_SerializableType: UnityEngine.Gradient, UnityEngine.CoreModule, Version=0.0.0.0,
          Culture=neutral, PublicKeyToken=null
      m_SerializableObject: '{"colorKeys":[{"color":{"r":1.0,"g":0.0,"b":0.0,"a":1.0},"time":0.0},{"color":{"r":1.0,"g":0.0,"b":0.8901960849761963,"a":1.0},"time":0.19407950341701508},{"color":{"r":0.24313725531101228,"g":0.0,"b":1.0,"a":1.0},"time":0.3466697037220001},{"color":{"r":0.0,"g":0.8352941274642944,"b":1.0,"a":1.0},"time":0.48148319125175478},{"color":{"r":0.0,"g":1.0,"b":0.09019608050584793,"a":1.0},"time":0.6444495320320129},{"color":{"r":0.9450980424880981,"g":1.0,"b":0.0,"a":1.0},"time":0.808896005153656},{"color":{"r":1.0,"g":0.0,"b":0.0,"a":1.0},"time":1.0}],"alphaKeys":[{"alpha":0.0,"time":0.0},{"alpha":1.0,"time":0.0795147642493248},{"alpha":1.0,"time":0.9164416193962097},{"alpha":0.0,"time":1.0}],"gradientMode":0}'
  m_Property:
    name: gradient
    m_serializedType:
      m_SerializableType: UnityEngine.Gradient, UnityEngine.CoreModule, Version=0.0.0.0,
        Culture=neutral, PublicKeyToken=null
    attributes:
    - m_Type: 3
      m_Min: -Infinity
      m_Max: Infinity
      m_Tooltip: The gradient to sample from.
  m_Direction: 0
  m_LinkedSlots: []
--- !u!114 &114971046394861518
MonoBehaviour:
  m_ObjectHideFlags: 1
  m_PrefabParentObject: {fileID: 0}
  m_PrefabInternal: {fileID: 0}
  m_GameObject: {fileID: 0}
  m_Enabled: 1
  m_EditorHideFlags: 0
  m_Script: {fileID: 11500000, guid: f780aa281814f9842a7c076d436932e7, type: 3}
  m_Name: VFXSlotFloat
  m_EditorClassIdentifier: 
  m_Parent: {fileID: 114487056209177112}
  m_Children: []
  m_UIPosition: {x: 0, y: 0}
  m_UICollapsed: 1
  m_UISuperCollapsed: 0
  m_MasterSlot: {fileID: 114289640206737396}
  m_MasterData:
    m_Owner: {fileID: 0}
    m_Value:
      m_Type:
        m_SerializableType: 
      m_SerializableObject: 
  m_Property:
    name: y
    m_serializedType:
      m_SerializableType: System.Single, mscorlib, Version=2.0.0.0, Culture=neutral,
        PublicKeyToken=b77a5c561934e089
    attributes: []
  m_Direction: 0
  m_LinkedSlots:
  - {fileID: 114715317785270446}
--- !u!114 &114981550296693984
MonoBehaviour:
  m_ObjectHideFlags: 1
  m_PrefabParentObject: {fileID: 0}
  m_PrefabInternal: {fileID: 0}
  m_GameObject: {fileID: 0}
  m_Enabled: 1
  m_EditorHideFlags: 0
  m_Script: {fileID: 11500000, guid: f780aa281814f9842a7c076d436932e7, type: 3}
  m_Name: VFXSlotFloat
  m_EditorClassIdentifier: 
  m_Parent: {fileID: 0}
  m_Children: []
  m_UIPosition: {x: 0, y: 0}
  m_UICollapsed: 1
  m_UISuperCollapsed: 0
  m_MasterSlot: {fileID: 114981550296693984}
  m_MasterData:
    m_Owner: {fileID: 114865462589533820}
    m_Value:
      m_Type:
        m_SerializableType: System.Single, mscorlib, Version=2.0.0.0, Culture=neutral,
          PublicKeyToken=b77a5c561934e089
      m_SerializableObject: 
  m_Property:
    name: o
    m_serializedType:
      m_SerializableType: System.Single, mscorlib, Version=2.0.0.0, Culture=neutral,
        PublicKeyToken=b77a5c561934e089
    attributes: []
  m_Direction: 1
  m_LinkedSlots:
  - {fileID: 114928192082943172}
--- !u!114 &114984837047147800
MonoBehaviour:
  m_ObjectHideFlags: 1
  m_PrefabParentObject: {fileID: 0}
  m_PrefabInternal: {fileID: 0}
  m_GameObject: {fileID: 0}
  m_Enabled: 1
  m_EditorHideFlags: 0
  m_Script: {fileID: 11500000, guid: f780aa281814f9842a7c076d436932e7, type: 3}
  m_Name: VFXSlotFloat
  m_EditorClassIdentifier: 
  m_Parent: {fileID: 0}
  m_Children: []
  m_UIPosition: {x: 0, y: 0}
  m_UICollapsed: 1
  m_UISuperCollapsed: 0
  m_MasterSlot: {fileID: 114984837047147800}
  m_MasterData:
    m_Owner: {fileID: 114945665587978714}
    m_Value:
      m_Type:
        m_SerializableType: System.Single, mscorlib, Version=2.0.0.0, Culture=neutral,
          PublicKeyToken=b77a5c561934e089
      m_SerializableObject: 0.9
  m_Property:
    name: rimCoef
    m_serializedType:
      m_SerializableType: System.Single, mscorlib, Version=2.0.0.0, Culture=neutral,
        PublicKeyToken=b77a5c561934e089
    attributes: []
  m_Direction: 0
  m_LinkedSlots:
  - {fileID: 114626334562317016}
--- !u!114 &114986984578911784
MonoBehaviour:
  m_ObjectHideFlags: 1
  m_PrefabParentObject: {fileID: 0}
  m_PrefabInternal: {fileID: 0}
  m_GameObject: {fileID: 0}
  m_Enabled: 1
  m_EditorHideFlags: 0
  m_Script: {fileID: 11500000, guid: f780aa281814f9842a7c076d436932e7, type: 3}
  m_Name: VFXSlotFloat
  m_EditorClassIdentifier: 
  m_Parent: {fileID: 0}
  m_Children: []
  m_UIPosition: {x: 0, y: 0}
  m_UICollapsed: 1
  m_UISuperCollapsed: 0
  m_MasterSlot: {fileID: 114986984578911784}
  m_MasterData:
    m_Owner: {fileID: 114272371485863470}
    m_Value:
      m_Type:
        m_SerializableType: System.Single, mscorlib, Version=2.0.0.0, Culture=neutral,
          PublicKeyToken=b77a5c561934e089
      m_SerializableObject: 0
  m_Property:
    name: AngleZ
    m_serializedType:
      m_SerializableType: System.Single, mscorlib, Version=2.0.0.0, Culture=neutral,
        PublicKeyToken=b77a5c561934e089
    attributes: []
  m_Direction: 0
  m_LinkedSlots:
  - {fileID: 114772101669976220}
--- !u!114 &114988289777516988
MonoBehaviour:
  m_ObjectHideFlags: 1
  m_PrefabParentObject: {fileID: 0}
  m_PrefabInternal: {fileID: 0}
  m_GameObject: {fileID: 0}
  m_Enabled: 1
  m_EditorHideFlags: 0
  m_Script: {fileID: 11500000, guid: 1b2b751071c7fc14f9fa503163991826, type: 3}
  m_Name: VFXSlotFloat2
  m_EditorClassIdentifier: 
  m_Parent: {fileID: 0}
  m_Children:
  - {fileID: 114143630450468194}
  - {fileID: 114531311852264052}
  m_UIPosition: {x: 0, y: 0}
  m_UICollapsed: 1
  m_UISuperCollapsed: 0
  m_MasterSlot: {fileID: 114988289777516988}
  m_MasterData:
    m_Owner: {fileID: 114204798795283926}
    m_Value:
      m_Type:
        m_SerializableType: UnityEngine.Vector2, UnityEngine.CoreModule, Version=0.0.0.0,
          Culture=neutral, PublicKeyToken=null
      m_SerializableObject: '{"x":0.0,"y":0.0}'
  m_Property:
    name: Delay
    m_serializedType:
      m_SerializableType: UnityEngine.Vector2, UnityEngine.CoreModule, Version=0.0.0.0,
        Culture=neutral, PublicKeyToken=null
    attributes: []
  m_Direction: 0
  m_LinkedSlots: []
--- !u!114 &114996140416806466
MonoBehaviour:
  m_ObjectHideFlags: 1
  m_PrefabParentObject: {fileID: 0}
  m_PrefabInternal: {fileID: 0}
  m_GameObject: {fileID: 0}
  m_Enabled: 1
  m_EditorHideFlags: 0
  m_Script: {fileID: 11500000, guid: f780aa281814f9842a7c076d436932e7, type: 3}
  m_Name: VFXSlotFloat
  m_EditorClassIdentifier: 
  m_Parent: {fileID: 114667322991397514}
  m_Children: []
  m_UIPosition: {x: 0, y: 0}
  m_UICollapsed: 1
  m_UISuperCollapsed: 0
  m_MasterSlot: {fileID: 114667322991397514}
  m_MasterData:
    m_Owner: {fileID: 0}
    m_Value:
      m_Type:
        m_SerializableType: 
      m_SerializableObject: 
  m_Property:
    name: x
    m_serializedType:
      m_SerializableType: System.Single, mscorlib, Version=2.0.0.0, Culture=neutral,
        PublicKeyToken=b77a5c561934e089
    attributes: []
  m_Direction: 1
  m_LinkedSlots: []
--- !u!2058629509 &8926484042661614526
VFXAsset:
  m_ObjectHideFlags: 0
  m_PrefabParentObject: {fileID: 0}
  m_PrefabInternal: {fileID: 0}
  m_Name: 15_CubeAndMesh
  m_Graph: {fileID: 114564606616422122}
  m_Expressions:
    m_Expressions:
    - op: 0
      valueIndex: 0
      data[0]: -1
      data[1]: -1
      data[2]: -1
      data[3]: 1
    - op: 14
      valueIndex: 1
      data[0]: -1
      data[1]: -1
      data[2]: -1
      data[3]: -1
    - op: 27
      valueIndex: 2
      data[0]: 1
      data[1]: 0
      data[2]: -1
      data[3]: 1
    - op: 26
      valueIndex: 3
      data[0]: 2
      data[1]: -1
      data[2]: -1
      data[3]: 1
    - op: 30
      valueIndex: 4
      data[0]: 2
      data[1]: 3
      data[2]: -1
      data[3]: 1
    - op: 0
      valueIndex: 5
      data[0]: -1
      data[1]: -1
      data[2]: -1
      data[3]: 1
    - op: 0
      valueIndex: 6
      data[0]: -1
      data[1]: -1
      data[2]: -1
      data[3]: 2
    - op: 32
      valueIndex: 8
      data[0]: 4
      data[1]: 5
      data[2]: -1
      data[3]: 1
    - op: 35
      valueIndex: 9
      data[0]: 6
      data[1]: -1
      data[2]: 1
      data[3]: 2
    - op: 0
      valueIndex: 10
      data[0]: -1
      data[1]: -1
      data[2]: -1
      data[3]: 1
    - op: 35
      valueIndex: 11
      data[0]: 6
      data[1]: -1
      data[2]: 0
      data[3]: 2
    - op: 0
      valueIndex: 12
      data[0]: -1
      data[1]: -1
      data[2]: -1
      data[3]: 1
    - op: 30
      valueIndex: 13
      data[0]: 10
      data[1]: 8
      data[2]: -1
      data[3]: 1
    - op: 31
      valueIndex: 14
      data[0]: 7
      data[1]: 9
      data[2]: -1
      data[3]: 1
    - op: 0
      valueIndex: 15
      data[0]: -1
      data[1]: -1
      data[2]: -1
      data[3]: 14
    - op: 30
      valueIndex: 16
      data[0]: 12
      data[1]: 11
      data[2]: -1
      data[3]: 1
    - op: 0
      valueIndex: 17
      data[0]: -1
      data[1]: -1
      data[2]: -1
      data[3]: 1
    - op: 0
      valueIndex: 18
      data[0]: -1
      data[1]: -1
      data[2]: -1
      data[3]: 1
    - op: 13
      valueIndex: 19
      data[0]: -1
      data[1]: -1
      data[2]: -1
      data[3]: -1
    - op: 0
      valueIndex: 20
      data[0]: -1
      data[1]: -1
      data[2]: -1
      data[3]: 1
    - op: 37
      valueIndex: 21
      data[0]: 14
      data[1]: 13
      data[2]: -1
      data[3]: -1
    - op: 0
      valueIndex: 25
      data[0]: -1
      data[1]: -1
      data[2]: -1
      data[3]: 1
    - op: 35
      valueIndex: 26
      data[0]: 20
      data[1]: -1
      data[2]: 0
      data[3]: 4
    - op: 35
      valueIndex: 27
      data[0]: 20
      data[1]: -1
      data[2]: 2
      data[3]: 4
    - op: 35
      valueIndex: 28
      data[0]: 20
      data[1]: -1
      data[2]: 1
      data[3]: 4
    - op: 2
      valueIndex: 29
      data[0]: 16
      data[1]: 16
      data[2]: 16
      data[3]: -1
    - op: 27
      valueIndex: 32
      data[0]: 18
      data[1]: 19
      data[2]: -1
      data[3]: 1
    - op: 0
      valueIndex: 33
      data[0]: -1
      data[1]: -1
      data[2]: -1
      data[3]: 1
    - op: 28
      valueIndex: 34
      data[0]: 8
      data[1]: 10
      data[2]: -1
      data[3]: 1
    - op: 0
      valueIndex: 35
      data[0]: -1
      data[1]: -1
      data[2]: -1
      data[3]: 1
    - op: 0
      valueIndex: 36
      data[0]: -1
      data[1]: -1
      data[2]: -1
      data[3]: 1
    - op: 0
      valueIndex: 37
      data[0]: -1
      data[1]: -1
      data[2]: -1
      data[3]: 1
    - op: 0
      valueIndex: 38
      data[0]: -1
      data[1]: -1
      data[2]: -1
      data[3]: 1
    - op: 27
      valueIndex: 39
      data[0]: 1
      data[1]: 17
      data[2]: -1
      data[3]: 1
    - op: 0
      valueIndex: 40
      data[0]: -1
      data[1]: -1
      data[2]: -1
      data[3]: 1
    - op: 2
      valueIndex: 41
      data[0]: 15
      data[1]: 15
      data[2]: 8
      data[3]: -1
    - op: 0
      valueIndex: 44
      data[0]: -1
      data[1]: -1
      data[2]: -1
      data[3]: 1
    - op: 0
      valueIndex: 45
      data[0]: -1
      data[1]: -1
      data[2]: -1
      data[3]: 13
    - op: 0
      valueIndex: 46
      data[0]: -1
      data[1]: -1
      data[2]: -1
      data[3]: 1
    - op: 0
      valueIndex: 47
      data[0]: -1
      data[1]: -1
      data[2]: -1
      data[3]: 1
    - op: 0
      valueIndex: 48
      data[0]: -1
      data[1]: -1
      data[2]: -1
      data[3]: 1
    - op: 0
      valueIndex: 49
      data[0]: -1
      data[1]: -1
      data[2]: -1
      data[3]: 1
    - op: 0
      valueIndex: 50
      data[0]: -1
      data[1]: -1
      data[2]: -1
      data[3]: 1
    - op: 0
      valueIndex: 51
      data[0]: -1
      data[1]: -1
      data[2]: -1
      data[3]: 1
    - op: 0
      valueIndex: 52
      data[0]: -1
      data[1]: -1
      data[2]: -1
      data[3]: 1
    - op: 0
      valueIndex: 53
      data[0]: -1
      data[1]: -1
      data[2]: -1
      data[3]: 1
    - op: 0
      valueIndex: 54
      data[0]: -1
      data[1]: -1
      data[2]: -1
      data[3]: 1
    - op: 0
      valueIndex: 55
      data[0]: -1
      data[1]: -1
      data[2]: -1
      data[3]: 1
    - op: 33
      valueIndex: 56
      data[0]: 22
      data[1]: 21
      data[2]: -1
      data[3]: 1
    - op: 0
      valueIndex: 57
      data[0]: -1
      data[1]: -1
      data[2]: -1
      data[3]: 1
    - op: 33
      valueIndex: 58
      data[0]: 24
      data[1]: 21
      data[2]: -1
      data[3]: 1
    - op: 0
      valueIndex: 59
      data[0]: -1
      data[1]: -1
      data[2]: -1
      data[3]: 1
    - op: 32
      valueIndex: 60
      data[0]: 27
      data[1]: 5
      data[2]: -1
      data[3]: 1
    - op: 0
      valueIndex: 61
      data[0]: -1
      data[1]: -1
      data[2]: -1
      data[3]: 1
    - op: 0
      valueIndex: 62
      data[0]: -1
      data[1]: -1
      data[2]: -1
      data[3]: 1
    - op: 27
      valueIndex: 63
      data[0]: 35
      data[1]: 25
      data[2]: -1
      data[3]: 3
    - op: 35
      valueIndex: 66
      data[0]: 20
      data[1]: -1
      data[2]: 3
      data[3]: 4
    - op: 0
      valueIndex: 67
      data[0]: -1
      data[1]: -1
      data[2]: -1
      data[3]: 1
    - op: 0
      valueIndex: 68
      data[0]: -1
      data[1]: -1
      data[2]: -1
      data[3]: 1
    - op: 32
      valueIndex: 69
      data[0]: 28
      data[1]: 5
      data[2]: -1
      data[3]: 1
    - op: 0
      valueIndex: 70
      data[0]: -1
      data[1]: -1
      data[2]: -1
      data[3]: 1
    - op: 2
      valueIndex: 71
      data[0]: 31
      data[1]: 32
      data[2]: 29
      data[3]: -1
    - op: 33
      valueIndex: 74
      data[0]: 23
      data[1]: 21
      data[2]: -1
      data[3]: 1
    - op: 2
      valueIndex: 75
      data[0]: 30
      data[1]: 33
      data[2]: 34
      data[3]: -1
    - op: 0
      valueIndex: 78
      data[0]: -1
      data[1]: -1
      data[2]: -1
      data[3]: 1
    - op: 32
      valueIndex: 79
      data[0]: 58
      data[1]: 5
      data[2]: -1
      data[3]: 1
    - op: 0
      valueIndex: 80
      data[0]: -1
      data[1]: -1
      data[2]: -1
      data[3]: 7
    - op: 3
      valueIndex: 82
      data[0]: 48
      data[1]: 50
      data[2]: 62
      data[3]: 56
    - op: 2
      valueIndex: 86
      data[0]: 36
      data[1]: 41
      data[2]: 44
      data[3]: -1
    - op: 0
      valueIndex: 89
      data[0]: -1
      data[1]: -1
      data[2]: -1
      data[3]: 1
    - op: 2
      valueIndex: 90
      data[0]: 39
      data[1]: 38
      data[2]: 40
      data[3]: -1
    - op: 31
      valueIndex: 93
      data[0]: 59
      data[1]: 9
      data[2]: -1
      data[3]: 1
    - op: 2
      valueIndex: 94
      data[0]: 57
      data[1]: 54
      data[2]: 51
      data[3]: -1
    - op: 31
      valueIndex: 97
      data[0]: 52
      data[1]: 53
      data[2]: -1
      data[3]: 1
    - op: 38
      valueIndex: 98
      data[0]: 37
      data[1]: -1
      data[2]: -1
      data[3]: 0
    - op: 0
      valueIndex: 102
      data[0]: -1
      data[1]: -1
      data[2]: -1
      data[3]: 15
    - op: 2
      valueIndex: 104
      data[0]: 45
      data[1]: 42
      data[2]: 43
      data[3]: -1
    - op: 4
      valueIndex: 107
      data[0]: 61
      data[1]: 63
      data[2]: 55
      data[3]: -1
    - op: 2
      valueIndex: 123
      data[0]: 47
      data[1]: 46
      data[2]: 49
      data[3]: -1
    - op: 0
      valueIndex: 126
      data[0]: -1
      data[1]: -1
      data[2]: -1
      data[3]: 1
    m_NeedsLocalToWorld: 0
    m_NeedsWorldToLocal: 0
  m_ExposedExpressions: []
  m_PropertySheet:
    m_Float:
      m_Array:
      - m_ExpressionIndex: 0
        m_Value: 0.5
      - m_ExpressionIndex: 5
        m_Value: 0
      - m_ExpressionIndex: 9
        m_Value: 1
      - m_ExpressionIndex: 11
        m_Value: 0
      - m_ExpressionIndex: 16
        m_Value: 1.5
      - m_ExpressionIndex: 17
        m_Value: 450
      - m_ExpressionIndex: 19
        m_Value: 250
      - m_ExpressionIndex: 21
        m_Value: 0.45454544
      - m_ExpressionIndex: 27
        m_Value: 6.2831855
      - m_ExpressionIndex: 29
        m_Value: 0
      - m_ExpressionIndex: 30
        m_Value: 0
      - m_ExpressionIndex: 31
        m_Value: 0
      - m_ExpressionIndex: 32
        m_Value: 0
      - m_ExpressionIndex: 34
        m_Value: 0
      - m_ExpressionIndex: 36
        m_Value: 0.0029335022
      - m_ExpressionIndex: 38
        m_Value: 0
      - m_ExpressionIndex: 39
        m_Value: 0
      - m_ExpressionIndex: 40
        m_Value: 0
      - m_ExpressionIndex: 41
        m_Value: 0.011749029
      - m_ExpressionIndex: 42
        m_Value: 2.3405867
      - m_ExpressionIndex: 43
        m_Value: 0.89114875
      - m_ExpressionIndex: 44
        m_Value: -0.008805066
      - m_ExpressionIndex: 45
        m_Value: 2.3461432
      - m_ExpressionIndex: 46
        m_Value: 0
      - m_ExpressionIndex: 47
        m_Value: 0
      - m_ExpressionIndex: 49
        m_Value: 0
      - m_ExpressionIndex: 51
        m_Value: 0
      - m_ExpressionIndex: 53
        m_Value: 6.2831855
      - m_ExpressionIndex: 54
        m_Value: 0
      - m_ExpressionIndex: 57
        m_Value: 0
      - m_ExpressionIndex: 58
        m_Value: 500
      - m_ExpressionIndex: 60
        m_Value: 0
      - m_ExpressionIndex: 64
        m_Value: 0.95
      - m_ExpressionIndex: 69
        m_Value: 1
      - m_ExpressionIndex: 79
        m_Value: 0.5
    m_Vector2f:
      m_Array:
      - m_ExpressionIndex: 6
        m_Value: {x: 0.8, y: 0.2}
    m_Vector3f:
      m_Array: []
    m_Vector4f:
      m_Array: []
    m_Uint:
      m_Array: []
    m_Int:
      m_Array: []
    m_Matrix4x4f:
      m_Array: []
    m_AnimationCurve:
      m_Array:
      - m_ExpressionIndex: 37
        m_Value:
          serializedVersion: 2
          m_Curve:
          - serializedVersion: 3
            time: 0.0007902086
            value: -0.0026307106
            inSlope: 0
            outSlope: 0
            tangentMode: 0
            weightedMode: 0
            inWeight: 0
            outWeight: 0
          - serializedVersion: 3
            time: 0.22101843
            value: 1.8229103
            inSlope: 1.346845
            outSlope: 1.346845
            tangentMode: 0
            weightedMode: 0
            inWeight: 0
            outWeight: 0
          - serializedVersion: 3
            time: 0.6926423
            value: 1.9080855
            inSlope: -0.77381605
            outSlope: -0.77381605
            tangentMode: 0
            weightedMode: 0
            inWeight: 0
            outWeight: 0
          - serializedVersion: 3
            time: 1.0007902
            value: -0.007581115
            inSlope: 0
            outSlope: 0
            tangentMode: 0
            weightedMode: 0
            inWeight: 0
            outWeight: 0
          m_PreInfinity: 2
          m_PostInfinity: 2
          m_RotationOrder: 4
    m_Gradient:
      m_Array:
      - m_ExpressionIndex: 14
        m_Value:
          serializedVersion: 2
          key0: {r: 1, g: 0, b: 0, a: 0}
          key1: {r: 1, g: 0, b: 0.8901961, a: 1}
          key2: {r: 0.24313726, g: 0, b: 1, a: 1}
          key3: {r: 0, g: 0.8352941, b: 1, a: 0}
          key4: {r: 0, g: 1, b: 0.09019608, a: 0}
          key5: {r: 0.94509804, g: 1, b: 0, a: 0}
          key6: {r: 1, g: 0, b: 0, a: 0}
          key7: {r: 0, g: 0, b: 0, a: 0}
          ctime0: 0
          ctime1: 12719
          ctime2: 22719
          ctime3: 31554
          ctime4: 42234
          ctime5: 53011
          ctime6: 65535
          ctime7: 0
          atime0: 0
          atime1: 5211
          atime2: 60059
          atime3: 65535
          atime4: 0
          atime5: 0
          atime6: 0
          atime7: 0
          m_Mode: 0
          m_NumColorKeys: 7
          m_NumAlphaKeys: 4
    m_NamedObject:
      m_Array:
      - m_ExpressionIndex: 66
        m_Value: {fileID: 2800000, guid: 1b0a544333a6c3f46835203de2814990, type: 3}
      - m_ExpressionIndex: 75
        m_Value: {fileID: 10207, guid: 0000000000000000e000000000000000, type: 0}
    m_Bool:
      m_Array: []
  m_Buffers:
  - type: 1
    size: 4000
    capacity: 500
    layout:
    - name: position
      type: 3
      offset:
        bucket: 0
        structure: 4
        element: 0
    - name: lifetime
      type: 1
      offset:
        bucket: 2000
        structure: 1
        element: 0
    - name: angleZ
      type: 1
      offset:
        bucket: 2500
        structure: 3
        element: 0
    - name: alive
      type: 17
      offset:
        bucket: 2500
        structure: 3
        element: 1
    - name: age
      type: 1
      offset:
        bucket: 2500
        structure: 3
        element: 2
  - type: 1
    size: 1
    capacity: 1
    layout:
    - name: spawnCount
      type: 1
      offset:
        bucket: 0
        structure: 1
        element: 0
  - type: 2
    size: 500
    capacity: 0
    layout: []
  - type: 1
    size: 1
    capacity: 0
    layout: []
  m_CPUBuffers:
  - capacity: 1
    stride: 1
    layout:
    - name: spawnCount
      type: 1
      offset:
        bucket: 0
        structure: 1
        element: 0
    initialData:
      data: 00000000
  - capacity: 1
    stride: 1
    layout:
    - name: spawnCount
      type: 1
      offset:
        bucket: 0
        structure: 1
        element: 0
    initialData:
      data: 00000000
  m_Systems:
  - type: 0
    flags: 0
    capacity: 0
    buffers:
    - index: 1
      nameId: spawner_output
    values: []
    tasks:
    - type: 268435456
      buffers: []
      values:
      - index: 65
        nameId: Rate
      params: []
      processor: {fileID: 0}
  - type: 1
    flags: 1
    capacity: 500
    buffers:
    - index: 0
      nameId: attributeBuffer
    - index: 1
      nameId: sourceAttributeBuffer
    - index: 2
      nameId: deadList
    - index: 3
      nameId: deadListCount
    - index: 1
      nameId: spawner_input
    values:
    - index: 68
      nameId: bounds_center
    - index: 76
      nameId: bounds_size
    tasks:
    - type: 536870912
      buffers:
      - index: 0
        nameId: attributeBuffer
      - index: 2
        nameId: deadListIn
      - index: 3
        nameId: deadListCount
      - index: 1
        nameId: sourceAttributeBuffer
      values:
      - index: 72
        nameId: Torus_center_b
      - index: 10
        nameId: Torus_majorRadius_b
      - index: 8
        nameId: Torus_minorRadius_b
      - index: 73
        nameId: Torus_arc_b
      - index: 71
        nameId: r_b
      - index: 69
        nameId: Lifetime_c
<<<<<<< HEAD
      params:
      - index: 67
        nameId: bounds_center
      - index: 65
        nameId: bounds_size
      processor: {fileID: 7200000, guid: c489cd0e8022b9048995744d023d4169, type: 3}
=======
      params: []
      processor: {fileID: 7200000, guid: 12a89f9632bede0469ca72cfe856a9e0, type: 3}
>>>>>>> 9c7d008d
    - type: 805306368
      buffers:
      - index: 0
        nameId: attributeBuffer
      - index: 2
        nameId: deadListOut
      values:
      - index: 26
        nameId: uniform_b
      - index: 60
        nameId: uniform_c
      - index: 18
        nameId: deltaTime_c
      params: []
<<<<<<< HEAD
      processor: {fileID: 7200000, guid: ffd61caa998f3264490eedcad7ca8da1, type: 3}
=======
      processor: {fileID: 7200000, guid: b88c426f2e6b6a54e978bd36ead28734, type: 3}
>>>>>>> 9c7d008d
    - type: 1073741827
      buffers:
      - index: 0
        nameId: attributeBuffer
      values:
      - index: 70
        nameId: Position_position_b
      - index: 74
        nameId: curve_c
      - index: 78
        nameId: Color_d
      - index: 79
        nameId: alphaThreshold
      - index: 20
        nameId: rimColor
      - index: 64
        nameId: rimCoef
      - index: 66
        nameId: normalMap
      params:
      - index: 0
        nameId: sortPriority
<<<<<<< HEAD
      processor: {fileID: 4800000, guid: 4e8c3c53fb9c5e445af335b7cde9c9cd, type: 3}
=======
      processor: {fileID: 4800000, guid: 1a8ad659cfc1c924aa2f40417ec90b50, type: 3}
>>>>>>> 9c7d008d
  - type: 2
    flags: 0
    capacity: 0
    buffers: []
    values:
    - index: 75
      nameId: mesh
    - index: 77
      nameId: transform
    tasks:
    - type: 1073741824
      buffers: []
      values:
      - index: 67
        nameId: _RimColor
      - index: 64
        nameId: _RimCoef
      params: []
      processor: {fileID: 4800000, guid: 1315639ec2b0425429525dd2810b4c98, type: 3}
  m_Events:
  - name: OnPlay
    playSystems: 00000000
    stopSystems: 
  - name: OnStop
    playSystems: 
    stopSystems: 00000000
  m_RendererSettings:
    motionVectorGenerationMode: 0
    shadowCastingMode: 1
    receiveShadows: 0
    reflectionProbeUsage: 0
    lightProbeUsage: 0
  m_CullingFlags: 3<|MERGE_RESOLUTION|>--- conflicted
+++ resolved
@@ -3860,11 +3860,7 @@
     m_serializedType:
       m_SerializableType: System.Single, mscorlib, Version=2.0.0.0, Culture=neutral,
         PublicKeyToken=b77a5c561934e089
-    attributes:
-    - m_Type: 1
-      m_Min: 0
-      m_Max: Infinity
-      m_Tooltip: 
+    attributes: []
   m_Direction: 0
   m_LinkedSlots: []
 --- !u!114 &114919196843154962
@@ -4501,59 +4497,65 @@
       data[0]: -1
       data[1]: -1
       data[2]: -1
-      data[3]: 2
+      data[3]: 1
     - op: 32
-      valueIndex: 8
+      valueIndex: 7
       data[0]: 4
       data[1]: 5
       data[2]: -1
       data[3]: 1
-    - op: 35
+    - op: 0
+      valueIndex: 8
+      data[0]: -1
+      data[1]: -1
+      data[2]: -1
+      data[3]: 1
+    - op: 0
       valueIndex: 9
-      data[0]: 6
+      data[0]: -1
       data[1]: -1
-      data[2]: 1
-      data[3]: 2
+      data[2]: -1
+      data[3]: 1
     - op: 0
       valueIndex: 10
       data[0]: -1
       data[1]: -1
       data[2]: -1
+      data[3]: 14
+    - op: 30
+      valueIndex: 11
+      data[0]: 8
+      data[1]: 9
+      data[2]: -1
       data[3]: 1
-    - op: 35
-      valueIndex: 11
-      data[0]: 6
-      data[1]: -1
-      data[2]: 0
-      data[3]: 2
+    - op: 31
+      valueIndex: 12
+      data[0]: 7
+      data[1]: 6
+      data[2]: -1
+      data[3]: 1
     - op: 0
-      valueIndex: 12
+      valueIndex: 13
       data[0]: -1
       data[1]: -1
       data[2]: -1
       data[3]: 1
-    - op: 30
-      valueIndex: 13
-      data[0]: 10
-      data[1]: 8
-      data[2]: -1
-      data[3]: 1
-    - op: 31
+    - op: 13
       valueIndex: 14
-      data[0]: 7
-      data[1]: 9
-      data[2]: -1
-      data[3]: 1
+      data[0]: -1
+      data[1]: -1
+      data[2]: -1
+      data[3]: -1
     - op: 0
       valueIndex: 15
       data[0]: -1
       data[1]: -1
       data[2]: -1
-      data[3]: 14
+      data[3]: 1
     - op: 30
       valueIndex: 16
-      data[0]: 12
-      data[1]: 11
+      data[0]: 11
+      data[1]: 13
       data[2]: -1
       data[3]: 1
     - op: 0
@@ -4562,64 +4564,64 @@
       data[1]: -1
       data[2]: -1
       data[3]: 1
+    - op: 37
+      valueIndex: 18
+      data[0]: 10
+      data[1]: 12
+      data[2]: -1
+      data[3]: -1
     - op: 0
-      valueIndex: 18
+      valueIndex: 22
       data[0]: -1
       data[1]: -1
       data[2]: -1
       data[3]: 1
-    - op: 13
-      valueIndex: 19
+    - op: 0
+      valueIndex: 23
       data[0]: -1
       data[1]: -1
       data[2]: -1
-      data[3]: -1
-    - op: 0
-      valueIndex: 20
-      data[0]: -1
-      data[1]: -1
-      data[2]: -1
-      data[3]: 1
-    - op: 37
-      valueIndex: 21
-      data[0]: 14
-      data[1]: 13
-      data[2]: -1
-      data[3]: -1
-    - op: 0
-      valueIndex: 25
-      data[0]: -1
-      data[1]: -1
-      data[2]: -1
       data[3]: 1
     - op: 35
-      valueIndex: 26
-      data[0]: 20
+      valueIndex: 24
+      data[0]: 18
+      data[1]: -1
+      data[2]: 2
+      data[3]: 4
+    - op: 2
+      valueIndex: 25
+      data[0]: 17
+      data[1]: 17
+      data[2]: 17
+      data[3]: -1
+    - op: 35
+      valueIndex: 28
+      data[0]: 18
       data[1]: -1
       data[2]: 0
       data[3]: 4
+    - op: 0
+      valueIndex: 29
+      data[0]: -1
+      data[1]: -1
+      data[2]: -1
+      data[3]: 1
     - op: 35
-      valueIndex: 27
-      data[0]: 20
-      data[1]: -1
-      data[2]: 2
-      data[3]: 4
-    - op: 35
-      valueIndex: 28
-      data[0]: 20
+      valueIndex: 30
+      data[0]: 18
       data[1]: -1
       data[2]: 1
       data[3]: 4
-    - op: 2
-      valueIndex: 29
-      data[0]: 16
-      data[1]: 16
-      data[2]: 16
-      data[3]: -1
     - op: 27
+      valueIndex: 31
+      data[0]: 14
+      data[1]: 15
+      data[2]: -1
+      data[3]: 1
+    - op: 28
       valueIndex: 32
-      data[0]: 18
-      data[1]: 19
+      data[0]: 9
+      data[1]: 8
       data[2]: -1
       data[3]: 1
     - op: 0
@@ -4628,40 +4630,28 @@
       data[1]: -1
       data[2]: -1
       data[3]: 1
-    - op: 28
+    - op: 0
       valueIndex: 34
-      data[0]: 8
-      data[1]: 10
-      data[2]: -1
-      data[3]: 1
-    - op: 0
-      valueIndex: 35
       data[0]: -1
       data[1]: -1
       data[2]: -1
       data[3]: 1
+    - op: 27
+      valueIndex: 35
+      data[0]: 1
+      data[1]: 19
+      data[2]: -1
+      data[3]: 1
+    - op: 2
+      valueIndex: 36
+      data[0]: 16
+      data[1]: 16
+      data[2]: 9
+      data[3]: -1
     - op: 0
-      valueIndex: 36
+      valueIndex: 39
       data[0]: -1
       data[1]: -1
-      data[2]: -1
-      data[3]: 1
-    - op: 0
-      valueIndex: 37
-      data[0]: -1
-      data[1]: -1
-      data[2]: -1
-      data[3]: 1
-    - op: 0
-      valueIndex: 38
-      data[0]: -1
-      data[1]: -1
-      data[2]: -1
-      data[3]: 1
-    - op: 27
-      valueIndex: 39
-      data[0]: 1
-      data[1]: 17
       data[2]: -1
       data[3]: 1
     - op: 0
@@ -4670,12 +4660,24 @@
       data[1]: -1
       data[2]: -1
       data[3]: 1
-    - op: 2
+    - op: 0
       valueIndex: 41
-      data[0]: 15
-      data[1]: 15
-      data[2]: 8
-      data[3]: -1
+      data[0]: -1
+      data[1]: -1
+      data[2]: -1
+      data[3]: 1
+    - op: 0
+      valueIndex: 42
+      data[0]: -1
+      data[1]: -1
+      data[2]: -1
+      data[3]: 1
+    - op: 35
+      valueIndex: 43
+      data[0]: 18
+      data[1]: -1
+      data[2]: 3
+      data[3]: 4
     - op: 0
       valueIndex: 44
       data[0]: -1
@@ -4687,11 +4689,11 @@
       data[0]: -1
       data[1]: -1
       data[2]: -1
-      data[3]: 13
-    - op: 0
+      data[3]: 1
+    - op: 33
       valueIndex: 46
-      data[0]: -1
-      data[1]: -1
+      data[0]: 21
+      data[1]: 20
       data[2]: -1
       data[3]: 1
     - op: 0
@@ -4700,16 +4702,16 @@
       data[1]: -1
       data[2]: -1
       data[3]: 1
-    - op: 0
+    - op: 33
       valueIndex: 48
-      data[0]: -1
-      data[1]: -1
+      data[0]: 25
+      data[1]: 20
       data[2]: -1
       data[3]: 1
-    - op: 0
+    - op: 33
       valueIndex: 49
-      data[0]: -1
-      data[1]: -1
+      data[0]: 23
+      data[1]: 20
       data[2]: -1
       data[3]: 1
     - op: 0
@@ -4729,79 +4731,55 @@
       data[0]: -1
       data[1]: -1
       data[2]: -1
-      data[3]: 1
+      data[3]: 13
     - op: 0
       valueIndex: 53
       data[0]: -1
       data[1]: -1
       data[2]: -1
       data[3]: 1
-    - op: 0
+    - op: 2
       valueIndex: 54
-      data[0]: -1
-      data[1]: -1
-      data[2]: -1
-      data[3]: 1
-    - op: 0
-      valueIndex: 55
-      data[0]: -1
-      data[1]: -1
-      data[2]: -1
-      data[3]: 1
-    - op: 33
-      valueIndex: 56
-      data[0]: 22
-      data[1]: 21
-      data[2]: -1
-      data[3]: 1
+      data[0]: 32
+      data[1]: 33
+      data[2]: 34
+      data[3]: -1
     - op: 0
       valueIndex: 57
       data[0]: -1
       data[1]: -1
       data[2]: -1
       data[3]: 1
-    - op: 33
+    - op: 2
       valueIndex: 58
-      data[0]: 24
-      data[1]: 21
-      data[2]: -1
-      data[3]: 1
-    - op: 0
-      valueIndex: 59
-      data[0]: -1
-      data[1]: -1
-      data[2]: -1
-      data[3]: 1
-    - op: 32
-      valueIndex: 60
-      data[0]: 27
-      data[1]: 5
-      data[2]: -1
-      data[3]: 1
+      data[0]: 29
+      data[1]: 30
+      data[2]: 28
+      data[3]: -1
     - op: 0
       valueIndex: 61
       data[0]: -1
       data[1]: -1
       data[2]: -1
       data[3]: 1
+    - op: 27
+      valueIndex: 62
+      data[0]: 31
+      data[1]: 22
+      data[2]: -1
+      data[3]: 3
     - op: 0
-      valueIndex: 62
+      valueIndex: 65
       data[0]: -1
       data[1]: -1
       data[2]: -1
       data[3]: 1
-    - op: 27
-      valueIndex: 63
-      data[0]: 35
-      data[1]: 25
-      data[2]: -1
-      data[3]: 3
-    - op: 35
+    - op: 0
       valueIndex: 66
-      data[0]: 20
+      data[0]: -1
       data[1]: -1
-      data[2]: 3
-      data[3]: 4
+      data[2]: -1
+      data[3]: 1
     - op: 0
       valueIndex: 67
       data[0]: -1
@@ -4814,10 +4792,10 @@
       data[1]: -1
       data[2]: -1
       data[3]: 1
-    - op: 32
+    - op: 0
       valueIndex: 69
-      data[0]: 28
-      data[1]: 5
+      data[0]: -1
+      data[1]: -1
       data[2]: -1
       data[3]: 1
     - op: 0
@@ -4826,120 +4804,126 @@
       data[1]: -1
       data[2]: -1
       data[3]: 1
+    - op: 32
+      valueIndex: 71
+      data[0]: 24
+      data[1]: 5
+      data[2]: -1
+      data[3]: 1
+    - op: 32
+      valueIndex: 72
+      data[0]: 27
+      data[1]: 5
+      data[2]: -1
+      data[3]: 1
+    - op: 0
+      valueIndex: 73
+      data[0]: -1
+      data[1]: -1
+      data[2]: -1
+      data[3]: 1
+    - op: 0
+      valueIndex: 74
+      data[0]: -1
+      data[1]: -1
+      data[2]: -1
+      data[3]: 1
+    - op: 31
+      valueIndex: 75
+      data[0]: 59
+      data[1]: 6
+      data[2]: -1
+      data[3]: 1
+    - op: 0
+      valueIndex: 76
+      data[0]: -1
+      data[1]: -1
+      data[2]: -1
+      data[3]: 1
+    - op: 3
+      valueIndex: 77
+      data[0]: 42
+      data[1]: 41
+      data[2]: 39
+      data[3]: 36
     - op: 2
-      valueIndex: 71
-      data[0]: 31
-      data[1]: 32
-      data[2]: 29
+      valueIndex: 81
+      data[0]: 56
+      data[1]: 55
+      data[2]: 48
       data[3]: -1
-    - op: 33
-      valueIndex: 74
-      data[0]: 23
-      data[1]: 21
+    - op: 2
+      valueIndex: 84
+      data[0]: 38
+      data[1]: 35
+      data[2]: 44
+      data[3]: -1
+    - op: 2
+      valueIndex: 87
+      data[0]: 53
+      data[1]: 52
+      data[2]: 54
+      data[3]: -1
+    - op: 0
+      valueIndex: 90
+      data[0]: -1
+      data[1]: -1
+      data[2]: -1
+      data[3]: 1
+    - op: 31
+      valueIndex: 91
+      data[0]: 58
+      data[1]: 60
       data[2]: -1
       data[3]: 1
     - op: 2
-      valueIndex: 75
-      data[0]: 30
-      data[1]: 33
-      data[2]: 34
+      valueIndex: 92
+      data[0]: 46
+      data[1]: 43
+      data[2]: 40
       data[3]: -1
     - op: 0
-      valueIndex: 78
+      valueIndex: 95
       data[0]: -1
       data[1]: -1
       data[2]: -1
       data[3]: 1
-    - op: 32
-      valueIndex: 79
-      data[0]: 58
-      data[1]: 5
+    - op: 2
+      valueIndex: 96
+      data[0]: 50
+      data[1]: 57
+      data[2]: 61
+      data[3]: -1
+    - op: 4
+      valueIndex: 99
+      data[0]: 47
+      data[1]: 49
+      data[2]: 51
+      data[3]: -1
+    - op: 0
+      valueIndex: 115
+      data[0]: -1
+      data[1]: -1
       data[2]: -1
       data[3]: 1
     - op: 0
-      valueIndex: 80
+      valueIndex: 116
       data[0]: -1
       data[1]: -1
       data[2]: -1
       data[3]: 7
-    - op: 3
-      valueIndex: 82
-      data[0]: 48
-      data[1]: 50
-      data[2]: 62
-      data[3]: 56
-    - op: 2
-      valueIndex: 86
-      data[0]: 36
-      data[1]: 41
-      data[2]: 44
-      data[3]: -1
     - op: 0
-      valueIndex: 89
+      valueIndex: 118
       data[0]: -1
       data[1]: -1
       data[2]: -1
-      data[3]: 1
-    - op: 2
-      valueIndex: 90
-      data[0]: 39
-      data[1]: 38
-      data[2]: 40
-      data[3]: -1
-    - op: 31
-      valueIndex: 93
-      data[0]: 59
-      data[1]: 9
-      data[2]: -1
-      data[3]: 1
-    - op: 2
-      valueIndex: 94
-      data[0]: 57
-      data[1]: 54
-      data[2]: 51
-      data[3]: -1
-    - op: 31
-      valueIndex: 97
-      data[0]: 52
-      data[1]: 53
-      data[2]: -1
-      data[3]: 1
+      data[3]: 15
     - op: 38
-      valueIndex: 98
-      data[0]: 37
+      valueIndex: 120
+      data[0]: 45
       data[1]: -1
       data[2]: -1
       data[3]: 0
-    - op: 0
-      valueIndex: 102
-      data[0]: -1
-      data[1]: -1
-      data[2]: -1
-      data[3]: 15
-    - op: 2
-      valueIndex: 104
-      data[0]: 45
-      data[1]: 42
-      data[2]: 43
-      data[3]: -1
-    - op: 4
-      valueIndex: 107
-      data[0]: 61
-      data[1]: 63
-      data[2]: 55
-      data[3]: -1
-    - op: 2
-      valueIndex: 123
-      data[0]: 47
-      data[1]: 46
-      data[2]: 49
-      data[3]: -1
-    - op: 0
-      valueIndex: 126
-      data[0]: -1
-      data[1]: -1
-      data[2]: -1
-      data[3]: 1
     m_NeedsLocalToWorld: 0
     m_NeedsWorldToLocal: 0
   m_ExposedExpressions: []
@@ -4950,76 +4934,78 @@
         m_Value: 0.5
       - m_ExpressionIndex: 5
         m_Value: 0
+      - m_ExpressionIndex: 6
+        m_Value: 1
+      - m_ExpressionIndex: 8
+        m_Value: 0.8
       - m_ExpressionIndex: 9
-        m_Value: 1
-      - m_ExpressionIndex: 11
+        m_Value: 0.2
+      - m_ExpressionIndex: 13
         m_Value: 0
-      - m_ExpressionIndex: 16
+      - m_ExpressionIndex: 15
+        m_Value: 250
+      - m_ExpressionIndex: 17
         m_Value: 1.5
-      - m_ExpressionIndex: 17
+      - m_ExpressionIndex: 19
         m_Value: 450
-      - m_ExpressionIndex: 19
-        m_Value: 250
-      - m_ExpressionIndex: 21
+      - m_ExpressionIndex: 20
         m_Value: 0.45454544
-      - m_ExpressionIndex: 27
+      - m_ExpressionIndex: 24
         m_Value: 6.2831855
+      - m_ExpressionIndex: 28
+        m_Value: 0
       - m_ExpressionIndex: 29
-        m_Value: 0
-      - m_ExpressionIndex: 30
-        m_Value: 0
-      - m_ExpressionIndex: 31
         m_Value: 0
       - m_ExpressionIndex: 32
         m_Value: 0
+      - m_ExpressionIndex: 33
+        m_Value: 0
       - m_ExpressionIndex: 34
         m_Value: 0
-      - m_ExpressionIndex: 36
-        m_Value: 0.0029335022
+      - m_ExpressionIndex: 35
+        m_Value: 0
+      - m_ExpressionIndex: 37
+        m_Value: 0
       - m_ExpressionIndex: 38
-        m_Value: 0
-      - m_ExpressionIndex: 39
         m_Value: 0
       - m_ExpressionIndex: 40
         m_Value: 0
-      - m_ExpressionIndex: 41
-        m_Value: 0.011749029
-      - m_ExpressionIndex: 42
-        m_Value: 2.3405867
       - m_ExpressionIndex: 43
-        m_Value: 0.89114875
+        m_Value: 0
       - m_ExpressionIndex: 44
-        m_Value: -0.008805066
-      - m_ExpressionIndex: 45
-        m_Value: 2.3461432
+        m_Value: 0
       - m_ExpressionIndex: 46
         m_Value: 0
-      - m_ExpressionIndex: 47
+      - m_ExpressionIndex: 48
+        m_Value: 0.89114875
+      - m_ExpressionIndex: 50
         m_Value: 0
-      - m_ExpressionIndex: 49
-        m_Value: 0
-      - m_ExpressionIndex: 51
-        m_Value: 0
+      - m_ExpressionIndex: 52
+        m_Value: 0.011749029
       - m_ExpressionIndex: 53
-        m_Value: 6.2831855
+        m_Value: 0.0029335022
       - m_ExpressionIndex: 54
-        m_Value: 0
+        m_Value: -0.008805066
+      - m_ExpressionIndex: 55
+        m_Value: 2.3405867
+      - m_ExpressionIndex: 56
+        m_Value: 2.3461432
       - m_ExpressionIndex: 57
         m_Value: 0
-      - m_ExpressionIndex: 58
+      - m_ExpressionIndex: 60
+        m_Value: 6.2831855
+      - m_ExpressionIndex: 61
+        m_Value: 0
+      - m_ExpressionIndex: 63
         m_Value: 500
-      - m_ExpressionIndex: 60
-        m_Value: 0
-      - m_ExpressionIndex: 64
+      - m_ExpressionIndex: 68
+        m_Value: 1
+      - m_ExpressionIndex: 71
+        m_Value: 0.5
+      - m_ExpressionIndex: 74
         m_Value: 0.95
-      - m_ExpressionIndex: 69
-        m_Value: 1
-      - m_ExpressionIndex: 79
-        m_Value: 0.5
     m_Vector2f:
-      m_Array:
-      - m_ExpressionIndex: 6
-        m_Value: {x: 0.8, y: 0.2}
+      m_Array: []
     m_Vector3f:
       m_Array: []
     m_Vector4f:
@@ -5032,7 +5018,7 @@
       m_Array: []
     m_AnimationCurve:
       m_Array:
-      - m_ExpressionIndex: 37
+      - m_ExpressionIndex: 45
         m_Value:
           serializedVersion: 2
           m_Curve:
@@ -5077,7 +5063,7 @@
           m_RotationOrder: 4
     m_Gradient:
       m_Array:
-      - m_ExpressionIndex: 14
+      - m_ExpressionIndex: 10
         m_Value:
           serializedVersion: 2
           key0: {r: 1, g: 0, b: 0, a: 0}
@@ -5109,9 +5095,9 @@
           m_NumAlphaKeys: 4
     m_NamedObject:
       m_Array:
-      - m_ExpressionIndex: 66
+      - m_ExpressionIndex: 75
         m_Value: {fileID: 2800000, guid: 1b0a544333a6c3f46835203de2814990, type: 3}
-      - m_ExpressionIndex: 75
+      - m_ExpressionIndex: 76
         m_Value: {fileID: 10207, guid: 0000000000000000e000000000000000, type: 0}
     m_Bool:
       m_Array: []
@@ -5203,7 +5189,7 @@
     - type: 268435456
       buffers: []
       values:
-      - index: 65
+      - index: 63
         nameId: Rate
       params: []
       processor: {fileID: 0}
@@ -5222,9 +5208,9 @@
     - index: 1
       nameId: spawner_input
     values:
-    - index: 68
+    - index: 67
       nameId: bounds_center
-    - index: 76
+    - index: 65
       nameId: bounds_size
     tasks:
     - type: 536870912
@@ -5240,27 +5226,22 @@
       values:
       - index: 72
         nameId: Torus_center_b
-      - index: 10
+      - index: 8
         nameId: Torus_majorRadius_b
-      - index: 8
+      - index: 9
         nameId: Torus_minorRadius_b
-      - index: 73
+      - index: 69
         nameId: Torus_arc_b
-      - index: 71
+      - index: 62
         nameId: r_b
-      - index: 69
+      - index: 68
         nameId: Lifetime_c
-<<<<<<< HEAD
       params:
       - index: 67
         nameId: bounds_center
       - index: 65
         nameId: bounds_size
       processor: {fileID: 7200000, guid: c489cd0e8022b9048995744d023d4169, type: 3}
-=======
-      params: []
-      processor: {fileID: 7200000, guid: 12a89f9632bede0469ca72cfe856a9e0, type: 3}
->>>>>>> 9c7d008d
     - type: 805306368
       buffers:
       - index: 0
@@ -5270,59 +5251,51 @@
       values:
       - index: 26
         nameId: uniform_b
-      - index: 60
+      - index: 37
         nameId: uniform_c
-      - index: 18
+      - index: 14
         nameId: deltaTime_c
       params: []
-<<<<<<< HEAD
       processor: {fileID: 7200000, guid: ffd61caa998f3264490eedcad7ca8da1, type: 3}
-=======
-      processor: {fileID: 7200000, guid: b88c426f2e6b6a54e978bd36ead28734, type: 3}
->>>>>>> 9c7d008d
     - type: 1073741827
       buffers:
       - index: 0
         nameId: attributeBuffer
       values:
+      - index: 66
+        nameId: Position_position_b
+      - index: 77
+        nameId: curve_c
       - index: 70
-        nameId: Position_position_b
+        nameId: Color_d
+      - index: 71
+        nameId: alphaThreshold
+      - index: 18
+        nameId: rimColor
       - index: 74
-        nameId: curve_c
-      - index: 78
-        nameId: Color_d
-      - index: 79
-        nameId: alphaThreshold
-      - index: 20
-        nameId: rimColor
-      - index: 64
         nameId: rimCoef
-      - index: 66
+      - index: 75
         nameId: normalMap
       params:
       - index: 0
         nameId: sortPriority
-<<<<<<< HEAD
       processor: {fileID: 4800000, guid: 4e8c3c53fb9c5e445af335b7cde9c9cd, type: 3}
-=======
-      processor: {fileID: 4800000, guid: 1a8ad659cfc1c924aa2f40417ec90b50, type: 3}
->>>>>>> 9c7d008d
   - type: 2
     flags: 0
     capacity: 0
     buffers: []
     values:
-    - index: 75
+    - index: 76
       nameId: mesh
-    - index: 77
+    - index: 73
       nameId: transform
     tasks:
     - type: 1073741824
       buffers: []
       values:
-      - index: 67
+      - index: 64
         nameId: _RimColor
-      - index: 64
+      - index: 74
         nameId: _RimCoef
       params: []
       processor: {fileID: 4800000, guid: 1315639ec2b0425429525dd2810b4c98, type: 3}
