%YAML 1.1
%TAG !u! tag:unity3d.com,2011:
--- !u!114 &114001699684221874
MonoBehaviour:
  m_ObjectHideFlags: 0
  m_PrefabParentObject: {fileID: 0}
  m_PrefabInternal: {fileID: 0}
  m_GameObject: {fileID: 0}
  m_Enabled: 1
  m_EditorHideFlags: 0
  m_Script: {fileID: 11500000, guid: dd023f92c379f8b4daa3799f524ec9e6, type: 3}
  m_Name: VFXDataSpawnEvent
  m_EditorClassIdentifier: 
  m_Parent: {fileID: 0}
  m_Children: []
  m_UIPosition: {x: 0, y: 0}
  m_UICollapsed: 1
  m_Owners:
  - {fileID: 114930313903648504}
--- !u!114 &114003764121622154
MonoBehaviour:
  m_ObjectHideFlags: 1
  m_PrefabParentObject: {fileID: 0}
  m_PrefabInternal: {fileID: 0}
  m_GameObject: {fileID: 0}
  m_Enabled: 1
  m_EditorHideFlags: 0
  m_Script: {fileID: 11500000, guid: 1b605c022ee79394a8a776c0869b3f9a, type: 3}
  m_Name: VFXSlot
  m_EditorClassIdentifier: 
  m_Parent: {fileID: 0}
  m_Children:
  - {fileID: 114942460738447182}
  - {fileID: 114025978078228038}
  m_UIPosition: {x: 0, y: 0}
  m_UICollapsed: 0
  m_UISuperCollapsed: 0
  m_MasterSlot: {fileID: 114003764121622154}
  m_MasterData:
    m_Owner: {fileID: 114673099322863142}
    m_Value:
      m_Type:
        m_SerializableType: UnityEditor.VFX.AABox, Assembly-CSharp-Editor-testable,
          Version=0.0.0.0, Culture=neutral, PublicKeyToken=null
      m_SerializableObject: '{"space":0,"center":{"x":1.178358554840088,"y":0.4952092170715332,"z":3.5682642459869386},"size":{"x":8.359450340270996,"y":14.195845603942871,"z":10.333127975463868}}'
  m_Property:
    name: bounds
    m_serializedType:
      m_SerializableType: UnityEditor.VFX.AABox, Assembly-CSharp-Editor-testable,
        Version=0.0.0.0, Culture=neutral, PublicKeyToken=null
    attributes: []
  m_Direction: 0
  m_LinkedSlots: []
--- !u!114 &114018318040081942
MonoBehaviour:
  m_ObjectHideFlags: 1
  m_PrefabParentObject: {fileID: 0}
  m_PrefabInternal: {fileID: 0}
  m_GameObject: {fileID: 0}
  m_Enabled: 1
  m_EditorHideFlags: 0
  m_Script: {fileID: 11500000, guid: 1b2b751071c7fc14f9fa503163991826, type: 3}
  m_Name: VFXSlotFloat2
  m_EditorClassIdentifier: 
  m_Parent: {fileID: 0}
  m_Children:
  - {fileID: 114985030451115008}
  - {fileID: 114189492240180414}
  m_UIPosition: {x: 0, y: 0}
  m_UICollapsed: 1
  m_UISuperCollapsed: 0
  m_MasterSlot: {fileID: 114018318040081942}
  m_MasterData:
    m_Owner: {fileID: 114557997713897138}
    m_Value:
      m_Type:
        m_SerializableType: UnityEngine.Vector2, UnityEngine.CoreModule, Version=0.0.0.0,
          Culture=neutral, PublicKeyToken=null
      m_SerializableObject: '{"x":0.0,"y":0.0}'
  m_Property:
    name: SamplePosition
    m_serializedType:
      m_SerializableType: UnityEngine.Vector2, UnityEngine.CoreModule, Version=0.0.0.0,
        Culture=neutral, PublicKeyToken=null
    attributes:
    - m_Type: 3
      m_Min: -Infinity
      m_Max: Infinity
      m_Tooltip: Absolute index to sample
  m_Direction: 0
  m_LinkedSlots:
  - {fileID: 114890036089422230}
--- !u!114 &114021723973041616
MonoBehaviour:
  m_ObjectHideFlags: 1
  m_PrefabParentObject: {fileID: 0}
  m_PrefabInternal: {fileID: 0}
  m_GameObject: {fileID: 0}
  m_Enabled: 1
  m_EditorHideFlags: 0
  m_Script: {fileID: 11500000, guid: f780aa281814f9842a7c076d436932e7, type: 3}
  m_Name: VFXSlotFloat
  m_EditorClassIdentifier: 
  m_Parent: {fileID: 114898168314785482}
  m_Children: []
  m_UIPosition: {x: 0, y: 0}
  m_UICollapsed: 1
  m_UISuperCollapsed: 0
  m_MasterSlot: {fileID: 114288959738953426}
  m_MasterData:
    m_Owner: {fileID: 0}
    m_Value:
      m_Type:
        m_SerializableType: 
      m_SerializableObject: 
  m_Property:
    name: x
    m_serializedType:
      m_SerializableType: System.Single, mscorlib, Version=2.0.0.0, Culture=neutral,
        PublicKeyToken=b77a5c561934e089
    attributes: []
  m_Direction: 0
  m_LinkedSlots: []
--- !u!114 &114025978078228038
MonoBehaviour:
  m_ObjectHideFlags: 1
  m_PrefabParentObject: {fileID: 0}
  m_PrefabInternal: {fileID: 0}
  m_GameObject: {fileID: 0}
  m_Enabled: 1
  m_EditorHideFlags: 0
  m_Script: {fileID: 11500000, guid: ac39bd03fca81b849929b9c966f1836a, type: 3}
  m_Name: VFXSlotFloat3
  m_EditorClassIdentifier: 
  m_Parent: {fileID: 114003764121622154}
  m_Children:
  - {fileID: 114867534635002562}
  - {fileID: 114348996303338644}
  - {fileID: 114229555509573000}
  m_UIPosition: {x: 0, y: 0}
  m_UICollapsed: 1
  m_UISuperCollapsed: 0
  m_MasterSlot: {fileID: 114003764121622154}
  m_MasterData:
    m_Owner: {fileID: 0}
    m_Value:
      m_Type:
        m_SerializableType: 
      m_SerializableObject: 
  m_Property:
    name: size
    m_serializedType:
      m_SerializableType: UnityEngine.Vector3, UnityEngine.CoreModule, Version=0.0.0.0,
        Culture=neutral, PublicKeyToken=null
    attributes:
    - m_Type: 3
      m_Min: -Infinity
      m_Max: Infinity
      m_Tooltip: The size of the box along each axis.
  m_Direction: 0
  m_LinkedSlots: []
--- !u!114 &114029265443195772
MonoBehaviour:
  m_ObjectHideFlags: 1
  m_PrefabParentObject: {fileID: 0}
  m_PrefabInternal: {fileID: 0}
  m_GameObject: {fileID: 0}
  m_Enabled: 1
  m_EditorHideFlags: 0
  m_Script: {fileID: 11500000, guid: ac39bd03fca81b849929b9c966f1836a, type: 3}
  m_Name: VFXSlotFloat3
  m_EditorClassIdentifier: 
  m_Parent: {fileID: 0}
  m_Children:
  - {fileID: 114194455078429050}
  - {fileID: 114451215401082506}
  - {fileID: 114233876248823812}
  m_UIPosition: {x: 0, y: 0}
  m_UICollapsed: 1
  m_UISuperCollapsed: 0
  m_MasterSlot: {fileID: 114029265443195772}
  m_MasterData:
    m_Owner: {fileID: 114914130506429360}
    m_Value:
      m_Type:
        m_SerializableType: UnityEngine.Vector3, UnityEngine.CoreModule, Version=0.0.0.0,
          Culture=neutral, PublicKeyToken=null
      m_SerializableObject: '{"x":1.0,"y":1.0,"z":1.0}'
  m_Property:
    name: valueScale
    m_serializedType:
      m_SerializableType: UnityEngine.Vector3, UnityEngine.CoreModule, Version=0.0.0.0,
        Culture=neutral, PublicKeyToken=null
    attributes:
    - m_Type: 3
      m_Min: -Infinity
      m_Max: Infinity
      m_Tooltip: Scale Applied to the read Vector3 value
  m_Direction: 0
  m_LinkedSlots: []
--- !u!114 &114037397167517022
MonoBehaviour:
  m_ObjectHideFlags: 1
  m_PrefabParentObject: {fileID: 0}
  m_PrefabInternal: {fileID: 0}
  m_GameObject: {fileID: 0}
  m_Enabled: 1
  m_EditorHideFlags: 0
  m_Script: {fileID: 11500000, guid: f780aa281814f9842a7c076d436932e7, type: 3}
  m_Name: VFXSlotFloat
  m_EditorClassIdentifier: 
  m_Parent: {fileID: 114601629914660358}
  m_Children: []
  m_UIPosition: {x: 0, y: 0}
  m_UICollapsed: 1
  m_UISuperCollapsed: 0
  m_MasterSlot: {fileID: 114601629914660358}
  m_MasterData:
    m_Owner: {fileID: 0}
    m_Value:
      m_Type:
        m_SerializableType: 
      m_SerializableObject: 
  m_Property:
    name: z
    m_serializedType:
      m_SerializableType: System.Single, mscorlib, Version=2.0.0.0, Culture=neutral,
        PublicKeyToken=b77a5c561934e089
    attributes: []
  m_Direction: 0
  m_LinkedSlots: []
--- !u!114 &114046297381223960
MonoBehaviour:
  m_ObjectHideFlags: 1
  m_PrefabParentObject: {fileID: 0}
  m_PrefabInternal: {fileID: 0}
  m_GameObject: {fileID: 0}
  m_Enabled: 1
  m_EditorHideFlags: 0
  m_Script: {fileID: 11500000, guid: f780aa281814f9842a7c076d436932e7, type: 3}
  m_Name: VFXSlotFloat
  m_EditorClassIdentifier: 
  m_Parent: {fileID: 114942460738447182}
  m_Children: []
  m_UIPosition: {x: 0, y: 0}
  m_UICollapsed: 1
  m_UISuperCollapsed: 0
  m_MasterSlot: {fileID: 114003764121622154}
  m_MasterData:
    m_Owner: {fileID: 0}
    m_Value:
      m_Type:
        m_SerializableType: 
      m_SerializableObject: 
  m_Property:
    name: x
    m_serializedType:
      m_SerializableType: System.Single, mscorlib, Version=2.0.0.0, Culture=neutral,
        PublicKeyToken=b77a5c561934e089
    attributes: []
  m_Direction: 0
  m_LinkedSlots: []
--- !u!114 &114063982717290258
MonoBehaviour:
  m_ObjectHideFlags: 1
  m_PrefabParentObject: {fileID: 0}
  m_PrefabInternal: {fileID: 0}
  m_GameObject: {fileID: 0}
  m_Enabled: 1
  m_EditorHideFlags: 0
  m_Script: {fileID: 11500000, guid: 1b2b751071c7fc14f9fa503163991826, type: 3}
  m_Name: VFXSlotFloat2
  m_EditorClassIdentifier: 
  m_Parent: {fileID: 0}
  m_Children:
  - {fileID: 114621149816704142}
  - {fileID: 114943517035188660}
  m_UIPosition: {x: 0, y: 0}
  m_UICollapsed: 1
  m_UISuperCollapsed: 0
  m_MasterSlot: {fileID: 114063982717290258}
  m_MasterData:
    m_Owner: {fileID: 114903238838974454}
    m_Value:
      m_Type:
        m_SerializableType: UnityEngine.Vector2, UnityEngine.CoreModule, Version=0.0.0.0,
          Culture=neutral, PublicKeyToken=null
      m_SerializableObject: 
  m_Property:
    name: o
    m_serializedType:
      m_SerializableType: UnityEngine.Vector2, UnityEngine.CoreModule, Version=0.0.0.0,
        Culture=neutral, PublicKeyToken=null
    attributes: []
  m_Direction: 1
  m_LinkedSlots:
  - {fileID: 114698317762930228}
--- !u!114 &114075046692646640
MonoBehaviour:
  m_ObjectHideFlags: 1
  m_PrefabParentObject: {fileID: 0}
  m_PrefabInternal: {fileID: 0}
  m_GameObject: {fileID: 0}
  m_Enabled: 1
  m_EditorHideFlags: 0
  m_Script: {fileID: 11500000, guid: 87c154e0feeee864da39ba7591cf27e7, type: 3}
  m_Name: VFXSlotFloatN
  m_EditorClassIdentifier: 
  m_Parent: {fileID: 0}
  m_Children: []
  m_UIPosition: {x: 0, y: 0}
  m_UICollapsed: 1
  m_UISuperCollapsed: 0
  m_MasterSlot: {fileID: 114075046692646640}
  m_MasterData:
    m_Owner: {fileID: 114903238838974454}
    m_Value:
      m_Type:
        m_SerializableType: UnityEditor.VFX.FloatN, Assembly-CSharp-Editor-testable,
          Version=0.0.0.0, Culture=neutral, PublicKeyToken=null
      m_SerializableObject: '{"m_Components":[0.0]}'
  m_Property:
    name: b
    m_serializedType:
      m_SerializableType: UnityEditor.VFX.FloatN, Assembly-CSharp-Editor-testable,
        Version=0.0.0.0, Culture=neutral, PublicKeyToken=null
    attributes: []
  m_Direction: 0
  m_LinkedSlots:
  - {fileID: 114610506176849374}
--- !u!114 &114090953281235702
MonoBehaviour:
  m_ObjectHideFlags: 1
  m_PrefabParentObject: {fileID: 0}
  m_PrefabInternal: {fileID: 0}
  m_GameObject: {fileID: 0}
  m_Enabled: 1
  m_EditorHideFlags: 0
  m_Script: {fileID: 11500000, guid: 70a331b1d86cc8d4aa106ccbe0da5852, type: 3}
  m_Name: VFXSlotTexture2D
  m_EditorClassIdentifier: 
  m_Parent: {fileID: 0}
  m_Children: []
  m_UIPosition: {x: 0, y: 0}
  m_UICollapsed: 1
  m_UISuperCollapsed: 0
  m_MasterSlot: {fileID: 114090953281235702}
  m_MasterData:
    m_Owner: {fileID: 114914130506429360}
    m_Value:
      m_Type:
        m_SerializableType: UnityEngine.Texture2D, UnityEngine.CoreModule, Version=0.0.0.0,
          Culture=neutral, PublicKeyToken=null
      m_SerializableObject: '{"obj":{"fileID":2800002,"guid":"344672ad4746f63439060a14774e4a9b","type":3}}'
  m_Property:
    name: attributeMap
    m_serializedType:
      m_SerializableType: UnityEngine.Texture2D, UnityEngine.CoreModule, Version=0.0.0.0,
        Culture=neutral, PublicKeyToken=null
    attributes:
    - m_Type: 3
      m_Min: -Infinity
      m_Max: Infinity
      m_Tooltip: AttributeMap texture to read attributes from
  m_Direction: 0
  m_LinkedSlots: []
--- !u!114 &114101237388889722
MonoBehaviour:
  m_ObjectHideFlags: 1
  m_PrefabParentObject: {fileID: 0}
  m_PrefabInternal: {fileID: 0}
  m_GameObject: {fileID: 0}
  m_Enabled: 1
  m_EditorHideFlags: 0
  m_Script: {fileID: 11500000, guid: f780aa281814f9842a7c076d436932e7, type: 3}
  m_Name: VFXSlotFloat
  m_EditorClassIdentifier: 
  m_Parent: {fileID: 0}
  m_Children: []
  m_UIPosition: {x: 0, y: 0}
  m_UICollapsed: 1
  m_UISuperCollapsed: 0
  m_MasterSlot: {fileID: 114101237388889722}
  m_MasterData:
    m_Owner: {fileID: 114400999044442138}
    m_Value:
      m_Type:
        m_SerializableType: System.Single, mscorlib, Version=2.0.0.0, Culture=neutral,
          PublicKeyToken=b77a5c561934e089
      m_SerializableObject: 
  m_Property:
    name: o
    m_serializedType:
      m_SerializableType: System.Single, mscorlib, Version=2.0.0.0, Culture=neutral,
        PublicKeyToken=b77a5c561934e089
    attributes: []
  m_Direction: 1
  m_LinkedSlots:
  - {fileID: 114572797098831710}
  - {fileID: 114378597894627596}
--- !u!114 &114111992344411372
MonoBehaviour:
  m_ObjectHideFlags: 1
  m_PrefabParentObject: {fileID: 0}
  m_PrefabInternal: {fileID: 0}
  m_GameObject: {fileID: 0}
  m_Enabled: 1
  m_EditorHideFlags: 0
  m_Script: {fileID: 11500000, guid: ac39bd03fca81b849929b9c966f1836a, type: 3}
  m_Name: VFXSlotFloat3
  m_EditorClassIdentifier: 
  m_Parent: {fileID: 114288959738953426}
  m_Children:
  - {fileID: 114645105411124642}
  - {fileID: 114594572538337858}
  - {fileID: 114533305611580252}
  m_UIPosition: {x: 0, y: 0}
  m_UICollapsed: 1
  m_UISuperCollapsed: 0
  m_MasterSlot: {fileID: 114288959738953426}
  m_MasterData:
    m_Owner: {fileID: 0}
    m_Value:
      m_Type:
        m_SerializableType: 
      m_SerializableObject: 
  m_Property:
    name: scale
    m_serializedType:
      m_SerializableType: UnityEngine.Vector3, UnityEngine.CoreModule, Version=0.0.0.0,
        Culture=neutral, PublicKeyToken=null
    attributes:
    - m_Type: 3
      m_Min: -Infinity
      m_Max: Infinity
      m_Tooltip: The scale of the transform along each axis.
  m_Direction: 0
  m_LinkedSlots: []
--- !u!114 &114114454544214586
MonoBehaviour:
  m_ObjectHideFlags: 1
  m_PrefabParentObject: {fileID: 0}
  m_PrefabInternal: {fileID: 0}
  m_GameObject: {fileID: 0}
  m_Enabled: 1
  m_EditorHideFlags: 0
  m_Script: {fileID: 11500000, guid: 70a331b1d86cc8d4aa106ccbe0da5852, type: 3}
  m_Name: VFXSlotTexture2D
  m_EditorClassIdentifier: 
  m_Parent: {fileID: 0}
  m_Children: []
  m_UIPosition: {x: 0, y: 0}
  m_UICollapsed: 1
  m_UISuperCollapsed: 0
  m_MasterSlot: {fileID: 114114454544214586}
  m_MasterData:
    m_Owner: {fileID: 114557997713897138}
    m_Value:
      m_Type:
        m_SerializableType: UnityEngine.Texture2D, UnityEngine.CoreModule, Version=0.0.0.0,
          Culture=neutral, PublicKeyToken=null
      m_SerializableObject: '{"obj":{"fileID":2800000,"guid":"7a371224af202974e93f00c4f5a8eb38","type":3}}'
  m_Property:
    name: attributeMap
    m_serializedType:
      m_SerializableType: UnityEngine.Texture2D, UnityEngine.CoreModule, Version=0.0.0.0,
        Culture=neutral, PublicKeyToken=null
    attributes:
    - m_Type: 3
      m_Min: -Infinity
      m_Max: Infinity
      m_Tooltip: AttributeMap texture to read attributes from
  m_Direction: 0
  m_LinkedSlots: []
--- !u!114 &114172749474034088
MonoBehaviour:
  m_ObjectHideFlags: 1
  m_PrefabParentObject: {fileID: 0}
  m_PrefabInternal: {fileID: 0}
  m_GameObject: {fileID: 0}
  m_Enabled: 1
  m_EditorHideFlags: 0
  m_Script: {fileID: 11500000, guid: 70a331b1d86cc8d4aa106ccbe0da5852, type: 3}
  m_Name: VFXSlotTexture2D
  m_EditorClassIdentifier: 
  m_Parent: {fileID: 0}
  m_Children: []
  m_UIPosition: {x: 0, y: 0}
  m_UICollapsed: 1
  m_UISuperCollapsed: 0
  m_MasterSlot: {fileID: 114172749474034088}
  m_MasterData:
    m_Owner: {fileID: 114929763782468360}
    m_Value:
      m_Type:
        m_SerializableType: UnityEngine.Texture2D, UnityEngine.CoreModule, Version=0.0.0.0,
          Culture=neutral, PublicKeyToken=null
      m_SerializableObject: '{"obj":{"fileID":2800000,"guid":"344672ad4746f63439060a14774e4a9b","type":3}}'
  m_Property:
    name: attributeMap
    m_serializedType:
      m_SerializableType: UnityEngine.Texture2D, UnityEngine.CoreModule, Version=0.0.0.0,
        Culture=neutral, PublicKeyToken=null
    attributes:
    - m_Type: 3
      m_Min: -Infinity
      m_Max: Infinity
      m_Tooltip: AttributeMap texture to read attributes from
  m_Direction: 0
  m_LinkedSlots: []
--- !u!114 &114189492240180414
MonoBehaviour:
  m_ObjectHideFlags: 1
  m_PrefabParentObject: {fileID: 0}
  m_PrefabInternal: {fileID: 0}
  m_GameObject: {fileID: 0}
  m_Enabled: 1
  m_EditorHideFlags: 0
  m_Script: {fileID: 11500000, guid: f780aa281814f9842a7c076d436932e7, type: 3}
  m_Name: VFXSlotFloat
  m_EditorClassIdentifier: 
  m_Parent: {fileID: 114018318040081942}
  m_Children: []
  m_UIPosition: {x: 0, y: 0}
  m_UICollapsed: 1
  m_UISuperCollapsed: 0
  m_MasterSlot: {fileID: 114018318040081942}
  m_MasterData:
    m_Owner: {fileID: 0}
    m_Value:
      m_Type:
        m_SerializableType: 
      m_SerializableObject: 
  m_Property:
    name: y
    m_serializedType:
      m_SerializableType: System.Single, mscorlib, Version=2.0.0.0, Culture=neutral,
        PublicKeyToken=b77a5c561934e089
    attributes: []
  m_Direction: 0
  m_LinkedSlots: []
--- !u!114 &114194455078429050
MonoBehaviour:
  m_ObjectHideFlags: 1
  m_PrefabParentObject: {fileID: 0}
  m_PrefabInternal: {fileID: 0}
  m_GameObject: {fileID: 0}
  m_Enabled: 1
  m_EditorHideFlags: 0
  m_Script: {fileID: 11500000, guid: f780aa281814f9842a7c076d436932e7, type: 3}
  m_Name: VFXSlotFloat
  m_EditorClassIdentifier: 
  m_Parent: {fileID: 114029265443195772}
  m_Children: []
  m_UIPosition: {x: 0, y: 0}
  m_UICollapsed: 1
  m_UISuperCollapsed: 0
  m_MasterSlot: {fileID: 114029265443195772}
  m_MasterData:
    m_Owner: {fileID: 0}
    m_Value:
      m_Type:
        m_SerializableType: 
      m_SerializableObject: 
  m_Property:
    name: x
    m_serializedType:
      m_SerializableType: System.Single, mscorlib, Version=2.0.0.0, Culture=neutral,
        PublicKeyToken=b77a5c561934e089
    attributes: []
  m_Direction: 0
  m_LinkedSlots: []
--- !u!114 &114208146401381950
MonoBehaviour:
  m_ObjectHideFlags: 1
  m_PrefabParentObject: {fileID: 0}
  m_PrefabInternal: {fileID: 0}
  m_GameObject: {fileID: 0}
  m_Enabled: 1
  m_EditorHideFlags: 0
  m_Script: {fileID: 11500000, guid: 87c154e0feeee864da39ba7591cf27e7, type: 3}
  m_Name: VFXSlotFloatN
  m_EditorClassIdentifier: 
  m_Parent: {fileID: 0}
  m_Children: []
  m_UIPosition: {x: 0, y: 0}
  m_UICollapsed: 1
  m_UISuperCollapsed: 0
  m_MasterSlot: {fileID: 114208146401381950}
  m_MasterData:
    m_Owner: {fileID: 114388354612783604}
    m_Value:
      m_Type:
        m_SerializableType: UnityEditor.VFX.FloatN, Assembly-CSharp-Editor-testable,
          Version=0.0.0.0, Culture=neutral, PublicKeyToken=null
      m_SerializableObject: '{"m_Components":[1.0]}'
  m_Property:
    name: newRangeMax
    m_serializedType:
      m_SerializableType: UnityEditor.VFX.FloatN, Assembly-CSharp-Editor-testable,
        Version=0.0.0.0, Culture=neutral, PublicKeyToken=null
    attributes:
    - m_Type: 3
      m_Min: -Infinity
      m_Max: Infinity
      m_Tooltip: The end of the new range.
  m_Direction: 0
  m_LinkedSlots: []
--- !u!114 &114219562863948968
MonoBehaviour:
  m_ObjectHideFlags: 1
  m_PrefabParentObject: {fileID: 0}
  m_PrefabInternal: {fileID: 0}
  m_GameObject: {fileID: 0}
  m_Enabled: 1
  m_EditorHideFlags: 0
  m_Script: {fileID: 11500000, guid: 2dc095764ededfa4bb32fa602511ea4b, type: 3}
  m_Name: VFXBasicUpdate
  m_EditorClassIdentifier: 
  m_Parent: {fileID: 114811252617829750}
  m_Children:
  - {fileID: 114471997082149478}
  m_UIPosition: {x: 191.85262, y: 1578.8619}
  m_UICollapsed: 0
  m_UISuperCollapsed: 0
  m_InputSlots: []
  m_OutputSlots: []
  m_Data: {fileID: 114549753361081170}
  m_InputFlowSlot:
  - link:
    - context: {fileID: 114673099322863142}
      slotIndex: 0
  m_OutputFlowSlot:
  - link:
    - context: {fileID: 114869244314744030}
      slotIndex: 0
  integration: 0
--- !u!114 &114226697568495158
MonoBehaviour:
  m_ObjectHideFlags: 1
  m_PrefabParentObject: {fileID: 0}
  m_PrefabInternal: {fileID: 0}
  m_GameObject: {fileID: 0}
  m_Enabled: 1
  m_EditorHideFlags: 0
  m_Script: {fileID: 11500000, guid: ac39bd03fca81b849929b9c966f1836a, type: 3}
  m_Name: VFXSlotFloat3
  m_EditorClassIdentifier: 
  m_Parent: {fileID: 0}
  m_Children:
  - {fileID: 114795936889297116}
  - {fileID: 114610506176849374}
  - {fileID: 114914134380156184}
  m_UIPosition: {x: 0, y: 0}
  m_UICollapsed: 1
  m_UISuperCollapsed: 0
  m_MasterSlot: {fileID: 114226697568495158}
  m_MasterData:
    m_Owner: {fileID: 114675677861046496}
    m_Value:
      m_Type:
        m_SerializableType: UnityEngine.Vector3, UnityEngine.CoreModule, Version=0.0.0.0,
          Culture=neutral, PublicKeyToken=null
      m_SerializableObject: 
  m_Property:
    name: position
    m_serializedType:
      m_SerializableType: UnityEngine.Vector3, UnityEngine.CoreModule, Version=0.0.0.0,
        Culture=neutral, PublicKeyToken=null
    attributes: []
  m_Direction: 1
  m_LinkedSlots: []
--- !u!114 &114229555509573000
MonoBehaviour:
  m_ObjectHideFlags: 1
  m_PrefabParentObject: {fileID: 0}
  m_PrefabInternal: {fileID: 0}
  m_GameObject: {fileID: 0}
  m_Enabled: 1
  m_EditorHideFlags: 0
  m_Script: {fileID: 11500000, guid: f780aa281814f9842a7c076d436932e7, type: 3}
  m_Name: VFXSlotFloat
  m_EditorClassIdentifier: 
  m_Parent: {fileID: 114025978078228038}
  m_Children: []
  m_UIPosition: {x: 0, y: 0}
  m_UICollapsed: 1
  m_UISuperCollapsed: 0
  m_MasterSlot: {fileID: 114003764121622154}
  m_MasterData:
    m_Owner: {fileID: 0}
    m_Value:
      m_Type:
        m_SerializableType: 
      m_SerializableObject: 
  m_Property:
    name: z
    m_serializedType:
      m_SerializableType: System.Single, mscorlib, Version=2.0.0.0, Culture=neutral,
        PublicKeyToken=b77a5c561934e089
    attributes: []
  m_Direction: 0
  m_LinkedSlots: []
--- !u!114 &114233876248823812
MonoBehaviour:
  m_ObjectHideFlags: 1
  m_PrefabParentObject: {fileID: 0}
  m_PrefabInternal: {fileID: 0}
  m_GameObject: {fileID: 0}
  m_Enabled: 1
  m_EditorHideFlags: 0
  m_Script: {fileID: 11500000, guid: f780aa281814f9842a7c076d436932e7, type: 3}
  m_Name: VFXSlotFloat
  m_EditorClassIdentifier: 
  m_Parent: {fileID: 114029265443195772}
  m_Children: []
  m_UIPosition: {x: 0, y: 0}
  m_UICollapsed: 1
  m_UISuperCollapsed: 0
  m_MasterSlot: {fileID: 114029265443195772}
  m_MasterData:
    m_Owner: {fileID: 0}
    m_Value:
      m_Type:
        m_SerializableType: 
      m_SerializableObject: 
  m_Property:
    name: z
    m_serializedType:
      m_SerializableType: System.Single, mscorlib, Version=2.0.0.0, Culture=neutral,
        PublicKeyToken=b77a5c561934e089
    attributes: []
  m_Direction: 0
  m_LinkedSlots: []
--- !u!114 &114239029945680976
MonoBehaviour:
  m_ObjectHideFlags: 1
  m_PrefabParentObject: {fileID: 0}
  m_PrefabInternal: {fileID: 0}
  m_GameObject: {fileID: 0}
  m_Enabled: 1
  m_EditorHideFlags: 0
  m_Script: {fileID: 11500000, guid: f780aa281814f9842a7c076d436932e7, type: 3}
  m_Name: VFXSlotFloat
  m_EditorClassIdentifier: 
  m_Parent: {fileID: 114601629914660358}
  m_Children: []
  m_UIPosition: {x: 0, y: 0}
  m_UICollapsed: 1
  m_UISuperCollapsed: 0
  m_MasterSlot: {fileID: 114601629914660358}
  m_MasterData:
    m_Owner: {fileID: 0}
    m_Value:
      m_Type:
        m_SerializableType: 
      m_SerializableObject: 
  m_Property:
    name: y
    m_serializedType:
      m_SerializableType: System.Single, mscorlib, Version=2.0.0.0, Culture=neutral,
        PublicKeyToken=b77a5c561934e089
    attributes: []
  m_Direction: 0
  m_LinkedSlots: []
--- !u!114 &114250090361642672
MonoBehaviour:
  m_ObjectHideFlags: 1
  m_PrefabParentObject: {fileID: 0}
  m_PrefabInternal: {fileID: 0}
  m_GameObject: {fileID: 0}
  m_Enabled: 1
  m_EditorHideFlags: 0
  m_Script: {fileID: 11500000, guid: ac39bd03fca81b849929b9c966f1836a, type: 3}
  m_Name: VFXSlotFloat3
  m_EditorClassIdentifier: 
  m_Parent: {fileID: 114288959738953426}
  m_Children:
  - {fileID: 114763501538080986}
  - {fileID: 114298503841178882}
  - {fileID: 114332309113091946}
  m_UIPosition: {x: 0, y: 0}
  m_UICollapsed: 1
  m_UISuperCollapsed: 0
  m_MasterSlot: {fileID: 114288959738953426}
  m_MasterData:
    m_Owner: {fileID: 0}
    m_Value:
      m_Type:
        m_SerializableType: 
      m_SerializableObject: 
  m_Property:
    name: position
    m_serializedType:
      m_SerializableType: UnityEngine.Vector3, UnityEngine.CoreModule, Version=0.0.0.0,
        Culture=neutral, PublicKeyToken=null
    attributes:
    - m_Type: 3
      m_Min: -Infinity
      m_Max: Infinity
      m_Tooltip: The transform position.
  m_Direction: 0
  m_LinkedSlots: []
--- !u!114 &114257695015969142
MonoBehaviour:
  m_ObjectHideFlags: 1
  m_PrefabParentObject: {fileID: 0}
  m_PrefabInternal: {fileID: 0}
  m_GameObject: {fileID: 0}
  m_Enabled: 1
  m_EditorHideFlags: 0
  m_Script: {fileID: 11500000, guid: f05c6884b705ce14d82ae720f0ec209f, type: 3}
  m_Name: VFXSpawnerConstantRate
  m_EditorClassIdentifier: 
  m_Parent: {fileID: 114930313903648504}
  m_Children: []
  m_UIPosition: {x: 0, y: 0}
  m_UICollapsed: 0
  m_UISuperCollapsed: 0
  m_InputSlots:
  - {fileID: 114682745072358596}
  m_OutputSlots: []
  m_Disabled: 0
--- !u!114 &114257960855464560
MonoBehaviour:
  m_ObjectHideFlags: 1
  m_PrefabParentObject: {fileID: 0}
  m_PrefabInternal: {fileID: 0}
  m_GameObject: {fileID: 0}
  m_Enabled: 1
  m_EditorHideFlags: 0
  m_Script: {fileID: 11500000, guid: f780aa281814f9842a7c076d436932e7, type: 3}
  m_Name: VFXSlotFloat
  m_EditorClassIdentifier: 
  m_Parent: {fileID: 0}
  m_Children: []
  m_UIPosition: {x: 0, y: 0}
  m_UICollapsed: 1
  m_UISuperCollapsed: 0
  m_MasterSlot: {fileID: 114257960855464560}
  m_MasterData:
    m_Owner: {fileID: 114555154138301174}
    m_Value:
      m_Type:
        m_SerializableType: System.Single, mscorlib, Version=2.0.0.0, Culture=neutral,
          PublicKeyToken=b77a5c561934e089
      m_SerializableObject: 0.1
  m_Property:
    name: SizeX
    m_serializedType:
      m_SerializableType: System.Single, mscorlib, Version=2.0.0.0, Culture=neutral,
        PublicKeyToken=b77a5c561934e089
    attributes: []
  m_Direction: 0
  m_LinkedSlots: []
--- !u!114 &114288959738953426
MonoBehaviour:
  m_ObjectHideFlags: 1
  m_PrefabParentObject: {fileID: 0}
  m_PrefabInternal: {fileID: 0}
  m_GameObject: {fileID: 0}
  m_Enabled: 1
  m_EditorHideFlags: 0
  m_Script: {fileID: 11500000, guid: 3e3f628d80ffceb489beac74258f9cf7, type: 3}
  m_Name: VFXSlotTransform
  m_EditorClassIdentifier: 
  m_Parent: {fileID: 0}
  m_Children:
  - {fileID: 114250090361642672}
  - {fileID: 114898168314785482}
  - {fileID: 114111992344411372}
  m_UIPosition: {x: 0, y: 0}
  m_UICollapsed: 0
  m_UISuperCollapsed: 0
  m_MasterSlot: {fileID: 114288959738953426}
  m_MasterData:
    m_Owner: {fileID: 114471997082149478}
    m_Value:
      m_Type:
        m_SerializableType: UnityEditor.VFX.Transform, Assembly-CSharp-Editor-testable,
          Version=0.0.0.0, Culture=neutral, PublicKeyToken=null
      m_SerializableObject: '{"space":0,"position":{"x":0.0,"y":0.0,"z":0.0},"angles":{"x":0.0,"y":0.0,"z":0.0},"scale":{"x":2.0,"y":2.0,"z":2.0}}'
  m_Property:
    name: FieldTransform
    m_serializedType:
      m_SerializableType: UnityEditor.VFX.Transform, Assembly-CSharp-Editor-testable,
        Version=0.0.0.0, Culture=neutral, PublicKeyToken=null
    attributes:
    - m_Type: 3
      m_Min: -Infinity
      m_Max: Infinity
      m_Tooltip: The position, rotation and scale of the vectorfield
  m_Direction: 0
  m_LinkedSlots: []
--- !u!114 &114294854613443830
MonoBehaviour:
  m_ObjectHideFlags: 1
  m_PrefabParentObject: {fileID: 0}
  m_PrefabInternal: {fileID: 0}
  m_GameObject: {fileID: 0}
  m_Enabled: 1
  m_EditorHideFlags: 0
  m_Script: {fileID: 11500000, guid: 87c154e0feeee864da39ba7591cf27e7, type: 3}
  m_Name: VFXSlotFloatN
  m_EditorClassIdentifier: 
  m_Parent: {fileID: 0}
  m_Children: []
  m_UIPosition: {x: 0, y: 0}
  m_UICollapsed: 1
  m_UISuperCollapsed: 0
  m_MasterSlot: {fileID: 114294854613443830}
  m_MasterData:
    m_Owner: {fileID: 114704874594580452}
    m_Value:
      m_Type:
        m_SerializableType: UnityEditor.VFX.FloatN, Assembly-CSharp-Editor-testable,
          Version=0.0.0.0, Culture=neutral, PublicKeyToken=null
      m_SerializableObject: '{"m_Components":[0.0]}'
  m_Property:
    name: x
    m_serializedType:
      m_SerializableType: UnityEditor.VFX.FloatN, Assembly-CSharp-Editor-testable,
        Version=0.0.0.0, Culture=neutral, PublicKeyToken=null
    attributes:
    - m_Type: 3
      m_Min: -Infinity
      m_Max: Infinity
      m_Tooltip: The operand.
  m_Direction: 0
  m_LinkedSlots:
  - {fileID: 114661110220596770}
--- !u!114 &114298503841178882
MonoBehaviour:
  m_ObjectHideFlags: 1
  m_PrefabParentObject: {fileID: 0}
  m_PrefabInternal: {fileID: 0}
  m_GameObject: {fileID: 0}
  m_Enabled: 1
  m_EditorHideFlags: 0
  m_Script: {fileID: 11500000, guid: f780aa281814f9842a7c076d436932e7, type: 3}
  m_Name: VFXSlotFloat
  m_EditorClassIdentifier: 
  m_Parent: {fileID: 114250090361642672}
  m_Children: []
  m_UIPosition: {x: 0, y: 0}
  m_UICollapsed: 1
  m_UISuperCollapsed: 0
  m_MasterSlot: {fileID: 114288959738953426}
  m_MasterData:
    m_Owner: {fileID: 0}
    m_Value:
      m_Type:
        m_SerializableType: 
      m_SerializableObject: 
  m_Property:
    name: y
    m_serializedType:
      m_SerializableType: System.Single, mscorlib, Version=2.0.0.0, Culture=neutral,
        PublicKeyToken=b77a5c561934e089
    attributes: []
  m_Direction: 0
  m_LinkedSlots: []
--- !u!114 &114300130529710038
MonoBehaviour:
  m_ObjectHideFlags: 1
  m_PrefabParentObject: {fileID: 0}
  m_PrefabInternal: {fileID: 0}
  m_GameObject: {fileID: 0}
  m_Enabled: 1
  m_EditorHideFlags: 0
  m_Script: {fileID: 11500000, guid: f780aa281814f9842a7c076d436932e7, type: 3}
  m_Name: VFXSlotFloat
  m_EditorClassIdentifier: 
  m_Parent: {fileID: 114545672650384022}
  m_Children: []
  m_UIPosition: {x: 0, y: 0}
  m_UICollapsed: 1
  m_UISuperCollapsed: 0
  m_MasterSlot: {fileID: 114545672650384022}
  m_MasterData:
    m_Owner: {fileID: 0}
    m_Value:
      m_Type:
        m_SerializableType: 
      m_SerializableObject: 
  m_Property:
    name: y
    m_serializedType:
      m_SerializableType: System.Single, mscorlib, Version=2.0.0.0, Culture=neutral,
        PublicKeyToken=b77a5c561934e089
    attributes: []
  m_Direction: 0
  m_LinkedSlots: []
--- !u!114 &114300332862496628
MonoBehaviour:
  m_ObjectHideFlags: 1
  m_PrefabParentObject: {fileID: 0}
  m_PrefabInternal: {fileID: 0}
  m_GameObject: {fileID: 0}
  m_Enabled: 1
  m_EditorHideFlags: 0
  m_Script: {fileID: 11500000, guid: f780aa281814f9842a7c076d436932e7, type: 3}
  m_Name: VFXSlotFloat
  m_EditorClassIdentifier: 
  m_Parent: {fileID: 0}
  m_Children: []
  m_UIPosition: {x: 0, y: 0}
  m_UICollapsed: 1
  m_UISuperCollapsed: 0
  m_MasterSlot: {fileID: 114300332862496628}
  m_MasterData:
    m_Owner: {fileID: 114557997713897138}
    m_Value:
      m_Type:
        m_SerializableType: System.Single, mscorlib, Version=2.0.0.0, Culture=neutral,
          PublicKeyToken=b77a5c561934e089
      m_SerializableObject: 0
  m_Property:
    name: LOD
    m_serializedType:
      m_SerializableType: System.Single, mscorlib, Version=2.0.0.0, Culture=neutral,
        PublicKeyToken=b77a5c561934e089
    attributes: []
  m_Direction: 0
  m_LinkedSlots: []
--- !u!114 &114301040986645908
MonoBehaviour:
  m_ObjectHideFlags: 1
  m_PrefabParentObject: {fileID: 0}
  m_PrefabInternal: {fileID: 0}
  m_GameObject: {fileID: 0}
  m_Enabled: 1
  m_EditorHideFlags: 0
  m_Script: {fileID: 11500000, guid: f780aa281814f9842a7c076d436932e7, type: 3}
  m_Name: VFXSlotFloat
  m_EditorClassIdentifier: 
  m_Parent: {fileID: 0}
  m_Children: []
  m_UIPosition: {x: 0, y: 0}
  m_UICollapsed: 1
  m_UISuperCollapsed: 0
  m_MasterSlot: {fileID: 114301040986645908}
  m_MasterData:
    m_Owner: {fileID: 114869244314744030}
    m_Value:
      m_Type:
        m_SerializableType: System.Single, mscorlib, Version=2.0.0.0, Culture=neutral,
          PublicKeyToken=b77a5c561934e089
      m_SerializableObject: 0.5
  m_Property:
    name: alphaThreshold
    m_serializedType:
      m_SerializableType: System.Single, mscorlib, Version=2.0.0.0, Culture=neutral,
        PublicKeyToken=b77a5c561934e089
    attributes: []
  m_Direction: 0
  m_LinkedSlots: []
--- !u!114 &114322869480156890
MonoBehaviour:
  m_ObjectHideFlags: 1
  m_PrefabParentObject: {fileID: 0}
  m_PrefabInternal: {fileID: 0}
  m_GameObject: {fileID: 0}
  m_Enabled: 1
  m_EditorHideFlags: 0
  m_Script: {fileID: 11500000, guid: 87c154e0feeee864da39ba7591cf27e7, type: 3}
  m_Name: VFXSlotFloatN
  m_EditorClassIdentifier: 
  m_Parent: {fileID: 0}
  m_Children: []
  m_UIPosition: {x: 0, y: 0}
  m_UICollapsed: 1
  m_UISuperCollapsed: 0
  m_MasterSlot: {fileID: 114322869480156890}
  m_MasterData:
    m_Owner: {fileID: 114400999044442138}
    m_Value:
      m_Type:
        m_SerializableType: UnityEditor.VFX.FloatN, Assembly-CSharp-Editor-testable,
          Version=0.0.0.0, Culture=neutral, PublicKeyToken=null
      m_SerializableObject: '{"m_Components":[0.0]}'
  m_Property:
    name: min
    m_serializedType:
      m_SerializableType: UnityEditor.VFX.FloatN, Assembly-CSharp-Editor-testable,
        Version=0.0.0.0, Culture=neutral, PublicKeyToken=null
    attributes:
    - m_Type: 3
      m_Min: -Infinity
      m_Max: Infinity
      m_Tooltip: The lower bound to clamp the input to.
  m_Direction: 0
  m_LinkedSlots: []
--- !u!114 &114327841631449880
MonoBehaviour:
  m_ObjectHideFlags: 1
  m_PrefabParentObject: {fileID: 0}
  m_PrefabInternal: {fileID: 0}
  m_GameObject: {fileID: 0}
  m_Enabled: 1
  m_EditorHideFlags: 0
  m_Script: {fileID: 11500000, guid: 76f778ff57c4e8145b9681fe3268d8e9, type: 3}
  m_Name: VFXSlotGradient
  m_EditorClassIdentifier: 
  m_Parent: {fileID: 0}
  m_Children: []
  m_UIPosition: {x: 0, y: 0}
  m_UICollapsed: 1
  m_UISuperCollapsed: 0
  m_MasterSlot: {fileID: 114327841631449880}
  m_MasterData:
    m_Owner: {fileID: 114518480327850464}
    m_Value:
      m_Type:
        m_SerializableType: UnityEngine.Gradient, UnityEngine.CoreModule, Version=0.0.0.0,
          Culture=neutral, PublicKeyToken=null
      m_SerializableObject: '{"colorKeys":[{"color":{"r":1.0,"g":1.0,"b":1.0,"a":1.0},"time":0.0},{"color":{"r":1.0,"g":1.0,"b":1.0,"a":1.0},"time":1.0}],"alphaKeys":[{"alpha":0.0,"time":0.0},{"alpha":1.0,"time":0.13299763202667237},{"alpha":0.0,"time":1.0}],"gradientMode":0}'
  m_Property:
    name: gradient
    m_serializedType:
      m_SerializableType: UnityEngine.Gradient, UnityEngine.CoreModule, Version=0.0.0.0,
        Culture=neutral, PublicKeyToken=null
    attributes:
    - m_Type: 3
      m_Min: -Infinity
      m_Max: Infinity
      m_Tooltip: The over-life Gradient
  m_Direction: 0
  m_LinkedSlots: []
--- !u!114 &114330163478096092
MonoBehaviour:
  m_ObjectHideFlags: 1
  m_PrefabParentObject: {fileID: 0}
  m_PrefabInternal: {fileID: 0}
  m_GameObject: {fileID: 0}
  m_Enabled: 1
  m_EditorHideFlags: 0
  m_Script: {fileID: 11500000, guid: f780aa281814f9842a7c076d436932e7, type: 3}
  m_Name: VFXSlotFloat
  m_EditorClassIdentifier: 
  m_Parent: {fileID: 114711404268786046}
  m_Children: []
  m_UIPosition: {x: 0, y: 0}
  m_UICollapsed: 1
  m_UISuperCollapsed: 0
  m_MasterSlot: {fileID: 114711404268786046}
  m_MasterData:
    m_Owner: {fileID: 0}
    m_Value:
      m_Type:
        m_SerializableType: 
      m_SerializableObject: 
  m_Property:
    name: z
    m_serializedType:
      m_SerializableType: System.Single, mscorlib, Version=2.0.0.0, Culture=neutral,
        PublicKeyToken=b77a5c561934e089
    attributes: []
  m_Direction: 0
  m_LinkedSlots: []
--- !u!114 &114331282118177370
MonoBehaviour:
  m_ObjectHideFlags: 1
  m_PrefabParentObject: {fileID: 0}
  m_PrefabInternal: {fileID: 0}
  m_GameObject: {fileID: 0}
  m_Enabled: 1
  m_EditorHideFlags: 0
  m_Script: {fileID: 11500000, guid: f780aa281814f9842a7c076d436932e7, type: 3}
  m_Name: VFXSlotFloat
  m_EditorClassIdentifier: 
  m_Parent: {fileID: 114898168314785482}
  m_Children: []
  m_UIPosition: {x: 0, y: 0}
  m_UICollapsed: 1
  m_UISuperCollapsed: 0
  m_MasterSlot: {fileID: 114288959738953426}
  m_MasterData:
    m_Owner: {fileID: 0}
    m_Value:
      m_Type:
        m_SerializableType: 
      m_SerializableObject: 
  m_Property:
    name: y
    m_serializedType:
      m_SerializableType: System.Single, mscorlib, Version=2.0.0.0, Culture=neutral,
        PublicKeyToken=b77a5c561934e089
    attributes: []
  m_Direction: 0
  m_LinkedSlots: []
--- !u!114 &114332309113091946
MonoBehaviour:
  m_ObjectHideFlags: 1
  m_PrefabParentObject: {fileID: 0}
  m_PrefabInternal: {fileID: 0}
  m_GameObject: {fileID: 0}
  m_Enabled: 1
  m_EditorHideFlags: 0
  m_Script: {fileID: 11500000, guid: f780aa281814f9842a7c076d436932e7, type: 3}
  m_Name: VFXSlotFloat
  m_EditorClassIdentifier: 
  m_Parent: {fileID: 114250090361642672}
  m_Children: []
  m_UIPosition: {x: 0, y: 0}
  m_UICollapsed: 1
  m_UISuperCollapsed: 0
  m_MasterSlot: {fileID: 114288959738953426}
  m_MasterData:
    m_Owner: {fileID: 0}
    m_Value:
      m_Type:
        m_SerializableType: 
      m_SerializableObject: 
  m_Property:
    name: z
    m_serializedType:
      m_SerializableType: System.Single, mscorlib, Version=2.0.0.0, Culture=neutral,
        PublicKeyToken=b77a5c561934e089
    attributes: []
  m_Direction: 0
  m_LinkedSlots: []
--- !u!114 &114348996303338644
MonoBehaviour:
  m_ObjectHideFlags: 1
  m_PrefabParentObject: {fileID: 0}
  m_PrefabInternal: {fileID: 0}
  m_GameObject: {fileID: 0}
  m_Enabled: 1
  m_EditorHideFlags: 0
  m_Script: {fileID: 11500000, guid: f780aa281814f9842a7c076d436932e7, type: 3}
  m_Name: VFXSlotFloat
  m_EditorClassIdentifier: 
  m_Parent: {fileID: 114025978078228038}
  m_Children: []
  m_UIPosition: {x: 0, y: 0}
  m_UICollapsed: 1
  m_UISuperCollapsed: 0
  m_MasterSlot: {fileID: 114003764121622154}
  m_MasterData:
    m_Owner: {fileID: 0}
    m_Value:
      m_Type:
        m_SerializableType: 
      m_SerializableObject: 
  m_Property:
    name: y
    m_serializedType:
      m_SerializableType: System.Single, mscorlib, Version=2.0.0.0, Culture=neutral,
        PublicKeyToken=b77a5c561934e089
    attributes: []
  m_Direction: 0
  m_LinkedSlots: []
--- !u!114 &114362556250427590
MonoBehaviour:
  m_ObjectHideFlags: 1
  m_PrefabParentObject: {fileID: 0}
  m_PrefabInternal: {fileID: 0}
  m_GameObject: {fileID: 0}
  m_Enabled: 1
  m_EditorHideFlags: 0
  m_Script: {fileID: 11500000, guid: 3f0e993a2dd96014f97909d38604e9b9, type: 3}
  m_Name: VFXCurrentAttributeParameter
  m_EditorClassIdentifier: 
  m_Parent: {fileID: 114811252617829750}
  m_Children: []
  m_UIPosition: {x: -1031.1324, y: 2048.6514}
  m_UICollapsed: 1
  m_UISuperCollapsed: 0
  m_InputSlots: []
  m_OutputSlots:
  - {fileID: 114803775544982652}
  attribute: position
--- !u!114 &114366046789904446
MonoBehaviour:
  m_ObjectHideFlags: 1
  m_PrefabParentObject: {fileID: 0}
  m_PrefabInternal: {fileID: 0}
  m_GameObject: {fileID: 0}
  m_Enabled: 1
  m_EditorHideFlags: 0
  m_Script: {fileID: 11500000, guid: f780aa281814f9842a7c076d436932e7, type: 3}
  m_Name: VFXSlotFloat
  m_EditorClassIdentifier: 
  m_Parent: {fileID: 0}
  m_Children: []
  m_UIPosition: {x: 0, y: 0}
  m_UICollapsed: 1
  m_UISuperCollapsed: 0
  m_MasterSlot: {fileID: 114366046789904446}
  m_MasterData:
    m_Owner: {fileID: 114704874594580452}
    m_Value:
      m_Type:
        m_SerializableType: System.Single, mscorlib, Version=2.0.0.0, Culture=neutral,
          PublicKeyToken=b77a5c561934e089
      m_SerializableObject: 
  m_Property:
    name: o
    m_serializedType:
      m_SerializableType: System.Single, mscorlib, Version=2.0.0.0, Culture=neutral,
        PublicKeyToken=b77a5c561934e089
    attributes: []
  m_Direction: 1
  m_LinkedSlots:
  - {fileID: 114716071498805684}
--- !u!114 &114369225748394978
MonoBehaviour:
  m_ObjectHideFlags: 1
  m_PrefabParentObject: {fileID: 0}
  m_PrefabInternal: {fileID: 0}
  m_GameObject: {fileID: 0}
  m_Enabled: 1
  m_EditorHideFlags: 0
  m_Script: {fileID: 11500000, guid: 87c154e0feeee864da39ba7591cf27e7, type: 3}
  m_Name: VFXSlotFloatN
  m_EditorClassIdentifier: 
  m_Parent: {fileID: 0}
  m_Children: []
  m_UIPosition: {x: 0, y: 0}
  m_UICollapsed: 1
  m_UISuperCollapsed: 0
  m_MasterSlot: {fileID: 114369225748394978}
  m_MasterData:
    m_Owner: {fileID: 114903238838974454}
    m_Value:
      m_Type:
        m_SerializableType: UnityEditor.VFX.FloatN, Assembly-CSharp-Editor-testable,
          Version=0.0.0.0, Culture=neutral, PublicKeyToken=null
      m_SerializableObject: '{"m_Components":[0.0]}'
  m_Property:
    name: a
    m_serializedType:
      m_SerializableType: UnityEditor.VFX.FloatN, Assembly-CSharp-Editor-testable,
        Version=0.0.0.0, Culture=neutral, PublicKeyToken=null
    attributes: []
  m_Direction: 0
  m_LinkedSlots:
  - {fileID: 114795936889297116}
--- !u!114 &114378597894627596
MonoBehaviour:
  m_ObjectHideFlags: 1
  m_PrefabParentObject: {fileID: 0}
  m_PrefabInternal: {fileID: 0}
  m_GameObject: {fileID: 0}
  m_Enabled: 1
  m_EditorHideFlags: 0
  m_Script: {fileID: 11500000, guid: f780aa281814f9842a7c076d436932e7, type: 3}
  m_Name: VFXSlotFloat
  m_EditorClassIdentifier: 
  m_Parent: {fileID: 0}
  m_Children: []
  m_UIPosition: {x: 0, y: 0}
  m_UICollapsed: 1
  m_UISuperCollapsed: 0
  m_MasterSlot: {fileID: 114378597894627596}
  m_MasterData:
    m_Owner: {fileID: 114557997713897138}
    m_Value:
      m_Type:
        m_SerializableType: System.Single, mscorlib, Version=2.0.0.0, Culture=neutral,
          PublicKeyToken=b77a5c561934e089
      m_SerializableObject: 0.5
  m_Property:
    name: blend
    m_serializedType:
      m_SerializableType: System.Single, mscorlib, Version=2.0.0.0, Culture=neutral,
        PublicKeyToken=b77a5c561934e089
    attributes:
    - m_Type: 3
      m_Min: -Infinity
      m_Max: Infinity
      m_Tooltip: Blend fraction with previous value
  m_Direction: 0
  m_LinkedSlots:
  - {fileID: 114101237388889722}
--- !u!114 &114379710775301080
MonoBehaviour:
  m_ObjectHideFlags: 1
  m_PrefabParentObject: {fileID: 0}
  m_PrefabInternal: {fileID: 0}
  m_GameObject: {fileID: 0}
  m_Enabled: 1
  m_EditorHideFlags: 0
  m_Script: {fileID: 11500000, guid: f780aa281814f9842a7c076d436932e7, type: 3}
  m_Name: VFXSlotFloat
  m_EditorClassIdentifier: 
  m_Parent: {fileID: 114545672650384022}
  m_Children: []
  m_UIPosition: {x: 0, y: 0}
  m_UICollapsed: 1
  m_UISuperCollapsed: 0
  m_MasterSlot: {fileID: 114545672650384022}
  m_MasterData:
    m_Owner: {fileID: 0}
    m_Value:
      m_Type:
        m_SerializableType: 
      m_SerializableObject: 
  m_Property:
    name: z
    m_serializedType:
      m_SerializableType: System.Single, mscorlib, Version=2.0.0.0, Culture=neutral,
        PublicKeyToken=b77a5c561934e089
    attributes: []
  m_Direction: 0
  m_LinkedSlots: []
--- !u!114 &114388354612783604
MonoBehaviour:
  m_ObjectHideFlags: 1
  m_PrefabParentObject: {fileID: 0}
  m_PrefabInternal: {fileID: 0}
  m_GameObject: {fileID: 0}
  m_Enabled: 1
  m_EditorHideFlags: 0
  m_Script: {fileID: 11500000, guid: 198a1b97523b7284c9029248e55f4a2d, type: 3}
  m_Name: VFXOperatorFit
  m_EditorClassIdentifier: 
  m_Parent: {fileID: 114811252617829750}
  m_Children: []
  m_UIPosition: {x: -184.57138, y: 2789.006}
  m_UICollapsed: 1
  m_UISuperCollapsed: 0
  m_InputSlots:
  - {fileID: 114698317762930228}
  - {fileID: 114958834723408570}
  - {fileID: 114632733225076840}
  - {fileID: 114596939772966312}
  - {fileID: 114208146401381950}
  m_OutputSlots:
  - {fileID: 114890036089422230}
--- !u!114 &114400999044442138
MonoBehaviour:
  m_ObjectHideFlags: 1
  m_PrefabParentObject: {fileID: 0}
  m_PrefabInternal: {fileID: 0}
  m_GameObject: {fileID: 0}
  m_Enabled: 1
  m_EditorHideFlags: 0
  m_Script: {fileID: 11500000, guid: 3f4921bef5ff52a4a8351851f2e15c80, type: 3}
  m_Name: VFXOperatorClamp
  m_EditorClassIdentifier: 
  m_Parent: {fileID: 114811252617829750}
  m_Children: []
  m_UIPosition: {x: -638.3296, y: 2047.0516}
  m_UICollapsed: 1
  m_UISuperCollapsed: 0
  m_InputSlots:
  - {fileID: 114716071498805684}
  - {fileID: 114322869480156890}
  - {fileID: 114922359469091578}
  m_OutputSlots:
  - {fileID: 114101237388889722}
--- !u!114 &114411706723581660
MonoBehaviour:
  m_ObjectHideFlags: 1
  m_PrefabParentObject: {fileID: 0}
  m_PrefabInternal: {fileID: 0}
  m_GameObject: {fileID: 0}
  m_Enabled: 1
  m_EditorHideFlags: 0
  m_Script: {fileID: 11500000, guid: 87c154e0feeee864da39ba7591cf27e7, type: 3}
  m_Name: VFXSlotFloatN
  m_EditorClassIdentifier: 
  m_Parent: {fileID: 0}
  m_Children: []
  m_UIPosition: {x: 0, y: 0}
  m_UICollapsed: 1
  m_UISuperCollapsed: 0
  m_MasterSlot: {fileID: 114411706723581660}
  m_MasterData:
    m_Owner: {fileID: 114903238838974454}
    m_Value:
      m_Type:
        m_SerializableType: UnityEditor.VFX.FloatN, Assembly-CSharp-Editor-testable,
          Version=0.0.0.0, Culture=neutral, PublicKeyToken=null
      m_SerializableObject: 
  m_Property:
    name: c
    m_serializedType:
      m_SerializableType: UnityEditor.VFX.FloatN, Assembly-CSharp-Editor-testable,
        Version=0.0.0.0, Culture=neutral, PublicKeyToken=null
    attributes: []
  m_Direction: 0
  m_LinkedSlots: []
--- !u!114 &114425024301567822
MonoBehaviour:
  m_ObjectHideFlags: 1
  m_PrefabParentObject: {fileID: 0}
  m_PrefabInternal: {fileID: 0}
  m_GameObject: {fileID: 0}
  m_Enabled: 1
  m_EditorHideFlags: 0
  m_Script: {fileID: 11500000, guid: f780aa281814f9842a7c076d436932e7, type: 3}
  m_Name: VFXSlotFloat
  m_EditorClassIdentifier: 
  m_Parent: {fileID: 114803775544982652}
  m_Children: []
  m_UIPosition: {x: 0, y: 0}
  m_UICollapsed: 1
  m_UISuperCollapsed: 0
  m_MasterSlot: {fileID: 114803775544982652}
  m_MasterData:
    m_Owner: {fileID: 0}
    m_Value:
      m_Type:
        m_SerializableType: 
      m_SerializableObject: 
  m_Property:
    name: y
    m_serializedType:
      m_SerializableType: System.Single, mscorlib, Version=2.0.0.0, Culture=neutral,
        PublicKeyToken=b77a5c561934e089
    attributes: []
  m_Direction: 1
  m_LinkedSlots: []
--- !u!114 &114451215401082506
MonoBehaviour:
  m_ObjectHideFlags: 1
  m_PrefabParentObject: {fileID: 0}
  m_PrefabInternal: {fileID: 0}
  m_GameObject: {fileID: 0}
  m_Enabled: 1
  m_EditorHideFlags: 0
  m_Script: {fileID: 11500000, guid: f780aa281814f9842a7c076d436932e7, type: 3}
  m_Name: VFXSlotFloat
  m_EditorClassIdentifier: 
  m_Parent: {fileID: 114029265443195772}
  m_Children: []
  m_UIPosition: {x: 0, y: 0}
  m_UICollapsed: 1
  m_UISuperCollapsed: 0
  m_MasterSlot: {fileID: 114029265443195772}
  m_MasterData:
    m_Owner: {fileID: 0}
    m_Value:
      m_Type:
        m_SerializableType: 
      m_SerializableObject: 
  m_Property:
    name: y
    m_serializedType:
      m_SerializableType: System.Single, mscorlib, Version=2.0.0.0, Culture=neutral,
        PublicKeyToken=b77a5c561934e089
    attributes: []
  m_Direction: 0
  m_LinkedSlots: []
--- !u!114 &114471997082149478
MonoBehaviour:
  m_ObjectHideFlags: 1
  m_PrefabParentObject: {fileID: 0}
  m_PrefabInternal: {fileID: 0}
  m_GameObject: {fileID: 0}
  m_Enabled: 1
  m_EditorHideFlags: 0
  m_Script: {fileID: 11500000, guid: b5ef41639278ae84eac41b1850137685, type: 3}
  m_Name: VectorFieldForce
  m_EditorClassIdentifier: 
  m_Parent: {fileID: 114219562863948968}
  m_Children: []
  m_UIPosition: {x: 0, y: 0}
  m_UICollapsed: 0
  m_UISuperCollapsed: 0
  m_InputSlots:
  - {fileID: 114690240430530546}
  - {fileID: 114288959738953426}
  - {fileID: 114572797098831710}
  - {fileID: 114719184606412478}
  m_OutputSlots: []
  m_Disabled: 0
  DataEncoding: 0
--- !u!114 &114518480327850464
MonoBehaviour:
  m_ObjectHideFlags: 1
  m_PrefabParentObject: {fileID: 0}
  m_PrefabInternal: {fileID: 0}
  m_GameObject: {fileID: 0}
  m_Enabled: 1
  m_EditorHideFlags: 0
  m_Script: {fileID: 11500000, guid: 956b68870e880b144bab17e5aa6e7e94, type: 3}
  m_Name: ColorOverLife
  m_EditorClassIdentifier: 
  m_Parent: {fileID: 114869244314744030}
  m_Children: []
  m_UIPosition: {x: 0, y: 0}
  m_UICollapsed: 0
  m_UISuperCollapsed: 0
  m_InputSlots:
  - {fileID: 114327841631449880}
  m_OutputSlots: []
  m_Disabled: 0
  mode: 3
  ColorComposition: 2
  AlphaComposition: 2
--- !u!114 &114532996188412602
MonoBehaviour:
  m_ObjectHideFlags: 1
  m_PrefabParentObject: {fileID: 0}
  m_PrefabInternal: {fileID: 0}
  m_GameObject: {fileID: 0}
  m_Enabled: 1
  m_EditorHideFlags: 0
  m_Script: {fileID: 11500000, guid: 70a331b1d86cc8d4aa106ccbe0da5852, type: 3}
  m_Name: VFXSlotTexture2D
  m_EditorClassIdentifier: 
  m_Parent: {fileID: 0}
  m_Children: []
  m_UIPosition: {x: 0, y: 0}
  m_UICollapsed: 1
  m_UISuperCollapsed: 0
  m_MasterSlot: {fileID: 114532996188412602}
  m_MasterData:
    m_Owner: {fileID: 114869244314744030}
    m_Value:
      m_Type:
        m_SerializableType: UnityEngine.Texture2D, UnityEngine.CoreModule, Version=0.0.0.0,
          Culture=neutral, PublicKeyToken=null
      m_SerializableObject: '{"obj":{"fileID":2800000,"guid":"039eecbca64d7d746baf0dd7d360fe32","type":3}}'
  m_Property:
    name: mainTexture
    m_serializedType:
      m_SerializableType: UnityEngine.Texture2D, UnityEngine.CoreModule, Version=0.0.0.0,
        Culture=neutral, PublicKeyToken=null
    attributes: []
  m_Direction: 0
  m_LinkedSlots: []
--- !u!114 &114533305611580252
MonoBehaviour:
  m_ObjectHideFlags: 1
  m_PrefabParentObject: {fileID: 0}
  m_PrefabInternal: {fileID: 0}
  m_GameObject: {fileID: 0}
  m_Enabled: 1
  m_EditorHideFlags: 0
  m_Script: {fileID: 11500000, guid: f780aa281814f9842a7c076d436932e7, type: 3}
  m_Name: VFXSlotFloat
  m_EditorClassIdentifier: 
  m_Parent: {fileID: 114111992344411372}
  m_Children: []
  m_UIPosition: {x: 0, y: 0}
  m_UICollapsed: 1
  m_UISuperCollapsed: 0
  m_MasterSlot: {fileID: 114288959738953426}
  m_MasterData:
    m_Owner: {fileID: 0}
    m_Value:
      m_Type:
        m_SerializableType: 
      m_SerializableObject: 
  m_Property:
    name: z
    m_serializedType:
      m_SerializableType: System.Single, mscorlib, Version=2.0.0.0, Culture=neutral,
        PublicKeyToken=b77a5c561934e089
    attributes: []
  m_Direction: 0
  m_LinkedSlots: []
--- !u!114 &114541308409116912
MonoBehaviour:
  m_ObjectHideFlags: 1
  m_PrefabParentObject: {fileID: 0}
  m_PrefabInternal: {fileID: 0}
  m_GameObject: {fileID: 0}
  m_Enabled: 1
  m_EditorHideFlags: 0
  m_Script: {fileID: 11500000, guid: f780aa281814f9842a7c076d436932e7, type: 3}
  m_Name: VFXSlotFloat
  m_EditorClassIdentifier: 
  m_Parent: {fileID: 0}
  m_Children: []
  m_UIPosition: {x: 0, y: 0}
  m_UICollapsed: 1
  m_UISuperCollapsed: 0
  m_MasterSlot: {fileID: 114541308409116912}
  m_MasterData:
    m_Owner: {fileID: 114957465338825280}
    m_Value:
      m_Type:
        m_SerializableType: System.Single, mscorlib, Version=2.0.0.0, Culture=neutral,
          PublicKeyToken=b77a5c561934e089
      m_SerializableObject: 4
  m_Property:
    name: Min
    m_serializedType:
      m_SerializableType: System.Single, mscorlib, Version=2.0.0.0, Culture=neutral,
        PublicKeyToken=b77a5c561934e089
    attributes: []
  m_Direction: 0
  m_LinkedSlots: []
--- !u!114 &114545672650384022
MonoBehaviour:
  m_ObjectHideFlags: 1
  m_PrefabParentObject: {fileID: 0}
  m_PrefabInternal: {fileID: 0}
  m_GameObject: {fileID: 0}
  m_Enabled: 1
  m_EditorHideFlags: 0
  m_Script: {fileID: 11500000, guid: ac39bd03fca81b849929b9c966f1836a, type: 3}
  m_Name: VFXSlotFloat3
  m_EditorClassIdentifier: 
  m_Parent: {fileID: 0}
  m_Children:
  - {fileID: 114575909737644550}
  - {fileID: 114300130529710038}
  - {fileID: 114379710775301080}
  m_UIPosition: {x: 0, y: 0}
  m_UICollapsed: 1
  m_UISuperCollapsed: 0
  m_MasterSlot: {fileID: 114545672650384022}
  m_MasterData:
    m_Owner: {fileID: 114914130506429360}
    m_Value:
      m_Type:
        m_SerializableType: UnityEngine.Vector3, UnityEngine.CoreModule, Version=0.0.0.0,
          Culture=neutral, PublicKeyToken=null
      m_SerializableObject: '{"x":0.0,"y":0.0,"z":0.0}'
  m_Property:
    name: valueBias
    m_serializedType:
      m_SerializableType: UnityEngine.Vector3, UnityEngine.CoreModule, Version=0.0.0.0,
        Culture=neutral, PublicKeyToken=null
    attributes:
    - m_Type: 3
      m_Min: -Infinity
      m_Max: Infinity
      m_Tooltip: Bias Applied to the read Vector3 value
  m_Direction: 0
  m_LinkedSlots: []
--- !u!114 &114549753361081170
MonoBehaviour:
  m_ObjectHideFlags: 1
  m_PrefabParentObject: {fileID: 0}
  m_PrefabInternal: {fileID: 0}
  m_GameObject: {fileID: 0}
  m_Enabled: 1
  m_EditorHideFlags: 0
  m_Script: {fileID: 11500000, guid: d78581a96eae8bf4398c282eb0b098bd, type: 3}
  m_Name: VFXDataParticle
  m_EditorClassIdentifier: 
  m_Parent: {fileID: 0}
  m_Children: []
  m_UIPosition: {x: 0, y: 0}
  m_UICollapsed: 1
  m_UISuperCollapsed: 0
  m_Owners:
  - {fileID: 114673099322863142}
  - {fileID: 114219562863948968}
  - {fileID: 114869244314744030}
  m_Capacity: 60032
  m_Space: 0
--- !u!114 &114555154138301174
MonoBehaviour:
  m_ObjectHideFlags: 1
  m_PrefabParentObject: {fileID: 0}
  m_PrefabInternal: {fileID: 0}
  m_GameObject: {fileID: 0}
  m_Enabled: 1
  m_EditorHideFlags: 0
  m_Script: {fileID: 11500000, guid: a971fa2e110a0ac42ac1d8dae408704b, type: 3}
  m_Name: SetAttribute
  m_EditorClassIdentifier: 
  m_Parent: {fileID: 114869244314744030}
  m_Children: []
  m_UIPosition: {x: 0, y: 0}
  m_UICollapsed: 0
  m_UISuperCollapsed: 0
  m_InputSlots:
  - {fileID: 114257960855464560}
  m_OutputSlots: []
  m_Disabled: 0
  attribute: sizeX
  Composition: 0
  Random: 0
--- !u!114 &114557997713897138
MonoBehaviour:
  m_ObjectHideFlags: 1
  m_PrefabParentObject: {fileID: 0}
  m_PrefabInternal: {fileID: 0}
  m_GameObject: {fileID: 0}
  m_Enabled: 1
  m_EditorHideFlags: 0
  m_Script: {fileID: 11500000, guid: 60fff265f139e2a4194a44c2bac41757, type: 3}
  m_Name: AttributeFromMap
  m_EditorClassIdentifier: 
  m_Parent: {fileID: 114869244314744030}
  m_Children: []
  m_UIPosition: {x: 0, y: 0}
  m_UICollapsed: 0
  m_UISuperCollapsed: 0
  m_InputSlots:
  - {fileID: 114114454544214586}
  - {fileID: 114018318040081942}
  - {fileID: 114300332862496628}
  - {fileID: 114378597894627596}
  - {fileID: 114601629914660358}
  - {fileID: 114711404268786046}
  m_OutputSlots: []
  m_Disabled: 0
  attribute: color
  Composition: 3
  SampleMode: 3
--- !u!114 &114565652237543776
MonoBehaviour:
  m_ObjectHideFlags: 1
  m_PrefabParentObject: {fileID: 0}
  m_PrefabInternal: {fileID: 0}
  m_GameObject: {fileID: 0}
  m_Enabled: 1
  m_EditorHideFlags: 0
  m_Script: {fileID: 11500000, guid: f780aa281814f9842a7c076d436932e7, type: 3}
  m_Name: VFXSlotFloat
  m_EditorClassIdentifier: 
  m_Parent: {fileID: 114890036089422230}
  m_Children: []
  m_UIPosition: {x: 0, y: 0}
  m_UICollapsed: 1
  m_UISuperCollapsed: 0
  m_MasterSlot: {fileID: 114890036089422230}
  m_MasterData:
    m_Owner: {fileID: 0}
    m_Value:
      m_Type:
        m_SerializableType: 
      m_SerializableObject: 
  m_Property:
    name: y
    m_serializedType:
      m_SerializableType: System.Single, mscorlib, Version=2.0.0.0, Culture=neutral,
        PublicKeyToken=b77a5c561934e089
    attributes: []
  m_Direction: 1
  m_LinkedSlots: []
--- !u!114 &114571738044371278
MonoBehaviour:
  m_ObjectHideFlags: 1
  m_PrefabParentObject: {fileID: 0}
  m_PrefabInternal: {fileID: 0}
  m_GameObject: {fileID: 0}
  m_Enabled: 1
  m_EditorHideFlags: 0
  m_Script: {fileID: 11500000, guid: f780aa281814f9842a7c076d436932e7, type: 3}
  m_Name: VFXSlotFloat
  m_EditorClassIdentifier: 
  m_Parent: {fileID: 0}
  m_Children: []
  m_UIPosition: {x: 0, y: 0}
  m_UICollapsed: 1
  m_UISuperCollapsed: 0
  m_MasterSlot: {fileID: 114571738044371278}
  m_MasterData:
    m_Owner: {fileID: 114957465338825280}
    m_Value:
      m_Type:
        m_SerializableType: System.Single, mscorlib, Version=2.0.0.0, Culture=neutral,
          PublicKeyToken=b77a5c561934e089
      m_SerializableObject: 5
  m_Property:
    name: Max
    m_serializedType:
      m_SerializableType: System.Single, mscorlib, Version=2.0.0.0, Culture=neutral,
        PublicKeyToken=b77a5c561934e089
    attributes: []
  m_Direction: 0
  m_LinkedSlots: []
--- !u!114 &114572797098831710
MonoBehaviour:
  m_ObjectHideFlags: 1
  m_PrefabParentObject: {fileID: 0}
  m_PrefabInternal: {fileID: 0}
  m_GameObject: {fileID: 0}
  m_Enabled: 1
  m_EditorHideFlags: 0
  m_Script: {fileID: 11500000, guid: f780aa281814f9842a7c076d436932e7, type: 3}
  m_Name: VFXSlotFloat
  m_EditorClassIdentifier: 
  m_Parent: {fileID: 0}
  m_Children: []
  m_UIPosition: {x: 0, y: 0}
  m_UICollapsed: 1
  m_UISuperCollapsed: 0
  m_MasterSlot: {fileID: 114572797098831710}
  m_MasterData:
    m_Owner: {fileID: 114471997082149478}
    m_Value:
      m_Type:
        m_SerializableType: System.Single, mscorlib, Version=2.0.0.0, Culture=neutral,
          PublicKeyToken=b77a5c561934e089
      m_SerializableObject: 1
  m_Property:
    name: Intensity
    m_serializedType:
      m_SerializableType: System.Single, mscorlib, Version=2.0.0.0, Culture=neutral,
        PublicKeyToken=b77a5c561934e089
    attributes:
    - m_Type: 3
      m_Min: -Infinity
      m_Max: Infinity
      m_Tooltip: Intensity of the motion vectors
  m_Direction: 0
  m_LinkedSlots:
  - {fileID: 114101237388889722}
--- !u!114 &114575909737644550
MonoBehaviour:
  m_ObjectHideFlags: 1
  m_PrefabParentObject: {fileID: 0}
  m_PrefabInternal: {fileID: 0}
  m_GameObject: {fileID: 0}
  m_Enabled: 1
  m_EditorHideFlags: 0
  m_Script: {fileID: 11500000, guid: f780aa281814f9842a7c076d436932e7, type: 3}
  m_Name: VFXSlotFloat
  m_EditorClassIdentifier: 
  m_Parent: {fileID: 114545672650384022}
  m_Children: []
  m_UIPosition: {x: 0, y: 0}
  m_UICollapsed: 1
  m_UISuperCollapsed: 0
  m_MasterSlot: {fileID: 114545672650384022}
  m_MasterData:
    m_Owner: {fileID: 0}
    m_Value:
      m_Type:
        m_SerializableType: 
      m_SerializableObject: 
  m_Property:
    name: x
    m_serializedType:
      m_SerializableType: System.Single, mscorlib, Version=2.0.0.0, Culture=neutral,
        PublicKeyToken=b77a5c561934e089
    attributes: []
  m_Direction: 0
  m_LinkedSlots: []
--- !u!114 &114594572538337858
MonoBehaviour:
  m_ObjectHideFlags: 1
  m_PrefabParentObject: {fileID: 0}
  m_PrefabInternal: {fileID: 0}
  m_GameObject: {fileID: 0}
  m_Enabled: 1
  m_EditorHideFlags: 0
  m_Script: {fileID: 11500000, guid: f780aa281814f9842a7c076d436932e7, type: 3}
  m_Name: VFXSlotFloat
  m_EditorClassIdentifier: 
  m_Parent: {fileID: 114111992344411372}
  m_Children: []
  m_UIPosition: {x: 0, y: 0}
  m_UICollapsed: 1
  m_UISuperCollapsed: 0
  m_MasterSlot: {fileID: 114288959738953426}
  m_MasterData:
    m_Owner: {fileID: 0}
    m_Value:
      m_Type:
        m_SerializableType: 
      m_SerializableObject: 
  m_Property:
    name: y
    m_serializedType:
      m_SerializableType: System.Single, mscorlib, Version=2.0.0.0, Culture=neutral,
        PublicKeyToken=b77a5c561934e089
    attributes: []
  m_Direction: 0
  m_LinkedSlots: []
--- !u!114 &114596939772966312
MonoBehaviour:
  m_ObjectHideFlags: 1
  m_PrefabParentObject: {fileID: 0}
  m_PrefabInternal: {fileID: 0}
  m_GameObject: {fileID: 0}
  m_Enabled: 1
  m_EditorHideFlags: 0
  m_Script: {fileID: 11500000, guid: 87c154e0feeee864da39ba7591cf27e7, type: 3}
  m_Name: VFXSlotFloatN
  m_EditorClassIdentifier: 
  m_Parent: {fileID: 0}
  m_Children: []
  m_UIPosition: {x: 0, y: 0}
  m_UICollapsed: 1
  m_UISuperCollapsed: 0
  m_MasterSlot: {fileID: 114596939772966312}
  m_MasterData:
    m_Owner: {fileID: 114388354612783604}
    m_Value:
      m_Type:
        m_SerializableType: UnityEditor.VFX.FloatN, Assembly-CSharp-Editor-testable,
          Version=0.0.0.0, Culture=neutral, PublicKeyToken=null
      m_SerializableObject: '{"m_Components":[0.0]}'
  m_Property:
    name: newRangeMin
    m_serializedType:
      m_SerializableType: UnityEditor.VFX.FloatN, Assembly-CSharp-Editor-testable,
        Version=0.0.0.0, Culture=neutral, PublicKeyToken=null
    attributes:
    - m_Type: 3
      m_Min: -Infinity
      m_Max: Infinity
      m_Tooltip: The start of the new range.
  m_Direction: 0
  m_LinkedSlots: []
--- !u!114 &114601629914660358
MonoBehaviour:
  m_ObjectHideFlags: 1
  m_PrefabParentObject: {fileID: 0}
  m_PrefabInternal: {fileID: 0}
  m_GameObject: {fileID: 0}
  m_Enabled: 1
  m_EditorHideFlags: 0
  m_Script: {fileID: 11500000, guid: ac39bd03fca81b849929b9c966f1836a, type: 3}
  m_Name: VFXSlotFloat3
  m_EditorClassIdentifier: 
  m_Parent: {fileID: 0}
  m_Children:
  - {fileID: 114645575042376716}
  - {fileID: 114239029945680976}
  - {fileID: 114037397167517022}
  m_UIPosition: {x: 0, y: 0}
  m_UICollapsed: 1
  m_UISuperCollapsed: 0
  m_MasterSlot: {fileID: 114601629914660358}
  m_MasterData:
    m_Owner: {fileID: 114557997713897138}
    m_Value:
      m_Type:
        m_SerializableType: UnityEngine.Vector3, UnityEngine.CoreModule, Version=0.0.0.0,
          Culture=neutral, PublicKeyToken=null
      m_SerializableObject: '{"x":0.0,"y":0.0,"z":0.0}'
  m_Property:
    name: valueBias
    m_serializedType:
      m_SerializableType: UnityEngine.Vector3, UnityEngine.CoreModule, Version=0.0.0.0,
        Culture=neutral, PublicKeyToken=null
    attributes:
    - m_Type: 3
      m_Min: -Infinity
      m_Max: Infinity
      m_Tooltip: Bias Applied to the read Vector3 value
  m_Direction: 0
  m_LinkedSlots: []
--- !u!114 &114610506176849374
MonoBehaviour:
  m_ObjectHideFlags: 1
  m_PrefabParentObject: {fileID: 0}
  m_PrefabInternal: {fileID: 0}
  m_GameObject: {fileID: 0}
  m_Enabled: 1
  m_EditorHideFlags: 0
  m_Script: {fileID: 11500000, guid: f780aa281814f9842a7c076d436932e7, type: 3}
  m_Name: VFXSlotFloat
  m_EditorClassIdentifier: 
  m_Parent: {fileID: 114226697568495158}
  m_Children: []
  m_UIPosition: {x: 0, y: 0}
  m_UICollapsed: 1
  m_UISuperCollapsed: 0
  m_MasterSlot: {fileID: 114226697568495158}
  m_MasterData:
    m_Owner: {fileID: 0}
    m_Value:
      m_Type:
        m_SerializableType: 
      m_SerializableObject: 
  m_Property:
    name: y
    m_serializedType:
      m_SerializableType: System.Single, mscorlib, Version=2.0.0.0, Culture=neutral,
        PublicKeyToken=b77a5c561934e089
    attributes: []
  m_Direction: 1
  m_LinkedSlots:
  - {fileID: 114075046692646640}
--- !u!114 &114621149816704142
MonoBehaviour:
  m_ObjectHideFlags: 1
  m_PrefabParentObject: {fileID: 0}
  m_PrefabInternal: {fileID: 0}
  m_GameObject: {fileID: 0}
  m_Enabled: 1
  m_EditorHideFlags: 0
  m_Script: {fileID: 11500000, guid: f780aa281814f9842a7c076d436932e7, type: 3}
  m_Name: VFXSlotFloat
  m_EditorClassIdentifier: 
  m_Parent: {fileID: 114063982717290258}
  m_Children: []
  m_UIPosition: {x: 0, y: 0}
  m_UICollapsed: 1
  m_UISuperCollapsed: 0
  m_MasterSlot: {fileID: 114063982717290258}
  m_MasterData:
    m_Owner: {fileID: 0}
    m_Value:
      m_Type:
        m_SerializableType: 
      m_SerializableObject: 
  m_Property:
    name: x
    m_serializedType:
      m_SerializableType: System.Single, mscorlib, Version=2.0.0.0, Culture=neutral,
        PublicKeyToken=b77a5c561934e089
    attributes: []
  m_Direction: 1
  m_LinkedSlots: []
--- !u!114 &114632733225076840
MonoBehaviour:
  m_ObjectHideFlags: 1
  m_PrefabParentObject: {fileID: 0}
  m_PrefabInternal: {fileID: 0}
  m_GameObject: {fileID: 0}
  m_Enabled: 1
  m_EditorHideFlags: 0
  m_Script: {fileID: 11500000, guid: 87c154e0feeee864da39ba7591cf27e7, type: 3}
  m_Name: VFXSlotFloatN
  m_EditorClassIdentifier: 
  m_Parent: {fileID: 0}
  m_Children: []
  m_UIPosition: {x: 0, y: 0}
  m_UICollapsed: 1
  m_UISuperCollapsed: 0
  m_MasterSlot: {fileID: 114632733225076840}
  m_MasterData:
    m_Owner: {fileID: 114388354612783604}
    m_Value:
      m_Type:
        m_SerializableType: UnityEditor.VFX.FloatN, Assembly-CSharp-Editor-testable,
          Version=0.0.0.0, Culture=neutral, PublicKeyToken=null
      m_SerializableObject: '{"m_Components":[4.0]}'
  m_Property:
    name: oldRangeMax
    m_serializedType:
      m_SerializableType: UnityEditor.VFX.FloatN, Assembly-CSharp-Editor-testable,
        Version=0.0.0.0, Culture=neutral, PublicKeyToken=null
    attributes:
    - m_Type: 3
      m_Min: -Infinity
      m_Max: Infinity
      m_Tooltip: The end of the old range.
  m_Direction: 0
  m_LinkedSlots: []
--- !u!114 &114644431410626768
MonoBehaviour:
  m_ObjectHideFlags: 1
  m_PrefabParentObject: {fileID: 0}
  m_PrefabInternal: {fileID: 0}
  m_GameObject: {fileID: 0}
  m_Enabled: 1
  m_EditorHideFlags: 0
  m_Script: {fileID: 11500000, guid: ac39bd03fca81b849929b9c966f1836a, type: 3}
  m_Name: VFXSlotFloat3
  m_EditorClassIdentifier: 
  m_Parent: {fileID: 0}
  m_Children:
  - {fileID: 114884491355409486}
  - {fileID: 114700434990615694}
  - {fileID: 114680230215059402}
  m_UIPosition: {x: 0, y: 0}
  m_UICollapsed: 1
  m_UISuperCollapsed: 0
  m_MasterSlot: {fileID: 114644431410626768}
  m_MasterData:
    m_Owner: {fileID: 114929763782468360}
    m_Value:
      m_Type:
        m_SerializableType: UnityEngine.Vector3, UnityEngine.CoreModule, Version=0.0.0.0,
          Culture=neutral, PublicKeyToken=null
      m_SerializableObject: '{"x":1.0,"y":1.0,"z":1.0}'
  m_Property:
    name: valueScale
    m_serializedType:
      m_SerializableType: UnityEngine.Vector3, UnityEngine.CoreModule, Version=0.0.0.0,
        Culture=neutral, PublicKeyToken=null
    attributes:
    - m_Type: 3
      m_Min: -Infinity
      m_Max: Infinity
      m_Tooltip: Scale Applied to the read Vector3 value
  m_Direction: 0
  m_LinkedSlots: []
--- !u!114 &114645105411124642
MonoBehaviour:
  m_ObjectHideFlags: 1
  m_PrefabParentObject: {fileID: 0}
  m_PrefabInternal: {fileID: 0}
  m_GameObject: {fileID: 0}
  m_Enabled: 1
  m_EditorHideFlags: 0
  m_Script: {fileID: 11500000, guid: f780aa281814f9842a7c076d436932e7, type: 3}
  m_Name: VFXSlotFloat
  m_EditorClassIdentifier: 
  m_Parent: {fileID: 114111992344411372}
  m_Children: []
  m_UIPosition: {x: 0, y: 0}
  m_UICollapsed: 1
  m_UISuperCollapsed: 0
  m_MasterSlot: {fileID: 114288959738953426}
  m_MasterData:
    m_Owner: {fileID: 0}
    m_Value:
      m_Type:
        m_SerializableType: 
      m_SerializableObject: 
  m_Property:
    name: x
    m_serializedType:
      m_SerializableType: System.Single, mscorlib, Version=2.0.0.0, Culture=neutral,
        PublicKeyToken=b77a5c561934e089
    attributes: []
  m_Direction: 0
  m_LinkedSlots: []
--- !u!114 &114645575042376716
MonoBehaviour:
  m_ObjectHideFlags: 1
  m_PrefabParentObject: {fileID: 0}
  m_PrefabInternal: {fileID: 0}
  m_GameObject: {fileID: 0}
  m_Enabled: 1
  m_EditorHideFlags: 0
  m_Script: {fileID: 11500000, guid: f780aa281814f9842a7c076d436932e7, type: 3}
  m_Name: VFXSlotFloat
  m_EditorClassIdentifier: 
  m_Parent: {fileID: 114601629914660358}
  m_Children: []
  m_UIPosition: {x: 0, y: 0}
  m_UICollapsed: 1
  m_UISuperCollapsed: 0
  m_MasterSlot: {fileID: 114601629914660358}
  m_MasterData:
    m_Owner: {fileID: 0}
    m_Value:
      m_Type:
        m_SerializableType: 
      m_SerializableObject: 
  m_Property:
    name: x
    m_serializedType:
      m_SerializableType: System.Single, mscorlib, Version=2.0.0.0, Culture=neutral,
        PublicKeyToken=b77a5c561934e089
    attributes: []
  m_Direction: 0
  m_LinkedSlots: []
--- !u!114 &114661110220596770
MonoBehaviour:
  m_ObjectHideFlags: 1
  m_PrefabParentObject: {fileID: 0}
  m_PrefabInternal: {fileID: 0}
  m_GameObject: {fileID: 0}
  m_Enabled: 1
  m_EditorHideFlags: 0
  m_Script: {fileID: 11500000, guid: f780aa281814f9842a7c076d436932e7, type: 3}
  m_Name: VFXSlotFloat
  m_EditorClassIdentifier: 
  m_Parent: {fileID: 114803775544982652}
  m_Children: []
  m_UIPosition: {x: 0, y: 0}
  m_UICollapsed: 1
  m_UISuperCollapsed: 0
  m_MasterSlot: {fileID: 114803775544982652}
  m_MasterData:
    m_Owner: {fileID: 0}
    m_Value:
      m_Type:
        m_SerializableType: 
      m_SerializableObject: 
  m_Property:
    name: x
    m_serializedType:
      m_SerializableType: System.Single, mscorlib, Version=2.0.0.0, Culture=neutral,
        PublicKeyToken=b77a5c561934e089
    attributes: []
  m_Direction: 1
  m_LinkedSlots:
  - {fileID: 114294854613443830}
--- !u!114 &114673099322863142
MonoBehaviour:
  m_ObjectHideFlags: 1
  m_PrefabParentObject: {fileID: 0}
  m_PrefabInternal: {fileID: 0}
  m_GameObject: {fileID: 0}
  m_Enabled: 1
  m_EditorHideFlags: 0
  m_Script: {fileID: 11500000, guid: 9dfea48843f53fc438eabc12a3a30abc, type: 3}
  m_Name: VFXBasicInitialize
  m_EditorClassIdentifier: 
  m_Parent: {fileID: 114811252617829750}
  m_Children:
  - {fileID: 114929763782468360}
  - {fileID: 114914130506429360}
  - {fileID: 114957465338825280}
  m_UIPosition: {x: 184.38196, y: 722.0351}
  m_UICollapsed: 0
  m_UISuperCollapsed: 0
  m_InputSlots:
  - {fileID: 114003764121622154}
  m_OutputSlots: []
  m_Data: {fileID: 114549753361081170}
  m_InputFlowSlot:
  - link:
    - context: {fileID: 114930313903648504}
      slotIndex: 0
  m_OutputFlowSlot:
  - link:
    - context: {fileID: 114219562863948968}
      slotIndex: 0
--- !u!114 &114675677861046496
MonoBehaviour:
  m_ObjectHideFlags: 1
  m_PrefabParentObject: {fileID: 0}
  m_PrefabInternal: {fileID: 0}
  m_GameObject: {fileID: 0}
  m_Enabled: 1
  m_EditorHideFlags: 0
  m_Script: {fileID: 11500000, guid: 3f0e993a2dd96014f97909d38604e9b9, type: 3}
  m_Name: VFXCurrentAttributeParameter
  m_EditorClassIdentifier: 
  m_Parent: {fileID: 114811252617829750}
  m_Children: []
  m_UIPosition: {x: -847.0578, y: 2723.25}
  m_UICollapsed: 0
  m_UISuperCollapsed: 0
  m_InputSlots: []
  m_OutputSlots:
  - {fileID: 114226697568495158}
  attribute: position
--- !u!114 &114680230215059402
MonoBehaviour:
  m_ObjectHideFlags: 1
  m_PrefabParentObject: {fileID: 0}
  m_PrefabInternal: {fileID: 0}
  m_GameObject: {fileID: 0}
  m_Enabled: 1
  m_EditorHideFlags: 0
  m_Script: {fileID: 11500000, guid: f780aa281814f9842a7c076d436932e7, type: 3}
  m_Name: VFXSlotFloat
  m_EditorClassIdentifier: 
  m_Parent: {fileID: 114644431410626768}
  m_Children: []
  m_UIPosition: {x: 0, y: 0}
  m_UICollapsed: 1
  m_UISuperCollapsed: 0
  m_MasterSlot: {fileID: 114644431410626768}
  m_MasterData:
    m_Owner: {fileID: 0}
    m_Value:
      m_Type:
        m_SerializableType: 
      m_SerializableObject: 
  m_Property:
    name: z
    m_serializedType:
      m_SerializableType: System.Single, mscorlib, Version=2.0.0.0, Culture=neutral,
        PublicKeyToken=b77a5c561934e089
    attributes: []
  m_Direction: 0
  m_LinkedSlots: []
--- !u!114 &114682745072358596
MonoBehaviour:
  m_ObjectHideFlags: 1
  m_PrefabParentObject: {fileID: 0}
  m_PrefabInternal: {fileID: 0}
  m_GameObject: {fileID: 0}
  m_Enabled: 1
  m_EditorHideFlags: 0
  m_Script: {fileID: 11500000, guid: f780aa281814f9842a7c076d436932e7, type: 3}
  m_Name: VFXSlotFloat
  m_EditorClassIdentifier: 
  m_Parent: {fileID: 0}
  m_Children: []
  m_UIPosition: {x: 0, y: 0}
  m_UICollapsed: 1
  m_UISuperCollapsed: 0
  m_MasterSlot: {fileID: 114682745072358596}
  m_MasterData:
    m_Owner: {fileID: 114257695015969142}
    m_Value:
      m_Type:
        m_SerializableType: System.Single, mscorlib, Version=2.0.0.0, Culture=neutral,
          PublicKeyToken=b77a5c561934e089
      m_SerializableObject: 12345
  m_Property:
    name: Rate
    m_serializedType:
      m_SerializableType: System.Single, mscorlib, Version=2.0.0.0, Culture=neutral,
        PublicKeyToken=b77a5c561934e089
    attributes: []
  m_Direction: 0
  m_LinkedSlots: []
--- !u!114 &114684361256915972
MonoBehaviour:
  m_ObjectHideFlags: 1
  m_PrefabParentObject: {fileID: 0}
  m_PrefabInternal: {fileID: 0}
  m_GameObject: {fileID: 0}
  m_Enabled: 1
  m_EditorHideFlags: 0
  m_Script: {fileID: 11500000, guid: f780aa281814f9842a7c076d436932e7, type: 3}
  m_Name: VFXSlotFloat
  m_EditorClassIdentifier: 
  m_Parent: {fileID: 114703636966493344}
  m_Children: []
  m_UIPosition: {x: 0, y: 0}
  m_UICollapsed: 1
  m_UISuperCollapsed: 0
  m_MasterSlot: {fileID: 114703636966493344}
  m_MasterData:
    m_Owner: {fileID: 0}
    m_Value:
      m_Type:
        m_SerializableType: 
      m_SerializableObject: 
  m_Property:
    name: x
    m_serializedType:
      m_SerializableType: System.Single, mscorlib, Version=2.0.0.0, Culture=neutral,
        PublicKeyToken=b77a5c561934e089
    attributes: []
  m_Direction: 0
  m_LinkedSlots: []
--- !u!114 &114690240430530546
MonoBehaviour:
  m_ObjectHideFlags: 1
  m_PrefabParentObject: {fileID: 0}
  m_PrefabInternal: {fileID: 0}
  m_GameObject: {fileID: 0}
  m_Enabled: 1
  m_EditorHideFlags: 0
  m_Script: {fileID: 11500000, guid: ef9ecf819143d0a439c558ab8e84fce7, type: 3}
  m_Name: VFXSlotTexture3D
  m_EditorClassIdentifier: 
  m_Parent: {fileID: 0}
  m_Children: []
  m_UIPosition: {x: 0, y: 0}
  m_UICollapsed: 1
  m_UISuperCollapsed: 0
  m_MasterSlot: {fileID: 114690240430530546}
  m_MasterData:
    m_Owner: {fileID: 114471997082149478}
    m_Value:
      m_Type:
        m_SerializableType: UnityEngine.Texture3D, UnityEngine.CoreModule, Version=0.0.0.0,
          Culture=neutral, PublicKeyToken=null
      m_SerializableObject: '{"obj":{"fileID":11700000,"guid":"8ee031b62b352354291bb6d90f96c44f","type":2}}'
  m_Property:
    name: VectorField
    m_serializedType:
      m_SerializableType: UnityEngine.Texture3D, UnityEngine.CoreModule, Version=0.0.0.0,
        Culture=neutral, PublicKeyToken=null
    attributes:
    - m_Type: 3
      m_Min: -Infinity
      m_Max: Infinity
      m_Tooltip: The vector field used as a force for particles
  m_Direction: 0
  m_LinkedSlots: []
--- !u!114 &114698317762930228
MonoBehaviour:
  m_ObjectHideFlags: 1
  m_PrefabParentObject: {fileID: 0}
  m_PrefabInternal: {fileID: 0}
  m_GameObject: {fileID: 0}
  m_Enabled: 1
  m_EditorHideFlags: 0
  m_Script: {fileID: 11500000, guid: 87c154e0feeee864da39ba7591cf27e7, type: 3}
  m_Name: VFXSlotFloatN
  m_EditorClassIdentifier: 
  m_Parent: {fileID: 0}
  m_Children: []
  m_UIPosition: {x: 0, y: 0}
  m_UICollapsed: 1
  m_UISuperCollapsed: 0
  m_MasterSlot: {fileID: 114698317762930228}
  m_MasterData:
    m_Owner: {fileID: 114388354612783604}
    m_Value:
      m_Type:
        m_SerializableType: UnityEditor.VFX.FloatN, Assembly-CSharp-Editor-testable,
          Version=0.0.0.0, Culture=neutral, PublicKeyToken=null
      m_SerializableObject: '{"m_Components":[0.5]}'
  m_Property:
    name: input
    m_serializedType:
      m_SerializableType: UnityEditor.VFX.FloatN, Assembly-CSharp-Editor-testable,
        Version=0.0.0.0, Culture=neutral, PublicKeyToken=null
    attributes:
    - m_Type: 3
      m_Min: -Infinity
      m_Max: Infinity
      m_Tooltip: The value to be remapped into the new range.
  m_Direction: 0
  m_LinkedSlots:
  - {fileID: 114063982717290258}
--- !u!114 &114700434990615694
MonoBehaviour:
  m_ObjectHideFlags: 1
  m_PrefabParentObject: {fileID: 0}
  m_PrefabInternal: {fileID: 0}
  m_GameObject: {fileID: 0}
  m_Enabled: 1
  m_EditorHideFlags: 0
  m_Script: {fileID: 11500000, guid: f780aa281814f9842a7c076d436932e7, type: 3}
  m_Name: VFXSlotFloat
  m_EditorClassIdentifier: 
  m_Parent: {fileID: 114644431410626768}
  m_Children: []
  m_UIPosition: {x: 0, y: 0}
  m_UICollapsed: 1
  m_UISuperCollapsed: 0
  m_MasterSlot: {fileID: 114644431410626768}
  m_MasterData:
    m_Owner: {fileID: 0}
    m_Value:
      m_Type:
        m_SerializableType: 
      m_SerializableObject: 
  m_Property:
    name: y
    m_serializedType:
      m_SerializableType: System.Single, mscorlib, Version=2.0.0.0, Culture=neutral,
        PublicKeyToken=b77a5c561934e089
    attributes: []
  m_Direction: 0
  m_LinkedSlots: []
--- !u!114 &114703636966493344
MonoBehaviour:
  m_ObjectHideFlags: 1
  m_PrefabParentObject: {fileID: 0}
  m_PrefabInternal: {fileID: 0}
  m_GameObject: {fileID: 0}
  m_Enabled: 1
  m_EditorHideFlags: 0
  m_Script: {fileID: 11500000, guid: ac39bd03fca81b849929b9c966f1836a, type: 3}
  m_Name: VFXSlotFloat3
  m_EditorClassIdentifier: 
  m_Parent: {fileID: 0}
  m_Children:
  - {fileID: 114684361256915972}
  - {fileID: 114722693451794944}
  - {fileID: 114948792827961728}
  m_UIPosition: {x: 0, y: 0}
  m_UICollapsed: 1
  m_UISuperCollapsed: 0
  m_MasterSlot: {fileID: 114703636966493344}
  m_MasterData:
    m_Owner: {fileID: 114929763782468360}
    m_Value:
      m_Type:
        m_SerializableType: UnityEngine.Vector3, UnityEngine.CoreModule, Version=0.0.0.0,
          Culture=neutral, PublicKeyToken=null
      m_SerializableObject: '{"x":-0.5,"y":0.0,"z":0.0}'
  m_Property:
    name: valueBias
    m_serializedType:
      m_SerializableType: UnityEngine.Vector3, UnityEngine.CoreModule, Version=0.0.0.0,
        Culture=neutral, PublicKeyToken=null
    attributes:
    - m_Type: 3
      m_Min: -Infinity
      m_Max: Infinity
      m_Tooltip: Bias Applied to the read Vector3 value
  m_Direction: 0
  m_LinkedSlots: []
--- !u!114 &114704874594580452
MonoBehaviour:
  m_ObjectHideFlags: 1
  m_PrefabParentObject: {fileID: 0}
  m_PrefabInternal: {fileID: 0}
  m_GameObject: {fileID: 0}
  m_Enabled: 1
  m_EditorHideFlags: 0
  m_Script: {fileID: 11500000, guid: ef7d5c09cb1337042b33613d4ff56968, type: 3}
  m_Name: VFXOperatorCeil
  m_EditorClassIdentifier: 
  m_Parent: {fileID: 114811252617829750}
  m_Children: []
  m_UIPosition: {x: -796.4693, y: 2048.3667}
  m_UICollapsed: 1
  m_UISuperCollapsed: 0
  m_InputSlots:
  - {fileID: 114294854613443830}
  m_OutputSlots:
  - {fileID: 114366046789904446}
--- !u!114 &114705079854144220
MonoBehaviour:
  m_ObjectHideFlags: 1
  m_PrefabParentObject: {fileID: 0}
  m_PrefabInternal: {fileID: 0}
  m_GameObject: {fileID: 0}
  m_Enabled: 1
  m_EditorHideFlags: 0
  m_Script: {fileID: 11500000, guid: f780aa281814f9842a7c076d436932e7, type: 3}
  m_Name: VFXSlotFloat
  m_EditorClassIdentifier: 
  m_Parent: {fileID: 114942460738447182}
  m_Children: []
  m_UIPosition: {x: 0, y: 0}
  m_UICollapsed: 1
  m_UISuperCollapsed: 0
  m_MasterSlot: {fileID: 114003764121622154}
  m_MasterData:
    m_Owner: {fileID: 0}
    m_Value:
      m_Type:
        m_SerializableType: 
      m_SerializableObject: 
  m_Property:
    name: z
    m_serializedType:
      m_SerializableType: System.Single, mscorlib, Version=2.0.0.0, Culture=neutral,
        PublicKeyToken=b77a5c561934e089
    attributes: []
  m_Direction: 0
  m_LinkedSlots: []
--- !u!114 &114711404268786046
MonoBehaviour:
  m_ObjectHideFlags: 1
  m_PrefabParentObject: {fileID: 0}
  m_PrefabInternal: {fileID: 0}
  m_GameObject: {fileID: 0}
  m_Enabled: 1
  m_EditorHideFlags: 0
  m_Script: {fileID: 11500000, guid: ac39bd03fca81b849929b9c966f1836a, type: 3}
  m_Name: VFXSlotFloat3
  m_EditorClassIdentifier: 
  m_Parent: {fileID: 0}
  m_Children:
  - {fileID: 114837214357517362}
  - {fileID: 114968025572384638}
  - {fileID: 114330163478096092}
  m_UIPosition: {x: 0, y: 0}
  m_UICollapsed: 1
  m_UISuperCollapsed: 0
  m_MasterSlot: {fileID: 114711404268786046}
  m_MasterData:
    m_Owner: {fileID: 114557997713897138}
    m_Value:
      m_Type:
        m_SerializableType: UnityEngine.Vector3, UnityEngine.CoreModule, Version=0.0.0.0,
          Culture=neutral, PublicKeyToken=null
      m_SerializableObject: '{"x":1.0,"y":1.0,"z":1.0}'
  m_Property:
    name: valueScale
    m_serializedType:
      m_SerializableType: UnityEngine.Vector3, UnityEngine.CoreModule, Version=0.0.0.0,
        Culture=neutral, PublicKeyToken=null
    attributes:
    - m_Type: 3
      m_Min: -Infinity
      m_Max: Infinity
      m_Tooltip: Scale Applied to the read Vector3 value
  m_Direction: 0
  m_LinkedSlots: []
--- !u!114 &114716071498805684
MonoBehaviour:
  m_ObjectHideFlags: 1
  m_PrefabParentObject: {fileID: 0}
  m_PrefabInternal: {fileID: 0}
  m_GameObject: {fileID: 0}
  m_Enabled: 1
  m_EditorHideFlags: 0
  m_Script: {fileID: 11500000, guid: 87c154e0feeee864da39ba7591cf27e7, type: 3}
  m_Name: VFXSlotFloatN
  m_EditorClassIdentifier: 
  m_Parent: {fileID: 0}
  m_Children: []
  m_UIPosition: {x: 0, y: 0}
  m_UICollapsed: 1
  m_UISuperCollapsed: 0
  m_MasterSlot: {fileID: 114716071498805684}
  m_MasterData:
    m_Owner: {fileID: 114400999044442138}
    m_Value:
      m_Type:
        m_SerializableType: UnityEditor.VFX.FloatN, Assembly-CSharp-Editor-testable,
          Version=0.0.0.0, Culture=neutral, PublicKeyToken=null
      m_SerializableObject: '{"m_Components":[0.0]}'
  m_Property:
    name: input
    m_serializedType:
      m_SerializableType: UnityEditor.VFX.FloatN, Assembly-CSharp-Editor-testable,
        Version=0.0.0.0, Culture=neutral, PublicKeyToken=null
    attributes:
    - m_Type: 3
      m_Min: -Infinity
      m_Max: Infinity
      m_Tooltip: The value to be clamped.
  m_Direction: 0
  m_LinkedSlots:
  - {fileID: 114366046789904446}
--- !u!114 &114719184606412478
MonoBehaviour:
  m_ObjectHideFlags: 1
  m_PrefabParentObject: {fileID: 0}
  m_PrefabInternal: {fileID: 0}
  m_GameObject: {fileID: 0}
  m_Enabled: 1
  m_EditorHideFlags: 0
  m_Script: {fileID: 11500000, guid: f780aa281814f9842a7c076d436932e7, type: 3}
  m_Name: VFXSlotFloat
  m_EditorClassIdentifier: 
  m_Parent: {fileID: 0}
  m_Children: []
  m_UIPosition: {x: 0, y: 0}
  m_UICollapsed: 1
  m_UISuperCollapsed: 0
  m_MasterSlot: {fileID: 114719184606412478}
  m_MasterData:
    m_Owner: {fileID: 114471997082149478}
    m_Value:
      m_Type:
        m_SerializableType: System.Single, mscorlib, Version=2.0.0.0, Culture=neutral,
          PublicKeyToken=b77a5c561934e089
      m_SerializableObject: 1
  m_Property:
    name: DragCoefficient
    m_serializedType:
      m_SerializableType: System.Single, mscorlib, Version=2.0.0.0, Culture=neutral,
        PublicKeyToken=b77a5c561934e089
    attributes:
    - m_Type: 3
      m_Min: -Infinity
      m_Max: Infinity
      m_Tooltip: The drag coefficient used to drive particles
  m_Direction: 0
  m_LinkedSlots: []
--- !u!114 &114722693451794944
MonoBehaviour:
  m_ObjectHideFlags: 1
  m_PrefabParentObject: {fileID: 0}
  m_PrefabInternal: {fileID: 0}
  m_GameObject: {fileID: 0}
  m_Enabled: 1
  m_EditorHideFlags: 0
  m_Script: {fileID: 11500000, guid: f780aa281814f9842a7c076d436932e7, type: 3}
  m_Name: VFXSlotFloat
  m_EditorClassIdentifier: 
  m_Parent: {fileID: 114703636966493344}
  m_Children: []
  m_UIPosition: {x: 0, y: 0}
  m_UICollapsed: 1
  m_UISuperCollapsed: 0
  m_MasterSlot: {fileID: 114703636966493344}
  m_MasterData:
    m_Owner: {fileID: 0}
    m_Value:
      m_Type:
        m_SerializableType: 
      m_SerializableObject: 
  m_Property:
    name: y
    m_serializedType:
      m_SerializableType: System.Single, mscorlib, Version=2.0.0.0, Culture=neutral,
        PublicKeyToken=b77a5c561934e089
    attributes: []
  m_Direction: 0
  m_LinkedSlots: []
--- !u!114 &114756802845488738
MonoBehaviour:
  m_ObjectHideFlags: 1
  m_PrefabParentObject: {fileID: 0}
  m_PrefabInternal: {fileID: 0}
  m_GameObject: {fileID: 0}
  m_Enabled: 1
  m_EditorHideFlags: 0
  m_Script: {fileID: 11500000, guid: f780aa281814f9842a7c076d436932e7, type: 3}
  m_Name: VFXSlotFloat
  m_EditorClassIdentifier: 
  m_Parent: {fileID: 114803775544982652}
  m_Children: []
  m_UIPosition: {x: 0, y: 0}
  m_UICollapsed: 1
  m_UISuperCollapsed: 0
  m_MasterSlot: {fileID: 114803775544982652}
  m_MasterData:
    m_Owner: {fileID: 0}
    m_Value:
      m_Type:
        m_SerializableType: 
      m_SerializableObject: 
  m_Property:
    name: z
    m_serializedType:
      m_SerializableType: System.Single, mscorlib, Version=2.0.0.0, Culture=neutral,
        PublicKeyToken=b77a5c561934e089
    attributes: []
  m_Direction: 1
  m_LinkedSlots: []
--- !u!114 &114763501538080986
MonoBehaviour:
  m_ObjectHideFlags: 1
  m_PrefabParentObject: {fileID: 0}
  m_PrefabInternal: {fileID: 0}
  m_GameObject: {fileID: 0}
  m_Enabled: 1
  m_EditorHideFlags: 0
  m_Script: {fileID: 11500000, guid: f780aa281814f9842a7c076d436932e7, type: 3}
  m_Name: VFXSlotFloat
  m_EditorClassIdentifier: 
  m_Parent: {fileID: 114250090361642672}
  m_Children: []
  m_UIPosition: {x: 0, y: 0}
  m_UICollapsed: 1
  m_UISuperCollapsed: 0
  m_MasterSlot: {fileID: 114288959738953426}
  m_MasterData:
    m_Owner: {fileID: 0}
    m_Value:
      m_Type:
        m_SerializableType: 
      m_SerializableObject: 
  m_Property:
    name: x
    m_serializedType:
      m_SerializableType: System.Single, mscorlib, Version=2.0.0.0, Culture=neutral,
        PublicKeyToken=b77a5c561934e089
    attributes: []
  m_Direction: 0
  m_LinkedSlots: []
--- !u!114 &114771453266218966
MonoBehaviour:
  m_ObjectHideFlags: 1
  m_PrefabParentObject: {fileID: 0}
  m_PrefabInternal: {fileID: 0}
  m_GameObject: {fileID: 0}
  m_Enabled: 1
  m_EditorHideFlags: 0
  m_Script: {fileID: 11500000, guid: f780aa281814f9842a7c076d436932e7, type: 3}
  m_Name: VFXSlotFloat
  m_EditorClassIdentifier: 
  m_Parent: {fileID: 114898168314785482}
  m_Children: []
  m_UIPosition: {x: 0, y: 0}
  m_UICollapsed: 1
  m_UISuperCollapsed: 0
  m_MasterSlot: {fileID: 114288959738953426}
  m_MasterData:
    m_Owner: {fileID: 0}
    m_Value:
      m_Type:
        m_SerializableType: 
      m_SerializableObject: 
  m_Property:
    name: z
    m_serializedType:
      m_SerializableType: System.Single, mscorlib, Version=2.0.0.0, Culture=neutral,
        PublicKeyToken=b77a5c561934e089
    attributes: []
  m_Direction: 0
  m_LinkedSlots: []
--- !u!114 &114782163398082670
MonoBehaviour:
  m_ObjectHideFlags: 1
  m_PrefabParentObject: {fileID: 0}
  m_PrefabInternal: {fileID: 0}
  m_GameObject: {fileID: 0}
  m_Enabled: 1
  m_EditorHideFlags: 0
  m_Script: {fileID: 11500000, guid: f780aa281814f9842a7c076d436932e7, type: 3}
  m_Name: VFXSlotFloat
  m_EditorClassIdentifier: 
  m_Parent: {fileID: 114942460738447182}
  m_Children: []
  m_UIPosition: {x: 0, y: 0}
  m_UICollapsed: 1
  m_UISuperCollapsed: 0
  m_MasterSlot: {fileID: 114003764121622154}
  m_MasterData:
    m_Owner: {fileID: 0}
    m_Value:
      m_Type:
        m_SerializableType: 
      m_SerializableObject: 
  m_Property:
    name: y
    m_serializedType:
      m_SerializableType: System.Single, mscorlib, Version=2.0.0.0, Culture=neutral,
        PublicKeyToken=b77a5c561934e089
    attributes: []
  m_Direction: 0
  m_LinkedSlots: []
--- !u!114 &114795936889297116
MonoBehaviour:
  m_ObjectHideFlags: 1
  m_PrefabParentObject: {fileID: 0}
  m_PrefabInternal: {fileID: 0}
  m_GameObject: {fileID: 0}
  m_Enabled: 1
  m_EditorHideFlags: 0
  m_Script: {fileID: 11500000, guid: f780aa281814f9842a7c076d436932e7, type: 3}
  m_Name: VFXSlotFloat
  m_EditorClassIdentifier: 
  m_Parent: {fileID: 114226697568495158}
  m_Children: []
  m_UIPosition: {x: 0, y: 0}
  m_UICollapsed: 1
  m_UISuperCollapsed: 0
  m_MasterSlot: {fileID: 114226697568495158}
  m_MasterData:
    m_Owner: {fileID: 0}
    m_Value:
      m_Type:
        m_SerializableType: 
      m_SerializableObject: 
  m_Property:
    name: x
    m_serializedType:
      m_SerializableType: System.Single, mscorlib, Version=2.0.0.0, Culture=neutral,
        PublicKeyToken=b77a5c561934e089
    attributes: []
  m_Direction: 1
  m_LinkedSlots:
  - {fileID: 114369225748394978}
--- !u!114 &114803775544982652
MonoBehaviour:
  m_ObjectHideFlags: 1
  m_PrefabParentObject: {fileID: 0}
  m_PrefabInternal: {fileID: 0}
  m_GameObject: {fileID: 0}
  m_Enabled: 1
  m_EditorHideFlags: 0
  m_Script: {fileID: 11500000, guid: ac39bd03fca81b849929b9c966f1836a, type: 3}
  m_Name: VFXSlotFloat3
  m_EditorClassIdentifier: 
  m_Parent: {fileID: 0}
  m_Children:
  - {fileID: 114661110220596770}
  - {fileID: 114425024301567822}
  - {fileID: 114756802845488738}
  m_UIPosition: {x: 0, y: 0}
  m_UICollapsed: 1
  m_UISuperCollapsed: 0
  m_MasterSlot: {fileID: 114803775544982652}
  m_MasterData:
    m_Owner: {fileID: 114362556250427590}
    m_Value:
      m_Type:
        m_SerializableType: UnityEngine.Vector3, UnityEngine.CoreModule, Version=0.0.0.0,
          Culture=neutral, PublicKeyToken=null
      m_SerializableObject: 
  m_Property:
    name: position
    m_serializedType:
      m_SerializableType: UnityEngine.Vector3, UnityEngine.CoreModule, Version=0.0.0.0,
        Culture=neutral, PublicKeyToken=null
    attributes: []
  m_Direction: 1
  m_LinkedSlots: []
--- !u!114 &114811252617829750
MonoBehaviour:
  m_ObjectHideFlags: 1
  m_PrefabParentObject: {fileID: 0}
  m_PrefabInternal: {fileID: 0}
  m_GameObject: {fileID: 0}
  m_Enabled: 1
  m_EditorHideFlags: 0
  m_Script: {fileID: 11500000, guid: 7d4c867f6b72b714dbb5fd1780afe208, type: 3}
  m_Name: 
  m_EditorClassIdentifier: 
  m_Parent: {fileID: 0}
  m_Children:
  - {fileID: 114930313903648504}
  - {fileID: 114673099322863142}
  - {fileID: 114219562863948968}
  - {fileID: 114869244314744030}
  - {fileID: 114675677861046496}
  - {fileID: 114903238838974454}
  - {fileID: 114388354612783604}
  - {fileID: 114362556250427590}
  - {fileID: 114704874594580452}
  - {fileID: 114400999044442138}
  m_UIPosition: {x: 0, y: 0}
  m_UICollapsed: 1
  m_UISuperCollapsed: 0
  m_saved: 1
--- !u!114 &114837214357517362
MonoBehaviour:
  m_ObjectHideFlags: 1
  m_PrefabParentObject: {fileID: 0}
  m_PrefabInternal: {fileID: 0}
  m_GameObject: {fileID: 0}
  m_Enabled: 1
  m_EditorHideFlags: 0
  m_Script: {fileID: 11500000, guid: f780aa281814f9842a7c076d436932e7, type: 3}
  m_Name: VFXSlotFloat
  m_EditorClassIdentifier: 
  m_Parent: {fileID: 114711404268786046}
  m_Children: []
  m_UIPosition: {x: 0, y: 0}
  m_UICollapsed: 1
  m_UISuperCollapsed: 0
  m_MasterSlot: {fileID: 114711404268786046}
  m_MasterData:
    m_Owner: {fileID: 0}
    m_Value:
      m_Type:
        m_SerializableType: 
      m_SerializableObject: 
  m_Property:
    name: x
    m_serializedType:
      m_SerializableType: System.Single, mscorlib, Version=2.0.0.0, Culture=neutral,
        PublicKeyToken=b77a5c561934e089
    attributes: []
  m_Direction: 0
  m_LinkedSlots: []
--- !u!114 &114867534635002562
MonoBehaviour:
  m_ObjectHideFlags: 1
  m_PrefabParentObject: {fileID: 0}
  m_PrefabInternal: {fileID: 0}
  m_GameObject: {fileID: 0}
  m_Enabled: 1
  m_EditorHideFlags: 0
  m_Script: {fileID: 11500000, guid: f780aa281814f9842a7c076d436932e7, type: 3}
  m_Name: VFXSlotFloat
  m_EditorClassIdentifier: 
  m_Parent: {fileID: 114025978078228038}
  m_Children: []
  m_UIPosition: {x: 0, y: 0}
  m_UICollapsed: 1
  m_UISuperCollapsed: 0
  m_MasterSlot: {fileID: 114003764121622154}
  m_MasterData:
    m_Owner: {fileID: 0}
    m_Value:
      m_Type:
        m_SerializableType: 
      m_SerializableObject: 
  m_Property:
    name: x
    m_serializedType:
      m_SerializableType: System.Single, mscorlib, Version=2.0.0.0, Culture=neutral,
        PublicKeyToken=b77a5c561934e089
    attributes: []
  m_Direction: 0
  m_LinkedSlots: []
--- !u!114 &114869244314744030
MonoBehaviour:
  m_ObjectHideFlags: 1
  m_PrefabParentObject: {fileID: 0}
  m_PrefabInternal: {fileID: 0}
  m_GameObject: {fileID: 0}
  m_Enabled: 1
  m_EditorHideFlags: 0
  m_Script: {fileID: 11500000, guid: a0b9e6b9139e58d4c957ec54595da7d3, type: 3}
  m_Name: VFXQuadOutput
  m_EditorClassIdentifier: 
  m_Parent: {fileID: 114811252617829750}
  m_Children:
  - {fileID: 114518480327850464}
  - {fileID: 114980005912853720}
  - {fileID: 114555154138301174}
  - {fileID: 114557997713897138}
  m_UIPosition: {x: 192.98215, y: 2058.3655}
  m_UICollapsed: 0
  m_UISuperCollapsed: 0
  m_InputSlots:
  - {fileID: 114532996188412602}
  - {fileID: 114301040986645908}
  m_OutputSlots: []
  m_Data: {fileID: 114549753361081170}
  m_InputFlowSlot:
  - link:
    - context: {fileID: 114219562863948968}
      slotIndex: 0
  m_OutputFlowSlot:
  - link: []
  blendMode: 2
  flipbookMode: 0
  useSoftParticle: 0
  sortPriority: 0
  indirectDraw: 0
  useGeometryShader: 0
--- !u!114 &114879815840584768
MonoBehaviour:
  m_ObjectHideFlags: 1
  m_PrefabParentObject: {fileID: 0}
  m_PrefabInternal: {fileID: 0}
  m_GameObject: {fileID: 0}
  m_Enabled: 1
  m_EditorHideFlags: 0
  m_Script: {fileID: 11500000, guid: f780aa281814f9842a7c076d436932e7, type: 3}
  m_Name: VFXSlotFloat
  m_EditorClassIdentifier: 
  m_Parent: {fileID: 114890036089422230}
  m_Children: []
  m_UIPosition: {x: 0, y: 0}
  m_UICollapsed: 1
  m_UISuperCollapsed: 0
  m_MasterSlot: {fileID: 114890036089422230}
  m_MasterData:
    m_Owner: {fileID: 0}
    m_Value:
      m_Type:
        m_SerializableType: 
      m_SerializableObject: 
  m_Property:
    name: x
    m_serializedType:
      m_SerializableType: System.Single, mscorlib, Version=2.0.0.0, Culture=neutral,
        PublicKeyToken=b77a5c561934e089
    attributes: []
  m_Direction: 1
  m_LinkedSlots: []
--- !u!114 &114884491355409486
MonoBehaviour:
  m_ObjectHideFlags: 1
  m_PrefabParentObject: {fileID: 0}
  m_PrefabInternal: {fileID: 0}
  m_GameObject: {fileID: 0}
  m_Enabled: 1
  m_EditorHideFlags: 0
  m_Script: {fileID: 11500000, guid: f780aa281814f9842a7c076d436932e7, type: 3}
  m_Name: VFXSlotFloat
  m_EditorClassIdentifier: 
  m_Parent: {fileID: 114644431410626768}
  m_Children: []
  m_UIPosition: {x: 0, y: 0}
  m_UICollapsed: 1
  m_UISuperCollapsed: 0
  m_MasterSlot: {fileID: 114644431410626768}
  m_MasterData:
    m_Owner: {fileID: 0}
    m_Value:
      m_Type:
        m_SerializableType: 
      m_SerializableObject: 
  m_Property:
    name: x
    m_serializedType:
      m_SerializableType: System.Single, mscorlib, Version=2.0.0.0, Culture=neutral,
        PublicKeyToken=b77a5c561934e089
    attributes: []
  m_Direction: 0
  m_LinkedSlots: []
--- !u!114 &114890036089422230
MonoBehaviour:
  m_ObjectHideFlags: 1
  m_PrefabParentObject: {fileID: 0}
  m_PrefabInternal: {fileID: 0}
  m_GameObject: {fileID: 0}
  m_Enabled: 1
  m_EditorHideFlags: 0
  m_Script: {fileID: 11500000, guid: 1b2b751071c7fc14f9fa503163991826, type: 3}
  m_Name: VFXSlotFloat2
  m_EditorClassIdentifier: 
  m_Parent: {fileID: 0}
  m_Children:
  - {fileID: 114879815840584768}
  - {fileID: 114565652237543776}
  m_UIPosition: {x: 0, y: 0}
  m_UICollapsed: 1
  m_UISuperCollapsed: 0
  m_MasterSlot: {fileID: 114890036089422230}
  m_MasterData:
    m_Owner: {fileID: 114388354612783604}
    m_Value:
      m_Type:
        m_SerializableType: UnityEngine.Vector2, UnityEngine.CoreModule, Version=0.0.0.0,
          Culture=neutral, PublicKeyToken=null
      m_SerializableObject: 
  m_Property:
    name: o
    m_serializedType:
      m_SerializableType: UnityEngine.Vector2, UnityEngine.CoreModule, Version=0.0.0.0,
        Culture=neutral, PublicKeyToken=null
    attributes: []
  m_Direction: 1
  m_LinkedSlots:
  - {fileID: 114018318040081942}
--- !u!114 &114898168314785482
MonoBehaviour:
  m_ObjectHideFlags: 1
  m_PrefabParentObject: {fileID: 0}
  m_PrefabInternal: {fileID: 0}
  m_GameObject: {fileID: 0}
  m_Enabled: 1
  m_EditorHideFlags: 0
  m_Script: {fileID: 11500000, guid: ac39bd03fca81b849929b9c966f1836a, type: 3}
  m_Name: VFXSlotFloat3
  m_EditorClassIdentifier: 
  m_Parent: {fileID: 114288959738953426}
  m_Children:
  - {fileID: 114021723973041616}
  - {fileID: 114331282118177370}
  - {fileID: 114771453266218966}
  m_UIPosition: {x: 0, y: 0}
  m_UICollapsed: 1
  m_UISuperCollapsed: 0
  m_MasterSlot: {fileID: 114288959738953426}
  m_MasterData:
    m_Owner: {fileID: 0}
    m_Value:
      m_Type:
        m_SerializableType: 
      m_SerializableObject: 
  m_Property:
    name: angles
    m_serializedType:
      m_SerializableType: UnityEngine.Vector3, UnityEngine.CoreModule, Version=0.0.0.0,
        Culture=neutral, PublicKeyToken=null
    attributes:
    - m_Type: 3
      m_Min: -Infinity
      m_Max: Infinity
      m_Tooltip: The euler angles of the transform.
    - m_Type: 4
      m_Min: -Infinity
      m_Max: Infinity
      m_Tooltip: 
  m_Direction: 0
  m_LinkedSlots: []
--- !u!114 &114903238838974454
MonoBehaviour:
  m_ObjectHideFlags: 1
  m_PrefabParentObject: {fileID: 0}
  m_PrefabInternal: {fileID: 0}
  m_GameObject: {fileID: 0}
  m_Enabled: 1
  m_EditorHideFlags: 0
  m_Script: {fileID: 11500000, guid: 71007e3b6fdb5db479661eb5e3c4846b, type: 3}
  m_Name: VFXOperatorAppendVector
  m_EditorClassIdentifier: 
  m_Parent: {fileID: 114811252617829750}
  m_Children: []
  m_UIPosition: {x: -417.57587, y: 2788.1133}
  m_UICollapsed: 1
  m_UISuperCollapsed: 0
  m_InputSlots:
  - {fileID: 114369225748394978}
  - {fileID: 114075046692646640}
  - {fileID: 114411706723581660}
  m_OutputSlots:
  - {fileID: 114063982717290258}
--- !u!114 &114914130506429360
MonoBehaviour:
  m_ObjectHideFlags: 1
  m_PrefabParentObject: {fileID: 0}
  m_PrefabInternal: {fileID: 0}
  m_GameObject: {fileID: 0}
  m_Enabled: 1
  m_EditorHideFlags: 0
  m_Script: {fileID: 11500000, guid: 60fff265f139e2a4194a44c2bac41757, type: 3}
  m_Name: AttributeFromMap
  m_EditorClassIdentifier: 
  m_Parent: {fileID: 114673099322863142}
  m_Children: []
  m_UIPosition: {x: 0, y: 0}
  m_UICollapsed: 0
  m_UISuperCollapsed: 0
  m_InputSlots:
  - {fileID: 114090953281235702}
  - {fileID: 114545672650384022}
  - {fileID: 114029265443195772}
  m_OutputSlots: []
  m_Disabled: 0
  attribute: color
  Composition: 0
  SampleMode: 6
--- !u!114 &114914134380156184
MonoBehaviour:
  m_ObjectHideFlags: 1
  m_PrefabParentObject: {fileID: 0}
  m_PrefabInternal: {fileID: 0}
  m_GameObject: {fileID: 0}
  m_Enabled: 1
  m_EditorHideFlags: 0
  m_Script: {fileID: 11500000, guid: f780aa281814f9842a7c076d436932e7, type: 3}
  m_Name: VFXSlotFloat
  m_EditorClassIdentifier: 
  m_Parent: {fileID: 114226697568495158}
  m_Children: []
  m_UIPosition: {x: 0, y: 0}
  m_UICollapsed: 1
  m_UISuperCollapsed: 0
  m_MasterSlot: {fileID: 114226697568495158}
  m_MasterData:
    m_Owner: {fileID: 0}
    m_Value:
      m_Type:
        m_SerializableType: 
      m_SerializableObject: 
  m_Property:
    name: z
    m_serializedType:
      m_SerializableType: System.Single, mscorlib, Version=2.0.0.0, Culture=neutral,
        PublicKeyToken=b77a5c561934e089
    attributes: []
  m_Direction: 1
  m_LinkedSlots: []
--- !u!114 &114922359469091578
MonoBehaviour:
  m_ObjectHideFlags: 1
  m_PrefabParentObject: {fileID: 0}
  m_PrefabInternal: {fileID: 0}
  m_GameObject: {fileID: 0}
  m_Enabled: 1
  m_EditorHideFlags: 0
  m_Script: {fileID: 11500000, guid: 87c154e0feeee864da39ba7591cf27e7, type: 3}
  m_Name: VFXSlotFloatN
  m_EditorClassIdentifier: 
  m_Parent: {fileID: 0}
  m_Children: []
  m_UIPosition: {x: 0, y: 0}
  m_UICollapsed: 1
  m_UISuperCollapsed: 0
  m_MasterSlot: {fileID: 114922359469091578}
  m_MasterData:
    m_Owner: {fileID: 114400999044442138}
    m_Value:
      m_Type:
        m_SerializableType: UnityEditor.VFX.FloatN, Assembly-CSharp-Editor-testable,
          Version=0.0.0.0, Culture=neutral, PublicKeyToken=null
      m_SerializableObject: '{"m_Components":[1.0]}'
  m_Property:
    name: max
    m_serializedType:
      m_SerializableType: UnityEditor.VFX.FloatN, Assembly-CSharp-Editor-testable,
        Version=0.0.0.0, Culture=neutral, PublicKeyToken=null
    attributes:
    - m_Type: 3
      m_Min: -Infinity
      m_Max: Infinity
      m_Tooltip: The upper bound to clamp the input to.
  m_Direction: 0
  m_LinkedSlots: []
--- !u!114 &114929763782468360
MonoBehaviour:
  m_ObjectHideFlags: 1
  m_PrefabParentObject: {fileID: 0}
  m_PrefabInternal: {fileID: 0}
  m_GameObject: {fileID: 0}
  m_Enabled: 1
  m_EditorHideFlags: 0
  m_Script: {fileID: 11500000, guid: 60fff265f139e2a4194a44c2bac41757, type: 3}
  m_Name: AttributeFromMap
  m_EditorClassIdentifier: 
  m_Parent: {fileID: 114673099322863142}
  m_Children: []
  m_UIPosition: {x: 0, y: 0}
  m_UICollapsed: 0
  m_UISuperCollapsed: 0
  m_InputSlots:
  - {fileID: 114172749474034088}
  - {fileID: 114703636966493344}
  - {fileID: 114644431410626768}
  m_OutputSlots: []
  m_Disabled: 0
  attribute: position
  Composition: 0
  SampleMode: 6
--- !u!114 &114930313903648504
MonoBehaviour:
  m_ObjectHideFlags: 1
  m_PrefabParentObject: {fileID: 0}
  m_PrefabInternal: {fileID: 0}
  m_GameObject: {fileID: 0}
  m_Enabled: 1
  m_EditorHideFlags: 0
  m_Script: {fileID: 11500000, guid: 73a13919d81fb7444849bae8b5c812a2, type: 3}
  m_Name: VFXBasicSpawner
  m_EditorClassIdentifier: 
  m_Parent: {fileID: 114811252617829750}
  m_Children:
  - {fileID: 114257695015969142}
  m_UIPosition: {x: 193.48373, y: 377.65387}
  m_UICollapsed: 0
  m_UISuperCollapsed: 0
  m_InputSlots: []
  m_OutputSlots: []
  m_Data: {fileID: 0}
  m_InputFlowSlot:
  - link: []
  - link: []
  m_OutputFlowSlot:
  - link:
    - context: {fileID: 114673099322863142}
      slotIndex: 0
--- !u!114 &114942460738447182
MonoBehaviour:
  m_ObjectHideFlags: 1
  m_PrefabParentObject: {fileID: 0}
  m_PrefabInternal: {fileID: 0}
  m_GameObject: {fileID: 0}
  m_Enabled: 1
  m_EditorHideFlags: 0
  m_Script: {fileID: 11500000, guid: ac39bd03fca81b849929b9c966f1836a, type: 3}
  m_Name: VFXSlotFloat3
  m_EditorClassIdentifier: 
  m_Parent: {fileID: 114003764121622154}
  m_Children:
  - {fileID: 114046297381223960}
  - {fileID: 114782163398082670}
  - {fileID: 114705079854144220}
  m_UIPosition: {x: 0, y: 0}
  m_UICollapsed: 1
  m_UISuperCollapsed: 0
  m_MasterSlot: {fileID: 114003764121622154}
  m_MasterData:
    m_Owner: {fileID: 0}
    m_Value:
      m_Type:
        m_SerializableType: 
      m_SerializableObject: 
  m_Property:
    name: center
    m_serializedType:
      m_SerializableType: UnityEngine.Vector3, UnityEngine.CoreModule, Version=0.0.0.0,
        Culture=neutral, PublicKeyToken=null
    attributes:
    - m_Type: 3
      m_Min: -Infinity
      m_Max: Infinity
      m_Tooltip: The centre of the box.
  m_Direction: 0
  m_LinkedSlots: []
--- !u!114 &114943517035188660
MonoBehaviour:
  m_ObjectHideFlags: 1
  m_PrefabParentObject: {fileID: 0}
  m_PrefabInternal: {fileID: 0}
  m_GameObject: {fileID: 0}
  m_Enabled: 1
  m_EditorHideFlags: 0
  m_Script: {fileID: 11500000, guid: f780aa281814f9842a7c076d436932e7, type: 3}
  m_Name: VFXSlotFloat
  m_EditorClassIdentifier: 
  m_Parent: {fileID: 114063982717290258}
  m_Children: []
  m_UIPosition: {x: 0, y: 0}
  m_UICollapsed: 1
  m_UISuperCollapsed: 0
  m_MasterSlot: {fileID: 114063982717290258}
  m_MasterData:
    m_Owner: {fileID: 0}
    m_Value:
      m_Type:
        m_SerializableType: 
      m_SerializableObject: 
  m_Property:
    name: y
    m_serializedType:
      m_SerializableType: System.Single, mscorlib, Version=2.0.0.0, Culture=neutral,
        PublicKeyToken=b77a5c561934e089
    attributes: []
  m_Direction: 1
  m_LinkedSlots: []
--- !u!114 &114948792827961728
MonoBehaviour:
  m_ObjectHideFlags: 1
  m_PrefabParentObject: {fileID: 0}
  m_PrefabInternal: {fileID: 0}
  m_GameObject: {fileID: 0}
  m_Enabled: 1
  m_EditorHideFlags: 0
  m_Script: {fileID: 11500000, guid: f780aa281814f9842a7c076d436932e7, type: 3}
  m_Name: VFXSlotFloat
  m_EditorClassIdentifier: 
  m_Parent: {fileID: 114703636966493344}
  m_Children: []
  m_UIPosition: {x: 0, y: 0}
  m_UICollapsed: 1
  m_UISuperCollapsed: 0
  m_MasterSlot: {fileID: 114703636966493344}
  m_MasterData:
    m_Owner: {fileID: 0}
    m_Value:
      m_Type:
        m_SerializableType: 
      m_SerializableObject: 
  m_Property:
    name: z
    m_serializedType:
      m_SerializableType: System.Single, mscorlib, Version=2.0.0.0, Culture=neutral,
        PublicKeyToken=b77a5c561934e089
    attributes: []
  m_Direction: 0
  m_LinkedSlots: []
--- !u!114 &114957465338825280
MonoBehaviour:
  m_ObjectHideFlags: 1
  m_PrefabParentObject: {fileID: 0}
  m_PrefabInternal: {fileID: 0}
  m_GameObject: {fileID: 0}
  m_Enabled: 1
  m_EditorHideFlags: 0
  m_Script: {fileID: 11500000, guid: 83af02f1eaf178a4d882048c2cdfadc0, type: 3}
  m_Name: SetLifetime
  m_EditorClassIdentifier: 
  m_Parent: {fileID: 114673099322863142}
  m_Children: []
  m_UIPosition: {x: 0, y: 0}
  m_UICollapsed: 0
  m_UISuperCollapsed: 0
  m_InputSlots:
  - {fileID: 114541308409116912}
  - {fileID: 114571738044371278}
  m_OutputSlots: []
  m_Disabled: 0
  mode: 1
--- !u!114 &114958834723408570
MonoBehaviour:
  m_ObjectHideFlags: 1
  m_PrefabParentObject: {fileID: 0}
  m_PrefabInternal: {fileID: 0}
  m_GameObject: {fileID: 0}
  m_Enabled: 1
  m_EditorHideFlags: 0
  m_Script: {fileID: 11500000, guid: 87c154e0feeee864da39ba7591cf27e7, type: 3}
  m_Name: VFXSlotFloatN
  m_EditorClassIdentifier: 
  m_Parent: {fileID: 0}
  m_Children: []
  m_UIPosition: {x: 0, y: 0}
  m_UICollapsed: 1
  m_UISuperCollapsed: 0
  m_MasterSlot: {fileID: 114958834723408570}
  m_MasterData:
    m_Owner: {fileID: 114388354612783604}
    m_Value:
      m_Type:
        m_SerializableType: UnityEditor.VFX.FloatN, Assembly-CSharp-Editor-testable,
          Version=0.0.0.0, Culture=neutral, PublicKeyToken=null
      m_SerializableObject: '{"m_Components":[-4.0]}'
  m_Property:
    name: oldRangeMin
    m_serializedType:
      m_SerializableType: UnityEditor.VFX.FloatN, Assembly-CSharp-Editor-testable,
        Version=0.0.0.0, Culture=neutral, PublicKeyToken=null
    attributes:
    - m_Type: 3
      m_Min: -Infinity
      m_Max: Infinity
      m_Tooltip: The start of the old range.
  m_Direction: 0
  m_LinkedSlots: []
--- !u!114 &114968025572384638
MonoBehaviour:
  m_ObjectHideFlags: 1
  m_PrefabParentObject: {fileID: 0}
  m_PrefabInternal: {fileID: 0}
  m_GameObject: {fileID: 0}
  m_Enabled: 1
  m_EditorHideFlags: 0
  m_Script: {fileID: 11500000, guid: f780aa281814f9842a7c076d436932e7, type: 3}
  m_Name: VFXSlotFloat
  m_EditorClassIdentifier: 
  m_Parent: {fileID: 114711404268786046}
  m_Children: []
  m_UIPosition: {x: 0, y: 0}
  m_UICollapsed: 1
  m_UISuperCollapsed: 0
  m_MasterSlot: {fileID: 114711404268786046}
  m_MasterData:
    m_Owner: {fileID: 0}
    m_Value:
      m_Type:
        m_SerializableType: 
      m_SerializableObject: 
  m_Property:
    name: y
    m_serializedType:
      m_SerializableType: System.Single, mscorlib, Version=2.0.0.0, Culture=neutral,
        PublicKeyToken=b77a5c561934e089
    attributes: []
  m_Direction: 0
  m_LinkedSlots: []
--- !u!114 &114980005912853720
MonoBehaviour:
  m_ObjectHideFlags: 1
  m_PrefabParentObject: {fileID: 0}
  m_PrefabInternal: {fileID: 0}
  m_GameObject: {fileID: 0}
  m_Enabled: 1
  m_EditorHideFlags: 0
  m_Script: {fileID: 11500000, guid: d16c6aeaef944094b9a1633041804207, type: 3}
  m_Name: Orient
  m_EditorClassIdentifier: 
  m_Parent: {fileID: 114869244314744030}
  m_Children: []
  m_UIPosition: {x: 0, y: 0}
  m_UICollapsed: 0
  m_UISuperCollapsed: 0
  m_InputSlots: []
  m_OutputSlots: []
  m_Disabled: 0
  mode: 0
--- !u!114 &114985030451115008
MonoBehaviour:
  m_ObjectHideFlags: 1
  m_PrefabParentObject: {fileID: 0}
  m_PrefabInternal: {fileID: 0}
  m_GameObject: {fileID: 0}
  m_Enabled: 1
  m_EditorHideFlags: 0
  m_Script: {fileID: 11500000, guid: f780aa281814f9842a7c076d436932e7, type: 3}
  m_Name: VFXSlotFloat
  m_EditorClassIdentifier: 
  m_Parent: {fileID: 114018318040081942}
  m_Children: []
  m_UIPosition: {x: 0, y: 0}
  m_UICollapsed: 1
  m_UISuperCollapsed: 0
  m_MasterSlot: {fileID: 114018318040081942}
  m_MasterData:
    m_Owner: {fileID: 0}
    m_Value:
      m_Type:
        m_SerializableType: 
      m_SerializableObject: 
  m_Property:
    name: x
    m_serializedType:
      m_SerializableType: System.Single, mscorlib, Version=2.0.0.0, Culture=neutral,
        PublicKeyToken=b77a5c561934e089
    attributes: []
  m_Direction: 0
  m_LinkedSlots: []
--- !u!2058629509 &8926484042661614526
VFXAsset:
  m_ObjectHideFlags: 0
  m_PrefabParentObject: {fileID: 0}
  m_PrefabInternal: {fileID: 0}
  m_Name: 09_AttributeMaps
  m_Graph: {fileID: 114811252617829750}
  m_Expressions:
    m_Expressions:
    - op: 0
      valueIndex: 0
      data[0]: -1
      data[1]: -1
      data[2]: -1
      data[3]: 1
    - op: 0
      valueIndex: 1
      data[0]: -1
      data[1]: -1
      data[2]: -1
      data[3]: 1
    - op: 0
      valueIndex: 2
      data[0]: -1
      data[1]: -1
      data[2]: -1
      data[3]: 1
    - op: 1
      valueIndex: 3
      data[0]: 1
      data[1]: 1
      data[2]: -1
      data[3]: -1
    - op: 0
      valueIndex: 5
      data[0]: -1
      data[1]: -1
      data[2]: -1
      data[3]: 1
    - op: 0
      valueIndex: 6
      data[0]: -1
      data[1]: -1
      data[2]: -1
      data[3]: 1
    - op: 1
      valueIndex: 7
      data[0]: 0
      data[1]: 0
      data[2]: -1
      data[3]: -1
    - op: 0
      valueIndex: 9
      data[0]: -1
      data[1]: -1
      data[2]: -1
      data[3]: 1
    - op: 0
      valueIndex: 10
      data[0]: -1
      data[1]: -1
      data[2]: -1
      data[3]: 1
    - op: 0
      valueIndex: 11
      data[0]: -1
      data[1]: -1
      data[2]: -1
      data[3]: 1
    - op: 0
      valueIndex: 12
      data[0]: -1
      data[1]: -1
      data[2]: -1
      data[3]: 1
    - op: 0
      valueIndex: 13
      data[0]: -1
      data[1]: -1
      data[2]: -1
      data[3]: 1
    - op: 0
      valueIndex: 14
      data[0]: -1
      data[1]: -1
      data[2]: -1
      data[3]: 1
    - op: 0
      valueIndex: 15
      data[0]: -1
      data[1]: -1
      data[2]: -1
      data[3]: 1
    - op: 1
      valueIndex: 16
      data[0]: 4
      data[1]: 4
      data[2]: -1
      data[3]: -1
    - op: 1
      valueIndex: 18
      data[0]: 5
      data[1]: 5
      data[2]: -1
      data[3]: -1
    - op: 30
      valueIndex: 20
      data[0]: 6
      data[1]: 3
      data[2]: -1
      data[3]: 2
    - op: 0
      valueIndex: 22
      data[0]: -1
      data[1]: -1
      data[2]: -1
      data[3]: 1
    - op: 0
      valueIndex: 23
      data[0]: -1
      data[1]: -1
      data[2]: -1
      data[3]: 1
    - op: 2
      valueIndex: 24
      data[0]: 7
      data[1]: 12
      data[2]: 11
      data[3]: -1
    - op: 30
      valueIndex: 27
      data[0]: 15
      data[1]: 14
      data[2]: -1
      data[3]: 2
    - op: 0
      valueIndex: 29
      data[0]: -1
      data[1]: -1
      data[2]: -1
      data[3]: 1
    - op: 2
      valueIndex: 30
      data[0]: 13
      data[1]: 10
      data[2]: 9
      data[3]: -1
    - op: 2
      valueIndex: 33
      data[0]: 8
      data[1]: 17
      data[2]: 18
      data[3]: -1
    - op: 0
      valueIndex: 36
      data[0]: -1
      data[1]: -1
      data[2]: -1
      data[3]: 1
    - op: 0
      valueIndex: 37
      data[0]: -1
      data[1]: -1
      data[2]: -1
      data[3]: 1
    - op: 0
      valueIndex: 38
      data[0]: -1
      data[1]: -1
      data[2]: -1
      data[3]: 1
    - op: 0
      valueIndex: 39
      data[0]: -1
      data[1]: -1
      data[2]: -1
      data[3]: 1
    - op: 0
      valueIndex: 40
      data[0]: -1
      data[1]: -1
      data[2]: -1
      data[3]: 1
    - op: 0
      valueIndex: 41
      data[0]: -1
      data[1]: -1
      data[2]: -1
      data[3]: 1
    - op: 0
      valueIndex: 42
      data[0]: -1
      data[1]: -1
      data[2]: -1
      data[3]: 1
    - op: 0
      valueIndex: 43
      data[0]: -1
      data[1]: -1
      data[2]: -1
      data[3]: 1
    - op: 0
      valueIndex: 44
      data[0]: -1
      data[1]: -1
      data[2]: -1
      data[3]: 1
    - op: 0
      valueIndex: 45
      data[0]: -1
      data[1]: -1
      data[2]: -1
      data[3]: 1
    - op: 0
      valueIndex: 46
      data[0]: -1
      data[1]: -1
      data[2]: -1
      data[3]: 1
    - op: 0
      valueIndex: 47
      data[0]: -1
      data[1]: -1
      data[2]: -1
      data[3]: 1
    - op: 0
      valueIndex: 48
      data[0]: -1
      data[1]: -1
      data[2]: -1
      data[3]: 14
    - op: 0
      valueIndex: 49
      data[0]: -1
      data[1]: -1
      data[2]: -1
      data[3]: 1
    - op: 0
      valueIndex: 50
      data[0]: -1
      data[1]: -1
      data[2]: -1
      data[3]: 1
    - op: 0
      valueIndex: 51
      data[0]: -1
      data[1]: -1
      data[2]: -1
      data[3]: 1
    - op: 4
      valueIndex: 52
      data[0]: 19
      data[1]: 22
      data[2]: 23
      data[3]: -1
    - op: 0
      valueIndex: 68
      data[0]: -1
      data[1]: -1
      data[2]: -1
      data[3]: 1
    - op: 0
      valueIndex: 69
      data[0]: -1
      data[1]: -1
      data[2]: -1
      data[3]: 1
    - op: 0
      valueIndex: 70
      data[0]: -1
      data[1]: -1
      data[2]: -1
      data[3]: 1
    - op: 0
      valueIndex: 71
      data[0]: -1
      data[1]: -1
      data[2]: -1
      data[3]: 1
    - op: 0
      valueIndex: 72
      data[0]: -1
      data[1]: -1
      data[2]: -1
      data[3]: 1
    - op: 0
      valueIndex: 73
      data[0]: -1
      data[1]: -1
      data[2]: -1
      data[3]: 1
    - op: 0
      valueIndex: 74
      data[0]: -1
      data[1]: -1
      data[2]: -1
      data[3]: 1
    - op: 0
      valueIndex: 75
      data[0]: -1
      data[1]: -1
      data[2]: -1
      data[3]: 1
    - op: 0
      valueIndex: 76
      data[0]: -1
      data[1]: -1
      data[2]: -1
      data[3]: 1
    - op: 0
      valueIndex: 77
      data[0]: -1
      data[1]: -1
      data[2]: -1
      data[3]: 1
    - op: 0
      valueIndex: 78
      data[0]: -1
      data[1]: -1
      data[2]: -1
      data[3]: 1
    - op: 0
      valueIndex: 79
      data[0]: -1
      data[1]: -1
      data[2]: -1
      data[3]: 7
    - op: 2
      valueIndex: 81
      data[0]: 26
      data[1]: 30
      data[2]: 46
      data[3]: -1
    - op: 2
      valueIndex: 84
      data[0]: 41
      data[1]: 43
      data[2]: 42
      data[3]: -1
    - op: 0
      valueIndex: 87
      data[0]: -1
      data[1]: -1
      data[2]: -1
      data[3]: 1
    - op: 2
      valueIndex: 88
      data[0]: 37
      data[1]: 38
      data[2]: 34
      data[3]: -1
    - op: 0
      valueIndex: 91
      data[0]: -1
      data[1]: -1
      data[2]: -1
      data[3]: 1
    - op: 2
      valueIndex: 92
      data[0]: 50
      data[1]: 48
      data[2]: 49
      data[3]: -1
    - op: 2
      valueIndex: 95
      data[0]: 45
      data[1]: 39
      data[2]: 44
      data[3]: -1
    - op: 2
      valueIndex: 98
      data[0]: 29
      data[1]: 28
      data[2]: 47
      data[3]: -1
    - op: 0
      valueIndex: 101
      data[0]: -1
      data[1]: -1
      data[2]: -1
      data[3]: 7
    - op: 0
      valueIndex: 103
      data[0]: -1
      data[1]: -1
      data[2]: -1
      data[3]: 1
    - op: 0
      valueIndex: 104
      data[0]: -1
      data[1]: -1
      data[2]: -1
      data[3]: 1
    - op: 5
      valueIndex: 105
      data[0]: 40
      data[1]: -1
      data[2]: -1
      data[3]: -1
    - op: 0
      valueIndex: 121
      data[0]: -1
      data[1]: -1
      data[2]: -1
      data[3]: 9
    - op: 0
      valueIndex: 123
      data[0]: -1
      data[1]: -1
      data[2]: -1
      data[3]: 7
    - op: 0
      valueIndex: 125
      data[0]: -1
      data[1]: -1
      data[2]: -1
      data[3]: 1
    - op: 2
      valueIndex: 126
      data[0]: 33
      data[1]: 32
      data[2]: 35
      data[3]: -1
    - op: 0
      valueIndex: 129
      data[0]: -1
      data[1]: -1
      data[2]: -1
      data[3]: 7
    - op: 0
      valueIndex: 131
      data[0]: -1
      data[1]: -1
      data[2]: -1
      data[3]: 1
    - op: 2
      valueIndex: 132
      data[0]: 25
      data[1]: 24
      data[2]: 27
      data[3]: -1
    - op: 39
      valueIndex: 135
      data[0]: 36
      data[1]: -1
      data[2]: -1
      data[3]: 0
    - op: 13
      valueIndex: 136
      data[0]: -1
      data[1]: -1
      data[2]: -1
      data[3]: -1
    m_NeedsLocalToWorld: 0
    m_NeedsWorldToLocal: 0
  m_ExposedExpressions: []
  m_PropertySheet:
    m_Float:
      m_Array:
      - m_ExpressionIndex: 0
        m_Value: 4
      - m_ExpressionIndex: 1
        m_Value: -4
      - m_ExpressionIndex: 2
        m_Value: -1
      - m_ExpressionIndex: 4
        m_Value: 0
      - m_ExpressionIndex: 5
        m_Value: 1
      - m_ExpressionIndex: 7
        m_Value: 0
      - m_ExpressionIndex: 8
        m_Value: 2
      - m_ExpressionIndex: 9
        m_Value: 0
      - m_ExpressionIndex: 10
        m_Value: 0
      - m_ExpressionIndex: 11
        m_Value: 0
      - m_ExpressionIndex: 12
        m_Value: 0
      - m_ExpressionIndex: 13
        m_Value: 0
      - m_ExpressionIndex: 17
        m_Value: 2
      - m_ExpressionIndex: 18
        m_Value: 2
      - m_ExpressionIndex: 21
        m_Value: 0
      - m_ExpressionIndex: 24
        m_Value: 0
      - m_ExpressionIndex: 25
        m_Value: -0.5
      - m_ExpressionIndex: 26
        m_Value: 0
      - m_ExpressionIndex: 27
        m_Value: 0
      - m_ExpressionIndex: 28
        m_Value: 1
      - m_ExpressionIndex: 29
        m_Value: 1
      - m_ExpressionIndex: 30
        m_Value: 0
      - m_ExpressionIndex: 31
        m_Value: 1
      - m_ExpressionIndex: 32
        m_Value: 14.195846
      - m_ExpressionIndex: 33
        m_Value: 8.35945
      - m_ExpressionIndex: 34
        m_Value: 3.5682642
      - m_ExpressionIndex: 35
        m_Value: 10.333128
      - m_ExpressionIndex: 37
        m_Value: 1.1783586
      - m_ExpressionIndex: 38
        m_Value: 0.49520922
      - m_ExpressionIndex: 39
        m_Value: 1
      - m_ExpressionIndex: 41
        m_Value: 1
      - m_ExpressionIndex: 42
        m_Value: 1
      - m_ExpressionIndex: 43
        m_Value: 1
      - m_ExpressionIndex: 44
        m_Value: 1
      - m_ExpressionIndex: 45
        m_Value: 1
      - m_ExpressionIndex: 46
        m_Value: 0
      - m_ExpressionIndex: 47
        m_Value: 1
      - m_ExpressionIndex: 48
        m_Value: 0
      - m_ExpressionIndex: 49
        m_Value: 0
      - m_ExpressionIndex: 50
        m_Value: 0
      - m_ExpressionIndex: 51
        m_Value: 0.5
      - m_ExpressionIndex: 55
        m_Value: 0
      - m_ExpressionIndex: 57
        m_Value: 12345
      - m_ExpressionIndex: 62
        m_Value: 5
      - m_ExpressionIndex: 63
        m_Value: 4
      - m_ExpressionIndex: 67
        m_Value: 0.1
      - m_ExpressionIndex: 70
        m_Value: 1
    m_Vector2f:
      m_Array: []
    m_Vector3f:
      m_Array: []
    m_Vector4f:
      m_Array: []
    m_Uint:
      m_Array: []
    m_Int:
      m_Array: []
    m_Matrix4x4f:
      m_Array: []
    m_AnimationCurve:
      m_Array: []
    m_Gradient:
      m_Array:
      - m_ExpressionIndex: 36
        m_Value:
          serializedVersion: 2
          key0: {r: 1, g: 1, b: 1, a: 0}
          key1: {r: 1, g: 1, b: 1, a: 1}
          key2: {r: 0, g: 0, b: 0, a: 0}
          key3: {r: 0, g: 0, b: 0, a: 0}
          key4: {r: 0, g: 0, b: 0, a: 0}
          key5: {r: 0, g: 0, b: 0, a: 0}
          key6: {r: 0, g: 0, b: 0, a: 0}
          key7: {r: 0, g: 0, b: 0, a: 0}
          ctime0: 0
          ctime1: 65535
          ctime2: 0
          ctime3: 0
          ctime4: 0
          ctime5: 0
          ctime6: 0
          ctime7: 0
          atime0: 0
          atime1: 8716
          atime2: 65535
          atime3: 0
          atime4: 0
          atime5: 0
          atime6: 0
          atime7: 0
          m_Mode: 0
          m_NumColorKeys: 2
          m_NumAlphaKeys: 3
    m_NamedObject:
      m_Array:
      - m_ExpressionIndex: 52
        m_Value: {fileID: 2800000, guid: 039eecbca64d7d746baf0dd7d360fe32, type: 3}
      - m_ExpressionIndex: 61
        m_Value: {fileID: 2800002, guid: 344672ad4746f63439060a14774e4a9b, type: 3}
      - m_ExpressionIndex: 65
        m_Value: {fileID: 11700000, guid: 8ee031b62b352354291bb6d90f96c44f, type: 2}
      - m_ExpressionIndex: 66
        m_Value: {fileID: 2800000, guid: 7a371224af202974e93f00c4f5a8eb38, type: 3}
      - m_ExpressionIndex: 69
        m_Value: {fileID: 2800000, guid: 344672ad4746f63439060a14774e4a9b, type: 3}
    m_Bool:
      m_Array: []
  m_Buffers:
  - type: 1
    size: 1020544
    capacity: 60032
    layout:
    - name: position
      type: 3
      offset:
        bucket: 0
        structure: 8
        element: 0
    - name: alive
      type: 17
      offset:
        bucket: 0
        structure: 8
        element: 3
    - name: age
      type: 1
      offset:
        bucket: 0
        structure: 8
        element: 4
    - name: color
      type: 3
      offset:
        bucket: 480256
        structure: 4
        element: 0
    - name: lifetime
      type: 1
      offset:
        bucket: 720384
        structure: 1
        element: 0
    - name: velocity
      type: 3
      offset:
        bucket: 780416
        structure: 4
        element: 0
  - type: 1
    size: 1
    capacity: 1
    layout:
    - name: spawnCount
      type: 1
      offset:
        bucket: 0
        structure: 1
        element: 0
  - type: 2
    size: 60032
    capacity: 0
    layout: []
  - type: 1
    size: 1
    capacity: 0
    layout: []
  m_CPUBuffers:
  - capacity: 1
    stride: 1
    layout:
    - name: spawnCount
      type: 1
      offset:
        bucket: 0
        structure: 1
        element: 0
    initialData:
      data: 00000000
  - capacity: 1
    stride: 1
    layout:
    - name: spawnCount
      type: 1
      offset:
        bucket: 0
        structure: 1
        element: 0
    initialData:
      data: 00000000
  m_Systems:
  - type: 0
    flags: 0
    capacity: 0
    buffers:
    - index: 1
      nameId: spawner_output
    values: []
    tasks:
    - type: 268435456
      buffers: []
      values:
      - index: 57
        nameId: Rate
      params: []
      processor: {fileID: 0}
  - type: 1
    flags: 1
    capacity: 60032
    buffers:
    - index: 0
      nameId: attributeBuffer
    - index: 1
      nameId: sourceAttributeBuffer
    - index: 2
      nameId: deadList
    - index: 3
      nameId: deadListCount
    - index: 1
      nameId: spawner_input
    values:
    - index: 56
      nameId: bounds_center
    - index: 68
      nameId: bounds_size
    tasks:
    - type: 536870912
      buffers:
      - index: 0
        nameId: attributeBuffer
      - index: 2
        nameId: deadListIn
      - index: 3
        nameId: deadListCount
      - index: 1
        nameId: sourceAttributeBuffer
      values:
      - index: 71
        nameId: valueBias_b
      - index: 60
        nameId: valueScale_b
      - index: 58
        nameId: valueBias_c
      - index: 59
        nameId: valueScale_c
      - index: 63
        nameId: Min_d
      - index: 62
        nameId: Max_d
      - index: 69
        nameId: attributeMap_b
      - index: 61
        nameId: attributeMap_c
      params: []
<<<<<<< HEAD
      processor: {fileID: 7200000, guid: f9487bec4de183e49819358124ae6629, type: 3}
=======
      processor: {fileID: 7200000, guid: d200a701df3e6514f93a45ab5fe20ddc, type: 3}
>>>>>>> dbe9f270
    - type: 805306368
      buffers:
      - index: 0
        nameId: attributeBuffer
      - index: 2
        nameId: deadListOut
      values:
      - index: 64
        nameId: InvFieldTransform_b
      - index: 40
        nameId: FieldTransform_b
      - index: 21
        nameId: uniform_d
      - index: 31
        nameId: uniform_e
      - index: 70
        nameId: DragCoefficient_b
      - index: 73
        nameId: deltaTime_b
      - index: 65
        nameId: VectorField_b
      params: []
<<<<<<< HEAD
      processor: {fileID: 7200000, guid: 2d5904811b2674e4ca892d89fd38d7b8, type: 3}
=======
      processor: {fileID: 7200000, guid: 1eff491bd12685f4c9f51c767438afcd, type: 3}
>>>>>>> dbe9f270
    - type: 1073741826
      buffers:
      - index: 0
        nameId: attributeBuffer
      values:
      - index: 72
        nameId: gradient_b
      - index: 67
        nameId: SizeX_d
      - index: 14
        nameId: uniform_d
      - index: 3
        nameId: uniform_e
      - index: 16
        nameId: uniform_f
      - index: 20
        nameId: uniform_g
      - index: 55
        nameId: LOD_e
      - index: 21
        nameId: uniform_i
      - index: 31
        nameId: uniform_j
      - index: 53
        nameId: valueBias_e
      - index: 54
        nameId: valueScale_e
      - index: 51
        nameId: alphaThreshold
      - index: 66
        nameId: attributeMap_e
      - index: 52
        nameId: mainTexture
      params:
      - index: 0
        nameId: sortPriority
<<<<<<< HEAD
      processor: {fileID: 4800000, guid: 505786c3237a7ee4ea5135ac9459722e, type: 3}
=======
      processor: {fileID: 4800000, guid: 6e5a4ce137093474ebca5075edf01b0a, type: 3}
>>>>>>> dbe9f270
  m_Events:
  - name: OnPlay
    playSystems: 00000000
    stopSystems: 
  - name: OnStop
    playSystems: 
    stopSystems: 00000000
  m_RendererSettings:
    motionVectorGenerationMode: 0
    shadowCastingMode: 0
    receiveShadows: 0
    reflectionProbeUsage: 0
    lightProbeUsage: 0<|MERGE_RESOLUTION|>--- conflicted
+++ resolved
@@ -4371,11 +4371,7 @@
       - index: 61
         nameId: attributeMap_c
       params: []
-<<<<<<< HEAD
-      processor: {fileID: 7200000, guid: f9487bec4de183e49819358124ae6629, type: 3}
-=======
       processor: {fileID: 7200000, guid: d200a701df3e6514f93a45ab5fe20ddc, type: 3}
->>>>>>> dbe9f270
     - type: 805306368
       buffers:
       - index: 0
@@ -4398,11 +4394,7 @@
       - index: 65
         nameId: VectorField_b
       params: []
-<<<<<<< HEAD
-      processor: {fileID: 7200000, guid: 2d5904811b2674e4ca892d89fd38d7b8, type: 3}
-=======
       processor: {fileID: 7200000, guid: 1eff491bd12685f4c9f51c767438afcd, type: 3}
->>>>>>> dbe9f270
     - type: 1073741826
       buffers:
       - index: 0
@@ -4439,11 +4431,7 @@
       params:
       - index: 0
         nameId: sortPriority
-<<<<<<< HEAD
-      processor: {fileID: 4800000, guid: 505786c3237a7ee4ea5135ac9459722e, type: 3}
-=======
       processor: {fileID: 4800000, guid: 6e5a4ce137093474ebca5075edf01b0a, type: 3}
->>>>>>> dbe9f270
   m_Events:
   - name: OnPlay
     playSystems: 00000000
