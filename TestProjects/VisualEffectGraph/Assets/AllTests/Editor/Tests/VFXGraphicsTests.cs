using NUnit.Framework;
using System;
using System.Collections.Generic;
using System.Linq;
using UnityEditor;
using UnityEngine.TestTools;
using UnityEditor.SceneManagement;
using UnityEngine.SceneManagement;
using UnityEngine;
using UnityEngine.Experimental.VFX;
using System.Collections;
using UnityEngine.Rendering;

using Object = UnityEngine.Object;
using System.IO;

namespace UnityEditor.VFX.Test
{
    [TestFixture]
    public class VFXGraphicsTest
    {
        struct SceneCaptureInstance
        {
            public Camera camera;
            public Scene scene;
            public RenderTexture texture;
            public VisualEffect[] vfxComponents;
            public Animator[] animators;
        }

        static SceneCaptureInstance InitScene(string scenePath)
        {
            SceneCaptureInstance instance;
            instance.scene = EditorSceneManager.OpenScene(scenePath, OpenSceneMode.Single);
            instance.camera = instance.scene.GetRootGameObjects().SelectMany(o => o.GetComponents<Camera>()).First();

            var vfxComponent = instance.scene.GetRootGameObjects().SelectMany(o => o.GetComponents<VisualEffect>());
            var animator = instance.scene.GetRootGameObjects().SelectMany(o => o.GetComponents<Animator>());
            var vfxAsset = vfxComponent.Select(o => o.visualEffectAsset).Where(o => o != null).Distinct();

            foreach (var vfx in vfxAsset)
            {
                var graph = vfx.GetResource().GetOrCreateGraph();
                graph.RecompileIfNeeded();
            }

            instance.camera.cameraType = UnityEngine.CameraType.Preview;
            instance.camera.enabled = false;

            instance.camera.renderingPath = RenderingPath.Forward;
            instance.camera.scene = instance.scene;

            const int res = 256;
            var renderTexture = new RenderTexture(res, res, 16, RenderTextureFormat.ARGB32, RenderTextureReadWrite.Default) { hideFlags = HideFlags.HideAndDontSave };
            renderTexture.name = "VFXGraphicTest";
            instance.camera.targetTexture = renderTexture;

            var ambientProbe = RenderSettings.ambientProbe;
            RenderSettings.ambientProbe = ambientProbe;
            RenderTexture.active = renderTexture;
            instance.texture = renderTexture;

            foreach (var component in vfxComponent)
            {
                component.pause = true;
            }
            instance.vfxComponents = vfxComponent.ToArray();
            instance.animators = animator.ToArray();

            return instance;
        }

        static void StartScene(SceneCaptureInstance instance)
        {
            var vfxComponent = instance.scene.GetRootGameObjects().SelectMany(o => o.GetComponents<VisualEffect>());
            foreach (var component in vfxComponent)
            {
                component.pause = false;
                component.Reinit();
            }
        }

        static void UpdateScene(SceneCaptureInstance instance, float virtualTotalTime)
        {
            if (instance.animators.Length == 0)
                return;

            foreach (var animator in instance.animators)
            {
                foreach (var clip in animator.GetCurrentAnimatorClipInfo(0))
                {
                    AnimationMode.BeginSampling();

                    var range = clip.clip.length;

                    var normalizedTime = virtualTotalTime / range;
                    var relativeTimeNormalized = normalizedTime - Mathf.Floor(normalizedTime);
                    var relativeTime = relativeTimeNormalized * range;

                    AnimationMode.SampleAnimationClip(animator.gameObject, clip.clip, relativeTime);
                    AnimationMode.EndSampling();
                }
            }
        }

        static void CaptureFrameAndClear(SceneCaptureInstance scene, string capturePath)
        {
            RenderTexture.active = scene.texture;
            var captured = new Texture2D(scene.texture.width, scene.texture.height, TextureFormat.RGB24, false);
            captured.ReadPixels(new Rect(0, 0, scene.texture.width, scene.texture.height), 0, 0);
            RenderTexture.active = null; //can help avoid errors
            Object.DestroyImmediate(scene.texture, true);
            scene.texture = null;

            var generated = captured.EncodeToPNG();
            if (File.Exists(capturePath))
                File.Delete(capturePath);

            File.WriteAllBytes(capturePath, generated);
        }

        static private float CompareTextures(Texture2D fromDisk, Texture2D captured)
        {
            if (fromDisk == null || captured == null)
                return 1f;

            if (fromDisk.width != captured.width
                || fromDisk.height != captured.height)
                return 1f;

            var pixels1 = fromDisk.GetPixels();
            var pixels2 = captured.GetPixels();
            if (pixels1.Length != pixels2.Length)
                return 1f;

            int numberOfPixels = pixels1.Length;
            float sumOfSquaredColorDistances = 0;
            for (int i = 0; i < numberOfPixels; i++)
            {
                Color p1 = pixels1[i];
                Color p2 = pixels2[i];
                Color diff = p1 - p2;
                diff = diff * diff;
                sumOfSquaredColorDistances += (diff.r + diff.g + diff.b + diff.a) / 4.0f;
            }
            float rmse = Mathf.Sqrt(sumOfSquaredColorDistances / numberOfPixels);
            return rmse;
        }

        public struct SceneTest
        {
            public string path;
            public override string ToString()
            {
                return Path.GetFileName(path);
            }
        }

        static readonly string[] ExcludedTests =
        {
            "05_MotionVectors", // Cannot use test with postprocess effects
            "20_SpawnerChaining", // Unstable. TODO investigate why
            "RenderStates", // Unstable. There is an instability with shadow rendering. TODO Fix that
            "ConformAndSDF", // Turbulence is not determinisitc
        };


        static class CollectScene
        {
            public static IEnumerable scenes
            {
                get
                {
                    return Directory.GetFiles("Assets/VFXTests/GraphicsTests/", "*.unity").Where(p => !ExcludedTests.Contains(Path.GetFileNameWithoutExtension(p))).Select(p =>
                        {
                            return new SceneTest
                            {
                                path = p
                            };
                        });
                }
            }
        }

        #pragma warning disable CS0414
        private static SceneTest[] scenes = CollectScene.scenes.OfType<SceneTest>().ToArray();

        #pragma warning restore CS0414

        int m_previousCaptureFrameRate;
        float m_previousFixedTimeStep;
        float m_previousMaxDeltaTime;

        [SetUp]
        public void Init()
        {
            m_previousCaptureFrameRate = Time.captureFramerate;
            m_previousFixedTimeStep = VFXManager.fixedTimeStep;
            m_previousMaxDeltaTime = VFXManager.maxDeltaTime;
            Time.captureFramerate = 20;
            VFXManager.fixedTimeStep = 1.0f / 20.0f;
            VFXManager.maxDeltaTime = 1.0f / 20.0f;
        }

        [UnityTest /* TestCaseSource(typeof(CollectScene), "scenes")  <= doesn't work for UnityTest for now */]
        [Timeout(1000 * 10)]
        public IEnumerator RenderSceneAndCompareExpectedCapture([ValueSource("scenes")] SceneTest sceneTest)
        {
            var sceneView = EditorWindow.GetWindow(typeof(SceneView));
            if (sceneView != null)
                sceneView.Close();
            EditorApplication.ExecuteMenuItem("Window/General/Game");

            float simulateTime = 6.0f;
            float frequency = 1.0f / 20.0f;
            int waitFrameCount = (int)(simulateTime / frequency);

            var scenePath = sceneTest.path;
            var threshold = 0.01f;

            var refCapturePath = scenePath.Replace(".unity", ".png");
            var currentCapturePath = scenePath.Replace(".unity", "_fail.png");

            var passes = new List<string>();
            if (!File.Exists(refCapturePath))
            {
                passes.Add(refCapturePath);
            }
            passes.Add(currentCapturePath);

            foreach (var pass in passes)
            {
                var scene = InitScene(scenePath);
                while (!scene.scene.isLoaded)
                    yield return null;

                StartScene(scene);

                AnimationMode.StartAnimationMode();

                int startFrameIndex = Time.frameCount;
                int expectedFrameIndex = startFrameIndex + waitFrameCount;
                while (Time.frameCount != expectedFrameIndex)
                {
<<<<<<< HEAD
                    /*Tristan*/ //EditorWindow.GetWindow(typeof(GameView)).Focus();
                    UpdateScene(scene, (VFXManager.frameIndex - startFrameIndex) * frequency);
=======
                    EditorWindow.GetWindow(typeof(GameView));
                    UpdateScene(scene, (Time.frameCount - startFrameIndex) * frequency);
                    Time.captureFramerate = 20;
>>>>>>> 49171e60
                    scene.camera.Render();
                    yield return null;
                }

                AnimationMode.StopAnimationMode();
                CaptureFrameAndClear(scene, pass);
            }

            var currentTexture = new Texture2D(2, 2);
            currentTexture.LoadImage(File.ReadAllBytes(currentCapturePath));

            var refTexture = new Texture2D(4, 2);
            refTexture.LoadImage(File.ReadAllBytes(refCapturePath));

            var rmse = CompareTextures(currentTexture, refTexture);
            if (rmse > threshold)
            {
                Assert.Fail(string.Format("Unexpected capture for {0} (threshold : {1}, rmse : {2})", currentCapturePath, threshold, rmse));
            }
            else
            {
                File.Delete(currentCapturePath);
            }
        }

        [TearDown]
        public void TearDown()
        {
            Time.captureFramerate = m_previousCaptureFrameRate;
            VFXManager.fixedTimeStep = m_previousFixedTimeStep;
            VFXManager.maxDeltaTime = m_previousMaxDeltaTime;
        }
    }
}<|MERGE_RESOLUTION|>--- conflicted
+++ resolved
@@ -242,14 +242,8 @@
                 int expectedFrameIndex = startFrameIndex + waitFrameCount;
                 while (Time.frameCount != expectedFrameIndex)
                 {
-<<<<<<< HEAD
                     /*Tristan*/ //EditorWindow.GetWindow(typeof(GameView)).Focus();
                     UpdateScene(scene, (VFXManager.frameIndex - startFrameIndex) * frequency);
-=======
-                    EditorWindow.GetWindow(typeof(GameView));
-                    UpdateScene(scene, (Time.frameCount - startFrameIndex) * frequency);
-                    Time.captureFramerate = 20;
->>>>>>> 49171e60
                     scene.camera.Render();
                     yield return null;
                 }
