fileFormatVersion: 2
guid: eafea311820fefe4399b63d8b6b3e8d1
ModelImporter:
  serializedVersion: 22
  fileIDToRecycleName:
    100000: //RootNode
    400000: //RootNode
    2100000: No Name
    2300000: //RootNode
    3300000: //RootNode
    4300000: Sphere
    2186277476908879412: ImportLogs
    2186277476908879414: ImportLogs
    2186277476908879416: ImportLogs
    2186277476908879418: ImportLogs
    2186277476908879420: ImportLogs
    2186277476908879422: ImportLogs
    2186277476908879424: ImportLogs
    2186277476908879426: ImportLogs
    2186277476908879428: ImportLogs
<<<<<<< HEAD
=======
    2186277476908879430: ImportLogs
    2186277476908879432: ImportLogs
>>>>>>> 224efd14
  externalObjects: {}
  materials:
    importMaterials: 0
    materialName: 0
    materialSearch: 1
    materialLocation: 1
  animations:
    legacyGenerateAnimations: 4
    bakeSimulation: 0
    resampleCurves: 1
    optimizeGameObjects: 0
    motionNodeName: 
    rigImportErrors: 
    rigImportWarnings: 
    animationImportErrors: 
    animationImportWarnings: 
    animationRetargetingWarnings: 
    animationDoRetargetingWarnings: 0
    importAnimatedCustomProperties: 0
    importConstraints: 0
    animationCompression: 1
    animationRotationError: 0.5
    animationPositionError: 0.5
    animationScaleError: 0.5
    animationWrapMode: 0
    extraExposedTransformPaths: []
    extraUserProperties: []
    clipAnimations: []
    isReadable: 1
  meshes:
    lODScreenPercentages: []
    globalScale: 1
    meshCompression: 0
    addColliders: 0
    importVisibility: 1
    importBlendShapes: 1
    importCameras: 1
    importLights: 1
    swapUVChannels: 0
    generateSecondaryUV: 0
    useFileUnits: 1
    optimizeMeshForGPU: 1
    keepQuads: 0
    weldVertices: 1
    preserveHierarchy: 0
    indexFormat: 0
    secondaryUVAngleDistortion: 8
    secondaryUVAreaDistortion: 15.000001
    secondaryUVHardAngle: 88
    secondaryUVPackMargin: 4
    useFileScale: 0
  tangentSpace:
    normalSmoothAngle: 60
    normalImportMode: 0
    tangentImportMode: 0
    normalCalculationMode: 4
  importAnimation: 1
  copyAvatar: 0
  humanDescription:
    serializedVersion: 2
    human: []
    skeleton: []
    armTwist: 0.5
    foreArmTwist: 0.5
    upperLegTwist: 0.5
    legTwist: 0.5
    armStretch: 0.05
    legStretch: 0.05
    feetSpacing: 0
    rootMotionBoneName: 
    rootMotionBoneRotation: {x: 0, y: 0, z: 0, w: 1}
    hasTranslationDoF: 0
    hasExtraRoot: 0
    skeletonHasParents: 1
  lastHumanDescriptionAvatarSource: {instanceID: 0}
  animationType: 0
  humanoidOversampling: 1
  additionalBone: 0
  userData: 
  assetBundleName: 
  assetBundleVariant: <|MERGE_RESOLUTION|>--- conflicted
+++ resolved
@@ -18,11 +18,8 @@
     2186277476908879424: ImportLogs
     2186277476908879426: ImportLogs
     2186277476908879428: ImportLogs
-<<<<<<< HEAD
-=======
     2186277476908879430: ImportLogs
     2186277476908879432: ImportLogs
->>>>>>> 224efd14
   externalObjects: {}
   materials:
     importMaterials: 0
