using System;
using System.Text;
using System.Collections.Generic;
using System.Linq;
using UnityEngine;
using UnityEngine.Experimental.VFX;
using UnityEngine.Serialization;

using Object = UnityEngine.Object;

namespace UnityEditor.VFX
{
    [Serializable]
    struct VFXNodeID
    {
        public VFXNodeID(VFXModel model, int id)
        {
            this.model = model;
            this.id = id;
        }

        public VFXModel model;
        public int id;
    }
    class VFXUI : ScriptableObject
    {
        [System.Serializable]
        public class UIInfo
        {
            public UIInfo()
            {

            }

            public UIInfo(UIInfo other)
            {
                title = other.title;
                position = other.position;
            }
            public string title;
            public Rect position;
        }

        [System.Serializable]
        public class GroupInfo : UIInfo
        {
            [FormerlySerializedAs("content")]
            public VFXNodeID[] contents;
            public GroupInfo()
            {

            }

            public GroupInfo(GroupInfo other):base(other)
            {
                contents = other.contents;
            }
        }

        [System.Serializable]
        public class StickyNoteInfo : UIInfo
        {
            public string contents;
            public string theme;
            public string textSize;

            public StickyNoteInfo()
            {

            }

            public StickyNoteInfo(StickyNoteInfo other):base(other)
            {
                contents = other.contents;
                theme = other.theme;
                textSize = other.textSize;
            }
        }

        public GroupInfo[] groupInfos;
        public StickyNoteInfo[] stickyNoteInfos;

        public Rect uiBounds;

        internal void Sanitize(VFXGraph graph)
        {
            foreach (var groupInfo in groupInfos)
            {
                //Check first, rebuild after because in most case the content will be valid, saving an allocation.
<<<<<<< HEAD
                if (groupInfo.contents.Any(t => !graph.children.Contains(t.model)))
=======
                if (groupInfo.content != null && groupInfo.content.Any(t => !graph.children.Contains(t.model)))
>>>>>>> 9d94a05b
                {
                    groupInfo.contents = groupInfo.contents.Where(t => graph.children.Contains(t.model)).ToArray();
                }
            }
        }
    }
}<|MERGE_RESOLUTION|>--- conflicted
+++ resolved
@@ -87,11 +87,7 @@
             foreach (var groupInfo in groupInfos)
             {
                 //Check first, rebuild after because in most case the content will be valid, saving an allocation.
-<<<<<<< HEAD
-                if (groupInfo.contents.Any(t => !graph.children.Contains(t.model)))
-=======
-                if (groupInfo.content != null && groupInfo.content.Any(t => !graph.children.Contains(t.model)))
->>>>>>> 9d94a05b
+                if (groupInfo.contents != null && groupInfo.contents.Any(t => !graph.children.Contains(t.model)))
                 {
                     groupInfo.contents = groupInfo.contents.Where(t => graph.children.Contains(t.model)).ToArray();
                 }
