using System;
using System.Linq;
using System.Collections.Generic;
using UnityEngine;
using UnityEngine.Experimental.VFX;

namespace UnityEditor.VFX
{
    abstract class VFXOperatorDynamicOperand : VFXOperator
    {
        /* Global rules */
        //output depends on all input type applying float > uint > int > bool (http://c0x.coding-guidelines.com/6.3.1.8.html)
        public static readonly Type[] kExpectedTypeOrdering = new[]
        {
            typeof(Vector4),
            typeof(Vector3),
            typeof(Vector2),
            typeof(float),
            typeof(uint),
            typeof(int),
        };

        public static readonly Dictionary<Type, Type[]> kTypeAffinity = new Dictionary<Type, Type[]>
        {
            { typeof(Vector4), new[] {typeof(Color), typeof(Vector3), typeof(Position), typeof(DirectionType), typeof(Vector2), typeof(float), typeof(int), typeof(uint)} },
            { typeof(Color), new[] {typeof(Vector4), typeof(Vector3), typeof(Vector2), typeof(float), typeof(int), typeof(uint)} },
            { typeof(Vector3), new[] {typeof(Position), typeof(DirectionType), typeof(Vector), typeof(Color), typeof(Vector2), typeof(float), typeof(int), typeof(uint)} },
            { typeof(Position), new[] {typeof(Vector3)} },
            { typeof(DirectionType), new[] {typeof(Vector3)} },
            { typeof(Vector), new[] {typeof(Vector3)} },
            { typeof(Vector2), new[] {typeof(float), typeof(int), typeof(uint)} },
            { typeof(float), new[] {typeof(int), typeof(uint), typeof(Vector2), typeof(Vector3), typeof(Vector4), typeof(Color)} },
            { typeof(int), new[] {typeof(uint), typeof(float), typeof(Vector2), typeof(Vector3), typeof(Vector4), typeof(Color)} },
            { typeof(uint), new[] {typeof(int), typeof(float), typeof(Vector2), typeof(Vector3), typeof(Vector4), typeof(Color)} },
        };

        public sealed override void OnEnable()
        {
            base.OnEnable();
        }

        public Type GetBestAffinityType(Type type)
        {
            if (validTypes.Contains(type))
            {
                return type;
            }

            Type[] affinity = null;
            if (!kTypeAffinity.TryGetValue(type, out affinity))
            {
                return null;
            }

            var bestAffinity = affinity.Where(o => validTypes.Contains(o)).FirstOrDefault();
            return bestAffinity; //Can be null
        }

        public abstract IEnumerable<Type> validTypes { get; }

        protected abstract Type defaultValueType { get; }

        protected virtual object GetDefaultValueForType(Type type)
        {
            return VFXTypeExtension.GetDefaultField(type);
        }

        protected virtual object GetIdentityValueForType(Type type)
        {
            return GetDefaultValueForType(type);
        }
    }

    abstract class VFXOperatorNumericNew : VFXOperatorDynamicOperand
    {
        protected sealed override Type defaultValueType
        {
            get
            {
                return typeof(float);
            }
        }

        [Flags]
        protected enum ValidTypeRule
        {
<<<<<<< HEAD
            allowVectorType = 1 << 1,
            allowOneDimensionType = 1 << 2,
            allowSignedInteger = 1 << 3,
            allowUnsignedInteger = 1 << 4,
            allowInteger = allowSignedInteger | allowUnsignedInteger,

            allowEverything = allowVectorType | allowOneDimensionType | allowInteger,
            allowEverythingExceptInteger = allowEverything & ~allowInteger,
            allowEverythingExceptUnsignedInteger = allowEverything & ~allowUnsignedInteger,
=======
            allowVector4Type = 1 << 1,
            allowVector3Type = 1 << 2,
            allowVector2Type = 1 << 3,
            allowOneDimensionType = 1 << 4,
            allowInteger = 1 << 5,
            allowVectorType = allowVector4Type | allowVector3Type | allowVector2Type,

            allowEverything = allowVectorType | allowOneDimensionType | allowInteger,
            allowEverythingExceptInteger = allowEverything & ~allowInteger,
            allowEverythingExceptIntegerAndVector4 = allowEverything & ~(allowInteger | allowVector4Type),
>>>>>>> 671044d7
            allowEverythingExceptOneDimension = allowEverything & ~allowOneDimensionType
        };

        private static readonly Type[] kVector4Type = new Type[] { typeof(Vector4) };
        private static readonly Type[] kVector3Type = new Type[] { typeof(Vector3) };
        private static readonly Type[] kVector2Type = new Type[] { typeof(Vector2) };
        private static readonly Type[] kOneDimensionType = new Type[] { typeof(float), typeof(uint), typeof(int) };
        private static readonly Type[] kSIntegerType = new Type[] { typeof(int) };
        private static readonly Type[] kUIntegerType = new Type[] { typeof(uint) };

        protected virtual ValidTypeRule typeFilter { get { return ValidTypeRule.allowEverything; } }

        public sealed override IEnumerable<Type> validTypes
        {
            get
            {
                IEnumerable<Type> types = kExpectedTypeOrdering;
                if ((typeFilter & ValidTypeRule.allowVectorType) != ValidTypeRule.allowVectorType)
                    types = types.Except(kVector4Type);

                if ((typeFilter & ValidTypeRule.allowVector3Type) != ValidTypeRule.allowVector3Type)
                    types = types.Except(kVector3Type);

                if ((typeFilter & ValidTypeRule.allowVector2Type) != ValidTypeRule.allowVector2Type)
                    types = types.Except(kVector3Type);

                if ((typeFilter & ValidTypeRule.allowOneDimensionType) != ValidTypeRule.allowOneDimensionType)
                    types = types.Except(kOneDimensionType);

                if ((typeFilter & ValidTypeRule.allowSignedInteger) != ValidTypeRule.allowSignedInteger)
                    types = types.Except(kSIntegerType);

                if ((typeFilter & ValidTypeRule.allowUnsignedInteger) != ValidTypeRule.allowUnsignedInteger)
                    types = types.Except(kUIntegerType);

                return types;
            }
        }

        protected virtual Type GetExpectedOutputTypeOfOperation(IEnumerable<Type> inputTypes)
        {
            if (!inputTypes.Any())
                return defaultValueType;

            var minIndex = inputTypes.Select(o => Array.IndexOf(kExpectedTypeOrdering, o)).Min();

            if (minIndex == -1)
                throw new IndexOutOfRangeException("Unexpected type");

            return kExpectedTypeOrdering[minIndex];
        }

        protected override sealed IEnumerable<VFXPropertyWithValue> outputProperties
        {
            get
            {
                if (base.outputProperties.Any())
                {
                    //Behavior when "OutputProperties" as been declared (length, dot, square length...)
                    foreach (var outputProperty in base.outputProperties)
                        yield return outputProperty;
                }
                else
                {
                    //Most common behavior : output of an operation depend of input type
                    var slotType = GetExpectedOutputTypeOfOperation(inputSlots.Select(o => o.property.type));
                    if (slotType != null)
                        yield return new VFXPropertyWithValue(new VFXProperty(slotType, string.Empty));
                }
            }
        }

        protected override sealed object GetDefaultValueForType(Type vtype)
        {
            var type = VFXExpression.GetVFXValueTypeFromType(vtype);
            switch (type)
            {
                case VFXValueType.Float:
                    return defaultValueFloat;
                case VFXValueType.Float2:
                    return Vector2.one * defaultValueFloat;
                case VFXValueType.Float3:
                    return Vector3.one * defaultValueFloat;
                case VFXValueType.Float4:
                    return Vector4.one * defaultValueFloat;
                case VFXValueType.Int32:
                    return defaultValueInt;
                case VFXValueType.Uint32:
                    return defaultValueUint;
            }
            return null;
        }

        protected sealed override IEnumerable<VFXExpression> ApplyPatchInputExpression(IEnumerable<VFXExpression> inputExpression)
        {
            var minIndex = inputExpression.Select(o => Array.IndexOf(kExpectedTypeOrdering, VFXExpression.TypeToType(o.valueType))).Min();
            var unifiedType = VFXExpression.GetVFXValueTypeFromType(kExpectedTypeOrdering[minIndex]);

            foreach (var expression in inputExpression)
            {
                if (expression.valueType == unifiedType)
                {
                    yield return expression;
                    continue;
                }

                var currentExpression = expression;
                if (VFXExpression.IsFloatValueType(unifiedType))
                {
                    if (VFXExpression.IsUIntValueType(expression.valueType))
                    {
                        currentExpression = new VFXExpressionCastUintToFloat(currentExpression);
                    }
                    else if (VFXExpression.IsIntValueType(expression.valueType))
                    {
                        currentExpression = new VFXExpressionCastIntToFloat(currentExpression);
                    }
                    currentExpression = VFXOperatorUtility.CastFloat(currentExpression, unifiedType, identityValueFloat);
                }
                else if (VFXExpression.IsIntValueType(unifiedType))
                {
                    if (VFXExpression.IsUIntValueType(currentExpression.valueType))
                    {
                        currentExpression = new VFXExpressionCastUintToInt(currentExpression);
                    }
                    else if (VFXExpression.IsFloatValueType(currentExpression.valueType))
                    {
                        currentExpression = new VFXExpressionCastFloatToInt(VFXOperatorUtility.ExtractComponents(currentExpression).First());
                    }
                }
                else if (VFXExpression.IsUIntValueType(unifiedType))
                {
                    if (VFXExpression.IsIntValueType(currentExpression.valueType))
                    {
                        currentExpression = new VFXExpressionCastIntToUint(currentExpression);
                    }
                    else if (VFXExpression.IsFloatValueType(expression.valueType))
                    {
                        currentExpression = new VFXExpressionCastFloatToUint(VFXOperatorUtility.ExtractComponents(expression).First());
                    }
                }
                yield return currentExpression;
            }
        }

        protected abstract double defaultValueDouble { get; }
        protected virtual float defaultValueFloat { get { return (float)defaultValueDouble; } }
        protected virtual int defaultValueInt { get { return (int)defaultValueDouble; } }
        protected virtual uint defaultValueUint { get { return (uint)defaultValueDouble; } }

        protected virtual double identityValueDouble { get { return defaultValueDouble; } }
        protected virtual float identityValueFloat { get { return defaultValueFloat; } }
        protected virtual int identityValueInt { get { return defaultValueInt; } }
        protected virtual uint identityValueUint { get { return defaultValueUint; } }
    }

    interface IVFXOperatorUniform
    {
        Type GetOperandType();
        void SetOperandType(Type type);
        IEnumerable<int> staticSlotIndex { get; }
    }

    abstract class VFXOperatorNumericUniformNew : VFXOperatorNumericNew, IVFXOperatorUniform
    {
        [VFXSetting(VFXSettingAttribute.VisibleFlags.InInspector), SerializeField]
        SerializableType m_Type;

        protected override double defaultValueDouble //Most common case for this kind of operator (still overridable)
        {
            get
            {
                return 0.0;
            }
        }

        public Type GetOperandType()
        {
            return m_Type;
        }

        public void SetOperandType(Type type)
        {
            if (!validTypes.Contains(type))
                throw new InvalidOperationException();

            m_Type = type;
            Invalidate(InvalidationCause.kSettingChanged);
        }

        public IEnumerable<int> staticSlotIndex
        {
            get
            {
                return Enumerable.Empty<int>();
            }
        }

        protected sealed override IEnumerable<VFXPropertyWithValue> inputProperties
        {
            get
            {
                var baseInputProperties = base.inputProperties;
                if (m_Type == null) // Lazy init at this stage is suitable because inputProperties access is done with SyncSlot
                {
                    var typeEnumeration = baseInputProperties.Select(o => o.property.type);
                    if (typeEnumeration.Any(o => !validTypes.Contains(o)))
                        throw new InvalidOperationException("Forbidden type");

                    if (typeEnumeration.Distinct().Count() != 1)
                        throw new InvalidOperationException("Uniform type expected");

                    m_Type = typeEnumeration.First();
                }

                foreach (var property in baseInputProperties)
                {
                    if (property.property.type == (Type)m_Type)
                        yield return property;
                    else
                        yield return new VFXPropertyWithValue(new VFXProperty((Type)m_Type, property.property.name), GetDefaultValueForType(m_Type));
                }
            }
        }
    }

    interface IVFXOperatorNumericUnifiedNew
    {
        int operandCount { get; }
        Type GetOperandType(int index);
        void SetOperandType(int index, Type type);
    }

    interface IVFXOperatorNumericUnifiedConstrained
    {
        IEnumerable<int> strictSameTypeSlotIndex { get; }
        IEnumerable<int> allowExceptionalScalarSlotIndex { get; }
    }

    abstract class VFXOperatorNumericUnifiedNew : VFXOperatorNumericNew, IVFXOperatorNumericUnifiedNew
    {
        [VFXSetting(VFXSettingAttribute.VisibleFlags.InInspector), SerializeField]
        SerializableType[] m_Type;

        protected override double defaultValueDouble //Most common case for this kind of operator (still overridable)
        {
            get
            {
                return 0.0;
            }
        }
        public int operandCount
        {
            get {return m_Type.Length; }
        }
        public Type GetOperandType(int index)
        {
            return m_Type[index];
        }

        public void SetOperandType(int index, Type type)
        {
            if (!validTypes.Contains(type))
                throw new InvalidOperationException();

            m_Type[index] = type;
            Invalidate(InvalidationCause.kSettingChanged);
        }

        protected sealed override IEnumerable<VFXPropertyWithValue> inputProperties
        {
            get
            {
                var baseType = base.inputProperties;
                if (m_Type == null) // Lazy init at this stage is suitable because inputProperties access is done with SyncSlot
                {
                    var typeArray = baseType.Select(o => o.property.type).ToArray();
                    if (typeArray.Any(o => !validTypes.Contains(o)))
                        throw new InvalidOperationException("Forbidden type");

                    m_Type = typeArray.Select(o => new SerializableType(o)).ToArray();
                }

                if (baseType.Count() != m_Type.Length)
                    throw new InvalidOperationException();

                var itSlot = baseType.GetEnumerator();
                var itType = m_Type.Cast<SerializableType>().GetEnumerator();
                while (itSlot.MoveNext() && itType.MoveNext())
                {
                    if (itSlot.Current.property.type == (Type)itType.Current)
                        yield return itSlot.Current;
                    else
                        yield return new VFXPropertyWithValue(new VFXProperty((Type)itType.Current, itSlot.Current.property.name), GetDefaultValueForType(itType.Current));
                }
            }
        }
    }

    abstract class VFXOperatorNumericCascadedUnifiedNew : VFXOperatorNumericNew, IVFXOperatorNumericUnifiedNew
    {
        [Serializable]
        public struct Operand
        {
            public string name;
            public SerializableType type;
        }

        [VFXSetting(VFXSettingAttribute.VisibleFlags.InInspector), SerializeField]
        Operand[] m_Operands;

        protected string GetDefaultName(int index)
        {
            return VFXCodeGeneratorHelper.GeneratePrefix((uint)index);
        }

        protected Operand GetDefaultOperand(int index, Type type = null)
        {
            return new Operand() { name = GetDefaultName(index), type = type != null ? type : defaultValueType };
        }

        protected sealed override IEnumerable<VFXPropertyWithValue> inputProperties
        {
            get
            {
                if (m_Operands == null) //Lazy init at this stage is suitable because inputProperties access is done with SyncSlot
                {
                    m_Operands = Enumerable.Range(0, MinimalOperandCount).Select(i => GetDefaultOperand(i)).ToArray();
                }

                foreach (var operand in m_Operands)
                    yield return new VFXPropertyWithValue(new VFXProperty(operand.type, operand.name), GetDefaultValueForType(operand.type));
            }
        }

        public virtual int MinimalOperandCount
        {
            get
            {
                return 2;
            }
        }

        public void AddOperand(Type type = null)
        {
            if (type != null && !validTypes.Contains(type))
                throw new InvalidOperationException("Unexpected type : " + type);

            int oldCount = m_Operands.Length;
            var infos = new Operand[oldCount + 1];

            Array.Copy(m_Operands, infos, oldCount);
            infos[oldCount] = GetDefaultOperand(oldCount, type);
            m_Operands = infos;

            Invalidate(InvalidationCause.kSettingChanged);
        }

        public void RemoveOperand(int index)
        {
            OperandMoved(index, operandCount - 1);
            RemoveOperand();
        }

        public void RemoveOperand()
        {
            if (m_Operands.Length == 0)
                return;

            int oldCount = m_Operands.Length;
            var infos = new Operand[oldCount - 1];

            Array.Copy(m_Operands, infos, oldCount - 1);
            m_Operands = infos;

            inputSlots.Last().UnlinkAll(true);
            Invalidate(InvalidationCause.kSettingChanged);
        }

        public int operandCount
        {
            get { return m_Operands != null ? m_Operands.Length : 0; }
        }

        public string GetOperandName(int index)
        {
            return m_Operands[index].name;
        }

        public void SetOperandName(int index, string name)
        {
            m_Operands[index].name = name;
            Invalidate(InvalidationCause.kSettingChanged);
        }

        public Type GetOperandType(int index)
        {
            return m_Operands[index].type;
        }

        public void SetOperandType(int index, Type type)
        {
            if (!validTypes.Contains(type))
            {
                Debug.LogError("Invalid type : " + type);
                return;
            }

            m_Operands[index].type = type;
            Invalidate(InvalidationCause.kSettingChanged);
        }

        public void OperandMoved(int movedIndex, int targetIndex)
        {
            if (movedIndex == targetIndex) return;

            var newOperands = new Operand[m_Operands.Length];

            if (movedIndex < targetIndex)
            {
                Array.Copy(m_Operands, newOperands, movedIndex);
                Array.Copy(m_Operands, movedIndex + 1, newOperands, movedIndex, targetIndex - movedIndex);
                newOperands[targetIndex] = m_Operands[movedIndex];
                Array.Copy(m_Operands, targetIndex + 1, newOperands, targetIndex + 1, m_Operands.Length - targetIndex - 1);
            }
            else
            {
                Array.Copy(m_Operands, newOperands, targetIndex);
                newOperands[targetIndex] = m_Operands[movedIndex];
                Array.Copy(m_Operands, targetIndex, newOperands, targetIndex + 1, movedIndex - targetIndex);
                Array.Copy(m_Operands, movedIndex + 1, newOperands, movedIndex + 1, m_Operands.Length - movedIndex - 1);
            }

            m_Operands = newOperands;

            //Move the slots ahead of time sot that the SyncSlot does not result in links lost.
            MoveSlots(VFXSlot.Direction.kInput, movedIndex, targetIndex);

            Invalidate(InvalidationCause.kSettingChanged);
        }

        protected override VFXExpression[] BuildExpression(VFXExpression[] inputExpression)
        {
            if (inputExpression.Length == 0)
            {
                return new[] { VFXValue.Constant(defaultValueFloat) };
            }

            //Process aggregate two by two element until result
            var outputExpression = new Stack<VFXExpression>(inputExpression.Reverse());
            while (outputExpression.Count > 1)
            {
                var a = outputExpression.Pop();
                var b = outputExpression.Pop();
                var compose = ComposeExpression(a, b);
                outputExpression.Push(compose);
            }
            return outputExpression.ToArray();
        }

        protected abstract VFXExpression ComposeExpression(VFXExpression a, VFXExpression b);
    }
}<|MERGE_RESOLUTION|>--- conflicted
+++ resolved
@@ -84,28 +84,19 @@
         [Flags]
         protected enum ValidTypeRule
         {
-<<<<<<< HEAD
-            allowVectorType = 1 << 1,
-            allowOneDimensionType = 1 << 2,
-            allowSignedInteger = 1 << 3,
-            allowUnsignedInteger = 1 << 4,
-            allowInteger = allowSignedInteger | allowUnsignedInteger,
-
-            allowEverything = allowVectorType | allowOneDimensionType | allowInteger,
-            allowEverythingExceptInteger = allowEverything & ~allowInteger,
-            allowEverythingExceptUnsignedInteger = allowEverything & ~allowUnsignedInteger,
-=======
             allowVector4Type = 1 << 1,
             allowVector3Type = 1 << 2,
             allowVector2Type = 1 << 3,
             allowOneDimensionType = 1 << 4,
-            allowInteger = 1 << 5,
+            allowSignedInteger = 1 << 5,
+            allowUnsignedInteger = 1 << 6,
+            allowInteger = allowSignedInteger | allowUnsignedInteger,
             allowVectorType = allowVector4Type | allowVector3Type | allowVector2Type,
 
             allowEverything = allowVectorType | allowOneDimensionType | allowInteger,
             allowEverythingExceptInteger = allowEverything & ~allowInteger,
+            allowEverythingExceptUnsignedInteger = allowEverything & ~allowUnsignedInteger,
             allowEverythingExceptIntegerAndVector4 = allowEverything & ~(allowInteger | allowVector4Type),
->>>>>>> 671044d7
             allowEverythingExceptOneDimension = allowEverything & ~allowOneDimensionType
         };
 
