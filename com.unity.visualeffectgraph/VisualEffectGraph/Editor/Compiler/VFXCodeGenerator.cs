--- conflicted
+++ resolved
@@ -250,7 +250,6 @@
         static private VFXShaderWriter GenerateComputeSourceIndex(VFXContext context)
         {
             var r = new VFXShaderWriter();
-<<<<<<< HEAD
             var spawnCountAttribute = new VFXAttribute("spawnCount", VFXValueType.kFloat);
             if (!context.GetData().dependenciesIn.Any())
             {
@@ -277,26 +276,6 @@
             {
                 /* context invalid or GPU event */
             }
-=======
-            var spawnLinkCount = context.GetData().sourceCount;
-            r.WriteLine("int sourceIndex = 0;");
-
-            if (spawnLinkCount <= 1)
-                r.WriteLine("/*//Loop with 1 iteration generate a wrong IL Assembly (and actually, useless code)");
-
-            r.WriteLine("uint currentSumSpawnCount = 0u;");
-            r.WriteLineFormat("for (sourceIndex=0; sourceIndex<{0}; sourceIndex++)", spawnLinkCount);
-            r.EnterScope();
-            r.WriteLineFormat("currentSumSpawnCount += uint({0});", context.GetData().GetLoadAttributeCode(new VFXAttribute("spawnCount", VFXValueType.kFloat), VFXAttributeLocation.Source));
-            r.WriteLine("if (id.x < currentSumSpawnCount)");
-            r.EnterScope();
-            r.WriteLine("break;");
-            r.ExitScope();
-            r.ExitScope();
-
-            if (spawnLinkCount <= 1)
-                r.WriteLine("*/");
->>>>>>> 9c7d008d
             return r;
         }
 
