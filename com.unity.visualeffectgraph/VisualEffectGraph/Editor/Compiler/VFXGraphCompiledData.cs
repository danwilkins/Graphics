using System;
using System.Text;
using System.Collections.Generic;
using System.Linq;
using UnityEngine;
using UnityEngine.Experimental.VFX;
using UnityEngine.Profiling;

using Object = UnityEngine.Object;

namespace UnityEditor.VFX
{
    struct VFXContextCompiledData
    {
        public VFXExpressionMapper cpuMapper;
        public VFXExpressionMapper gpuMapper;
        public VFXUniformMapper uniformMapper;
        public VFXMapping[] parameters;
        public Object processor;
    }

    class VFXGraphCompiledData
    {
        public VFXGraphCompiledData(VFXGraph graph)
        {
            if (graph == null)
                throw new ArgumentNullException("VFXGraph cannot be null");
            m_Graph = graph;
        }

        static public string baseCacheFolder
        {
            get
            {
                return "Assets/VFXCache";
            }
        }

        private struct GeneratedCodeData
        {
            public VFXContext context;
            public bool computeShader;
            public System.Text.StringBuilder content;
            public VFXCodeGenerator.CompilationMode compilMode;
        }

        private static VFXExpressionValueContainerDesc<T> CreateValueDesc<T>(VFXExpression exp, int expIndex)
        {
            var desc = new VFXExpressionValueContainerDesc<T>();
            desc.value = exp.Get<T>();
            return desc;
        }

        private static VFXExpressionValueContainerDesc<S> CreateValueDesc<T, S>(VFXExpression exp, int expIndex) where S : class
        {
            var desc = new VFXExpressionValueContainerDesc<S>();
            desc.value = exp.Get<T>() as S;
            return desc;
        }

        private void SetValueDesc<T>(VFXExpressionValueContainerDescAbstract desc, VFXExpression exp)
        {
            ((VFXExpressionValueContainerDesc<T>)desc).value = exp.Get<T>();
        }

        private void SetValueDesc<T, S>(VFXExpressionValueContainerDescAbstract desc, VFXExpression exp) where S : class
        {
            ((VFXExpressionValueContainerDesc<S>)desc).value = exp.Get<T>() as S;
        }

        public uint FindReducedExpressionIndexFromSlotCPU(VFXSlot slot)
        {
            if (m_ExpressionGraph == null)
            {
                return uint.MaxValue;
            }
            var targetExpression = slot.GetExpression();
            if (targetExpression == null)
            {
                return uint.MaxValue;
            }

            if (!m_ExpressionGraph.CPUExpressionsToReduced.ContainsKey(targetExpression))
            {
                return uint.MaxValue;
            }

            var ouputExpression = m_ExpressionGraph.CPUExpressionsToReduced[targetExpression];
            return (uint)m_ExpressionGraph.GetFlattenedIndex(ouputExpression);
        }

        private static void FillExpressionDescs(List<VFXExpressionDesc> outExpressionDescs, List<VFXExpressionValueContainerDescAbstract> outValueDescs, VFXExpressionGraph graph)
        {
            var flatGraph = graph.FlattenedExpressions;
            var numFlattenedExpressions = flatGraph.Count;

            for (int i = 0; i < numFlattenedExpressions; ++i)
            {
                var exp = flatGraph[i];

                // Must match data in C++ expression
                if (exp.Is(VFXExpression.Flags.Value))
                {
                    VFXExpressionValueContainerDescAbstract value;
                    switch (exp.valueType)
                    {
                        case VFXValueType.kFloat: value = CreateValueDesc<float>(exp, i); break;
                        case VFXValueType.kFloat2: value = CreateValueDesc<Vector2>(exp, i); break;
                        case VFXValueType.kFloat3: value = CreateValueDesc<Vector3>(exp, i); break;
                        case VFXValueType.kFloat4: value = CreateValueDesc<Vector4>(exp, i); break;
                        case VFXValueType.kInt: value = CreateValueDesc<int>(exp, i); break;
                        case VFXValueType.kUint: value = CreateValueDesc<uint>(exp, i); break;
                        case VFXValueType.kTexture2D: value = CreateValueDesc<Texture2D, Texture>(exp, i); break;
                        case VFXValueType.kTexture2DArray: value = CreateValueDesc<Texture2DArray, Texture>(exp, i); break;
                        case VFXValueType.kTexture3D: value = CreateValueDesc<Texture3D, Texture>(exp, i); break;
                        case VFXValueType.kTextureCube: value = CreateValueDesc<Cubemap, Texture>(exp, i); break;
                        case VFXValueType.kTextureCubeArray: value = CreateValueDesc<CubemapArray, Texture>(exp, i); break;
                        case VFXValueType.kMatrix4x4: value = CreateValueDesc<Matrix4x4>(exp, i); break;
                        case VFXValueType.kCurve: value = CreateValueDesc<AnimationCurve>(exp, i); break;
                        case VFXValueType.kColorGradient: value = CreateValueDesc<Gradient>(exp, i); break;
                        case VFXValueType.kMesh: value = CreateValueDesc<Mesh>(exp, i); break;
                        case VFXValueType.kBool: value = CreateValueDesc<bool>(exp, i); break;
                        default: throw new InvalidOperationException("Invalid type");
                    }
                    value.expressionIndex = (uint)i;
                    outValueDescs.Add(value);
                }

                outExpressionDescs.Add(new VFXExpressionDesc
                {
                    op = exp.operation,
                    data = exp.GetOperands(graph).ToArray(),
                });
            }
        }

        private static void CollectExposedDesc(List<VFXExposedDesc> outExposedParameters, string name, VFXSlot slot, VFXExpressionGraph graph)
        {
            var expression = VFXExpression.GetVFXValueTypeFromType(slot.property.type) != VFXValueType.kNone ? slot.GetInExpression() : null;
            if (expression != null)
            {
                var exprIndex = graph.GetFlattenedIndex(expression);
                if (exprIndex == -1)
                    throw new InvalidOperationException("Unable to retrieve value from exposed for " + name);

                outExposedParameters.Add(new VFXExposedDesc()
                {
                    name = name,
                    expressionIndex = (uint)exprIndex
                });
            }
            else
            {
                foreach (var child in slot.children)
                {
                    CollectExposedDesc(outExposedParameters, name + "_" + child.name, child, graph);
                }
            }
        }

        private static void FillExposedDescs(List<VFXExposedDesc> outExposedParameters, VFXExpressionGraph graph, IEnumerable<VFXParameter> parameters)
        {
            foreach (var parameter in parameters)
            {
                if (parameter.exposed)
                {
                    CollectExposedDesc(outExposedParameters, parameter.exposedName, parameter.GetOutputSlot(0), graph);
                }
            }
        }

        private static void FillEventAttributeDescs(List<VFXLayoutElementDesc> eventAttributeDescs, VFXExpressionGraph graph, IEnumerable<VFXContext> contexts)
        {
            foreach (var context in contexts.Where(o => o.contextType == VFXContextType.kSpawner))
            {
                foreach (var linked in context.outputContexts)
                {
                    foreach (var attribute in linked.GetData().GetAttributes())
                    {
                        if ((attribute.mode & VFXAttributeMode.ReadSource) != 0 && !eventAttributeDescs.Any(o => o.name == attribute.attrib.name))
                        {
                            eventAttributeDescs.Add(new VFXLayoutElementDesc()
                            {
                                name = attribute.attrib.name,
                                type = attribute.attrib.type
                            });
                        }
                    }
                }
            }

            var structureLayoutTotalSize = (uint)eventAttributeDescs.Sum(e => (long)VFXExpression.TypeToSize(e.type));
            var currentLayoutSize = 0u;
            var listWithOffset = new List<VFXLayoutElementDesc>();
            eventAttributeDescs.ForEach(e =>
                {
                    e.offset.element = currentLayoutSize;
                    e.offset.structure = structureLayoutTotalSize;
                    currentLayoutSize += (uint)VFXExpression.TypeToSize(e.type);
                    listWithOffset.Add(e);
                });

            eventAttributeDescs.Clear();
            eventAttributeDescs.AddRange(listWithOffset);
        }

        private static List<VFXContext> CollectContextParentRecursively(List<VFXContext> inputList)
        {
            var contextList = inputList.SelectMany(o => o.inputContexts).Distinct().ToList();
            if (contextList.Any(o => o.inputContexts.Any()))
            {
                var parentContextList = CollectContextParentRecursively(contextList);
                foreach (var context in parentContextList)
                {
                    if (!contextList.Contains(context))
                    {
                        contextList.Add(context);
                    }
                }
            }
            return contextList;
        }

        private static VFXContext[] CollectSpawnersHierarchy(IEnumerable<VFXContext> vfxContext)
        {
            var initContext = vfxContext.Where(o => o.contextType == VFXContextType.kInit).ToList();
            var spawnerList = CollectContextParentRecursively(initContext);
            return spawnerList.Where(o => o.contextType == VFXContextType.kSpawner).Reverse().ToArray();
        }

        struct SpawnInfo
        {
            public int bufferIndex;
            public int systemIndex;
        }

        private static VFXCPUBufferData ComputeArrayOfStructureInitialData(IEnumerable<VFXLayoutElementDesc> layout)
        {
            var data = new VFXCPUBufferData();
            foreach (var element in layout)
            {
                var attribute = VFXAttribute.AllAttribute.FirstOrDefault(o => o.name == element.name);
                bool useAttribute = attribute.name == element.name;
                if (element.type == VFXValueType.kBool)
                {
                    var v = useAttribute ? attribute.value.Get<bool>() : default(bool);
                    data.PushBool(v);
                }
                else if (element.type == VFXValueType.kFloat)
                {
                    var v = useAttribute ? attribute.value.Get<float>() : default(float);
                    data.PushFloat(v);
                }
                else if (element.type == VFXValueType.kFloat2)
                {
                    var v = useAttribute ? attribute.value.Get<Vector2>() : default(Vector2);
                    data.PushFloat(v.x);
                    data.PushFloat(v.y);
                }
                else if (element.type == VFXValueType.kFloat3)
                {
                    var v = useAttribute ? attribute.value.Get<Vector3>() : default(Vector3);
                    data.PushFloat(v.x);
                    data.PushFloat(v.y);
                    data.PushFloat(v.z);
                }
                else if (element.type == VFXValueType.kFloat4)
                {
                    var v = useAttribute ? attribute.value.Get<Vector4>() : default(Vector4);
                    data.PushFloat(v.x);
                    data.PushFloat(v.y);
                    data.PushFloat(v.z);
                    data.PushFloat(v.w);
                }
                else if (element.type == VFXValueType.kInt)
                {
                    var v = useAttribute ? attribute.value.Get<int>() : default(int);
                    data.PushInt(v);
                }
                else if (element.type == VFXValueType.kUint)
                {
                    var v = useAttribute ? attribute.value.Get<uint>() : default(uint);
                    data.PushUInt(v);
                }
                else
                {
                    throw new NotImplementedException();
                }
            }
            return data;
        }

        private static void FillSpawner(Dictionary<VFXContext, SpawnInfo> outContextSpawnToSpawnInfo, List<VFXCPUBufferDesc> outCpuBufferDescs, List<VFXSystemDesc> outSystemDescs, IEnumerable<VFXContext> contexts, VFXExpressionGraph graph, List<VFXLayoutElementDesc> globalEventAttributeDescs, Dictionary<VFXContext, VFXContextCompiledData> contextToCompiledData)
        {
            var spawners = CollectSpawnersHierarchy(contexts);
            foreach (var it in spawners.Select((spawner, index) => new { spawner, index }))
            {
                outContextSpawnToSpawnInfo.Add(it.spawner, new SpawnInfo() { bufferIndex = outCpuBufferDescs.Count, systemIndex = it.index });
                outCpuBufferDescs.Add(new VFXCPUBufferDesc()
                {
                    capacity = 1u,
                    stride = globalEventAttributeDescs.First().offset.structure,
                    layout = globalEventAttributeDescs.ToArray(),
                    initialData = ComputeArrayOfStructureInitialData(globalEventAttributeDescs)
                });
            }
            foreach (var spawnContext in spawners)
            {
                var buffers = new VFXMapping[]
                {
                    new VFXMapping()
                    {
                        index = outContextSpawnToSpawnInfo[spawnContext].bufferIndex,
                        name = "spawner_output"
                    }
                };

                var contextData = contextToCompiledData[spawnContext];
                outSystemDescs.Add(new VFXSystemDesc()
                {
                    buffers = buffers,
                    capacity = 0u,
                    flags = VFXSystemFlag.kVFXSystemDefault,
                    tasks = spawnContext.activeChildrenWithImplicit.Select((b, index) =>
                        {
                            var spawnerBlock = b as VFXAbstractSpawner;
                            if (spawnerBlock == null)
                            {
                                throw new InvalidCastException("Unexpected block type in spawnerContext");
                            }
                            if (spawnerBlock.spawnerType == VFXTaskType.kSpawnerCustomCallback && spawnerBlock.customBehavior == null)
                            {
                                throw new InvalidOperationException("VFXAbstractSpawner excepts a custom behavior for custom callback type");
                            }
                            if (spawnerBlock.spawnerType != VFXTaskType.kSpawnerCustomCallback && spawnerBlock.customBehavior != null)
                            {
                                throw new InvalidOperationException("VFXAbstractSpawner only expects a custom behavior for custom callback type");
                            }

                            var cpuExpression = contextData.cpuMapper.CollectExpression(index, false).Select(o =>
                            {
                                return new VFXMapping
                                {
                                    index = graph.GetFlattenedIndex(o.exp),
                                    name = o.name
                                };
                            }).ToArray();

                            Object processor = null;
                            if (spawnerBlock.customBehavior != null)
                            {
                                var assets = AssetDatabase.FindAssets("t:TextAsset " + spawnerBlock.customBehavior.Name);
                                if (assets.Length != 1)
                                {
                                    throw new InvalidOperationException("Unable to retrieve ScriptatbleObject for " + spawnerBlock.customBehavior);
                                }

                                var assetPath = AssetDatabase.GUIDToAssetPath(assets[0]);
                                processor = AssetDatabase.LoadAssetAtPath<TextAsset>(assetPath);
                            }

                            return new VFXTaskDesc
                            {
                                type = spawnerBlock.spawnerType,
                                buffers = new VFXMapping[0],
                                values = cpuExpression.ToArray(),
                                parameters = contextData.parameters,
                                processor = processor,
                            };
                        }).ToArray()
                });
            }
        }

        private static void FillEvent(List<VFXEventDesc> outEventDesc, Dictionary<VFXContext, SpawnInfo> contextSpawnToSpawnInfo, IEnumerable<VFXContext> contexts)
        {
            var allPlayNotLinked = contextSpawnToSpawnInfo.Where(o => !o.Key.inputFlowSlot[0].link.Any()).Select(o => (uint)o.Value.systemIndex).ToList();
            var allStopNotLinked = contextSpawnToSpawnInfo.Where(o => !o.Key.inputFlowSlot[1].link.Any()).Select(o => (uint)o.Value.systemIndex).ToList();

            var eventDescTemp = new[]
            {
                new { eventName = "OnPlay", playSystems = allPlayNotLinked, stopSystems = new List<uint>() },
                new { eventName = "OnStop", playSystems = new List<uint>(), stopSystems = allStopNotLinked },
            }.ToList();

            var events = contexts.Where(o => o.contextType == VFXContextType.kEvent);
            foreach (var evt in events)
            {
                var eventName = (evt as VFXBasicEvent).eventName;
                foreach (var link in evt.outputFlowSlot[0].link)
                {
                    if (contextSpawnToSpawnInfo.ContainsKey(link.context))
                    {
                        var eventIndex = eventDescTemp.FindIndex(o => o.eventName == eventName);
                        if (eventIndex == -1)
                        {
                            eventIndex = eventDescTemp.Count;
                            eventDescTemp.Add(new
                            {
                                eventName = eventName,
                                playSystems = new List<uint>(),
                                stopSystems = new List<uint>(),
                            });
                        }

                        var startSystem = link.slotIndex == 0;
                        var spawnerIndex = (uint)contextSpawnToSpawnInfo[link.context].systemIndex;
                        if (startSystem)
                        {
                            eventDescTemp[eventIndex].playSystems.Add(spawnerIndex);
                        }
                        else
                        {
                            eventDescTemp[eventIndex].stopSystems.Add(spawnerIndex);
                        }
                    }
                }
            }
            outEventDesc.Clear();
            outEventDesc.AddRange(eventDescTemp.Select(o => new VFXEventDesc() { name = o.eventName, startSystems = o.playSystems.ToArray(), stopSystems = o.stopSystems.ToArray() }));
        }

        private static void GenerateShaders(List<GeneratedCodeData> outGeneratedCodeData, VFXExpressionGraph graph, IEnumerable<VFXContext> contexts, Dictionary<VFXContext, VFXContextCompiledData> contextToCompiledData)
        {
            Profiler.BeginSample("VFXEditor.GenerateShaders");
            try
            {
                var compilMode = new[] { /* VFXCodeGenerator.CompilationMode.Debug,*/ VFXCodeGenerator.CompilationMode.Runtime };

                foreach (var context in contexts)
                {
                    var gpuMapper = graph.BuildGPUMapper(context);
                    var uniformMapper = new VFXUniformMapper(gpuMapper);

                    // Add gpu and uniform mapper
                    var contextData = contextToCompiledData[context];
                    contextData.gpuMapper = gpuMapper;
                    contextData.uniformMapper = uniformMapper;
                    contextToCompiledData[context] = contextData;

                    var codeGeneratorTemplate = context.codeGeneratorTemplate;
                    if (codeGeneratorTemplate != null)
                    {
                        var generatedContent = compilMode.Select(o => new StringBuilder()).ToArray();
                        VFXCodeGenerator.Build(context, compilMode, generatedContent, contextData, codeGeneratorTemplate);

                        for (int i = 0; i < compilMode.Length; ++i)
                        {
                            outGeneratedCodeData.Add(new GeneratedCodeData()
                            {
                                context = context,
                                computeShader = context.codeGeneratorCompute,
                                compilMode = compilMode[i],
                                content = generatedContent[i]
                            });
                        }
                    }
                }
            }
            finally
            {
                Profiler.EndSample();
            }
        }

        private static void SaveShaderFiles(VFXAsset asset, List<GeneratedCodeData> generatedCodeData, Dictionary<VFXContext, VFXContextCompiledData> contextToCompiledData)
        {
            Profiler.BeginSample("VFXEditor.SaveShaderFiles");
            try
            {
                var currentCacheFolder = baseCacheFolder;
                if (asset != null)
                {
                    var path = AssetDatabase.GetAssetPath(asset);
                    path = path.Replace("Assets", "");
                    path = path.Replace(".asset", "");
                    currentCacheFolder += path;
                }

                System.IO.Directory.CreateDirectory(currentCacheFolder);
                for (int i = 0; i < generatedCodeData.Count; ++i)
                {
                    var generated = generatedCodeData[i];
                    var path = string.Format("{0}/Temp_{2}_{1}_{3}_{4}.{2}", currentCacheFolder, VFXCodeGeneratorHelper.GeneratePrefix((uint)i), generated.computeShader ? "compute" : "shader", generated.context.name.ToLower(), generated.compilMode);

                    string oldContent = "";
                    if (System.IO.File.Exists(path))
                    {
                        oldContent = System.IO.File.ReadAllText(path);
                    }
                    var newContent = generated.content.ToString();
                    bool hasChanged = oldContent != newContent;
                    if (hasChanged)
                    {
                        System.IO.File.WriteAllText(path, newContent);
                        Profiler.BeginSample("VFXEditor.SaveShaderFiles.ImportAsset");
                        AssetDatabase.ImportAsset(path);
                        Profiler.EndSample();
                    }

                    Object imported = AssetDatabase.LoadAssetAtPath<Object>(path);
                    var contextData = contextToCompiledData[generated.context];
                    contextData.processor = imported;
                    contextToCompiledData[generated.context] = contextData;
                }
            }
            finally
            {
                Profiler.EndSample();
            }
        }

<<<<<<< HEAD
        public void FillDependentBuffer(IEnumerable<VFXData> compilableData, List<VFXGPUBufferDesc> bufferDescs, Dictionary<VFXData, int> attributeBufferDictionnary, Dictionary<VFXData, int> eventGpuBufferDictionnary)
        {
            foreach (var data in compilableData.OfType<VFXDataParticle>())
            {
                int attributeBufferIndex = -1;
                if (data.attributeBufferSize > 0)
                {
                    attributeBufferIndex = bufferDescs.Count;
                    bufferDescs.Add(data.attributeBufferDesc);
                }
                attributeBufferDictionnary.Add(data, attributeBufferIndex);
            }

            //Prepare GPU event buffer
            foreach (var data in compilableData.SelectMany(o => o.dependenciesOut).Distinct().OfType<VFXDataParticle>())
            {
                var eventBufferIndex = -1;
                if (data.capacity > 0)
                {
                    eventBufferIndex = bufferDescs.Count;
                    bufferDescs.Add(new VFXGPUBufferDesc() { type = ComputeBufferType.Append, size = data.capacity });
                }
                eventGpuBufferDictionnary.Add(data, eventBufferIndex);
=======
        private class VFXImplicitContextOfExposedExpression : VFXContext
        {
            private VFXExpressionMapper mapper;

            public VFXImplicitContextOfExposedExpression() : base(VFXContextType.kNone, VFXDataType.kNone, VFXDataType.kNone) {}

            private static void CollectExposedExpression(List<VFXExpression> expressions, VFXSlot slot)
            {
                var expression = VFXExpression.GetVFXValueTypeFromType(slot.property.type) != VFXValueType.kNone ? slot.GetInExpression() : null;
                if (expression != null)
                    expressions.Add(expression);
                else
                {
                    foreach (var child in slot.children)
                        CollectExposedExpression(expressions, child);
                }
            }

            public void FillExpression(VFXGraph graph)
            {
                var allExposedParameter = graph.children.OfType<VFXParameter>().Where(o => o.exposed);
                var expressionsList = new List<VFXExpression>();
                foreach (var parameter in allExposedParameter)
                    CollectExposedExpression(expressionsList, parameter.outputSlots[0]);

                mapper = new VFXExpressionMapper();
                for (int i = 0; i < expressionsList.Count; ++i)
                    mapper.AddExpression(expressionsList[i], "ImplicitExposedExpression", i);
            }

            public override VFXExpressionMapper GetExpressionMapper(VFXDeviceTarget target)
            {
                return target == VFXDeviceTarget.CPU ? mapper : null;
>>>>>>> 1bba80ed
            }
        }

        public void Compile()
        {
            Profiler.BeginSample("VFXEditor.CompileAsset");
            try
            {
                float nbSteps = 10.0f;
                string progressBarTitle = "Compiling VFX...";

                EditorUtility.DisplayProgressBar(progressBarTitle, "Collect dependencies", 0 / nbSteps);
                var models = new HashSet<ScriptableObject>();
                m_Graph.CollectDependencies(models);

                foreach (var c in models.OfType<VFXContext>()) // Unflag all contexts
                    c.MarkAsCompiled(false);

                var compilableContexts = models.OfType<VFXContext>().Where(c => c.CanBeCompiled());
                var compilableData = models.OfType<VFXData>().Where(d => d.CanBeCompiled());

                foreach (var c in compilableContexts) // Flag compiled contexts
                    c.MarkAsCompiled(true);

                EditorUtility.DisplayProgressBar(progressBarTitle, "Collect attributes", 1 / nbSteps);
                foreach (var data in compilableData)
                    data.CollectAttributes();

                EditorUtility.DisplayProgressBar(progressBarTitle, "Compute layers", 2 / nbSteps);
                foreach (var data in compilableData)
                    data.ComputeLayer();

                EditorUtility.DisplayProgressBar(progressBarTitle, "Compile expression Graph", 3 / nbSteps);
                m_ExpressionGraph = new VFXExpressionGraph();
                var exposedExpressionContext = ScriptableObject.CreateInstance<VFXImplicitContextOfExposedExpression>();
                exposedExpressionContext.FillExpression(m_Graph); //Force all exposed expression to be visible, only for registering in CompileExpressions
                m_ExpressionGraph.CompileExpressions(compilableContexts.Concat(new VFXContext[] { exposedExpressionContext }), VFXExpressionContextOption.Reduction);

                EditorUtility.DisplayProgressBar(progressBarTitle, "Generate bytecode", 4 / nbSteps);
                var expressionDescs = new List<VFXExpressionDesc>();
                var valueDescs = new List<VFXExpressionValueContainerDescAbstract>();
                FillExpressionDescs(expressionDescs, valueDescs, m_ExpressionGraph);

                Dictionary<VFXContext, VFXContextCompiledData> contextToCompiledData = new Dictionary<VFXContext, VFXContextCompiledData>();
                foreach (var context in compilableContexts)
                    contextToCompiledData.Add(context, new VFXContextCompiledData());

                EditorUtility.DisplayProgressBar(progressBarTitle, "Generate mappings", 5 / nbSteps);
                foreach (var context in compilableContexts)
                {
                    uint contextId = (uint)context.GetParent().GetIndex(context);
                    var cpuMapper = m_ExpressionGraph.BuildCPUMapper(context);
                    var contextData = contextToCompiledData[context];
                    contextData.cpuMapper = cpuMapper;
                    contextData.parameters = context.additionalMappings.ToArray();
                    contextToCompiledData[context] = contextData;
                }

                var exposedParameterDescs = new List<VFXExposedDesc>();
                FillExposedDescs(exposedParameterDescs, m_ExpressionGraph, models.OfType<VFXParameter>());
                var globalEventAttributeDescs = new List<VFXLayoutElementDesc>() { new VFXLayoutElementDesc() { name = "spawnCount", type = VFXValueType.kFloat } };
                FillEventAttributeDescs(globalEventAttributeDescs, m_ExpressionGraph, compilableContexts);

                EditorUtility.DisplayProgressBar(progressBarTitle, "Generate Attribute layouts", 6 / nbSteps);
                foreach (var data in compilableData)
                    data.GenerateAttributeLayout();

                var expressionSheet = new VFXExpressionSheet();
                expressionSheet.expressions = expressionDescs.ToArray();
                expressionSheet.values = valueDescs.ToArray();
                expressionSheet.exposed = exposedParameterDescs.ToArray();

                m_Graph.vfxAsset.ClearPropertyData();
                m_Graph.vfxAsset.SetExpressionSheet(expressionSheet);

                var generatedCodeData = new List<GeneratedCodeData>();

                EditorUtility.DisplayProgressBar(progressBarTitle, "Generate shaders", 7 / nbSteps);
                GenerateShaders(generatedCodeData, m_ExpressionGraph, compilableContexts, contextToCompiledData);
                EditorUtility.DisplayProgressBar(progressBarTitle, "Write shader files", 8 / nbSteps);
                SaveShaderFiles(m_Graph.vfxAsset, generatedCodeData, contextToCompiledData);

                var bufferDescs = new List<VFXGPUBufferDesc>();
                var cpuBufferDescs = new List<VFXCPUBufferDesc>();
                var systemDescs = new List<VFXSystemDesc>();

                EditorUtility.DisplayProgressBar(progressBarTitle, "Generate native systems", 9 / nbSteps);
                cpuBufferDescs.Add(new VFXCPUBufferDesc()
                {
                    capacity = 1u,
                    layout = globalEventAttributeDescs.ToArray(),
                    stride = globalEventAttributeDescs.First().offset.structure,
                    initialData = ComputeArrayOfStructureInitialData(globalEventAttributeDescs)
                });
                var contextSpawnToSpawnInfo = new Dictionary<VFXContext, SpawnInfo>();
                FillSpawner(contextSpawnToSpawnInfo, cpuBufferDescs, systemDescs, compilableContexts, m_ExpressionGraph, globalEventAttributeDescs, contextToCompiledData);

                var eventDescs = new List<VFXEventDesc>();
                FillEvent(eventDescs, contextSpawnToSpawnInfo, compilableContexts);

                var attributeBufferDictionnary = new Dictionary<VFXData, int>();
                var eventGpuBufferDictionnary = new Dictionary<VFXData, int>();
                FillDependentBuffer(compilableData, bufferDescs, attributeBufferDictionnary, eventGpuBufferDictionnary);

                var contextSpawnToBufferIndex = contextSpawnToSpawnInfo.Select(o => new { o.Key, o.Value.bufferIndex }).ToDictionary(o => o.Key, o => o.bufferIndex);
                foreach (var data in compilableData)
                {
                    data.FillDescs(bufferDescs,
                        systemDescs,
                        m_ExpressionGraph,
                        contextToCompiledData,
                        contextSpawnToBufferIndex,
                        attributeBufferDictionnary,
                        eventGpuBufferDictionnary);
                }

                EditorUtility.DisplayProgressBar(progressBarTitle, "Setting up systems", 9 / nbSteps);
                m_Graph.vfxAsset.SetSystems(systemDescs.ToArray(), eventDescs.ToArray(), bufferDescs.ToArray(), cpuBufferDescs.ToArray());
                m_ExpressionValues = valueDescs;
            }
            catch (Exception e)
            {
                Debug.LogError(string.Format("Exception while compiling expression graph: {0}: {1}", e, e.StackTrace));

                // Cleaning
                if (m_Graph.vfxAsset != null)
                {
                    m_Graph.vfxAsset.ClearPropertyData();
                    m_Graph.vfxAsset.SetSystems(null, null, null, null);
                }

                m_ExpressionGraph = new VFXExpressionGraph();
                m_ExpressionValues = new List<VFXExpressionValueContainerDescAbstract>();
            }
            finally
            {
                Profiler.EndSample();
                EditorUtility.ClearProgressBar();
            }
        }

        public void UpdateValues()
        {
            var flatGraph = m_ExpressionGraph.FlattenedExpressions;
            var numFlattenedExpressions = flatGraph.Count;

            int descIndex = 0;
            for (int i = 0; i < numFlattenedExpressions; ++i)
            {
                var exp = flatGraph[i];
                if (exp.Is(VFXExpression.Flags.Value))
                {
                    var desc = m_ExpressionValues[descIndex++];
                    if (desc.expressionIndex != i)
                        throw new InvalidOperationException();

                    switch (exp.valueType)
                    {
                        case VFXValueType.kFloat: SetValueDesc<float>(desc, exp); break;
                        case VFXValueType.kFloat2: SetValueDesc<Vector2>(desc, exp); break;
                        case VFXValueType.kFloat3: SetValueDesc<Vector3>(desc, exp); break;
                        case VFXValueType.kFloat4: SetValueDesc<Vector4>(desc, exp); break;
                        case VFXValueType.kInt: SetValueDesc<int>(desc, exp); break;
                        case VFXValueType.kUint: SetValueDesc<uint>(desc, exp); break;
                        case VFXValueType.kTexture2D: SetValueDesc<Texture2D, Texture>(desc, exp); break;
                        case VFXValueType.kTexture2DArray: SetValueDesc<Texture2DArray, Texture>(desc, exp); break;
                        case VFXValueType.kTexture3D: SetValueDesc<Texture3D, Texture>(desc, exp); break;
                        case VFXValueType.kTextureCube: SetValueDesc<Cubemap, Texture>(desc, exp); break;
                        case VFXValueType.kTextureCubeArray: SetValueDesc<CubemapArray, Texture>(desc, exp); break;
                        case VFXValueType.kMatrix4x4: SetValueDesc<Matrix4x4>(desc, exp); break;
                        case VFXValueType.kCurve: SetValueDesc<AnimationCurve>(desc, exp); break;
                        case VFXValueType.kColorGradient: SetValueDesc<Gradient>(desc, exp); break;
                        case VFXValueType.kMesh: SetValueDesc<Mesh>(desc, exp); break;
                        case VFXValueType.kBool: SetValueDesc<bool>(desc, exp); break;
                        default: throw new InvalidOperationException("Invalid type");
                    }
                }
            }

            m_Graph.vfxAsset.SetValueSheet(m_ExpressionValues.ToArray());
        }

        public VFXAsset vfxAsset
        {
            get
            {
                if (m_Graph != null)
                {
                    return m_Graph.vfxAsset;
                }
                return null;
            }
        }

        private VFXGraph m_Graph;

        [NonSerialized]
        private VFXExpressionGraph m_ExpressionGraph;
        [NonSerialized]
        private List<VFXExpressionValueContainerDescAbstract> m_ExpressionValues;
        //[NonSerialized]
        //private Dictionary<VFXContext, VFXContextCompiledData> m_ContextToCompiledData;
    }
}<|MERGE_RESOLUTION|>--- conflicted
+++ resolved
@@ -510,7 +510,6 @@
             }
         }
 
-<<<<<<< HEAD
         public void FillDependentBuffer(IEnumerable<VFXData> compilableData, List<VFXGPUBufferDesc> bufferDescs, Dictionary<VFXData, int> attributeBufferDictionnary, Dictionary<VFXData, int> eventGpuBufferDictionnary)
         {
             foreach (var data in compilableData.OfType<VFXDataParticle>())
@@ -534,7 +533,9 @@
                     bufferDescs.Add(new VFXGPUBufferDesc() { type = ComputeBufferType.Append, size = data.capacity });
                 }
                 eventGpuBufferDictionnary.Add(data, eventBufferIndex);
-=======
+            }
+        }
+
         private class VFXImplicitContextOfExposedExpression : VFXContext
         {
             private VFXExpressionMapper mapper;
@@ -568,9 +569,9 @@
             public override VFXExpressionMapper GetExpressionMapper(VFXDeviceTarget target)
             {
                 return target == VFXDeviceTarget.CPU ? mapper : null;
->>>>>>> 1bba80ed
-            }
-        }
+            }
+        }
+
 
         public void Compile()
         {
