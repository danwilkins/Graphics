--- conflicted
+++ resolved
@@ -119,40 +119,6 @@
             }
         }
 
-<<<<<<< HEAD
-        private static void FillSemanticsDescs(List<VFXExpressionSemanticDesc> outExpressionSementics, VFXExpressionGraph graph, HashSet<Object> models, Dictionary<VFXContext, VFXContextCompiledData> contextToCompiledData)
-        {
-            foreach (var context in models.OfType<VFXContext>().Where(c => c.CanBeCompiled()))
-            {
-                uint contextId = (uint)context.GetParent().GetIndex(context);
-                var cpuMapper = graph.BuildCPUMapper(context);
-
-                // Add cpu mapper
-                var contextData = contextToCompiledData[context];
-                contextData.cpuMapper = cpuMapper;
-                contextToCompiledData[context] = contextData;
-
-                foreach (var exp in cpuMapper.expressions)
-                {
-                    VFXExpressionSemanticDesc desc;
-                    var mappedDataList = cpuMapper.GetData(exp);
-                    foreach (var mappedData in mappedDataList)
-                    {
-                        desc.blockID = (uint)mappedData.id;
-                        desc.contextID = contextId;
-                        int expIndex = graph.GetFlattenedIndex(exp);
-                        if (expIndex == -1)
-                            throw new Exception(string.Format("Cannot find mapped expression {0} in flattened graph", mappedData.name));
-                        desc.expressionIndex = (uint)expIndex;
-                        desc.name = mappedData.name;
-                        outExpressionSementics.Add(desc);
-                    }
-                }
-            }
-        }
-
-=======
->>>>>>> 0652861e
         private static void FillExposedDescs(List<VFXExposedDesc> outExposedParameters, VFXExpressionGraph graph, HashSet<Object> models)
         {
             foreach (var parameter in models.OfType<VFXParameter>())
