--- conflicted
+++ resolved
@@ -225,24 +225,13 @@
             WriteFormat(format, VFXExpression.TypeToCode(type), variableName, value);
         }
 
-<<<<<<< HEAD
-        public static void WriteVariable(StringBuilder builder, VFXValueType type, string variableName, string value)
-=======
-        public void WriteVariable(VFXValueType type, string variableName, string value, string comment = null)
->>>>>>> 61e81e4a
+        public void WriteVariable(VFXValueType type, string variableName, string value)
         {
             if (!VFXExpression.IsTypeValidOnGPU(type))
                 throw new ArgumentException(string.Format("Invalid GPU Type: {0}", type));
 
-<<<<<<< HEAD
-            builder.AppendFormat("{0} ", VFXExpression.TypeToCode(type));
-            WriteAssignement(builder, type, variableName, value);
-            builder.AppendLine();
-=======
             WriteFormat("{0} ", VFXExpression.TypeToCode(type));
             WriteAssignement(type, variableName, value);
-            WriteLine(comment == null ? "" : "//" + comment);
->>>>>>> 61e81e4a
         }
 
         public void WriteVariable(VFXExpression exp, Dictionary<VFXExpression, string> variableNames, VFXUniformMapper uniformMapper)
