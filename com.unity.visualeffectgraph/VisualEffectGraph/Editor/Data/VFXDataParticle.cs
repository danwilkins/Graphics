using System;
using System.Collections.Generic;
using System.Linq;
using System.Text;
using UnityEngine;
using UnityEngine.Experimental.VFX;

namespace UnityEditor.VFX
{
    interface ILayoutProvider
    {
        void GenerateAttributeLayout(uint capacity, Dictionary<VFXAttribute, int> storedAttribute);
        string GetCodeOffset(VFXAttribute attrib, string index);
        uint GetBufferSize(uint capacity);

        VFXGPUBufferDesc GetBufferDesc(uint capacity);
    }

    class StructureOfArrayProvider : ILayoutProvider
    {
        private struct AttributeLayout
        {
            public int bucket;
            public int offset;

            public AttributeLayout(int bucket, int offset)
            {
                this.bucket = bucket;
                this.offset = offset;
            }
        }

        // return size
        private int GenerateBucketLayout(List<VFXAttribute> attributes, int bucketId)
        {
            var sortedAttrib = attributes.OrderByDescending(a => VFXValue.TypeToSize(a.type));

            var attribBlocks = new List<List<VFXAttribute>>();
            foreach (var value in sortedAttrib)
            {
                var block = attribBlocks.FirstOrDefault(b => b.Sum(a => VFXValue.TypeToSize(a.type)) + VFXValue.TypeToSize(value.type) <= 4);
                if (block != null)
                    block.Add(value);
                else
                    attribBlocks.Add(new List<VFXAttribute>() { value });
            }

            int currentOffset = 0;
            int minAlignment = 0;
            foreach (var block in attribBlocks)
            {
                foreach (var attrib in block)
                {
                    int size = VFXValue.TypeToSize(attrib.type);
                    int alignment = size > 2 ? 4 : size;
                    minAlignment = Math.Max(alignment, minAlignment);
                    // align offset
                    currentOffset = (currentOffset + alignment - 1) & ~(alignment - 1);
                    m_AttributeLayout.Add(attrib, new AttributeLayout(bucketId, currentOffset));
                    currentOffset += size;
                }
            }

            return (currentOffset + minAlignment - 1) & ~(minAlignment - 1);
        }

        public void GenerateAttributeLayout(uint capacity, Dictionary<VFXAttribute, int> storedAttribute)
        {
            m_BucketSizes.Clear();
            m_AttributeLayout.Clear();
            m_BucketOffsets.Clear();

            var attributeBuckets = new Dictionary<int, List<VFXAttribute>>();
            foreach (var kvp in storedAttribute)
            {
                List<VFXAttribute> attributes;
                if (!attributeBuckets.ContainsKey(kvp.Value))
                {
                    attributes = new List<VFXAttribute>();
                    attributeBuckets[kvp.Value] = attributes;
                }
                else
                    attributes = attributeBuckets[kvp.Value];

                attributes.Add(kvp.Key);
            }

            int bucketId = 0;
            foreach (var bucket in attributeBuckets)
            {
                int bucketOffset = bucketId == 0 ? 0 : m_BucketOffsets[bucketId - 1] + (int)capacity * m_BucketSizes[bucketId - 1];
                m_BucketOffsets.Add((bucketOffset + 3) & ~3); // align on dword;
                m_BucketSizes.Add(GenerateBucketLayout(bucket.Value, bucketId));
                ++bucketId;
            }

            // Debug log
            var builder = new StringBuilder();
            builder.AppendLine("ATTRIBUTE LAYOUT");
            builder.Append(string.Format("NbBuckets:{0} ( ", m_BucketSizes.Count));
            foreach (int size in m_BucketSizes)
                builder.Append(size + " ");
            builder.AppendLine(")");
            foreach (var kvp in m_AttributeLayout)
                builder.AppendLine(string.Format("Attrib:{0} type:{1} bucket:{2} offset:{3}", kvp.Key.name, kvp.Key.type, kvp.Value.bucket, kvp.Value.offset));
            Debug.Log(builder.ToString());
        }

        public string GetCodeOffset(VFXAttribute attrib, string index)
        {
            AttributeLayout layout;
            if (!m_AttributeLayout.TryGetValue(attrib, out layout))
            {
                throw new InvalidOperationException(string.Format("Cannot find attribute {0}", attrib.name));
            }
            return string.Format("({2} * 0x{0:X} + 0x{1:X}) << 2", m_BucketSizes[layout.bucket], m_BucketOffsets[layout.bucket] + layout.offset, index);
        }

        public uint GetBufferSize(uint capacity)
        {
            return (uint)m_BucketOffsets.LastOrDefault() + capacity * (uint)m_BucketSizes.LastOrDefault();
        }

        public VFXGPUBufferDesc GetBufferDesc(uint capacity)
        {
            var layout = m_AttributeLayout.Select(o => new VFXLayoutElementDesc()
            {
                name = o.Key.name,
                type = o.Key.type,
                offset = new VFXLayoutOffset()
                {
                    structure = (uint)m_BucketSizes[o.Value.bucket],
                    bucket = (uint)m_BucketOffsets[o.Value.bucket],
                    element = (uint)o.Value.offset
                }
            });
            return new VFXGPUBufferDesc()
            {
                type = ComputeBufferType.Raw,
                size = GetBufferSize(capacity),
                stride = 4,
                capacity = capacity,
                layout = layout.ToArray()
            };
        }

        private Dictionary<VFXAttribute, AttributeLayout> m_AttributeLayout = new Dictionary<VFXAttribute, AttributeLayout>();
        private List<int> m_BucketSizes = new List<int>();
        private List<int> m_BucketOffsets = new List<int>();
    }

    class VFXDataParticle : VFXData, ISpaceable
    {
        public override VFXDataType type { get { return VFXDataType.kParticle; } }

        public uint capacity
        {
            get { return m_Capacity; }
            set { m_Capacity = value; }
        }

        private uint alignedCapacity
        {
            get
            {
                uint capacity = m_Capacity;
                const uint kThreadPerGroup = 64;
                if (capacity > kThreadPerGroup)
                    capacity = (uint)((capacity + kThreadPerGroup - 1) & ~(kThreadPerGroup - 1)); // multiple of kThreadPerGroup
                return (capacity + 3u) & ~3u; // Align on 4 boundary
            }
        }

        public override uint sourceCount
        {
            get
            {
                var init = owners.FirstOrDefault(o => o.contextType == VFXContextType.kInit);

                if (init == null)
                    return 0u;

                var cpuCount = init.inputContexts.Where(o => o.contextType == VFXContextType.kSpawner).Count();
                var gpuCount = init.inputContexts.Where(o => o.contextType == VFXContextType.kSpawnerGPU).Count();

                if (cpuCount != 0 && gpuCount != 0)
                {
                    throw new InvalidOperationException("Cannot mix GPU & CPU spawners in init");
                }

                if (cpuCount > 0)
                {
                    return (uint)cpuCount;
                }
                else if (gpuCount > 0)
                {
                    if (gpuCount > 1)
                    {
                        throw new InvalidOperationException("Don't support multiple GPU event (for now)");
                    }
                    var parent = m_DependenciesIn.OfType<VFXDataParticle>().FirstOrDefault();
                    return parent != null ? parent.m_Capacity : 0u;
                }
                return init != null ? (uint)init.inputContexts.Where(o => o.contextType == VFXContextType.kSpawner /* Explicitly ignore spawner gpu */).Count() : 0u;
            }
        }

        public uint attributeBufferSize
        {
            get
            {
                return m_layoutAttributeCurrent.GetBufferSize(alignedCapacity);
            }
        }

        public VFXGPUBufferDesc attributeBufferDesc
        {
            get
            {
                return m_layoutAttributeCurrent.GetBufferDesc(capacity);
            }
        }

        public CoordinateSpace space
        {
            get { return m_Space; }
            set { m_Space = value; }
        }

        public override bool CanBeCompiled()
        {
            if (m_Owners.Count < 1 || m_Capacity <= 0)
                return false;

            if (m_Owners[0].contextType != VFXContextType.kInit)
                return false;

            var firstSpawnInput = m_Owners[0].inputContexts.FirstOrDefault();
            if (firstSpawnInput == null)
                return false;

            if (firstSpawnInput.contextType == VFXContextType.kSpawner)
                return true;

            Func<VFXSlot, VFXContext> contextOwnerFromSlot = delegate(VFXSlot slot)
                {
                    if (slot.owner is VFXBlock)
                    {
                        var block = slot.owner as VFXBlock;
                        if (block.enabled)
                        {
                            return block.GetParent();
                        }
                    }
                    else if (slot.owner is VFXContext)
                    {
                        return slot.owner as VFXContext;
                    }
                    return null;
                };

            if (m_Owners.Last().contextType != VFXContextType.kOutput)
            {
                //< Check at least one output dependency is valid
                if (m_Owners.Where(o => o.allLinkedOutputSlot.Where(s =>
                    {
                        var context = contextOwnerFromSlot(s);
                        if (context != null && context.outputContexts.Where(c => c.CanBeCompiled()).Any())
                        {
                            return true;
                        }
                        return false;
                    }).Any())
                    .Any())
                {
                    return true;
                }
            }

            if (firstSpawnInput.contextType == VFXContextType.kSpawnerGPU)
            {
                //< Check at least one input dependency is valid
                if (firstSpawnInput.allLinkedInputSlot.Where(s =>
                    {
                        if (s.owner is VFXBlock)
                        {
                            var block = (s.owner as VFXBlock);
                            return block.enabled && block.GetParent().CanBeCompiled();
                        }
                        else if (s.owner is VFXContext)
                        {
                            return (s.owner as VFXContext).CanBeCompiled();
                        }
                        return false;
                    }).Any())
                {
                    return true;
                }
            }
            return false;
        }

        public override VFXDeviceTarget GetCompilationTarget(VFXContext context)
        {
            return VFXDeviceTarget.GPU;
        }

        public override void GenerateAttributeLayout()
        {
            m_layoutAttributeCurrent.GenerateAttributeLayout(alignedCapacity, m_StoredCurrentAttributes);
            var parent = m_DependenciesIn.OfType<VFXDataParticle>().FirstOrDefault();
            if (parent != null)
            {
                m_layoutAttributeSource.GenerateAttributeLayout(sourceCount, parent.m_StoredCurrentAttributes);
                m_ownAttributeSourceBuffer = false;
            }
            else
            {
                var readSourceAttribute = m_ReadSourceAttributes.ToDictionary(o => o, _ => (int)VFXAttributeMode.ReadSource);
                m_layoutAttributeSource.GenerateAttributeLayout(sourceCount, readSourceAttribute);
                m_ownAttributeSourceBuffer = true;
            }
        }

        public override string GetAttributeDataDeclaration(VFXAttributeMode mode)
        {
            if (m_StoredCurrentAttributes.Count == 0)
                return string.Empty;
            else if ((mode & VFXAttributeMode.Write) != 0)
                return "RWByteAddressBuffer attributeData;";
            else
                return "ByteAddressBuffer attributeData;";
        }

        private string GetCastAttributePrefix(VFXAttribute attrib)
        {
            if (VFXExpression.IsFloatValueType(attrib.type))
                return "asfloat";
            return "";
        }

        private string GetByteAddressBufferMethodSuffix(VFXAttribute attrib)
        {
            int size = VFXExpression.TypeToSize(attrib.type);
            if (size == 1)
                return string.Empty;
            else if (size <= 4)
                return size.ToString();
            else
                throw new ArgumentException(string.Format("Attribute {0} of type {1} cannot be handled in ByteAddressBuffer due to its size of {2}", attrib.name, attrib.type, size));
        }

        public override string GetLoadAttributeCode(VFXAttribute attrib, VFXAttributeLocation location)
        {
            var attributeStore = location == VFXAttributeLocation.Current ? m_layoutAttributeCurrent : m_layoutAttributeSource;
            var attributeBuffer = location == VFXAttributeLocation.Current ? "attributeBuffer" : "sourceAttributeBuffer";
            var index = location == VFXAttributeLocation.Current ? "index" : "sourceIndex";

            if (location == VFXAttributeLocation.Current && !m_StoredCurrentAttributes.ContainsKey(attrib))
                throw new ArgumentException(string.Format("Attribute {0} does not exist in data layout", attrib.name));

            if (location == VFXAttributeLocation.Source && !m_ReadSourceAttributes.Any(a => a.name == attrib.name))
                throw new ArgumentException(string.Format("Attribute {0} does not exist in data layout", attrib.name));

            return string.Format("{0}({3}.Load{1}({2}))", GetCastAttributePrefix(attrib), GetByteAddressBufferMethodSuffix(attrib), attributeStore.GetCodeOffset(attrib, index), attributeBuffer);
        }

        public override string GetStoreAttributeCode(VFXAttribute attrib, string value)
        {
            if (!m_StoredCurrentAttributes.ContainsKey(attrib))
                throw new ArgumentException(string.Format("Attribute {0} does not exist in data layout", attrib.name));

            return string.Format("attributeBuffer.Store{0}({1},{3}({2}))", GetByteAddressBufferMethodSuffix(attrib), m_layoutAttributeCurrent.GetCodeOffset(attrib, "index"), value, attrib.type == VFXValueType.Boolean ? "uint" : "asuint");
        }

        public override IEnumerable<VFXContext> InitImplicitContexts()
        {
            if (!NeedsSort())
            {
                m_Contexts = m_Owners;
                return Enumerable.Empty<VFXContext>();
            }

            m_Contexts = new List<VFXContext>(m_Owners.Count + 1);
            int index = 0;

            // First add init and updates
            for (index = 0; index < m_Owners.Count; ++index)
            {
                if ((m_Owners[index].contextType == VFXContextType.kOutput))
                    break;
                m_Contexts.Add(m_Owners[index]);
            }

            // Then the camera sort
            var cameraSort = VFXContext.CreateImplicitContext<VFXCameraSort>(this);
            m_Contexts.Add(cameraSort);

            // And finally output
            for (; index < m_Owners.Count; ++index)
                m_Contexts.Add(m_Owners[index]);

            return new VFXContext[] { cameraSort };
        }

        public bool NeedsIndirectBuffer()
        {
            return owners.OfType<VFXAbstractParticleOutput>().Any(o => o.HasIndirectDraw());
        }

        public bool NeedsSort()
        {
            return owners.OfType<VFXAbstractParticleOutput>().Any(o => o.HasSorting());
        }

        public override void FillDescs(
            List<VFXGPUBufferDesc> outBufferDescs,
            List<VFXSystemDesc> outSystemDescs,
            VFXExpressionGraph expressionGraph,
            Dictionary<VFXContext, VFXContextCompiledData> contextToCompiledData,
            Dictionary<VFXContext, int> contextSpawnToBufferIndex,
            Dictionary<VFXData, int> attributeBuffer,
            Dictionary<VFXData, int> eventBuffer)
        {
            bool hasKill = IsAttributeStored(VFXAttribute.Alive);

            var deadListBufferIndex = -1;
            var deadListCountIndex = -1;

            var systemBufferMappings = new List<VFXMapping>();
            var systemValueMappings = new List<VFXMapping>();

            var attributeBufferIndex = attributeBuffer[this];

            int attributeSourceBufferIndex = -1;
            int eventGPUFrom = -1;
            if (m_DependenciesIn.Any())
            {
                if (m_DependenciesIn.Count != 1)
                {
                    throw new InvalidOperationException("Unexpected multiple input dependency for GPU event");
                }
                attributeSourceBufferIndex = attributeBuffer[m_DependenciesIn.FirstOrDefault()];
                eventGPUFrom = eventBuffer[this];
            }

            if (attributeBufferIndex != -1)
            {
                outBufferDescs.Add(m_layoutAttributeCurrent.GetBufferDesc(alignedCapacity));
                systemBufferMappings.Add(new VFXMapping("attributeBuffer", attributeBufferIndex));
            }

            if (m_ownAttributeSourceBuffer && m_layoutAttributeSource.GetBufferSize(sourceCount) > 0u)
            {
                if (attributeSourceBufferIndex != -1)
                {
                    throw new InvalidOperationException("Unexpected source while filling description of data particle");
                }

                attributeSourceBufferIndex = outBufferDescs.Count;
                outBufferDescs.Add(m_layoutAttributeSource.GetBufferDesc(sourceCount));
            }

            if (attributeSourceBufferIndex != -1)
            {
                systemBufferMappings.Add(new VFXMapping("sourceAttributeBuffer", attributeSourceBufferIndex));
            }

            var systemFlag = VFXSystemFlag.SystemDefault;
            if (eventGPUFrom != -1)
            {
                systemFlag |= VFXSystemFlag.SystemReceivedEventGPU;
                systemBufferMappings.Add(new VFXMapping("eventList", eventGPUFrom));
            }

            if (hasKill)
            {
                systemFlag |= VFXSystemFlag.SystemHasKill;

                deadListBufferIndex = outBufferDescs.Count;
                outBufferDescs.Add(new VFXGPUBufferDesc() { type = ComputeBufferType.Append, size = capacity, stride = 4 });
                systemBufferMappings.Add(new VFXMapping("deadList", deadListBufferIndex));

                deadListCountIndex = outBufferDescs.Count;
                outBufferDescs.Add(new VFXGPUBufferDesc() { type = ComputeBufferType.Raw, size = 1, stride = 4 });
                systemBufferMappings.Add(new VFXMapping("deadListCount", deadListCountIndex));
            }

            var initContext = m_Contexts.FirstOrDefault(o => o.contextType == VFXContextType.kInit);
            if (initContext != null)
<<<<<<< HEAD
                systemBufferMappings.AddRange(initContext.inputContexts.Select(o => new VFXMapping("spawner_input", contextSpawnToBufferIndex[o])));
            if (m_Contexts.Count() > 0 && m_Contexts.First().contextType == VFXContextType.kInit) // TODO This test can be removed once we ensure priorly the system is valid
=======
                systemBufferMappings.AddRange(initContext.inputContexts.Where(o => o.contextType == VFXContextType.kSpawner).Select(o => new VFXMapping("spawner_input", contextSpawnToBufferIndex[o])));
            if (owners.Count() > 0 && owners.First().contextType == VFXContextType.kInit) // TODO This test can be removed once we ensure priorly the system is valid
>>>>>>> 0a2ae3a4
            {
                var mapper = contextToCompiledData[m_Contexts.First()].cpuMapper;

                var boundsCenterExp = mapper.FromNameAndId("bounds_center", -1);
                var boundsSizeExp = mapper.FromNameAndId("bounds_size", -1);

                int boundsCenterIndex = boundsCenterExp != null ? expressionGraph.GetFlattenedIndex(boundsCenterExp) : -1;
                int boundsSizeIndex = boundsSizeExp != null ? expressionGraph.GetFlattenedIndex(boundsSizeExp) : -1;

                if (boundsCenterIndex != -1 && boundsSizeIndex != -1)
                {
                    systemValueMappings.Add(new VFXMapping("bounds_center", boundsCenterIndex));
                    systemValueMappings.Add(new VFXMapping("bounds_size", boundsSizeIndex));
                }
            }

            int indirectBufferIndex = -1;
            bool needsIndirectBuffer = NeedsIndirectBuffer();
            if (needsIndirectBuffer)
            {
                systemFlag |= VFXSystemFlag.SystemHasIndirectBuffer;
                indirectBufferIndex = outBufferDescs.Count;
                outBufferDescs.Add(new VFXGPUBufferDesc() { type = ComputeBufferType.Append, size = capacity, stride = 4 });
                systemBufferMappings.Add(new VFXMapping("indirectBuffer", indirectBufferIndex));
            }

            // sort buffers
            int sortBufferAIndex = -1;
            int sortBufferBIndex = -1;
            bool needsSort = NeedsSort();
            if (needsSort)
            {
                sortBufferAIndex = outBufferDescs.Count;
                sortBufferBIndex = sortBufferAIndex + 1;

                outBufferDescs.Add(new VFXGPUBufferDesc() { type = ComputeBufferType.Default, size = capacity, stride = 8 });
                systemBufferMappings.Add(new VFXMapping("sortBufferA", sortBufferAIndex));

                outBufferDescs.Add(new VFXGPUBufferDesc() { type = ComputeBufferType.Default, size = capacity, stride = 8 });
                systemBufferMappings.Add(new VFXMapping("sortBufferB", sortBufferBIndex));
            }


            var taskDescs = new List<VFXTaskDesc>();
            var bufferMappings = new List<VFXMapping>();
            var uniformMappings = new List<VFXMapping>();

<<<<<<< HEAD
            foreach (var context in m_Contexts)
=======
            //foreach (var context in owners)
            for (int i = 0; i < m_Owners.Count; ++i)
>>>>>>> 0a2ae3a4
            {
                var context = m_Owners[i];
                var contextData = contextToCompiledData[context];

                var taskDesc = new VFXTaskDesc();
                taskDesc.type = context.taskType;

                bufferMappings.Clear();

                if (attributeBufferIndex != -1)
                    bufferMappings.Add(new VFXMapping("attributeBuffer", attributeBufferIndex));
<<<<<<< HEAD

                if (deadListBufferIndex != -1 && context.contextType != VFXContextType.kOutput && context.taskType != VFXTaskType.CameraSort)
=======
                if (eventGPUFrom != -1 && context.contextType == VFXContextType.kInit)
                    bufferMappings.Add(new VFXMapping("eventList", eventGPUFrom));
                if (deadListBufferIndex != -1 && context.contextType != VFXContextType.kOutput)
>>>>>>> 0a2ae3a4
                    bufferMappings.Add(new VFXMapping(context.contextType == VFXContextType.kUpdate ? "deadListOut" : "deadListIn", deadListBufferIndex));

                if (deadListCountIndex != -1 && context.contextType == VFXContextType.kInit)
                    bufferMappings.Add(new VFXMapping("deadListCount", deadListCountIndex));

                if (attributeSourceBufferIndex != -1 && context.contextType == VFXContextType.kInit)
                    bufferMappings.Add(new VFXMapping("sourceAttributeBuffer", attributeSourceBufferIndex));

                if (indirectBufferIndex != -1 &&
                    (context.contextType == VFXContextType.kUpdate ||
                     (context.contextType == VFXContextType.kOutput && (context as VFXAbstractParticleOutput).HasIndirectDraw())))
                {
                    bufferMappings.Add(new VFXMapping(context.taskType == VFXTaskType.CameraSort ? "inputBuffer" : "indirectBuffer", indirectBufferIndex));
                }

                if (context.taskType == VFXTaskType.CameraSort)
                {
                    bufferMappings.Add(new VFXMapping("outputBuffer", sortBufferAIndex));
                    if (deadListCountIndex != -1)
                        bufferMappings.Add(new VFXMapping("deadListCount", deadListCountIndex));
                }

                var gpuTarget = context.allLinkedOutputSlot.SelectMany(o => (o.owner as VFXContext).outputContexts)
                    .Select(o => eventBuffer[o.GetData()])
                    .ToArray();
                for (uint indexTarget = 0; indexTarget < (uint)gpuTarget.Length; ++indexTarget)
                {
                    var prefix = VFXCodeGeneratorHelper.GeneratePrefix(indexTarget);
                    bufferMappings.Add(new VFXMapping(string.Format("eventListOut_{0}", prefix), gpuTarget[indexTarget]));
                }

                uniformMappings.Clear();
                foreach (var uniform in contextData.uniformMapper.uniforms.Concat(contextData.uniformMapper.textures))
                    uniformMappings.Add(new VFXMapping(contextData.uniformMapper.GetName(uniform), expressionGraph.GetFlattenedIndex(uniform)));

                // Retrieve all cpu mappings at context level (-1)
                var cpuMappings = contextData.cpuMapper.CollectExpression(-1).Select(exp => new VFXMapping(exp.name, expressionGraph.GetFlattenedIndex(exp.exp)));

                taskDesc.buffers = bufferMappings.ToArray();
                taskDesc.values = uniformMappings.ToArray();
                taskDesc.parameters = cpuMappings.Concat(contextData.parameters).ToArray();
                taskDesc.processor = contextToCompiledData[context].processor;

                taskDescs.Add(taskDesc);
            }

            outSystemDescs.Add(new VFXSystemDesc()
            {
                flags = systemFlag,
                tasks = taskDescs.ToArray(),
                capacity = capacity,
                buffers = systemBufferMappings.ToArray(),
                values = systemValueMappings.ToArray(),
                type = VFXSystemType.Particle,
                layer = m_Layer
            });
        }

        public override void CopySettings<T>(T dst)
        {
            var instance = dst as VFXDataParticle;
            instance.m_Capacity = m_Capacity;
            instance.m_Space = m_Space;
        }

        [SerializeField]
        private uint m_Capacity = 65536;
        [SerializeField]
        private CoordinateSpace m_Space;
        [NonSerialized]
        private StructureOfArrayProvider m_layoutAttributeCurrent = new StructureOfArrayProvider();
        [NonSerialized]
        private StructureOfArrayProvider m_layoutAttributeSource = new StructureOfArrayProvider();
        [NonSerialized]
        private bool m_ownAttributeSourceBuffer;
    }
}<|MERGE_RESOLUTION|>--- conflicted
+++ resolved
@@ -488,13 +488,8 @@
 
             var initContext = m_Contexts.FirstOrDefault(o => o.contextType == VFXContextType.kInit);
             if (initContext != null)
-<<<<<<< HEAD
-                systemBufferMappings.AddRange(initContext.inputContexts.Select(o => new VFXMapping("spawner_input", contextSpawnToBufferIndex[o])));
+                systemBufferMappings.AddRange(initContext.inputContexts.Where(o => o.contextType == VFXContextType.kSpawner).Select(o => new VFXMapping("spawner_input", contextSpawnToBufferIndex[o])));
             if (m_Contexts.Count() > 0 && m_Contexts.First().contextType == VFXContextType.kInit) // TODO This test can be removed once we ensure priorly the system is valid
-=======
-                systemBufferMappings.AddRange(initContext.inputContexts.Where(o => o.contextType == VFXContextType.kSpawner).Select(o => new VFXMapping("spawner_input", contextSpawnToBufferIndex[o])));
-            if (owners.Count() > 0 && owners.First().contextType == VFXContextType.kInit) // TODO This test can be removed once we ensure priorly the system is valid
->>>>>>> 0a2ae3a4
             {
                 var mapper = contextToCompiledData[m_Contexts.First()].cpuMapper;
 
@@ -542,14 +537,9 @@
             var bufferMappings = new List<VFXMapping>();
             var uniformMappings = new List<VFXMapping>();
 
-<<<<<<< HEAD
-            foreach (var context in m_Contexts)
-=======
-            //foreach (var context in owners)
-            for (int i = 0; i < m_Owners.Count; ++i)
->>>>>>> 0a2ae3a4
-            {
-                var context = m_Owners[i];
+            for (int i = 0; i < m_Contexts.Count; ++i)
+            {
+                var context = m_Contexts[i];
                 var contextData = contextToCompiledData[context];
 
                 var taskDesc = new VFXTaskDesc();
@@ -559,14 +549,11 @@
 
                 if (attributeBufferIndex != -1)
                     bufferMappings.Add(new VFXMapping("attributeBuffer", attributeBufferIndex));
-<<<<<<< HEAD
-
-                if (deadListBufferIndex != -1 && context.contextType != VFXContextType.kOutput && context.taskType != VFXTaskType.CameraSort)
-=======
+
                 if (eventGPUFrom != -1 && context.contextType == VFXContextType.kInit)
                     bufferMappings.Add(new VFXMapping("eventList", eventGPUFrom));
-                if (deadListBufferIndex != -1 && context.contextType != VFXContextType.kOutput)
->>>>>>> 0a2ae3a4
+
+                if (deadListBufferIndex != -1 && context.contextType != VFXContextType.kOutput && context.taskType != VFXTaskType.CameraSort)
                     bufferMappings.Add(new VFXMapping(context.contextType == VFXContextType.kUpdate ? "deadListOut" : "deadListIn", deadListBufferIndex));
 
                 if (deadListCountIndex != -1 && context.contextType == VFXContextType.kInit)
