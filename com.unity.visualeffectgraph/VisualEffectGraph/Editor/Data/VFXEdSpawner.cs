using UnityEngine;
using UnityEngine.Experimental.VFX;
using UnityEditor;
using UnityEditor.Experimental.VFX;
using System.Collections;
using Object = UnityEngine.Object;
using System;

namespace UnityEditor.Experimental
{
    internal abstract class VFXEdSpawner
    {
        public readonly Vector2 m_CanvasPosition;

        public VFXEdSpawner(Vector2 position)
        {
            m_CanvasPosition = position;
        }

        public abstract void Spawn();
    }

    internal class VFXEdContextNodeSpawner : VFXEdSpawner
    {
        public VFXEdContextNode SpawnedNode { get { return m_SpawnedNode;} }
        VFXEdContextNode m_SpawnedNode;

        VFXEdDataSource m_DataSource;
        VFXEdCanvas m_Canvas;
        VFXContextDesc m_Desc;

        public VFXEdContextNodeSpawner(VFXEdDataSource datasource, VFXEdCanvas canvas, Vector2 position, VFXContextDesc desc)
            : base (position)
        {
            m_DataSource = datasource;
            m_Canvas = canvas;
            m_Desc = desc;
        }

        public override void Spawn()
        {
<<<<<<< HEAD
            m_DataSource.CreateContext( m_Desc, m_CanvasPosition);
=======
            m_SpawnedNode = new VFXEdContextNode(m_canvasPosition, m_Desc, m_DataSource);
            m_DataSource.AddElement(m_SpawnedNode);
>>>>>>> 44eca5c7
            m_Canvas.ReloadData();
        }
    }

    internal class VFXEdTriggerNodeSpawner : VFXEdSpawner
    {
        VFXEdDataSource m_DataSource;
        VFXEdCanvas m_Canvas;

        public VFXEdTriggerNodeSpawner(VFXEdDataSource datasource, VFXEdCanvas canvas, Vector2 position)
            : base (position)
        {
            m_DataSource = datasource;
            m_Canvas = canvas;
        }

        public override void Spawn()
        {
            m_DataSource.AddElement(new VFXEdTriggerNode(m_CanvasPosition, m_DataSource));
            m_Canvas.ReloadData();
        }
    }

    internal class VFXEdEventNodeSpawner : VFXEdSpawner
    {
        VFXEdDataSource m_DataSource;
        VFXEdCanvas m_Canvas;
        string m_EventName;

        public VFXEdEventNodeSpawner(VFXEdDataSource datasource, VFXEdCanvas canvas, Vector2 position, string eventname)
            : base (position)
        {
            m_DataSource = datasource;
            m_Canvas = canvas;
            m_EventName = eventname;
        }

        public override void Spawn()
        {
            m_DataSource.AddElement(new VFXEdEventNode(m_CanvasPosition, m_DataSource, m_EventName));
            m_Canvas.ReloadData();
        }
    }

    internal class VFXEdDataNodeSpawner : VFXEdSpawner
    {
        public VFXEdDataNode SpawnedNode { get { return m_SpawnedNode;} }
        public VFXEdDataNodeBlock SpawnedNodeBlock { get { return m_SpawnedNodeBlock;} }
        VFXEdDataNode m_SpawnedNode;
        VFXEdDataNodeBlock m_SpawnedNodeBlock;

        VFXEdDataSource m_DataSource;
        VFXEdCanvas m_Canvas;
        VFXDataBlockDesc m_InitialBlock;

        public VFXEdDataNodeSpawner(VFXEdDataSource datasource, VFXEdCanvas canvas, Vector2 position)
            : base (position)
        {
            m_DataSource = datasource;
            m_Canvas = canvas;
        }

        public VFXEdDataNodeSpawner(VFXEdDataSource datasource, VFXEdCanvas canvas, Vector2 position, VFXDataBlockDesc block)
            : this (datasource, canvas,position)
        {
            m_InitialBlock = block;
        }

        public override void Spawn()
        {
<<<<<<< HEAD
            var node = m_DataSource.CreateDataNode(m_CanvasPosition);

            if (m_InitialBlock != null)
            {
                VFXEdDataNodeBlockSpawner spawner = new VFXEdDataNodeBlockSpawner(m_CanvasPosition, m_InitialBlock, m_DataSource.GetUI<VFXEdDataNode>(node), m_DataSource, m_InitialBlock.Name);
=======
            m_SpawnedNode = new VFXEdDataNode(m_canvasPosition, m_DataSource);
            m_DataSource.AddElement(m_SpawnedNode);
            if (m_InitialBlock != null)
            {
                VFXEdDataNodeBlockSpawner spawner = new VFXEdDataNodeBlockSpawner(m_canvasPosition, m_InitialBlock, m_SpawnedNode, m_DataSource, m_InitialBlock.Name);
>>>>>>> 44eca5c7
                spawner.Spawn();
                m_SpawnedNodeBlock = spawner.SpawnedNodeBlock;
            }
            m_Canvas.ReloadData();
        }
    }

    internal class VFXEdProcessingNodeBlockSpawner : VFXEdSpawner
    {
<<<<<<< HEAD
        VFXBlockDesc m_BlockDesc;
        VFXContextModel m_Context;
        int m_Index;
=======
        public VFXEdProcessingNodeBlock SpawnedNodeBlock { get { return m_SpawnedNodeBlock;} }
        VFXEdProcessingNodeBlock m_SpawnedNodeBlock;

        VFXEdContextNode m_Node;
        VFXBlockDesc m_Block;
>>>>>>> 44eca5c7
        VFXEdDataSource m_DataSource;

        public VFXEdProcessingNodeBlockSpawner(Vector2 position, VFXBlockDesc block, VFXEdContextNode node, VFXEdDataSource datasource)
            : base (position)
        {
            m_Index = node.NodeBlockContainer.GetDropIndex(position);
            m_Context = node.Model;
            m_BlockDesc = block;
            m_DataSource = datasource;
        }

        public override void Spawn()
        {
<<<<<<< HEAD
            m_DataSource.Create(new VFXBlockModel(m_BlockDesc), m_Context, m_Index);
=======
            m_Node.NodeBlockContainer.CaptureDrop = true;
            m_Node.NodeBlockContainer.UpdateCaptureDrop(m_canvasPosition);
            m_SpawnedNodeBlock = new VFXEdProcessingNodeBlock(m_Block, m_DataSource);
            m_Node.NodeBlockContainer.AcceptDrop(m_SpawnedNodeBlock);
>>>>>>> 44eca5c7
        }
    }

    internal class VFXEdDataNodeBlockSpawner : VFXEdSpawner
    {
<<<<<<< HEAD
=======
        public VFXEdDataNodeBlock SpawnedNodeBlock { get { return m_SpawnedNodeBlock;} }
        VFXEdDataNodeBlock m_SpawnedNodeBlock;

        VFXEdDataNode m_Node;
>>>>>>> 44eca5c7
        VFXDataBlockDesc m_DataBlockDesc;
        VFXDataNodeModel m_Node;    
        VFXEdDataSource m_DataSource;
        string m_exposedName;

        public VFXEdDataNodeBlockSpawner(Vector2 position, VFXDataBlockDesc datablock, VFXEdDataNode node, VFXEdDataSource datasource, string exposedName)
            : base (position)
        {
            m_DataBlockDesc = datablock;
            m_Node = node.Model;
            m_DataSource = datasource;
            m_exposedName = exposedName;
        }

        public VFXEdDataNodeBlockSpawner(Vector2 position, VFXDataBlockDesc datablock, VFXEdDataNode node, VFXEdDataSource datasource, string exposedName, DataContainerInfo dataContainerInfo)
            : this (position, datablock, node, datasource, exposedName)
        {}

        public override void Spawn()
        {
<<<<<<< HEAD
            m_DataSource.Create(new VFXDataBlockModel(m_DataBlockDesc), m_Node);
=======
            m_SpawnedNodeBlock = new VFXEdDataNodeBlock(m_DataBlockDesc, m_DataSource, m_exposedName);
            m_Node.NodeBlockContainer.AddNodeBlock(m_SpawnedNodeBlock);
>>>>>>> 44eca5c7
        }
    }

}<|MERGE_RESOLUTION|>--- conflicted
+++ resolved
@@ -39,12 +39,7 @@
 
         public override void Spawn()
         {
-<<<<<<< HEAD
             m_DataSource.CreateContext( m_Desc, m_CanvasPosition);
-=======
-            m_SpawnedNode = new VFXEdContextNode(m_canvasPosition, m_Desc, m_DataSource);
-            m_DataSource.AddElement(m_SpawnedNode);
->>>>>>> 44eca5c7
             m_Canvas.ReloadData();
         }
     }
@@ -115,19 +110,11 @@
 
         public override void Spawn()
         {
-<<<<<<< HEAD
             var node = m_DataSource.CreateDataNode(m_CanvasPosition);
 
             if (m_InitialBlock != null)
             {
                 VFXEdDataNodeBlockSpawner spawner = new VFXEdDataNodeBlockSpawner(m_CanvasPosition, m_InitialBlock, m_DataSource.GetUI<VFXEdDataNode>(node), m_DataSource, m_InitialBlock.Name);
-=======
-            m_SpawnedNode = new VFXEdDataNode(m_canvasPosition, m_DataSource);
-            m_DataSource.AddElement(m_SpawnedNode);
-            if (m_InitialBlock != null)
-            {
-                VFXEdDataNodeBlockSpawner spawner = new VFXEdDataNodeBlockSpawner(m_canvasPosition, m_InitialBlock, m_SpawnedNode, m_DataSource, m_InitialBlock.Name);
->>>>>>> 44eca5c7
                 spawner.Spawn();
                 m_SpawnedNodeBlock = spawner.SpawnedNodeBlock;
             }
@@ -137,17 +124,9 @@
 
     internal class VFXEdProcessingNodeBlockSpawner : VFXEdSpawner
     {
-<<<<<<< HEAD
         VFXBlockDesc m_BlockDesc;
         VFXContextModel m_Context;
         int m_Index;
-=======
-        public VFXEdProcessingNodeBlock SpawnedNodeBlock { get { return m_SpawnedNodeBlock;} }
-        VFXEdProcessingNodeBlock m_SpawnedNodeBlock;
-
-        VFXEdContextNode m_Node;
-        VFXBlockDesc m_Block;
->>>>>>> 44eca5c7
         VFXEdDataSource m_DataSource;
 
         public VFXEdProcessingNodeBlockSpawner(Vector2 position, VFXBlockDesc block, VFXEdContextNode node, VFXEdDataSource datasource)
@@ -161,26 +140,15 @@
 
         public override void Spawn()
         {
-<<<<<<< HEAD
             m_DataSource.Create(new VFXBlockModel(m_BlockDesc), m_Context, m_Index);
-=======
-            m_Node.NodeBlockContainer.CaptureDrop = true;
-            m_Node.NodeBlockContainer.UpdateCaptureDrop(m_canvasPosition);
-            m_SpawnedNodeBlock = new VFXEdProcessingNodeBlock(m_Block, m_DataSource);
-            m_Node.NodeBlockContainer.AcceptDrop(m_SpawnedNodeBlock);
->>>>>>> 44eca5c7
         }
     }
 
     internal class VFXEdDataNodeBlockSpawner : VFXEdSpawner
     {
-<<<<<<< HEAD
-=======
         public VFXEdDataNodeBlock SpawnedNodeBlock { get { return m_SpawnedNodeBlock;} }
         VFXEdDataNodeBlock m_SpawnedNodeBlock;
 
-        VFXEdDataNode m_Node;
->>>>>>> 44eca5c7
         VFXDataBlockDesc m_DataBlockDesc;
         VFXDataNodeModel m_Node;    
         VFXEdDataSource m_DataSource;
@@ -201,12 +169,7 @@
 
         public override void Spawn()
         {
-<<<<<<< HEAD
             m_DataSource.Create(new VFXDataBlockModel(m_DataBlockDesc), m_Node);
-=======
-            m_SpawnedNodeBlock = new VFXEdDataNodeBlock(m_DataBlockDesc, m_DataSource, m_exposedName);
-            m_Node.NodeBlockContainer.AddNodeBlock(m_SpawnedNodeBlock);
->>>>>>> 44eca5c7
         }
     }
 
