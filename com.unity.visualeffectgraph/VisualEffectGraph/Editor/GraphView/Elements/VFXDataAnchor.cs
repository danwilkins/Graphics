using UnityEditor.Experimental.UIElements.GraphView;
using UnityEngine.Experimental.UIElements.StyleSheets;
using UnityEngine;
using UnityEngine.Experimental.UIElements;
using UnityEngine.Experimental.UIElements.StyleEnums;
using System.Collections.Generic;
using Type = System.Type;
using System.Linq;
using UnityEngine.Profiling;

namespace UnityEditor.VFX.UI
{
    class VFXDataAnchor : Port, IControlledElement<VFXDataAnchorController>, IEdgeConnectorListener
    {
        VisualElement m_ConnectorHighlight;

        VFXDataAnchorController m_Controller;
        Controller IControlledElement.controller
        {
            get { return m_Controller; }
        }
        public VFXDataAnchorController controller
        {
            get { return m_Controller; }
            set
            {
                if (m_Controller != null)
                {
                    m_Controller.UnregisterHandler(this);
                }
                m_Controller = value;
                if (m_Controller != null)
                {
                    m_Controller.RegisterHandler(this);
                }
            }
        }
        void IControlledElement.OnControllerEvent(VFXControllerEvent e) {}

        VFXNodeUI m_Node;

        public new VFXNodeUI node
        {
            get {return m_Node; }
        }

        protected VFXDataAnchor(Orientation anchorOrientation, Direction anchorDirection, Type type, VFXNodeUI node) : base(anchorOrientation, anchorDirection, Capacity.Multi, type)
        {
            Profiler.BeginSample("VFXDataAnchor.VFXDataAnchor");
            AddStyleSheetPath("VFXDataAnchor");
            AddToClassList("VFXDataAnchor");
            AddStyleSheetPath("VFXTypeColor");

            m_ConnectorHighlight = new VisualElement();

            m_ConnectorHighlight.style.positionType = PositionType.Absolute;
            m_ConnectorHighlight.style.positionTop = 0;
            m_ConnectorHighlight.style.positionLeft = 0;
            m_ConnectorHighlight.style.positionBottom = 0;
            m_ConnectorHighlight.style.positionRight = 0;
            m_ConnectorHighlight.pickingMode = PickingMode.Ignore;

            VisualElement connector = m_ConnectorBox as VisualElement;

            connector.Add(m_ConnectorHighlight);

            m_Node = node;

<<<<<<< HEAD
=======
            RegisterCallback<ControllerChangedEvent>(OnChange);
            RegisterCallback<MouseEnterEvent>(OnMouseEnter);
            RegisterCallback<MouseLeaveEvent>(OnMouseLeave);

>>>>>>> c361d03d
            this.AddManipulator(new ContextualMenuManipulator(BuildContextualMenu));
            Profiler.EndSample();
        }

        public void BuildContextualMenu(ContextualMenuPopulateEvent evt)
        {
            var op = controller.sourceNode.model as VFXOperatorNumericCascadedUnified;

            if (op != null)
                evt.menu.AppendAction("Remove Slot", OnRemove, e => op.operandCount > 2 ? DropdownMenu.MenuAction.StatusFlags.Normal : DropdownMenu.MenuAction.StatusFlags.Disabled);
        }

        void OnRemove(DropdownMenu.MenuAction e)
        {
            var op = controller.sourceNode as VFXCascadedOperatorController;

            op.RemoveOperand(controller);
        }

        public static VFXDataAnchor Create(VFXDataAnchorController controller, VFXNodeUI node)
        {
            var anchor = new VFXDataAnchor(controller.orientation, controller.direction, controller.portType, node);
            anchor.m_EdgeConnector = new EdgeConnector<VFXDataEdge>(anchor);
            anchor.controller = controller;

            anchor.AddManipulator(anchor.m_EdgeConnector);
            return anchor;
        }

        public enum IconType
        {
            plus,
            minus,
            simple
        }

        bool m_EdgeDragging;
        public override void StartEdgeDragging()
        {
            m_EdgeDragging = true;
            highlight = false;
        }

        public override void StopEdgeDragging()
        {
            m_EdgeDragging = false;
            highlight = true;
        }

        void OnMouseEnter(MouseEnterEvent e)
        {
            if (m_EdgeDragging && !highlight)
                e.PreventDefault();
        }

        void OnMouseLeave(MouseLeaveEvent e)
        {
            if (m_EdgeDragging && !highlight)
                e.PreventDefault();
        }

        public override bool collapsed
        {
            get { return !controller.expandedInHierachy; }
        }

        public static Texture2D GetTypeIcon(Type type, IconType iconType)
        {
            string suffix = "";
            switch (iconType)
            {
                case IconType.plus:
                    suffix = "_plus";
                    break;
                case IconType.minus:
                    suffix = "_minus";
                    break;
            }

            Texture2D result = Resources.Load<Texture2D>("VFX/" + type.Name + suffix);
            if (result == null)
                return Resources.Load<Texture2D>("VFX/Default" + suffix);
            return result;
        }

        const string AnchorColorProperty = "anchor-color";
        StyleValue<Color> m_AnchorColor;


        protected override void OnStyleResolved(ICustomStyle styles)
        {
            base.OnStyleResolved(styles);
        }

        IEnumerable<VFXDataEdge> GetAllEdges()
        {
            VFXView view = GetFirstAncestorOfType<VFXView>();

            foreach (var edgeController in controller.connections)
            {
                VFXDataEdge edge = view.GetDataEdgeByController(edgeController as VFXDataEdgeController);
                if (edge != null)
                    yield return edge;
            }
        }

        void IControlledElement.OnControllerChanged(ref ControllerChangedEvent e)
        {
            if (e.controller == controller)
            {
                SelfChange(e.change);
            }
        }

        public virtual void SelfChange(int change)
        {
            if (change != VFXDataAnchorController.Change.hidden)
            {
                if (controller.connected)
                    AddToClassList("connected");
                else
                    RemoveFromClassList("connected");

                portType = controller.portType;


                string className = VFXTypeDefinition.GetTypeCSSClass(controller.portType);
                // update the css type of the class
                foreach (var cls in VFXTypeDefinition.GetTypeCSSClasses())
                {
                    if (cls != className)
                    {
                        m_ConnectorBox.RemoveFromClassList(cls);
                        RemoveFromClassList(cls);
                    }
                }

                AddToClassList(className);
                m_ConnectorBox.AddToClassList(className);

                AddToClassList("EdgeConnector");

                switch (controller.direction)
                {
                    case Direction.Input:
                        AddToClassList("Input");
                        break;
                    case Direction.Output:
                        AddToClassList("Output");
                        break;
                }

                portName = "";
            }

            if (controller.expandedInHierachy)
            {
                RemoveFromClassList("hidden");
            }
            else
            {
                AddToClassList("hidden");
            }


            if (controller.direction == Direction.Output)
                m_ConnectorText.text = controller.name;
            else
                m_ConnectorText.text = "";
        }

        void IEdgeConnectorListener.OnDrop(GraphView graphView, Edge edge)
        {
            VFXView view = graphView as VFXView;
            VFXDataEdge dataEdge = edge as VFXDataEdge;
            VFXDataEdgeController edgeController = new VFXDataEdgeController(dataEdge.input.controller, dataEdge.output.controller);

            if (dataEdge.controller != null)
            {
                view.controller.RemoveElement(dataEdge.controller);
            }

            view.controller.AddElement(edgeController);
        }

        public override void Disconnect(Edge edge)
        {
            base.Disconnect(edge);
            UpdateCapColor();
        }

        void IEdgeConnectorListener.OnDropOutsidePort(Edge edge, Vector2 position)
        {
            VFXSlot startSlot = controller.model;

            VFXView view = this.GetFirstAncestorOfType<VFXView>();
            VFXViewController viewController = view.controller;


            VFXNodeUI endNode = null;
            foreach (var node in view.GetAllNodes())
            {
                if (node.worldBound.Contains(position))
                {
                    endNode = node;
                }
            }

            VFXDataEdge dataEdge  = edge as VFXDataEdge;
            bool exists = false;
            if (dataEdge.controller != null)
            {
                exists = true;
                view.controller.RemoveElement(dataEdge.controller);
            }

            if (endNode != null)
            {
                VFXNodeController nodeController = endNode.controller;

                if (nodeController != null)
                {
                    IVFXSlotContainer slotContainer = nodeController.slotContainer;
                    if (controller.direction == Direction.Input)
                    {
                        foreach (var output in nodeController.outputPorts.Where(t => t.model == null || t.model.IsMasterSlot()))
                        {
                            if (viewController.CreateLink(controller, output))
                                break;
                        }
                    }
                    else
                    {
                        foreach (var input in nodeController.inputPorts.Where(t => t.model == null || t.model.IsMasterSlot()))
                        {
                            if (viewController.CreateLink(input, controller))
                                break;
                        }
                    }
                }
            }
            else if (controller.direction == Direction.Input && Event.current.modifiers == EventModifiers.Alt)
            {
                VFXModelDescriptorParameters parameterDesc = VFXLibrary.GetParameters().FirstOrDefault(t => t.name == controller.portType.UserFriendlyName());
                if (parameterDesc != null)
                {
                    VFXParameter parameter = viewController.AddVFXParameter(view.contentViewContainer.GlobalToBound(position) - new Vector2(360, 0), parameterDesc);
                    startSlot.Link(parameter.outputSlots[0]);

                    CopyValueToParameter(parameter);
                }
            }
            else if (!exists)
            {
                VFXFilterWindow.Show(VFXViewWindow.currentWindow, Event.current.mousePosition, view.ViewToScreenPosition(Event.current.mousePosition), new VFXNodeProvider(AddLinkedNode, ProviderFilter, new Type[] { typeof(VFXOperator), typeof(VFXParameter) }));
            }
        }

        bool ProviderFilter(VFXNodeProvider.Descriptor d)
        {
            var mySlot = controller.model;

            IEnumerable<Type> validTypes = null;

            if (mySlot == null)
            {
                var op = controller.sourceNode.model as VFXOperatorNumericCascadedUnified;
                if (op != null)
                {
                    validTypes = op.validTypes;
                }
            }


            VFXModelDescriptor desc = d.modelDescriptor as VFXModelDescriptor;
            if (desc == null)
                return false;

            IVFXSlotContainer container = desc.model as IVFXSlotContainer;
            if (container == null)
            {
                return false;
            }

            var getSlots = direction == Direction.Input ? (System.Func<int, VFXSlot> )container.GetOutputSlot : (System.Func<int, VFXSlot> )container.GetInputSlot;

            int count = direction == Direction.Input ? container.GetNbOutputSlots() : container.GetNbInputSlots();

            bool oneFound = false;
            for (int i = 0; i < count; ++i)
            {
                VFXSlot slot = getSlots(i);

                if (mySlot != null)
                {
                    if (slot.CanLink(mySlot))
                    {
                        oneFound = true;
                        break;
                    }
                }
                else if (validTypes != null)
                {
                    if (validTypes.Contains(slot.property.type))
                    {
                        oneFound = true;
                        break;
                    }
                }
            }

            return oneFound;
        }

        void AddLinkedNode(VFXNodeProvider.Descriptor d, Vector2 mPos)
        {
            var mySlot = controller.model;

            VFXView view = GetFirstAncestorOfType<VFXView>();
            VFXViewController viewController = controller.viewController;
            if (view == null) return;

            /*
            Vector2 tPos = view.ChangeCoordinatesTo(view.contentViewContainer, mPos);

            VFXModelDescriptor desc = d.modelDescriptor as VFXModelDescriptor;

            VFXViewController viewController = controller.sourceNode.viewController;
            VFXNodeController newNode = viewController.AddNode(tPos, desc, null);*/

            var newNodeController = view.AddNode(d, mPos);
            //TODO manage if the newNode should be in a groupNode

            if (newNodeController == null)
                return;

            IEnumerable<Type> validTypes = null;

            var op = controller.sourceNode.model as VFXOperatorNumericCascadedUnified;
            if (mySlot == null && op != null)
            {
                validTypes = op.validTypes;
            }

            var ports = direction == Direction.Input ? newNodeController.outputPorts : newNodeController.inputPorts;

            int count = ports.Count();
            for (int i = 0; i < count; ++i)
            {
                var port = ports[i];

                if (mySlot != null)
                {
                    if (viewController.CreateLink(direction == Direction.Input ? controller : port, direction == Direction.Input ? port : controller))
                    {
                        break;
                    }
                }
                else if (validTypes != null)
                {
                    if (validTypes.Contains(port.model.property.type))
                    {
                        if (viewController.CreateLink(controller, port))
                        {
                            break;
                        }
                    }
                }
            }

            // If linking to a new parameter, copy the slot value
            if (direction == Direction.Input && controller.model != null) //model will be null for upcomming which won't have a value
            {
                if (newNodeController is VFXParameterNodeController)
                {
                    var parameter = (newNodeController as VFXParameterNodeController).parentController.model;
                    CopyValueToParameter(parameter);
                }
                else if (newNodeController is VFXOperatorController)
                {
                    var inlineOperator = (newNodeController as VFXOperatorController).model as VFXInlineOperator;
                    if (inlineOperator != null)
                    {
                        var value = controller.model.value;
                        object convertedValue = null;
                        if (VFXConverter.TryConvertTo(value, inlineOperator.type, out convertedValue))
                        {
                            inlineOperator.inputSlots[0].value = convertedValue;
                        }
                    }
                }
            }
        }

        void CopyValueToParameter(VFXParameter parameter)
        {
            var value = controller.model.value;
            object convertedValue = null;
            if (VFXConverter.TryConvertTo(value, parameter.type, out convertedValue))
            {
                parameter.value = convertedValue;
            }
        }
    }
}<|MERGE_RESOLUTION|>--- conflicted
+++ resolved
@@ -66,13 +66,9 @@
 
             m_Node = node;
 
-<<<<<<< HEAD
-=======
-            RegisterCallback<ControllerChangedEvent>(OnChange);
             RegisterCallback<MouseEnterEvent>(OnMouseEnter);
             RegisterCallback<MouseLeaveEvent>(OnMouseLeave);
 
->>>>>>> c361d03d
             this.AddManipulator(new ContextualMenuManipulator(BuildContextualMenu));
             Profiler.EndSample();
         }
@@ -110,13 +106,13 @@
         }
 
         bool m_EdgeDragging;
-        public override void StartEdgeDragging()
+        public override void OnStartEdgeDragging()
         {
             m_EdgeDragging = true;
             highlight = false;
         }
 
-        public override void StopEdgeDragging()
+        public override void OnStopEdgeDragging()
         {
             m_EdgeDragging = false;
             highlight = true;
