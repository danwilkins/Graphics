--- conflicted
+++ resolved
@@ -544,7 +544,7 @@
                 changed = true;
             }
 
-            foreach (var addedController in nodes.Where(t => !m_Controllers.ContainsKey(t.Key)).ToArray())
+            public override void DrawGizmos(VFXComponent component)
             {
                 VFXParameterNodeController controller = new VFXParameterNodeController(this, addedController.Value, m_ViewController);
 
@@ -558,11 +558,7 @@
             return changed;
         }
 
-<<<<<<< HEAD
         public bool expanded
-=======
-        public override void DrawGizmos(VisualEffect component)
->>>>>>> 94b80de6
         {
             get
             {
