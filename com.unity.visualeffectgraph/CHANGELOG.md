# Changelog
All notable changes to this package will be documented in this file.

The format is based on [Keep a Changelog](http://keepachangelog.com/en/1.0.0/)
and this project adheres to [Semantic Versioning](http://semver.org/spec/v2.0.0.html).

## [12.0.0] - 2021-01-11
### Added
- Added support for Texture2D Arrays in Flipbooks
- Added new setting in "Preferences -> Visual Effects" to control the fallback behavior of camera buffers from MainCamera node when the main camera is not rendered.
- Sample vertices of a transformed skinned mesh with Position (Skinned Mesh) and Sample Skinned Mesh operator.
- Placement option (Vertex, Edge, Surface) in Sample Mesh & Skinned Mesh, allows triangle sampling.
- Material Offset setting in inspector of the rendered outputs.
- Restore "Exact Fixed Time Step" option on VisualEffectAsset.
- Support 2D Renderer in URP for Unlit.
- New tool to help set VFX Bounds
- New tool : Signed Distance Field baker.
- Provide explicit access to spawnCount in graph
- Support of direct link event to initialize context (which support several event within the same frame)

### Changed
- Allow remaking an existing link.
- Sphere and Cube outputs are now experimental
- Property Binder : Handle Remove Component removing linked hidden scriptable objectfields
- Property Binder : Prevent multiple VFXPropertyBinder within the same game object

### Fixed
- VFXEventBinderBase throwing a null reference exception in runtime
- Unexpected compilation warning in VFXMouseBinder [Case 1313003](https://issuetracker.unity3d.com/product/unity/issues/guid/1313003/)
- Prevent creation of subgraph containing only partial systems [Case 1284053](https://issuetracker.unity3d.com/product/unity/issues/guid/1284053/)
- Prevent pasting context within operator/block subgraph [Case 1235269](https://issuetracker.unity3d.com/product/unity/issues/guid/1235269/)
- VFXEventBinderBase throwing a null reference exception in runtime
- Fix CameraFade for shadow maps [Case 1294073](https://fogbugz.unity3d.com/f/cases/1294073/)
- Modified Sign operator node output for float when input is 0.0f [Case 1299922](https://fogbugz.unity3d.com/f/cases/1299922/)
- An existing link can be remade.
- Use alphabetical order in type list in blackboard "+" button [Case 1304109](https://issuetracker.unity3d.com/product/unity/issues/guid/1304109/)
- Consistently displays the Age Particles checkbox in Update context [Case 1221557](https://issuetracker.unity3d.com/product/unity/issues/guid/1221557/)
- Fix compute culling compilation in URP [Case 1309174](https://fogbugz.unity3d.com/f/cases/1309174/)
- pCache: Unexpected ditable field in Mesh Statistics, Save & Cancel pCache, error trying to access not readable texture [Case 1122417](https://issuetracker.unity3d.com/product/unity/issues/guid/1122417/)
- Handle correctly locked VisualEffectAsset with version control system [Case 1261051](https://issuetracker.unity3d.com/product/unity/issues/guid/1261051/)
- Artefact in VFXView using efficient debug mode in component target board [Case 1243947](https://issuetracker.unity3d.com/product/unity/issues/guid/1243947/)
- Sample Mesh Color when value is stored as float.
- Compilation error due to direct access to GetWorldToObjectMatrix instead of VFXGetWorldToObjectMatrix [Case 1308481](https://issuetracker.unity3d.com/product/unity/issues/guid/1308481/)
- Prevent infinite compilation loop [Case 1298466](https://issuetracker.unity3d.com/product/unity/issues/guid/1298466/)
- Remove some useless compilation triggers (modifying not connected or disabled nodes for instance)
- Tidy up of platform abstraction code for random number generation, requires a dependency on com.unity.render-pipelines.core for those abstractions.
- Fixed shader compilation errors with textures in shader graph [Case 1309219](https://issuetracker.unity3d.com/product/unity/issues/guid/1309219/)
- Fixed issue with VFX using incorrect buffer type for strip data
- Safe Normalization of Cross Products in Orient blocks [Case 1272724](https://issuetracker.unity3d.com/product/unity/issues/guid/1272724)
- Property Binder : Undo after reset [Case 1293794](https://issuetracker.unity3d.com/product/unity/issues/guid/1293794/)
- Property Binder : Allow copy/past from a game object to another
- Deleting a context node and a block while both are selected throws a null ref exception. [Case 315578](https://issuetracker.unity3d.com/product/unity/issues/guid/1315578/)
- Target GameObject attach button does not allow attaching a valid VFX if the last selection was invalid. [Case 1312178](https://issuetracker.unity3d.com/product/unity/issues/guid/1312178/)
- Deleting flow edge between Init and Update throw an invalid opeation exception [Case 1315593](https://issuetracker.unity3d.com/product/unity/issues/guid/1315593/)
- Regression with some settings not always triggering a recompilation [Case 1322844](https://issuetracker.unity3d.com/product/unity/issues/guid/1322844/)
- Having more than five GPU Event output leads to "unexpected token 'if" at compilation [Case 1323434](https://issuetracker.unity3d.com/product/unity/issues/guid/1323434/)
- Deleted properties still show up in the inspector [Case 1320952](https://issuetracker.unity3d.com/product/unity/issues/guid/1320952/)
- Exception in VFXFilterWindow if search field is empty [Case 1235269](https://issuetracker.unity3d.com/product/unity/issues/guid/1235269/)
- Fixed null reference exception when exposing Camera type in VFX graph [Case 1315582](https://issuetracker.unity3d.com/product/unity/issues/guid/1315582/)
- Fixed VFX with output mesh being always reimported [Case 1309753](https://issuetracker.unity3d.com/product/unity/issues/guid/1309753/)
- Modified state in the VFX tab has now a correct state
- Motion Vector map sampling for flipbooks were not using correct mips
- Remove unexpected expression in spawn context evaluation [Case 1318412](https://issuetracker.unity3d.com/product/unity/issues/guid/1318412/)
- Fix unexpected Spawn context execution ordering
- Fix incorrect buffer type for strips
- Fix Exception on trying to invert a degenerate TRS matrix [Case 1307068](https://issuetracker.unity3d.com/product/unity/issues/guid/1307068/)
- Enabled an optimization for motion vectors, storing projected positions for vertices instead of the transform matrix
<<<<<<< HEAD
- Unexpected compilation with sample gradient which could lead to a crash [Case 1284358](https://issuetracker.unity3d.com/product/unity/issues/guid/1284358/)
=======
- Compilation issue when normal is used in shadergraph for opacity with unlit output
>>>>>>> f940a32e

## [11.0.0] - 2020-10-21
### Added
- Added new setting to output nodes to exclude from TAA
- New Sample Point cache & Sample Attribute map operators

### Changed
- Changed the "Edit" button so it becomes "New" when no asset is set on a Visual Effect component, in order to save a new visual effect graph asset.

### Fixed
- Forbid incorrect link between incompatible context [Case 1269756](https://issuetracker.unity3d.com/product/unity/issues/guid/1269756/)
- Serialization issue with VFXSpawnerCallbacks
- Unexpected exception while trying to display capacity warning [Case 1294180](https://issuetracker.unity3d.com/product/unity/issues/guid/1294180/)
- Exclude Operator, Context, Block and Subgraph from Preset [Case 1232309](https://issuetracker.unity3d.com/product/unity/issues/guid/1232309/)
- Fix [Case 1212002](https://fogbugz.unity3d.com/f/cases/1212002/)
- Fix [Case 1223747](https://fogbugz.unity3d.com/f/cases/1223747/)
- Fix [Case 1290493](https://fogbugz.unity3d.com/f/cases/1290493/#BugEvent.1072735759)
- Incorrect path on Linux while targetting Android, IOS or WebGL [Case 1279750](https://issuetracker.unity3d.com/product/unity/issues/guid/1279750/)


## [10.2.0] - 2020-10-19
### Added
- Warning using Depth Collision on unsupported scriptable render pipeline.
- Warning in renderer inspector using Light Probe Proxy Volume when this feature isn't available.
- New operator : Sample Signed distance field
- New Position on Signed Distance Field block
- Added command to delete unuser parameters.
- Harmonized position, direction and velocity composition modes for position (shape, sequential, depth) and Velocity from Direction & Speed blocks
- New particle strip attribute in Initialize: spawnIndexInStrip
- Added Get Strip Index subgraph utility operator in Additional Samples
- Added Encompass (Point) subgraph utility operator in Additional Samples

### Fixed
- "Create new VisualEffect Graph" creates a graph from the default template [Case 1279999](https://fogbugz.unity3d.com/f/cases/1279999/)
- Fix [Case 1268977](https://issuetracker.unity3d.com/product/unity/issues/guid/1268977/)
- Fix [Case 1114281](https://fogbugz.unity3d.com/f/cases/1114281/)
- Forbid creation of context in VisualEffectSubgraphBlock through edge dropping. No context should be allowed.
- Fix [Case 1199540](https://issuetracker.unity3d.com/product/unity/issues/guid/1199540/)
- Fix [Case 1219072](https://issuetracker.unity3d.com/product/unity/issues/guid/1219072/)
- Fix [Case 1211372](https://issuetracker.unity3d.com/product/unity/issues/guid/1211372/)
- Fix [Case 1262961](https://issuetracker.unity3d.com/product/unity/issues/guid/1262961/)
- Fix [Case 1268354](https://fogbugz.unity3d.com/f/cases/1268354/)
- Fix VFX Graph window invalidating existing Undo.undoRedoPerformed delegates.
- Fix for VisualEffect prefab override window [Case 1242693](https://issuetracker.unity3d.com/product/unity/issues/guid/1242693/)
- Fix [Case 1281861](https://issuetracker.unity3d.com/product/unity/issues/guid/1281861/)
- Unexpected exception while installing samples inside an URP project [Case 1280065](https://issuetracker.unity3d.com/product/unity/issues/guid/1280065/)
- Fix edited operator being collapsed [Case 1270517](https://issuetracker.unity3d.com/product/unity/issues/guid/1270517/)
- Filters out renderer priority on SRP which doesn't support this feature.
- Fallback to builtIn rendering layer if srpAsset.renderingLayerMaskNames returns null.
- Fix missing prepass in URP [Case 1169487](https://issuetracker.unity3d.com/product/unity/issues/guid/1169487/)
- Fix SubPixelAA block while rendering directly in backbuffer.
- Property Binder : Incorrect Destroy called from edit mode. [Case 1274790](https://issuetracker.unity3d.com/product/unity/issues/guid/1274790/)
- Property Binder : Unexpected null reference exception while using terrain binder. [Case 1247230](https://issuetracker.unity3d.com/product/unity/issues/guid/1247230/)
- Property Binder : HierarchyRoot null reference exception while using Hierarchy to Attribute Map. [Case 1274788](https://issuetracker.unity3d.com/product/unity/issues/guid/1274788/)
- Property Binder : Properties window isn't always up to date. [Case 1248711](https://issuetracker.unity3d.com/product/unity/issues/guid/1248711/)
- Property Binder : Avoid Warning while building on Mobile "Presence of such handlers might impact performance on handheld devices." when building for Android" [Case 1279471](https://issuetracker.unity3d.com/product/unity/issues/guid/1248711/)
- Fixed [case 1283315](https://issuetracker.unity3d.com/product/unity/issues/guid/1283315/)
- Addressing for mirror and clamp modes in sequential operators and blocks
- Incorrect volume spawning for Sphere & Circle with thickness absolute
- Fix View Space Position is VFX Shadergraph [Case 1285603](https://fogbugz.unity3d.com/f/cases/1285603/)
- Fix [Case 1268354](https://fogbugz.unity3d.com/f/cases/1268354/)
- Fixed rare bug causing the vfx compilation to do nothing silently.
- Fixed vfx compilation when a diffusion profile property is added to a vfx shadergraph
- SpawnOverDistance spawner block now behaves correctly
- Quad strip outputs take into account orientation block
- Fixed Random Vector subgraph utility operator in Additional Samples
- Fixed Set Strip Progress Attribute utility block in Additional Samples
- Fix [Case 1255182](https://fogbugz.unity3d.com/f/cases/1255182/)
- Remove temporarily "Exact Fixed Time Step" option on VisualEffectAsset to avoid unexpected behavior
- Disable implicit space transformations in sublock graphs as they led to unexpected behaviors

## [10.1.0] - 2020-10-12
### Added
- Compare operator can take int and uint as inputs
- New operator : Sample Signed distance field
- New WorldToViewportPoint operator
- New ViewportToWorldPoint operator
- Added Output Event Handler API
- Added Output Event Handler Samples
- Added ExposedProperty custom Property Drawer
- Error display within the graph.

### Fixed
- Mesh Sampling incorrect with some GPU (use ByteAddressBuffer instead of Buffer<float>)
- Fix for node window staying when clicking elsewhere
- Make VisualEffect created from the GameObject menu have unique names [Case 1262989](https://issuetracker.unity3d.com/product/unity/issues/guid/1262989/)
- Missing System Seed in new dynamic built-in operator.
- Prefab highlight missing for initial event name toggle [Case 1263012](https://issuetracker.unity3d.com/product/unity/issues/guid/1263012/)
- Correctly frame the whole graph, when opening the Visual Effect Editor
- Optimize display of inspector when there is a lot of exposed VFX properties.
- fixes the user created vfx default resources that were ignored unless loaded
- fix crash when creating a loop in subgraph operators [Case 1251523](https://issuetracker.unity3d.com/product/unity/issues/guid/1251523/)
- fix issue with multiselection and objectfields [Case 1250378](https://issuetracker.unity3d.com/issues/vfx-removing-texture-asset-while-multiediting-working-incorrectly)
- Normals with non uniform scales are correctly computed [Case 1246989](https://issuetracker.unity3d.com/product/unity/issues/guid/1246989/)
- Fix exposed Texture2DArray and Cubemap types from shader graph not being taken into account in Output Mesh [Case 1265221](https://issuetracker.unity3d.com/product/unity/issues/guid/1265221/)
- Allow world position usage in shaderGraph plugged into an alpha/opacity output [Case 1259511](https://issuetracker.unity3d.com/product/unity/issues/guid/1259511/)
- GPU Evaluation of Construct Matrix
- Random Per-Component on Set Attribute in Spawn Context [Case 1279294](https://issuetracker.unity3d.com/product/unity/issues/guid/1279294/)
- Fix corrupted UI in nodes due to corrupted point cache files [Case 1232867](https://fogbugz.unity3d.com/f/cases/1232867/)
- Fix InvalidCastException when using byte properties in point cache files [Case 1276623](https://fogbugz.unity3d.com/f/cases/1276623/)
- Fix  https://issuetracker.unity3d.com/issues/ux-cant-drag-a-noodle-out-of-trigger-blocks
- Fix [Case 1114281](https://issuetracker.unity3d.com/product/unity/issues/guid/1114281/)
- Fix shadows not being rendered to some cascades with directional lights [Case 1229972](https://issuetracker.unity3d.com/issues/output-inconsistencies-with-vfx-shadow-casting-and-shadow-cascades)
- Fix VFX Graph window invalidating existing Undo.undoRedoPerformed delegates.
- Fix shadergraph changes not reflected in VisualEffectGraph [Case 1278469](https://fogbugz.unity3d.com/f/cases/resolve/1278469/)

## [10.0.0] - 2019-06-10
### Added
- Tooltips for Attributes
- Custom Inspector for Spawn context, delay settings are more user friendly.
- Quick Expose Property : Holding Alt + Release Click in an Empty space while making property edges creates a new exposed property of corresponding type with current slot value.
- Octagon & Triangle support for planar distortion output
- Custom Z axis option for strip output
- Custom Inspector for Update context, display update position/rotation instead of integration
- Tooltips to blocks, nodes, contexts, and various menus and options
- VFX asset compilation is done at import instead of when the asset is saved.
- New operators: Exp, Log and LoadTexture
- Duplicate with edges.
- Right click on edge to create a interstitial node.
- New quad distortion output for particle strips
- New attribute for strips: particleCountInStrip
- New options for quad strips texture mapping: swap UV and custom mapping
- Naming for particles system and spawn context
- Noise evaluation now performed on CPU when possible
- Range and Min attributes support on int and uint parameters
- New Construct Matrix from Vector4 operator
- Allow filtering enums in VFXModels' VFXSettings.
- Sample vertices of a mesh with the Position (Mesh) block and the Sample Mesh operator
- New built-in operator providing new times access
- More efficient update modes inspector
- Ability to read attribute in spawn context through graph
- Added save button to save only the current visual effect graph.
- Added Degrees / Radians conversion subgraphs in samples
- uint parameter can be seen as an enum.
- New TransformVector4 operator
- New GetTextureDimensions operator
- Output Event context for scripting API event retrieval.
- per-particle GPU Frustum culling
- Compute culling of particle which have their alive attribute set to false in output
- Mesh and lit mesh outputs can now have up to 4 differents meshes that can be set per Particle (Experimental)
- Screen space per particle LOD on mesh and lit mesh outputs (Experimental)

### Fixed
- Moved VFX Event Tester Window visibility to Component Play Controls SceneView Window
- Universal Render Pipeline : Fog integration for Exponential mode [Case 1177594](https://issuetracker.unity3d.com/issues/urp-slash-fog-vfx-particles)
- Correct VFXSettings display in Shader Graph compatible outputs
- No more NullReference on sub-outputs after domain reload
- Fix typo in strip tangent computation
- Infinite recompilation using subgraph [Case 1186191](https://issuetracker.unity3d.com/product/unity/issues/guid/1186191/)
- Modifying a shader used by an output mesh context now automatically updates the currently edited VFX
- Possible loss of shadergraph reference in unlit output
- ui : toolbar item wrap instead of overlapping.
- Selection Pass for Universal and High Definition Render Pipeline
- Copy/Paste not deserializing correctly for Particle Strip data
- WorldPosition, AbsoluteWorldPosition & ScreenPos in shadergraph integration
- Optimize VFXAssetEditor when externalize is activated
- TransformVector|Position|Direction & DistanceToSphere|Plane|Line have now spaceable outputs
- Filter out motion vector output for lower resolution & after post-process render passes [Case 1192932](https://issuetracker.unity3d.com/product/unity/issues/guid/1192932/)
- Sort compute on metal failing with BitonicSort128 [Case 1126095](https://issuetracker.unity3d.com/issues/osx-unexpected-spawn-slash-capacity-results-when-sorting-is-set-to-auto-slash-on)
- Fix alpha clipping with shader graph
- Fix output settings correctly filtered dependeing on shader graph use or not
- Fix some cases were normal/tangent were not passes as interpolants with shader graph
- Make normals/tangents work in unlit output with shader graph
- Fix shader interpolants with shader graph and particle strips
- SpawnIndex attribute is now working correctly in Initialize context
- Remove useless VFXLibrary clears that caused pop-up menu to take long opening times
- Make sure the subgraph is added to the graph when we set the setting. Fix exception on Convert To Subgraph.
- Subgraph operators appear on drag edge on graph.
- Sample Scene Color & Scene Depth from Shader Graph Integration using High Definition and Universal Render Pipeline
- Removed Unnecessary reference to HDRP Runtime Assembly in VFX Runtime Assembly
- Allow alpha clipping of motion vector for transparent outputs [Case 1192930](https://issuetracker.unity3d.com/product/unity/issues/guid/1192930/)
- subgraph block into subgraph context no longer forget parameter values.
- Fix exception when compiling an asset with a turbulence block in absolute mode
- Fixed GetCustomAttribute that was locked to Current
- Shader compilation now works when using view direction in shader graph
- Fix for destroying selected component corrupt "Play Controls" window
- Depth Position and Collision blocks now work correctly in local space systems
- Filter out Direction type on inconsistent operator [Case 1201681](https://issuetracker.unity3d.com/product/unity/issues/guid/1201681/)
- Exclude MouseEvent, RigidBodyCollision, TriggerEvent & Sphere binders when physics modules isn't available
- Visual Effect Activation Track : Handle empty string in ExposedProperty
- in some cases AABox position gizmo would not move when dragged.
- Inspector doesn't trigger any exception if VisualEffectAsset comes from an Asset Bundle [Case 1203616](https://issuetracker.unity3d.com/issues/visual-effect-component-is-not-fully-shown-in-the-inspector-if-vfx-is-loaded-from-asset-bundle)
- OnStop Event to the start of a Spawn Context makes it also trigger when OnPlay is sent [Case 1198339](https://issuetracker.unity3d.com/product/unity/issues/guid/1198339/)
- Remove unexpected public API : UnityEditor.VFX.VFXSeedMode & IncrementStripIndexOnStart
- Fix yamato error : check vfx manager on domain reload instead of vfx import.
- Filter out unrelevant events from event desc while compiling
- Missing Packing.hlsl include while using an unlit shadergraph.
- Fix for nesting of VFXSubgraphContexts.
- Runtime compilation now compiles correctly when constant folding several texture ports that reference the same texture [Case 1193602](https://issuetracker.unity3d.com/issues/output-shader-errors-when-compiling-the-runtime-shader-of-a-lit-output-with-exposed-but-unassigned-additional-maps)
- Fix compilation error in runtime mode when Speed Range is 0 in Attribute By Speed block [Case 1118665](https://issuetracker.unity3d.com/issues/vfx-shader-errors-are-thrown-when-quad-outputs-speed-range-is-set-to-zero)
- NullReferenceException while assigning a null pCache [Case 1222491](https://issuetracker.unity3d.com/issues/pointcache-nullrefexception-when-compiling-an-effect-with-a-pcache-without-an-assigned-asset)
- Add message in inspector for unreachable properties due to VisualEffectAsset stored in AssetBundle [Case 1193602](https://issuetracker.unity3d.com/product/unity/issues/guid/1203616/)
- pCache importer and exporter tool was keeping a lock on texture or pCache files [Case 1185677](https://issuetracker.unity3d.com/product/unity/issues/guid/1185677/)
- Convert inline to exposed property / Quick expose property sets correct default value in parent
- Age particles checkbox was incorrectly hidden [Case 1221557](https://issuetracker.unity3d.com/product/unity/issues/guid/1221557/)
- Fix various bugs in Position (Cone) block [Case 1111053] (https://issuetracker.unity3d.com/product/unity/issues/guid/1111053/)
- Handle correctly direction, position & vector types in AppendVector operator [Case 1111867](https://issuetracker.unity3d.com/product/unity/issues/guid/1111867/)
- Fix space issues with blocks and operators taking a camera as input
- Generated shaderName are now consistent with displayed system names
- Remove some shader warnings
- Fixed Sample Flipbook Texture File Names
- Don't lose SRP output specific data when SRP package is not present
- Fix visual effect graph when a subgraph or shader graph dependency changes
- Support of flag settings in model inspector
- height of initial event name.
- fix colorfield height.
- fix for capacity change for locked asset.
- fix null value not beeing assignable to slot.
- Prevent capacity from being 0 [Case 1233044](https://issuetracker.unity3d.com/product/unity/issues/guid/1233044/)
- Fix for dragged parameters order when there are categories
- Avoid NullReferenceException in Previous Position Binder" component. [Case 1242351](https://issuetracker.unity3d.com/product/unity/issues/guid/1242351/)
- Don't show the blocks window when context cant have blocks
- Prevent from creating a context in VisualEffectSugraphOperator by draggingfrom an output slot.
- Avoid NullReferenceException when VisualEffectAsset is null if VFXPropertyBinder [Case 1219061](https://issuetracker.unity3d.com/product/unity/issues/guid/1219061/)
- Missing Reset function in VFXPropertyBinder [Case 1219063](https://issuetracker.unity3d.com/product/unity/issues/guid/1219063/)
- Fix issue with strips outputs that could cause too many vertices to be renderered
- SpawnIndex attribute returns correct value in update and outputs contexts
- Disable Reset option in context menu for all VFXObject [Case 1251519](https://issuetracker.unity3d.com/product/unity/issues/guid/1251519/) & [Case 1251533](https://issuetracker.unity3d.com/product/unity/issues/guid/1251533/)
- Avoid other NullReferenceException using property binders
- Fix culture issues when generating attributes defines in shaders [Case 1222819](https://issuetracker.unity3d.com/product/unity/issues/guid/1222819/)
- Move the VFXPropertyBinder from Update to LateUpdate [Case 1254340](https://issuetracker.unity3d.com/product/unity/issues/guid/1254340/)
- Properties in blackboard are now exposed by default
- Dissociated Colors for bool, uint and int
- De-nicified attribute name (conserve case) in Set Custom Attribute title
- Changed the default "No Asset" message when opening the visual effect graph window
- Subgraphs are not in hardcoded categories anymore : updated default subgraph templates + Samples to add meaningful categories.
- Fix creation of StringPropertyRM
- Enum fields having headers show the header in the inspector as well.
- Handle correctly disabled alphaTreshold material slot in shaderGraph.

## [7.1.1] - 2019-09-05
### Added
- Moved High Definition templates and includes to com.unity.render-pipelines.high-definition package
- Navigation commands for subgraph.
- Allow choosing the place to save vfx subgraph.
- Particle strips for trails and ribbons. (Experimental)
- Shadergraph integration into vfx. (Experimental)

### Fixed
- Using struct as subgraph parameters.
- Objectproperty not consuming delete key.
- Converting a subgraph operator inside a subgraph operator with outputs.
- Selecting a GameObject with a VFX Property Binder spams exception.
- Wrong motion vector while modifying local matrix of a VisualEffect.
- Convert output settings copy.
- Fixed some outputs failing to compile when used with certain UV Modes [Case 1126200] (https://issuetracker.unity3d.com/issues/output-some-outputs-fail-to-compile-when-used-with-certain-uv-modes)
- Removed Gradient Mapping Mode from some outputs type where it was irrelevant [Case 1164045]
- Soft Particles work with Distortion outputs [Case 1167426] (https://issuetracker.unity3d.com/issues/output-soft-particles-do-not-work-with-distortion-outputs)
- category rename rect.
- copy settings while converting an output
- toolbar toggle appearing light with light skin.
- multiselection of gradient in visual effect graph
- clipped "reseed" in visual effect editor
- Unlit outputs are no longer pre-exposed by default in HDRP
- Augmented generated HLSL floatN precision [Case 1177730] (https://issuetracker.unity3d.com/issues/vfx-graph-7x7-flipbook-particles-flash-and-dont-animate-correctly-in-play-mode-or-in-edit-mode-with-vfx-graph-closed)
- Spherical coordinates to Rectangular (Cartesians) coordinates node input: angles are now expressed in radians
- Turbulence noise updated: noise type and frequency can be specified [Case  1141282] (https://issuetracker.unity3d.com/issues/vfx-particles-flicker-when-blend-mode-is-set-to-alpha-turbulence-block-is-enabled-and-there-is-more-than-50000-particles)
- Color and Depth camera buffer access in HDRP now use Texture2DArray instead of Texture2D
- Output Mesh with shader graph now works as expected

## [7.0.1] - 2019-07-25
### Added
- Add Position depth operator along with TransformVector4 and LoadTexture2D expressions.

### Fixed
- Inherit attribute block appears three times [Case 1166905](https://issuetracker.unity3d.com/issues/attributes-each-inherit-attribute-block-appears-3-times-in-the-search-and-some-have-a-seed-attribute)
- Unexpected exception : `Trying to modify space on a not spaceable slot` error when adding collision or conform blocks [Case 1163442](https://issuetracker.unity3d.com/issues/block-trying-to-modify-space-on-a-not-spaceable-slot-error-when-adding-collision-or-conform-blocks)

## [7.0.0] - 2019-07-17
### Added
- Make multiselection work in a way that do not assume that the same parameter will have the same index in the property sheet.
- auto recompile when changing shaderpath
- auto recompile new vfx
- better detection of default shader path
- Bitfield control.
- Initial Event Name inspector for visual effect asset and component
- Subgraphs
- Move HDRP outputs to HDRP package + expose HDRP queue selection
- Add exposure weight control for HDRP outputs
- Shader macros for XR single-pass instancing
- XR single-pass instancing support for indirect draws
- Inverse trigonometric operators (atan, atan2, asin, acos)
- Replaced Orient : Fixed rotation with new option Orient : Advanced
- Loop & Delay integrated to the spawn system
- Motion Vector support for PlanarPrimitive & Mesh outputs

### Fixed
- Handle a possible exception (ReflectionTypeLoadException) while using VFXParameterBinderEditor
- Renamed Parameter Binders to Property Binders. (This will cause breaking serialization for these PropertyBinders : VFXAudioSpectrumBinder, VFXInputMouseBinder, VFXInputMouseBinder, VFXInputTouchBinder, VFXInputTouchBinder, VFXRaycastBinder, VFXTerrainBinder, VFXUIDropdownBinder, VFXUISliderBinder, VFXUIToggleBinder)
- Renamed Namespace `UnityEngine.Experimental.VFX.Utility` to `UnityEngine.VFX.Utility`
- Fix normal bending factor computation for primitive outputs
- Automatic template path detection based on SRP in now working correctly

## [6.7.0-preview] - 2019-05-16
### Added
- Distortion Outputs (Quad / Mesh)
- Color mapping mode for unlit outputs (Textured/Gradient Mapped)
- Add Triangle and Octagon primitives for particle outputs
- Set Attribute is now spaceable on a specific set of attributes (position, velocity, axis...)
- Trigger : GPUEvent Rate (Over time or Distance)

### Fixed
- Fix shader compilation error with debug views
- Improve AA line rendering
- Fix screen space size block
- Crash chaining two spawners each other [Case 1135299](https://issuetracker.unity3d.com/issues/crash-chaining-two-spawners-to-each-other-produces-an-infinite-loop)
- Inspector : Exposed parameters disregard the initial value [Case 1126471](https://issuetracker.unity3d.com/issues/parameters-exposed-parameters-disregard-the-initial-value)
- Asset name now displayed in compile errors and output context shaders
- Fix for linking spawner to spawner while first spawner is linked to initialize + test
- Fix space of spaceable slot not copy pasted + test
- Position (Circle) does not take the Center Z value into account [Case 1146850](https://issuetracker.unity3d.com/issues/blocks-position-circle-does-not-take-the-center-z-value-into-account)
- Add Exposure Weight for emissive in lit outputs

## [6.6.0-preview] - 2019-04-01
### Added
- Addressing mode for Sequential blocks
- Invert transform available on GPU
- Add automatic depth buffer reference for main camera (for position and collision blocks)
- Total Time for PreWarm in Visual Effect Asset inspector
- Support for unlit output with LWRP
- Add Terrain Parameter Binder + Terrain Type
- Add UI Parameter Binders : Slider, Toggle
- Add Input Parameter Binders : Axis, Button, Key, Mouse, Touch
- Add Other Parameter Binders : Previous Position, Hierarchy Attribute Map, Multi-Position, Enabled

### Fixed
- Undo Redo while changing space
- Type declaration was unmodifiable due to exception during space intialization
- Fix unexpected issue when plugging per particle data into hash of per component fixed random
- Missing asset reimport when exception has been thrown during graph compilation
- Fix exception when using a Oriented Box Volume node [Case 1110419](https://issuetracker.unity3d.com/issues/operator-indexoutofrangeexception-when-using-a-volume-oriented-box-node)
- Add missing blend value slot in Inherit Source Attribute blocks [Case 1120568](https://issuetracker.unity3d.com/issues/source-attribute-blend-source-attribute-blocks-are-not-useful-without-the-blend-value)
- Visual Effect Inspector Cosmetic Improvements
- Missing graph invalidation in VFXGraph.OnEnable, was causing trouble with value invalidation until next recompilation
- Issue that remove the edge when dragging an edge from slot to the same slot.
- Exception when undoing an edge deletion on a dynamic operator.
- Exception regarding undo/redo when dragging a edge linked to a dynamic operator on another slot.
- Exception while removing a sub-slot of a dynamic operator

## [6.5.0-preview] - 2019-03-07

## [6.4.0-preview] - 2019-02-21

## [6.3.0-preview] - 2019-02-18

## [6.2.0-preview] - 2019-02-15
### Changed
- Code refactor: all macros with ARGS have been swapped with macros with PARAM. This is because the ARGS macros were incorrectly named

### Fixed
- Better Handling of Null or Missing Parameter Binders (Editor + Runtime)
- Fixes in VFX Raycast Binder
- Fixes in VFX Parameter Binder Editor

## [6.1.0-preview] - 2019-02-13

## [6.0.0-preview] - 2019-02-23
### Added
- Add spawnTime & spawnCount operator
- Add seed slot to constant random mode of Attribute from curve and map
- Add customizable function in VariantProvider to replace the default cartesian product
- Add Inverse Lerp node
- Expose light probes parameters in VisualEffect inspector

### Fixed
- Some fixes in noise library
- Some fixes in the Visual Effect inspector
- Visual Effects menu is now in the right place
- Remove some D3D11, metal and C# warnings
- Fix in sequential line to include the end point
- Fix a bug with attributes in Attribute from curve
- Fix source attributes not being taken into account for attribute storage
- Fix legacy render path shader compilation issues
- Small fixes in Parameter Binder editor
- Fix fog on decals
- Saturate alpha component in outputs
- Fixed scaleY in ConnectTarget
- Incorrect toggle rectangle in VisualEffect inspector
- Shader compilation with SimpleLit and debug display

## [5.2.0-preview] - 2018-11-27
### Added
- Prewarm mechanism

### Fixed
- Handle data loss of overriden parameters better

### Optimized
- Improved iteration times by not compiling initial shader variant

## [4.3.0-preview] - 2018-11-23

Initial release<|MERGE_RESOLUTION|>--- conflicted
+++ resolved
@@ -65,11 +65,8 @@
 - Fix incorrect buffer type for strips
 - Fix Exception on trying to invert a degenerate TRS matrix [Case 1307068](https://issuetracker.unity3d.com/product/unity/issues/guid/1307068/)
 - Enabled an optimization for motion vectors, storing projected positions for vertices instead of the transform matrix
-<<<<<<< HEAD
+- Compilation issue when normal is used in shadergraph for opacity with unlit output
 - Unexpected compilation with sample gradient which could lead to a crash [Case 1284358](https://issuetracker.unity3d.com/product/unity/issues/guid/1284358/)
-=======
-- Compilation issue when normal is used in shadergraph for opacity with unlit output
->>>>>>> f940a32e
 
 ## [11.0.0] - 2020-10-21
 ### Added
