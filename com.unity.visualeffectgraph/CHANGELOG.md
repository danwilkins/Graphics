--- conflicted
+++ resolved
@@ -66,11 +66,8 @@
 - Inspector doesn't trigger any exception if VisualEffectAsset comes from an Asset Bundle [case 1203616](https://issuetracker.unity3d.com/issues/visual-effect-component-is-not-fully-shown-in-the-inspector-if-vfx-is-loaded-from-asset-bundle)
 - OnStop Event to the start of a Spawn Context makes it also trigger when OnPlay is sent [Case 1198339] https://issuetracker.unity3d.com/product/unity/issues/guid/1198339/
 - Remove unexpected public API : UnityEditor.VFX.VFXSeedMode & IncrementStripIndexOnStart
-<<<<<<< HEAD
+- Fix yamato error : check vfx manager on domain reload instead of vfx import.
 - Filter out unrelevant events from event desc while compiling
-=======
-- Fix yamato error : check vfx manager on domain reload instead of vfx import.
->>>>>>> 1cabb6d9
 
 ## [7.1.1] - 2019-09-05
 ### Added
