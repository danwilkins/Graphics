# Changelog
All notable changes to this package will be documented in this file.

The format is based on [Keep a Changelog](http://keepachangelog.com/en/1.0.0/)
and this project adheres to [Semantic Versioning](http://semver.org/spec/v2.0.0.html).

## [10.2.0] - 2020-10-19
### Added
- Warning using Depth Collision on unsupported scriptable render pipeline.
- Warning in renderer inspector using Light Probe Proxy Volume when this feature isn't available.
- New operator : Sample Signed distance field
- New Position on Signed Distance Field block
- Added command to delete unuser parameters.

## Fixed
- "Create new VisualEffect Graph" creates a graph from the default template [Case 1279999](https://fogbugz.unity3d.com/f/cases/1279999/)
- Fix [Case 1268977](https://issuetracker.unity3d.com/product/unity/issues/guid/1268977/)
- Fix [Case 1114281](https://fogbugz.unity3d.com/f/cases/1114281/)
- Forbid creation of context in VisualEffectSubgraphBlock through edge dropping. No context should be allowed.
- Fix [Case 1199540](https://issuetracker.unity3d.com/product/unity/issues/guid/1199540/)
- Fix [Case 1219072](https://issuetracker.unity3d.com/product/unity/issues/guid/1219072/)
- Fix [Case 1211372](https://issuetracker.unity3d.com/product/unity/issues/guid/1211372/)
- Fix [Case 1262961](https://issuetracker.unity3d.com/product/unity/issues/guid/1262961/)
- Fix [Case 1268354](https://fogbugz.unity3d.com/f/cases/1268354/)
- Fix VFX Graph window invalidating existing Undo.undoRedoPerformed delegates.
- Fix for VisualEffect prefab override window [Case 1242693](https://issuetracker.unity3d.com/product/unity/issues/guid/1242693/)
- Fix [Case 1281861](https://issuetracker.unity3d.com/product/unity/issues/guid/1281861/)
- Unexpected exception while installing samples inside an URP project [Case 1280065](https://issuetracker.unity3d.com/product/unity/issues/guid/1280065/)
- Fix edited operator being collapsed [Case 1270517](https://issuetracker.unity3d.com/product/unity/issues/guid/1270517/)
- Filters out renderer priority on SRP which doesn't support this feature.
- Fallback to builtIn rendering layer if srpAsset.renderingLayerMaskNames returns null.
- Fix missing prepass in URP [Case 1169487](https://issuetracker.unity3d.com/product/unity/issues/guid/1169487/)
- Fix SubPixelAA block while rendering directly in backbuffer.

## [10.1.0] - 2020-10-12
### Added
- Compare operator can take int and uint as inputs
- New operator : Sample Signed distance field
- New WorldToViewportPoint operator
- New ViewportToWorldPoint operator
- Added Output Event Handler API
- Added Output Event Handler Samples
- Added ExposedProperty custom Property Drawer
- Error display within the graph.
- Sample vertices of a transformed skinned mesh with Position (Skinned Mesh) and Sample Skinned Mesh operator.
- Placement option (Vertex, Edge, Surface) in Sample Mesh & Skinned Mesh, allows triangle sampling.

### Fixed
- Mesh Sampling incorrect with some GPU (use ByteAddressBuffer instead of Buffer<float>)
- Fix for node window staying when clicking elsewhere
- Make VisualEffect created from the GameObject menu have unique names [Case 1262989](https://issuetracker.unity3d.com/product/unity/issues/guid/1262989/)
- Missing System Seed in new dynamic built-in operator.
- Prefab highlight missing for initial event name toggle [Case 1263012](https://issuetracker.unity3d.com/product/unity/issues/guid/1263012/)
- Correctly frame the whole graph, when opening the Visual Effect Editor
- Optimize display of inspector when there is a lot of exposed VFX properties.
- fixes the user created vfx default resources that were ignored unless loaded
- fix crash when creating a loop in subgraph operators [Case 1251523](https://issuetracker.unity3d.com/product/unity/issues/guid/1251523/)
- fix issue with multiselection and objectfields [Case 1250378](https://issuetracker.unity3d.com/issues/vfx-removing-texture-asset-while-multiediting-working-incorrectly)
- Normals with non uniform scales are correctly computed [Case 1246989](https://issuetracker.unity3d.com/product/unity/issues/guid/1246989/)
- Fix exposed Texture2DArray and Cubemap types from shader graph not being taken into account in Output Mesh [Case 1265221](https://issuetracker.unity3d.com/product/unity/issues/guid/1265221/)
- Allow world position usage in shaderGraph plugged into an alpha/opacity output [Case 1259511](https://issuetracker.unity3d.com/product/unity/issues/guid/1259511/)
- GPU Evaluation of Construct Matrix
- Random Per-Component on Set Attribute in Spawn Context [Case 1279294](https://issuetracker.unity3d.com/product/unity/issues/guid/1279294/)
- Fix corrupted UI in nodes due to corrupted point cache files [Case 1232867](https://fogbugz.unity3d.com/f/cases/1232867/)
- Fix InvalidCastException when using byte properties in point cache files [Case 1276623](https://fogbugz.unity3d.com/f/cases/1276623/)
- Fix  https://issuetracker.unity3d.com/issues/ux-cant-drag-a-noodle-out-of-trigger-blocks
- Fix [Case 1114281](https://issuetracker.unity3d.com/product/unity/issues/guid/1114281/)
- Fix shadows not being rendered to some cascades with directional lights [Case 1229972](https://issuetracker.unity3d.com/issues/output-inconsistencies-with-vfx-shadow-casting-and-shadow-cascades)
- Fix VFX Graph window invalidating existing Undo.undoRedoPerformed delegates.
- Fix shadergraph changes not reflected in VisualEffectGraph [Case 1278469](https://fogbugz.unity3d.com/f/cases/resolve/1278469/)
<<<<<<< HEAD
- Unexpected exception while installing samples inside an URP project [Case 1280065](https://issuetracker.unity3d.com/product/unity/issues/guid/1280065/)
- Sample Mesh Color when value is stored as float.
=======
>>>>>>> 75b4f582

## [10.0.0] - 2019-06-10
### Added
- Tooltips for Attributes
- Custom Inspector for Spawn context, delay settings are more user friendly.
- Quick Expose Property : Holding Alt + Release Click in an Empty space while making property edges creates a new exposed property of corresponding type with current slot value.
- Octagon & Triangle support for planar distortion output
- Custom Z axis option for strip output
- Custom Inspector for Update context, display update position/rotation instead of integration
- Tooltips to blocks, nodes, contexts, and various menus and options
- VFX asset compilation is done at import instead of when the asset is saved.
- New operators: Exp, Log and LoadTexture
- Duplicate with edges.
- Right click on edge to create a interstitial node.
- New quad distortion output for particle strips
- New attribute for strips: particleCountInStrip
- New options for quad strips texture mapping: swap UV and custom mapping
- Naming for particles system and spawn context
- Noise evaluation now performed on CPU when possible
- Range and Min attributes support on int and uint parameters
- New Construct Matrix from Vector4 operator
- Allow filtering enums in VFXModels' VFXSettings.
- Sample vertices of a mesh with the Position (Mesh) block and the Sample Mesh operator
- New built-in operator providing new times access
- More efficient update modes inspector
- Ability to read attribute in spawn context through graph
- Added save button to save only the current visual effect graph.
- Added Degrees / Radians conversion subgraphs in samples
- uint parameter can be seen as an enum.
- New TransformVector4 operator
- New GetTextureDimensions operator
- Output Event context for scripting API event retrieval.
- per-particle GPU Frustum culling
- Compute culling of particle which have their alive attribute set to false in output
- Mesh and lit mesh outputs can now have up to 4 differents meshes that can be set per Particle (Experimental)
- Screen space per particle LOD on mesh and lit mesh outputs (Experimental)

### Fixed
- Moved VFX Event Tester Window visibility to Component Play Controls SceneView Window
- Universal Render Pipeline : Fog integration for Exponential mode [Case 1177594](https://issuetracker.unity3d.com/issues/urp-slash-fog-vfx-particles)
- Correct VFXSettings display in Shader Graph compatible outputs
- No more NullReference on sub-outputs after domain reload
- Fix typo in strip tangent computation
- Infinite recompilation using subgraph [Case 1186191](https://issuetracker.unity3d.com/product/unity/issues/guid/1186191/)
- Modifying a shader used by an output mesh context now automatically updates the currently edited VFX
- Possible loss of shadergraph reference in unlit output
- ui : toolbar item wrap instead of overlapping.
- Selection Pass for Universal and High Definition Render Pipeline
- Copy/Paste not deserializing correctly for Particle Strip data
- WorldPosition, AbsoluteWorldPosition & ScreenPos in shadergraph integration
- Optimize VFXAssetEditor when externalize is activated
- TransformVector|Position|Direction & DistanceToSphere|Plane|Line have now spaceable outputs
- Filter out motion vector output for lower resolution & after post-process render passes [Case 1192932](https://issuetracker.unity3d.com/product/unity/issues/guid/1192932/)
- Sort compute on metal failing with BitonicSort128 [Case 1126095](https://issuetracker.unity3d.com/issues/osx-unexpected-spawn-slash-capacity-results-when-sorting-is-set-to-auto-slash-on)
- Fix alpha clipping with shader graph
- Fix output settings correctly filtered dependeing on shader graph use or not
- Fix some cases were normal/tangent were not passes as interpolants with shader graph
- Make normals/tangents work in unlit output with shader graph
- Fix shader interpolants with shader graph and particle strips
- SpawnIndex attribute is now working correctly in Initialize context
- Remove useless VFXLibrary clears that caused pop-up menu to take long opening times
- Make sure the subgraph is added to the graph when we set the setting. Fix exception on Convert To Subgraph.
- Subgraph operators appear on drag edge on graph.
- Sample Scene Color & Scene Depth from Shader Graph Integration using High Definition and Universal Render Pipeline
- Removed Unnecessary reference to HDRP Runtime Assembly in VFX Runtime Assembly
- Allow alpha clipping of motion vector for transparent outputs [Case 1192930](https://issuetracker.unity3d.com/product/unity/issues/guid/1192930/)
- subgraph block into subgraph context no longer forget parameter values.
- Fix exception when compiling an asset with a turbulence block in absolute mode
- Fixed GetCustomAttribute that was locked to Current
- Shader compilation now works when using view direction in shader graph
- Fix for destroying selected component corrupt "Play Controls" window
- Depth Position and Collision blocks now work correctly in local space systems
- Filter out Direction type on inconsistent operator [Case 1201681](https://issuetracker.unity3d.com/product/unity/issues/guid/1201681/)
- Exclude MouseEvent, RigidBodyCollision, TriggerEvent & Sphere binders when physics modules isn't available
- Visual Effect Activation Track : Handle empty string in ExposedProperty
- in some cases AABox position gizmo would not move when dragged.
- Inspector doesn't trigger any exception if VisualEffectAsset comes from an Asset Bundle [Case 1203616](https://issuetracker.unity3d.com/issues/visual-effect-component-is-not-fully-shown-in-the-inspector-if-vfx-is-loaded-from-asset-bundle)
- OnStop Event to the start of a Spawn Context makes it also trigger when OnPlay is sent [Case 1198339](https://issuetracker.unity3d.com/product/unity/issues/guid/1198339/)
- Remove unexpected public API : UnityEditor.VFX.VFXSeedMode & IncrementStripIndexOnStart
- Fix yamato error : check vfx manager on domain reload instead of vfx import.
- Filter out unrelevant events from event desc while compiling
- Missing Packing.hlsl include while using an unlit shadergraph.
- Fix for nesting of VFXSubgraphContexts.
- Runtime compilation now compiles correctly when constant folding several texture ports that reference the same texture [Case 1193602](https://issuetracker.unity3d.com/issues/output-shader-errors-when-compiling-the-runtime-shader-of-a-lit-output-with-exposed-but-unassigned-additional-maps)
- Fix compilation error in runtime mode when Speed Range is 0 in Attribute By Speed block [Case 1118665](https://issuetracker.unity3d.com/issues/vfx-shader-errors-are-thrown-when-quad-outputs-speed-range-is-set-to-zero)
- NullReferenceException while assigning a null pCache [Case 1222491](https://issuetracker.unity3d.com/issues/pointcache-nullrefexception-when-compiling-an-effect-with-a-pcache-without-an-assigned-asset)
- Add message in inspector for unreachable properties due to VisualEffectAsset stored in AssetBundle [Case 1193602](https://issuetracker.unity3d.com/product/unity/issues/guid/1203616/)
- pCache importer and exporter tool was keeping a lock on texture or pCache files [Case 1185677](https://issuetracker.unity3d.com/product/unity/issues/guid/1185677/)
- Convert inline to exposed property / Quick expose property sets correct default value in parent
- Age particles checkbox was incorrectly hidden [Case 1221557](https://issuetracker.unity3d.com/product/unity/issues/guid/1221557/)
- Fix various bugs in Position (Cone) block [Case 1111053] (https://issuetracker.unity3d.com/product/unity/issues/guid/1111053/)
- Handle correctly direction, position & vector types in AppendVector operator [Case 1111867](https://issuetracker.unity3d.com/product/unity/issues/guid/1111867/)
- Fix space issues with blocks and operators taking a camera as input
- Generated shaderName are now consistent with displayed system names
- Remove some shader warnings
- Fixed Sample Flipbook Texture File Names
- Don't lose SRP output specific data when SRP package is not present
- Fix visual effect graph when a subgraph or shader graph dependency changes
- Support of flag settings in model inspector
- height of initial event name.
- fix colorfield height.
- fix for capacity change for locked asset.
- fix null value not beeing assignable to slot.
- Prevent capacity from being 0 [Case 1233044](https://issuetracker.unity3d.com/product/unity/issues/guid/1233044/)
- Fix for dragged parameters order when there are categories
- Avoid NullReferenceException in Previous Position Binder" component. [Case 1242351](https://issuetracker.unity3d.com/product/unity/issues/guid/1242351/)
- Don't show the blocks window when context cant have blocks
- Prevent from creating a context in VisualEffectSugraphOperator by draggingfrom an output slot.
- Avoid NullReferenceException when VisualEffectAsset is null if VFXPropertyBinder [Case 1219061](https://issuetracker.unity3d.com/product/unity/issues/guid/1219061/)
- Missing Reset function in VFXPropertyBinder [Case 1219063](https://issuetracker.unity3d.com/product/unity/issues/guid/1219063/)
- Fix issue with strips outputs that could cause too many vertices to be renderered
- SpawnIndex attribute returns correct value in update and outputs contexts
- Disable Reset option in context menu for all VFXObject [Case 1251519](https://issuetracker.unity3d.com/product/unity/issues/guid/1251519/) & [Case 1251533](https://issuetracker.unity3d.com/product/unity/issues/guid/1251533/)
- Avoid other NullReferenceException using property binders
- Fix culture issues when generating attributes defines in shaders [Case 1222819](https://issuetracker.unity3d.com/product/unity/issues/guid/1222819/)
- Move the VFXPropertyBinder from Update to LateUpdate [Case 1254340](https://issuetracker.unity3d.com/product/unity/issues/guid/1254340/)
- Properties in blackboard are now exposed by default
- Dissociated Colors for bool, uint and int
- De-nicified attribute name (conserve case) in Set Custom Attribute title
- Changed the default "No Asset" message when opening the visual effect graph window
- Subgraphs are not in hardcoded categories anymore : updated default subgraph templates + Samples to add meaningful categories.
- Fix creation of StringPropertyRM
- Enum fields having headers show the header in the inspector as well.
- Handle correctly disabled alphaTreshold material slot in shaderGraph.

## [7.1.1] - 2019-09-05
### Added
- Moved High Definition templates and includes to com.unity.render-pipelines.high-definition package
- Navigation commands for subgraph.
- Allow choosing the place to save vfx subgraph.
- Particle strips for trails and ribbons. (Experimental)
- Shadergraph integration into vfx. (Experimental)

### Fixed
- Using struct as subgraph parameters.
- Objectproperty not consuming delete key.
- Converting a subgraph operator inside a subgraph operator with outputs.
- Selecting a GameObject with a VFX Property Binder spams exception.
- Wrong motion vector while modifying local matrix of a VisualEffect.
- Convert output settings copy.
- Fixed some outputs failing to compile when used with certain UV Modes [Case 1126200] (https://issuetracker.unity3d.com/issues/output-some-outputs-fail-to-compile-when-used-with-certain-uv-modes)
- Removed Gradient Mapping Mode from some outputs type where it was irrelevant [Case 1164045]
- Soft Particles work with Distortion outputs [Case 1167426] (https://issuetracker.unity3d.com/issues/output-soft-particles-do-not-work-with-distortion-outputs)
- category rename rect.
- copy settings while converting an output
- toolbar toggle appearing light with light skin.
- multiselection of gradient in visual effect graph
- clipped "reseed" in visual effect editor
- Unlit outputs are no longer pre-exposed by default in HDRP
- Augmented generated HLSL floatN precision [Case 1177730] (https://issuetracker.unity3d.com/issues/vfx-graph-7x7-flipbook-particles-flash-and-dont-animate-correctly-in-play-mode-or-in-edit-mode-with-vfx-graph-closed)
- Spherical coordinates to Rectangular (Cartesians) coordinates node input: angles are now expressed in radians
- Turbulence noise updated: noise type and frequency can be specified [Case  1141282] (https://issuetracker.unity3d.com/issues/vfx-particles-flicker-when-blend-mode-is-set-to-alpha-turbulence-block-is-enabled-and-there-is-more-than-50000-particles)
- Color and Depth camera buffer access in HDRP now use Texture2DArray instead of Texture2D
- Output Mesh with shader graph now works as expected

## [7.0.1] - 2019-07-25
### Added
- Add Position depth operator along with TransformVector4 and LoadTexture2D expressions.

### Fixed
- Inherit attribute block appears three times [Case 1166905](https://issuetracker.unity3d.com/issues/attributes-each-inherit-attribute-block-appears-3-times-in-the-search-and-some-have-a-seed-attribute)
- Unexpected exception : `Trying to modify space on a not spaceable slot` error when adding collision or conform blocks [Case 1163442](https://issuetracker.unity3d.com/issues/block-trying-to-modify-space-on-a-not-spaceable-slot-error-when-adding-collision-or-conform-blocks)

## [7.0.0] - 2019-07-17
### Added
- Make multiselection work in a way that do not assume that the same parameter will have the same index in the property sheet.
- auto recompile when changing shaderpath
- auto recompile new vfx
- better detection of default shader path
- Bitfield control.
- Initial Event Name inspector for visual effect asset and component
- Subgraphs
- Move HDRP outputs to HDRP package + expose HDRP queue selection
- Add exposure weight control for HDRP outputs
- Shader macros for XR single-pass instancing
- XR single-pass instancing support for indirect draws
- Inverse trigonometric operators (atan, atan2, asin, acos)
- Replaced Orient : Fixed rotation with new option Orient : Advanced
- Loop & Delay integrated to the spawn system
- Motion Vector support for PlanarPrimitive & Mesh outputs

### Fixed
- Handle a possible exception (ReflectionTypeLoadException) while using VFXParameterBinderEditor
- Renamed Parameter Binders to Property Binders. (This will cause breaking serialization for these PropertyBinders : VFXAudioSpectrumBinder, VFXInputMouseBinder, VFXInputMouseBinder, VFXInputTouchBinder, VFXInputTouchBinder, VFXRaycastBinder, VFXTerrainBinder, VFXUIDropdownBinder, VFXUISliderBinder, VFXUIToggleBinder)
- Renamed Namespace `UnityEngine.Experimental.VFX.Utility` to `UnityEngine.VFX.Utility`
- Fix normal bending factor computation for primitive outputs
- Automatic template path detection based on SRP in now working correctly

## [6.7.0-preview] - 2019-05-16
### Added
- Distortion Outputs (Quad / Mesh)
- Color mapping mode for unlit outputs (Textured/Gradient Mapped)
- Add Triangle and Octagon primitives for particle outputs
- Set Attribute is now spaceable on a specific set of attributes (position, velocity, axis...)
- Trigger : GPUEvent Rate (Over time or Distance)

### Fixed
- Fix shader compilation error with debug views
- Improve AA line rendering
- Fix screen space size block
- Crash chaining two spawners each other [Case 1135299](https://issuetracker.unity3d.com/issues/crash-chaining-two-spawners-to-each-other-produces-an-infinite-loop)
- Inspector : Exposed parameters disregard the initial value [Case 1126471](https://issuetracker.unity3d.com/issues/parameters-exposed-parameters-disregard-the-initial-value)
- Asset name now displayed in compile errors and output context shaders
- Fix for linking spawner to spawner while first spawner is linked to initialize + test
- Fix space of spaceable slot not copy pasted + test
- Position (Circle) does not take the Center Z value into account [Case 1146850](https://issuetracker.unity3d.com/issues/blocks-position-circle-does-not-take-the-center-z-value-into-account)
- Add Exposure Weight for emissive in lit outputs

## [6.6.0-preview] - 2019-04-01
### Added
- Addressing mode for Sequential blocks
- Invert transform available on GPU
- Add automatic depth buffer reference for main camera (for position and collision blocks)
- Total Time for PreWarm in Visual Effect Asset inspector
- Support for unlit output with LWRP
- Add Terrain Parameter Binder + Terrain Type
- Add UI Parameter Binders : Slider, Toggle
- Add Input Parameter Binders : Axis, Button, Key, Mouse, Touch
- Add Other Parameter Binders : Previous Position, Hierarchy Attribute Map, Multi-Position, Enabled

### Fixed
- Undo Redo while changing space
- Type declaration was unmodifiable due to exception during space intialization
- Fix unexpected issue when plugging per particle data into hash of per component fixed random
- Missing asset reimport when exception has been thrown during graph compilation
- Fix exception when using a Oriented Box Volume node [Case 1110419](https://issuetracker.unity3d.com/issues/operator-indexoutofrangeexception-when-using-a-volume-oriented-box-node)
- Add missing blend value slot in Inherit Source Attribute blocks [Case 1120568](https://issuetracker.unity3d.com/issues/source-attribute-blend-source-attribute-blocks-are-not-useful-without-the-blend-value)
- Visual Effect Inspector Cosmetic Improvements
- Missing graph invalidation in VFXGraph.OnEnable, was causing trouble with value invalidation until next recompilation
- Issue that remove the edge when dragging an edge from slot to the same slot.
- Exception when undoing an edge deletion on a dynamic operator.
- Exception regarding undo/redo when dragging a edge linked to a dynamic operator on another slot.
- Exception while removing a sub-slot of a dynamic operator

## [6.5.0-preview] - 2019-03-07

## [6.4.0-preview] - 2019-02-21

## [6.3.0-preview] - 2019-02-18

## [6.2.0-preview] - 2019-02-15
### Changed
- Code refactor: all macros with ARGS have been swapped with macros with PARAM. This is because the ARGS macros were incorrectly named

### Fixed
- Better Handling of Null or Missing Parameter Binders (Editor + Runtime)
- Fixes in VFX Raycast Binder
- Fixes in VFX Parameter Binder Editor

## [6.1.0-preview] - 2019-02-13

## [6.0.0-preview] - 2019-02-23
### Added
- Add spawnTime & spawnCount operator
- Add seed slot to constant random mode of Attribute from curve and map
- Add customizable function in VariantProvider to replace the default cartesian product
- Add Inverse Lerp node
- Expose light probes parameters in VisualEffect inspector

### Fixed
- Some fixes in noise library
- Some fixes in the Visual Effect inspector
- Visual Effects menu is now in the right place
- Remove some D3D11, metal and C# warnings
- Fix in sequential line to include the end point
- Fix a bug with attributes in Attribute from curve
- Fix source attributes not being taken into account for attribute storage
- Fix legacy render path shader compilation issues
- Small fixes in Parameter Binder editor
- Fix fog on decals
- Saturate alpha component in outputs
- Fixed scaleY in ConnectTarget
- Incorrect toggle rectangle in VisualEffect inspector
- Shader compilation with SimpleLit and debug display

## [5.2.0-preview] - 2018-11-27
### Added
- Prewarm mechanism

### Fixed
- Handle data loss of overriden parameters better

### Optimized
- Improved iteration times by not compiling initial shader variant

## [4.3.0-preview] - 2018-11-23

Initial release<|MERGE_RESOLUTION|>--- conflicted
+++ resolved
@@ -11,6 +11,8 @@
 - New operator : Sample Signed distance field
 - New Position on Signed Distance Field block
 - Added command to delete unuser parameters.
+- Sample vertices of a transformed skinned mesh with Position (Skinned Mesh) and Sample Skinned Mesh operator.
+- Placement option (Vertex, Edge, Surface) in Sample Mesh & Skinned Mesh, allows triangle sampling.
 
 ## Fixed
 - "Create new VisualEffect Graph" creates a graph from the default template [Case 1279999](https://fogbugz.unity3d.com/f/cases/1279999/)
@@ -31,6 +33,7 @@
 - Fallback to builtIn rendering layer if srpAsset.renderingLayerMaskNames returns null.
 - Fix missing prepass in URP [Case 1169487](https://issuetracker.unity3d.com/product/unity/issues/guid/1169487/)
 - Fix SubPixelAA block while rendering directly in backbuffer.
+- Sample Mesh Color when value is stored as float.
 
 ## [10.1.0] - 2020-10-12
 ### Added
@@ -42,8 +45,6 @@
 - Added Output Event Handler Samples
 - Added ExposedProperty custom Property Drawer
 - Error display within the graph.
-- Sample vertices of a transformed skinned mesh with Position (Skinned Mesh) and Sample Skinned Mesh operator.
-- Placement option (Vertex, Edge, Surface) in Sample Mesh & Skinned Mesh, allows triangle sampling.
 
 ### Fixed
 - Mesh Sampling incorrect with some GPU (use ByteAddressBuffer instead of Buffer<float>)
@@ -68,11 +69,7 @@
 - Fix shadows not being rendered to some cascades with directional lights [Case 1229972](https://issuetracker.unity3d.com/issues/output-inconsistencies-with-vfx-shadow-casting-and-shadow-cascades)
 - Fix VFX Graph window invalidating existing Undo.undoRedoPerformed delegates.
 - Fix shadergraph changes not reflected in VisualEffectGraph [Case 1278469](https://fogbugz.unity3d.com/f/cases/resolve/1278469/)
-<<<<<<< HEAD
-- Unexpected exception while installing samples inside an URP project [Case 1280065](https://issuetracker.unity3d.com/product/unity/issues/guid/1280065/)
-- Sample Mesh Color when value is stored as float.
-=======
->>>>>>> 75b4f582
+
 
 ## [10.0.0] - 2019-06-10
 ### Added
