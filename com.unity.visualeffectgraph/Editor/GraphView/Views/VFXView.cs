//#define OLD_COPY_PASTE
using System;
using System.Collections;
using System.Collections.Generic;
using System.IO;
using System.Linq;
using UnityEditor.Experimental.GraphView;
using UnityEngine;
using UnityEngine.Rendering;
using UnityEditor.VFX;
using UnityEngine.VFX;
using UnityEngine.UIElements;
using UnityEditor.UIElements;
using UnityEngine.Profiling;
using System.Reflection;

using PositionType = UnityEngine.UIElements.Position;

namespace UnityEditor.VFX.UI
{
    public class VFXViewModicationProcessor : UnityEditor.AssetModificationProcessor
    {
        public static bool assetMoved = false;

        private static AssetMoveResult OnWillMoveAsset(string sourcePath, string destinationPath)
        {
            assetMoved = true;
            return AssetMoveResult.DidNotMove;
        }
    }

    class VFXView : GraphView, IControlledElement<VFXViewController>, IControllerListener
    {
        public HashSet<VFXEditableDataAnchor> allDataAnchors = new HashSet<VFXEditableDataAnchor>();

        void IControllerListener.OnControllerEvent(ControllerEvent e)
        {
            if (e is VFXRecompileEvent)
            {
                var recompileEvent = e as VFXRecompileEvent;
                foreach (var anchor in allDataAnchors)
                {
                    anchor.OnRecompile(recompileEvent.valueOnly);
                }
            }
        }

        VisualElement m_NoAssetLabel;

        VFXViewController m_Controller;
        Controller IControlledElement.controller
        {
            get { return m_Controller; }
        }


        void DisconnectController()
        {
            if (controller.model && controller.graph)
                controller.graph.SetCompilationMode(VFXCompilationMode.Runtime);

            m_Controller.UnregisterHandler(this);
            m_Controller.useCount--;

            serializeGraphElements = null;
            unserializeAndPaste = null;
            deleteSelection = null;
            nodeCreationRequest = null;

            elementsAddedToGroup = null;
            elementsRemovedFromGroup = null;
            groupTitleChanged = null;

            m_GeometrySet = false;

            // Remove all in view now that the controller has been disconnected.
            foreach (var element in rootGroupNodeElements.Values)
            {
                RemoveElement(element);
            }
            foreach (var element in groupNodes.Values)
            {
                RemoveElement(element);
            }
            foreach (var element in dataEdges.Values)
            {
                RemoveElement(element);
            }
            foreach (var element in flowEdges.Values)
            {
                RemoveElement(element);
            }
            foreach (var system in m_Systems)
            {
                RemoveElement(system);
            }

            groupNodes.Clear();
            stickyNotes.Clear();
            rootNodes.Clear();
            rootGroupNodeElements.Clear();
            m_Systems.Clear();
            VFXExpression.ClearCache();
            m_NodeProvider = null;
        }

        void ConnectController()
        {
            schedule.Execute(() =>
            {
                if (controller != null && controller.graph)
                    controller.graph.SetCompilationMode(m_IsRuntimeMode ? VFXCompilationMode.Runtime : VFXCompilationMode.Edition);
            }).ExecuteLater(1);

            m_Controller.RegisterHandler(this);
            m_Controller.useCount++;

            serializeGraphElements = SerializeElements;
            unserializeAndPaste = UnserializeAndPasteElements;
            deleteSelection = Delete;
            nodeCreationRequest = OnCreateNode;

            elementsAddedToGroup = ElementAddedToGroupNode;
            elementsRemovedFromGroup = ElementRemovedFromGroupNode;
            groupTitleChanged = GroupNodeTitleChanged;

            m_NodeProvider = new VFXNodeProvider(controller, (d, mPos) => AddNode(d, mPos),null, GetAcceptedTypeNodes());

            //Make sure a subgraph block as a block subgraph  context
            if (controller.model.isSubgraph && controller.model.subgraph is VisualEffectSubgraphBlock)
            {
                if( !controller.graph.children.Any(t=>t is VFXBlockSubgraphContext) )
                {
                    controller.graph.AddChild(VFXBlockSubgraphContext.CreateInstance<VFXBlockSubgraphContext>(),0);
                }
            }
        }

        IEnumerable<Type> GetAcceptedTypeNodes()
        {
            if (!controller.model.isSubgraph)
                return null;
            return new Type[] { typeof(VFXOperator) };
        }


        public VisualEffect attachedComponent
        {
            get
            {
                return m_ComponentBoard != null ? m_ComponentBoard.GetAttachedComponent() : null;
            }

            set
            {
                if (m_ComponentBoard == null || m_ComponentBoard.parent == null)
                    ShowComponentBoard();
                if (m_ComponentBoard != null)
                    m_ComponentBoard.Attach(value);
            }
        }

        public void RemoveAnchorEdges(VFXDataAnchor anchor)
        {
            foreach (var edge in dataEdges.Where(t => t.Value.input == anchor || t.Value.output == anchor).ToArray())
            {
                if (edge.Value.input == anchor)
                    edge.Value.output.Disconnect(edge.Value);
                else
                    edge.Value.input.Disconnect(edge.Value);

                RemoveElement(edge.Value);
                dataEdges.Remove(edge.Key);
            }
        }

        public void RemoveNodeEdges(VFXNodeUI node)
        {
            foreach (var edge in dataEdges.Where(t => t.Value.input.node == node || t.Value.output.node == node).ToArray())
            {
                RemoveElement(edge.Value);
                dataEdges.Remove(edge.Key);
            }
        }

        public VFXViewController controller
        {
            get { return m_Controller; }
            set
            {
                if (m_Controller != value)
                {
                    if (m_Controller != null)
                    {
                        DisconnectController();
                    }
                    m_Controller = value;
                    if (m_Controller != null)
                    {
                        ConnectController();
                    }
                    NewControllerSet();
                }
            }
        }

        public VFXGroupNode GetPickedGroupNode(Vector2 panelPosition)
        {
            List<VisualElement> picked = new List<VisualElement>();
            panel.PickAll(panelPosition, picked);

            return picked.OfType<VFXGroupNode>().FirstOrDefault();
        }

        public VFXNodeController AddNode(VFXNodeProvider.Descriptor d, Vector2 mPos)
        {
            var groupNode = GetPickedGroupNode(mPos);

            mPos = this.ChangeCoordinatesTo(contentViewContainer, mPos);


            if (d.modelDescriptor is string)
            {
                string path = d.modelDescriptor as string;

                if(! path.StartsWith(VisualEffectAssetEditorUtility.templatePath) )
                {
                    if( Path.GetExtension(path) == VisualEffectSubgraphOperator.Extension)
                    {
                        var subGraph = AssetDatabase.LoadAssetAtPath<VisualEffectSubgraphOperator>(path);
                        if (subGraph != null && (!controller.model.isSubgraph || !subGraph.GetResource().GetOrCreateGraph().subgraphDependencies.Contains(controller.model.subgraph) && subGraph.GetResource() != controller.model))
                        {
                            ;
                            VFXModel newModel = VFXSubgraphOperator.CreateInstance<VFXSubgraphOperator>() as VFXModel;

                            controller.AddVFXModel(mPos, newModel);

                            newModel.SetSettingValue("m_Subgraph", subGraph);
                        }
                    }
                }
                else
                    CreateTemplateSystem(path, mPos, groupNode);
            }
            else if (d.modelDescriptor is GroupNodeAdder)
            {
                controller.AddGroupNode(mPos);
            }
            else if (d.modelDescriptor is VFXParameterController)
            {
                var parameter = d.modelDescriptor as VFXParameterController;

                return controller.AddVFXParameter(mPos, parameter, groupNode != null ? groupNode.controller : null);
            }
            else
                return controller.AddNode(mPos, d.modelDescriptor, groupNode != null ? groupNode.controller : null);
            return null;
        }

        VFXNodeProvider m_NodeProvider;
        VisualElement m_Toolbar;

<<<<<<< HEAD
        private bool m_IsRuntimeMode = false;
        private bool m_ForceShaderValidation = false;
=======

        public static StyleSheet LoadStyleSheet(string text)
        {
            string path = string.Format("{0}/Editor Default Resources/uss/{1}.uss", VisualEffectGraphPackageInfo.assetPackagePath, text);
            return AssetDatabase.LoadAssetAtPath<StyleSheet>(path);
        }

        public static VisualTreeAsset LoadUXML(string text)
        {
            string path = string.Format("{0}/Editor Default Resources/uxml/{1}.uxml", VisualEffectGraphPackageInfo.assetPackagePath, text);
            return AssetDatabase.LoadAssetAtPath<VisualTreeAsset>(path);
        }

        public static Texture2D LoadImage(string text)
        {
            string path = string.Format("{0}/Editor Default Resources/VFX/{1}.png", VisualEffectGraphPackageInfo.assetPackagePath, text);
            return AssetDatabase.LoadAssetAtPath<Texture2D>(path);
        }
>>>>>>> c201f0dc

        public VFXView()
        {
            SetupZoom(0.125f, 8);

            //this.AddManipulator(new SelectionSetter(this));
            this.AddManipulator(new ContentDragger());
            this.AddManipulator(new SelectionDragger());
            this.AddManipulator(new RectangleSelector());
            this.AddManipulator(new FreehandSelector());

            styleSheets.Add(LoadStyleSheet("VFXView"));

            AddLayer(-1);
            AddLayer(1);
            AddLayer(2);

            focusable = true;

            m_Toolbar = new UnityEditor.UIElements.Toolbar();

            var toggleAutoCompile = new ToolbarToggle();
            toggleAutoCompile.text = "Auto";
            toggleAutoCompile.style.unityTextAlign = TextAnchor.MiddleRight;
            toggleAutoCompile.SetValueWithoutNotify(true);
            toggleAutoCompile.RegisterCallback<ChangeEvent<bool>>(OnToggleCompile);
            m_Toolbar.Add(toggleAutoCompile);

            var compileButton = new ToolbarButton(OnCompile);
            compileButton.style.unityTextAlign = TextAnchor.MiddleLeft;
            compileButton.text = "Compile";
            m_Toolbar.Add(compileButton);

            var spacer = new ToolbarSpacer();
            spacer.style.width = 12f;
            m_Toolbar.Add(spacer);

            var selectAssetButton = new ToolbarButton(() => { SelectAsset(); });
            selectAssetButton.text = "Show in Project";
            m_Toolbar.Add(selectAssetButton);

            var flexSpacer = new ToolbarSpacer();
            flexSpacer.style.flexGrow = 1f;
            m_Toolbar.Add(flexSpacer);

            var toggleBlackboard = new ToolbarToggle();
            toggleBlackboard.text = "Blackboard";
            toggleBlackboard.RegisterCallback<ChangeEvent<bool>>(ToggleBlackboard);
            m_Toolbar.Add(toggleBlackboard);

            m_ToggleComponentBoard = new ToolbarToggle();
            m_ToggleComponentBoard.text = "Target GameObject";
            m_ToggleComponentBoard.RegisterCallback<ChangeEvent<bool>>(ToggleComponentBoard);
            m_Toolbar.Add(m_ToggleComponentBoard);

            var showDebugMenu = new ToolbarMenu();
            showDebugMenu.text = "Advanced";
            showDebugMenu.menu.AppendAction("Runtime Mode (Forced)", OnRuntimeModeChanged, RuntimeModeStatus);
            showDebugMenu.menu.AppendAction("Shader Validation (Forced)", OnShaderValidationChanged, ShaderValidationStatus);
            showDebugMenu.menu.AppendSeparator();
            showDebugMenu.menu.AppendAction("Refresh UI", OnRefreshUI, DropdownMenuAction.Status.Normal);
            m_Toolbar.Add(showDebugMenu);

            // End Toolbar

            m_NoAssetLabel = new Label("Please Select An Asset");
            m_NoAssetLabel.style.position = PositionType.Absolute;
            m_NoAssetLabel.style.left = 0f;
            m_NoAssetLabel.style.right = new StyleLength(0f);
            m_NoAssetLabel.style.top = new StyleLength(0f);
            m_NoAssetLabel.style.bottom = new StyleLength(0f);
            m_NoAssetLabel.style.unityTextAlign = TextAnchor.MiddleCenter;
            m_NoAssetLabel.style.fontSize = new StyleLength(72f);
            m_NoAssetLabel.style.color = Color.white * 0.75f;

            Add(m_NoAssetLabel);

            m_Blackboard = new VFXBlackboard(this);
            bool blackboardVisible = BoardPreferenceHelper.IsVisible(BoardPreferenceHelper.Board.blackboard, true);
            if (blackboardVisible)
                Add(m_Blackboard);
            toggleBlackboard.value = blackboardVisible;

            /*
            bool componentBoardVisible = BoardPreferenceHelper.IsVisible(BoardPreferenceHelper.Board.blackboard, false);
            if (componentBoardVisible)
                ShowComponentBoard();
            toggleComponentBoard.value = componentBoardVisible;*/

            Add(m_Toolbar);

            RegisterCallback<DragUpdatedEvent>(OnDragUpdated);
            RegisterCallback<DragPerformEvent>(OnDragPerform);
            RegisterCallback<ValidateCommandEvent>(ValidateCommand);
            RegisterCallback<ExecuteCommandEvent>(ExecuteCommand);

            graphViewChanged = VFXGraphViewChanged;

            elementResized = VFXElementResized;

            Undo.undoRedoPerformed = OnUndoPerformed;

            viewDataKey = "VFXView";

            RegisterCallback<GeometryChangedEvent>(OnFirstResize);
        }

        void OnRefreshUI(DropdownMenuAction action)
        {
            Resync();
        }

        void OnRuntimeModeChanged(DropdownMenuAction action)
        {
            m_IsRuntimeMode = !m_IsRuntimeMode;
            controller.graph.SetCompilationMode(m_IsRuntimeMode ? VFXCompilationMode.Runtime : VFXCompilationMode.Edition);
        }

        DropdownMenuAction.Status RuntimeModeStatus(DropdownMenuAction action)
        {
            if (m_IsRuntimeMode)
                return DropdownMenuAction.Status.Checked;
            else
                return DropdownMenuAction.Status.Normal;
        }

        void OnShaderValidationChanged(DropdownMenuAction action)
        {
            m_ForceShaderValidation = !m_ForceShaderValidation;
            controller.graph.SetForceShaderValidation(m_ForceShaderValidation);
        }

        DropdownMenuAction.Status ShaderValidationStatus(DropdownMenuAction action)
        {
            if (VFXGraphCompiledData.k_FnVFXResource_SetCompileInitialVariants == null)
                return DropdownMenuAction.Status.Disabled;
            else if (m_ForceShaderValidation)
                return DropdownMenuAction.Status.Checked;
            else
                return DropdownMenuAction.Status.Normal;
        }


        public void SetBoardToFront(GraphElement board)
        {
            board.SendToBack();
            board.PlaceBehind(m_Toolbar);
        }

        void OnUndoPerformed()
        {
            foreach (var anchor in allDataAnchors)
            {
                anchor.ForceUpdate();
            }
        }

        void ToggleBlackboard(ChangeEvent<bool> e)
        {
            if (m_Blackboard.parent == null)
            {
                Insert(childCount - 1, m_Blackboard);
                BoardPreferenceHelper.SetVisible(BoardPreferenceHelper.Board.blackboard, true);
                m_Blackboard.RegisterCallback<GeometryChangedEvent>(OnFirstBlackboardGeometryChanged);
                m_Blackboard.style.position = PositionType.Absolute;
            }
            else
            {
                m_Blackboard.RemoveFromHierarchy();
                BoardPreferenceHelper.SetVisible(BoardPreferenceHelper.Board.blackboard, false);
            }
        }

        void ShowComponentBoard()
        {
            if (m_ComponentBoard == null)
            {
                m_ComponentBoard = new VFXComponentBoard(this);

                m_ComponentBoard.controller = controller;
            }
            Insert(childCount - 1, m_ComponentBoard);

            BoardPreferenceHelper.SetVisible(BoardPreferenceHelper.Board.componentBoard, true);

            m_ComponentBoard.RegisterCallback<GeometryChangedEvent>(OnFirstComponentBoardGeometryChanged);

            m_ToggleComponentBoard.SetValueWithoutNotify(true);
        }

        void OnFirstComponentBoardGeometryChanged(GeometryChangedEvent e)
        {
            if (m_FirstResize)
            {
                m_ComponentBoard.ValidatePosition();
                m_ComponentBoard.UnregisterCallback<GeometryChangedEvent>(OnFirstComponentBoardGeometryChanged);
            }
        }

        void OnFirstBlackboardGeometryChanged(GeometryChangedEvent e)
        {
            if (m_FirstResize)
            {
                m_Blackboard.ValidatePosition();
                m_Blackboard.UnregisterCallback<GeometryChangedEvent>(OnFirstBlackboardGeometryChanged);
            }
        }

        public bool m_FirstResize = false;

        void OnFirstResize(GeometryChangedEvent e)
        {
            m_FirstResize = true;
            if (m_ComponentBoard != null)
                m_ComponentBoard.ValidatePosition();
            if (m_Blackboard != null)
                m_Blackboard.ValidatePosition();

            UnregisterCallback<GeometryChangedEvent>(OnFirstResize);
        }

        Toggle m_ToggleComponentBoard;
        void ToggleComponentBoard(ChangeEvent<bool> e)
        {
            if (m_ComponentBoard == null || m_ComponentBoard.parent == null)
            {
                ShowComponentBoard();
            }
            else
            {
                m_ComponentBoard.RemoveFromHierarchy();
                BoardPreferenceHelper.SetVisible(BoardPreferenceHelper.Board.componentBoard, false);
                m_ToggleComponentBoard.SetValueWithoutNotify(false);
            }
        }

        void Delete(string cmd, AskUser askUser)
        {
            var selection = this.selection.ToArray();


            var parametersToRemove = Enumerable.Empty<VFXParameterController>();

            foreach (var category in selection.OfType<VFXBlackboardCategory>())
            {
                parametersToRemove = parametersToRemove.Concat(controller.RemoveCategory(m_Blackboard.GetCategoryIndex(category)));
            }
            controller.Remove(selection.OfType<IControlledElement>().Select(t => t.controller).Concat(parametersToRemove.Cast<Controller>()), true);
        }

        void IControlledElement.OnControllerChanged(ref ControllerChangedEvent e)
        {
            if (e.controller == controller)
            {
                ControllerChanged(e.change);
            }
            else if (e.controller is VFXNodeController)
            {
                UpdateUIBounds();
                if (e.controller is VFXContextController)
                {
                    if (m_ComponentBoard != null)
                    {
                        m_ComponentBoard.UpdateEventList();
                    }
                }
            }
        }

        bool m_InControllerChanged;

        void ControllerChanged(int change)
        {
            if (change == VFXViewController.Change.assetName)
                return;

            m_InControllerChanged = true;

            if (change == VFXViewController.Change.groupNode)
            {
                Profiler.BeginSample("VFXView.SyncGroupNodes");
                SyncGroupNodes();
                Profiler.EndSample();

                var groupNodes = this.groupNodes;
                foreach (var groupNode in groupNodes.Values)
                {
                    Profiler.BeginSample("VFXGroupNode.SelfChange");
                    groupNode.SelfChange();
                    Profiler.EndSample();
                }
                return;
            }
            if (change == VFXViewController.Change.destroy)
            {
                m_Blackboard.controller = null;
                controller = null;
                return;
            }
            Profiler.BeginSample("VFXView.ControllerChanged");
            if (change == VFXViewController.AnyThing)
            {
                SyncNodes();
            }

            Profiler.BeginSample("VFXView.SyncStickyNotes");
            SyncStickyNotes();
            Profiler.EndSample();
            Profiler.BeginSample("VFXView.SyncEdges");
            SyncEdges(change);
            Profiler.EndSample();
            Profiler.BeginSample("VFXView.SyncGroupNodes");
            SyncGroupNodes();
            Profiler.EndSample();

            if (controller != null)
            {
                if (change == VFXViewController.AnyThing)
                {
                    // if the asset is destroyed somehow, fox example if the user delete the asset, update the controller and update the window.
                    var asset = controller.model;
                    if (asset == null)
                    {
                        this.controller = null;
                        return;
                    }
                }
            }

            m_InControllerChanged = false;
            if(change != VFXViewController.Change.dataEdge)
                UpdateSystems();

            if (m_UpdateUIBounds)
            {
                Profiler.BeginSample("VFXView.UpdateUIBounds");
                UpdateUIBounds();
                Profiler.EndSample();
            }
            Profiler.EndSample();
        }

        void NewControllerSet()
        {
            m_Blackboard.controller = controller;

            if (m_ComponentBoard != null)
            {
                m_ComponentBoard.controller = controller;
            }
            if (controller != null)
            {
                m_NoAssetLabel.RemoveFromHierarchy();

                pasteOffset = Vector2.zero; // if we change asset we want to paste exactly at the same place as the original asset the first time.
            }
            else
            {
                if (m_NoAssetLabel.parent == null)
                {
                    Add(m_NoAssetLabel);
                }
            }
        }

        public void FrameNewController()
        {
            if (panel != null)
            {
                FrameAfterAWhile();
            }
            else
            {
                RegisterCallback<GeometryChangedEvent>(OnFrameNewControllerWithPanel);
            }
        }

        void FrameAfterAWhile()
        {
            var rectToFit = contentViewContainer.layout;
            var frameTranslation = Vector3.zero;
            var frameScaling = Vector3.one;

            rectToFit = controller.graph.UIInfos.uiBounds;

            if (rectToFit.width <= 50 || rectToFit.height <= 50)
            {
                return;
            }

            CalculateFrameTransform(rectToFit, layout, 30, out frameTranslation, out frameScaling);

            Matrix4x4.TRS(frameTranslation, Quaternion.identity, frameScaling);

            UpdateViewTransform(frameTranslation, frameScaling);

            contentViewContainer.MarkDirtyRepaint();
        }

        bool m_GeometrySet = false;

        void OnFrameNewControllerWithPanel(GeometryChangedEvent e)
        {
            m_GeometrySet = true;
            FrameAfterAWhile();
            UnregisterCallback<GeometryChangedEvent>(OnFrameNewControllerWithPanel);
        }

        Dictionary<VFXNodeController, VFXNodeUI> rootNodes = new Dictionary<VFXNodeController, VFXNodeUI>();
        Dictionary<Controller, GraphElement> rootGroupNodeElements = new Dictionary<Controller, GraphElement>();


        public GraphElement GetGroupNodeElement(Controller controller)
        {
            GraphElement result = null;
            rootGroupNodeElements.TryGetValue(controller, out result);
            return result;
        }

        Dictionary<VFXGroupNodeController, VFXGroupNode> groupNodes = new Dictionary<VFXGroupNodeController, VFXGroupNode>();
        Dictionary<VFXStickyNoteController, VFXStickyNote> stickyNotes = new Dictionary<VFXStickyNoteController, VFXStickyNote>();

        void OnOneNodeGeometryChanged(GeometryChangedEvent e)
        {
            m_GeometrySet = true;
            (e.target as GraphElement).UnregisterCallback<GeometryChangedEvent>(OnOneNodeGeometryChanged);
        }

        void SyncNodes()
        {
            Profiler.BeginSample("VFXView.SyncNodes");
            if (controller == null)
            {
                foreach (var element in rootNodes.Values.ToArray())
                {
                    SafeRemoveElement(element);
                }
                rootNodes.Clear();
                rootGroupNodeElements.Clear();
            }
            else
            {
                elementsAddedToGroup = null;
                elementsRemovedFromGroup = null;

                Profiler.BeginSample("VFXView.SyncNodes:Delete");
                var deletedControllers = rootNodes.Keys.Except(controller.nodes).ToArray();

                foreach (var deletedController in deletedControllers)
                {
                    SafeRemoveElement(rootNodes[deletedController]);
                    rootNodes.Remove(deletedController);
                    rootGroupNodeElements.Remove(deletedController);
                }
                Profiler.EndSample();
                bool needOneListenToGeometry = !m_GeometrySet;

                Profiler.BeginSample("VFXView.SyncNodes:Create");
                foreach (var newController in controller.nodes.Except(rootNodes.Keys).ToArray())
                {
                    VFXNodeUI newElement = null;
                    if (newController is VFXContextController)
                    {
                        newElement = new VFXContextUI();
                    }
                    else if (newController is VFXOperatorController)
                    {
                        newElement = new VFXOperatorUI();
                    }
                    else if (newController is VFXParameterNodeController)
                    {
                        newElement = new VFXParameterUI();
                    }
                    else
                    {
                        throw new InvalidOperationException("Can't find right ui for controller" + newController.GetType().Name);
                    }
                    Profiler.BeginSample("VFXView.SyncNodes:AddElement");
                    FastAddElement(newElement);
                    Profiler.EndSample();
                    rootNodes[newController] = newElement;
                    rootGroupNodeElements[newController] = newElement;
                    (newElement as ISettableControlledElement<VFXNodeController>).controller = newController;
                    if (needOneListenToGeometry)
                    {
                        needOneListenToGeometry = false;
                        newElement.RegisterCallback<GeometryChangedEvent>(OnOneNodeGeometryChanged);
                    }
                }
                Profiler.EndSample();

                elementsAddedToGroup = ElementAddedToGroupNode;
                elementsRemovedFromGroup = ElementRemovedFromGroupNode;
            }

            Profiler.EndSample();
        }

        static FieldInfo s_Member_ContainerLayer = typeof(GraphView).GetField("m_ContainerLayers", BindingFlags.NonPublic | BindingFlags.Instance);
        static MethodInfo s_Method_GetLayer = typeof(GraphView).GetMethod("GetLayer", BindingFlags.NonPublic | BindingFlags.Instance);

        public void FastAddElement(GraphElement graphElement)
        {
            if (graphElement.IsResizable())
            {
                graphElement.hierarchy.Add(new Resizer());
                graphElement.style.borderBottomWidth = 6;
            }

            int newLayer = graphElement.layer;
            if (!(s_Member_ContainerLayer.GetValue(this) as IDictionary).Contains(newLayer))
            {
                AddLayer(newLayer);
            }
            (s_Method_GetLayer.Invoke(this, new object[] { newLayer }) as VisualElement).Add(graphElement);
        }

        bool m_UpdateUIBounds = false;
        void UpdateUIBounds()
        {
            if (!m_GeometrySet) return;
            if (m_InControllerChanged)
            {
                m_UpdateUIBounds = true;
                return;
            }
            m_UpdateUIBounds = false;

            if (panel != null)
            {
                panel.InternalValidateLayout();
                controller.graph.UIInfos.uiBounds = GetElementsBounds(rootGroupNodeElements.Values.Concat(groupNodes.Values.Cast<GraphElement>()));
            }
        }

        void SyncGroupNodes()
        {
            if (controller == null)
            {
                foreach (var kv in groupNodes)
                {
                    RemoveElement(kv.Value);
                }
                groupNodes.Clear();
            }
            else
            {
                var deletedControllers = groupNodes.Keys.Except(controller.groupNodes).ToArray();

                foreach (var deletedController in deletedControllers)
                {
                    RemoveElement(groupNodes[deletedController]);
                    groupNodes.Remove(deletedController);
                }

                foreach (var newController in controller.groupNodes.Except(groupNodes.Keys))
                {
                    var newElement = new VFXGroupNode();
                    FastAddElement(newElement);
                    newElement.controller = newController;
                    groupNodes.Add(newController, newElement);
                }
            }
        }

        void SyncStickyNotes()
        {
            if (controller == null)
            {
                foreach (var kv in stickyNotes)
                {
                    SafeRemoveElement(kv.Value);
                }
                rootGroupNodeElements.Clear();
                stickyNotes.Clear();
            }
            else
            {
                var deletedControllers = stickyNotes.Keys.Except(controller.stickyNotes).ToArray();

                foreach (var deletedController in deletedControllers)
                {
                    SafeRemoveElement(stickyNotes[deletedController]);
                    rootGroupNodeElements.Remove(deletedController);
                    stickyNotes.Remove(deletedController);
                }

                foreach (var newController in controller.stickyNotes.Except(stickyNotes.Keys))
                {
                    var newElement = new VFXStickyNote();
                    newElement.controller = newController;
                    FastAddElement(newElement);
                    rootGroupNodeElements[newController] = newElement;
                    stickyNotes[newController] = newElement;
                }
            }
        }

        public void SafeRemoveElement(GraphElement element)
        {
            VFXGroupNode.inRemoveElement = true;

            RemoveElement(element);

            VFXGroupNode.inRemoveElement = false;
        }

        Dictionary<VFXDataEdgeController, VFXDataEdge> dataEdges = new Dictionary<VFXDataEdgeController, VFXDataEdge>();
        Dictionary<VFXFlowEdgeController, VFXFlowEdge> flowEdges = new Dictionary<VFXFlowEdgeController, VFXFlowEdge>();

        void SyncEdges(int change)
        {
            if (change == VFXViewController.Change.ui)
                return; // for the moment ui changes don't have an impact on edges
            if (change != VFXViewController.Change.flowEdge)
            {
                if (controller == null)
                {
                    foreach (var element in dataEdges.Values)
                    {
                        RemoveElement(element);
                    }
                    dataEdges.Clear();
                }
                else
                {
                    var deletedControllers = dataEdges.Keys.Except(controller.dataEdges).ToArray();

                    foreach (var deletedController in deletedControllers)
                    {
                        var edge = dataEdges[deletedController];
                        if (edge.input != null)
                        {
                            edge.input.Disconnect(edge);
                        }
                        if (edge.output != null)
                        {
                            edge.output.Disconnect(edge);
                        }
                        RemoveElement(edge);
                        dataEdges.Remove(deletedController);
                    }

                    foreach (var newController in controller.dataEdges.Except(dataEdges.Keys).ToArray())
                    {
                        // SyncEdges could be called before the VFXNodeUI have been created, it that case ignore them and trust that they will be created later when the
                        // nodes arrive.
                        if (GetNodeByController(newController.input.sourceNode) == null || GetNodeByController(newController.output.sourceNode) == null)
                        {
                            if (change != VFXViewController.Change.dataEdge)
                            {
                                Debug.LogError("Can't match nodes for a data edge after nodes should have been updated.");
                            }
                            continue;
                        }

                        var newElement = new VFXDataEdge();
                        FastAddElement(newElement);
                        newElement.controller = newController;

                        dataEdges.Add(newController, newElement);
                        if (newElement.input != null)
                            newElement.input.node.RefreshExpandedState();
                        if (newElement.output != null)
                            newElement.output.node.RefreshExpandedState();
                    }
                }
            }

            if (change != VFXViewController.Change.dataEdge)
            {
                if (controller == null)
                {
                    foreach (var element in flowEdges.Values)
                    {
                        RemoveElement(element);
                    }
                    flowEdges.Clear();
                }
                else
                {
                    var deletedControllers = flowEdges.Keys.Except(controller.flowEdges).ToArray();

                    foreach (var deletedController in deletedControllers)
                    {
                        var edge = flowEdges[deletedController];
                        if (edge.input != null)
                        {
                            edge.input.Disconnect(edge);
                        }
                        if (edge.output != null)
                        {
                            edge.output.Disconnect(edge);
                        }
                        RemoveElement(edge);
                        flowEdges.Remove(deletedController);
                    }

                    foreach (var newController in controller.flowEdges.Except(flowEdges.Keys))
                    {
                        var newElement = new VFXFlowEdge();
                        FastAddElement(newElement);
                        newElement.controller = newController;
                        flowEdges.Add(newController, newElement);
                    }
                }
            }
        }

        public Vector2 ScreenToViewPosition(Vector2 position)
        {
            GUIView guiView = panel.InternalGetGUIView();
            if (guiView == null)
                return position;
            return position - guiView.screenPosition.position;
        }

        public Vector2 ViewToScreenPosition(Vector2 position)
        {
            GUIView guiView = panel.InternalGetGUIView();
            if (guiView == null)
                return position;
            return position + guiView.screenPosition.position;
        }

        void OnCreateNode(NodeCreationContext ctx)
        {
            GUIView guiView = panel.InternalGetGUIView();
            if (guiView == null)
                return;
            Vector2 point = ScreenToViewPosition(ctx.screenMousePosition);

            List<VisualElement> picked = new List<VisualElement>();
            panel.PickAll(point, picked);

            VFXContextUI context = picked.OfType<VFXContextUI>().FirstOrDefault();

            if (context != null)
            {
                context.OnCreateBlock(point);
            }
            else
            {
                VFXFilterWindow.Show(VFXViewWindow.currentWindow, point, ctx.screenMousePosition, m_NodeProvider);
            }
        }

        public void CreateTemplateSystem(string path, Vector2 tPos, VFXGroupNode groupNode)
        {
            var resource = VisualEffectResource.GetResourceAtPath(path);
            if (resource != null)
            {
                VFXViewController templateController = VFXViewController.GetController(resource, true);
                templateController.useCount++;

                var data = VFXCopy.SerializeElements(templateController.allChildren, templateController.graph.UIInfos.uiBounds);
                VFXPaste.UnserializeAndPasteElements(controller, tPos, data, this, groupNode != null ? groupNode.controller : null);

                templateController.useCount--;
            }
        }

        void OnToggleCompile(ChangeEvent<bool> e)
        {
            VFXViewWindow.currentWindow.autoCompile = !VFXViewWindow.currentWindow.autoCompile;
        }

        void OnCompile()
        {
            var graph = controller.graph;
            graph.SetExpressionGraphDirty();
            graph.RecompileIfNeeded(false, false);
        }


        public EventPropagation Compile()
        {
            OnCompile();

            return EventPropagation.Stop;
        }

        void AddVFXParameter(Vector2 pos, VFXParameterController parameterController, VFXGroupNode groupNode)
        {
            if (controller == null || parameterController == null) return;

            controller.AddVFXParameter(pos, parameterController, groupNode != null ? groupNode.controller : null);
        }

        public EventPropagation Resync()
        {
            foreach (var node in rootNodes.Values)
                node.RemoveFromHierarchy();

            rootNodes.Clear();
            foreach (var node in nodes.ToList())
                node.RemoveFromHierarchy();

            foreach (var edge in dataEdges.Values)
                edge.RemoveFromHierarchy();
            dataEdges.Clear();

            foreach (var edge in flowEdges.Values)
                edge.RemoveFromHierarchy();
            flowEdges.Clear();

            foreach (var edge in edges.ToList())
                edge.RemoveFromHierarchy();

            if (controller != null)
                controller.ForceReload();
            return EventPropagation.Stop;
        }

        public EventPropagation OutputToDot()
        {
            if (controller == null) return EventPropagation.Stop;
            DotGraphOutput.DebugExpressionGraph(controller.graph, VFXExpressionContextOption.None);
            return EventPropagation.Stop;
        }

        public EventPropagation OutputToDotReduced()
        {
            if (controller == null) return EventPropagation.Stop;
            DotGraphOutput.DebugExpressionGraph(controller.graph, VFXExpressionContextOption.Reduction);
            return EventPropagation.Stop;
        }

        public EventPropagation OutputToDotConstantFolding()
        {
            if (controller == null) return EventPropagation.Stop;
            DotGraphOutput.DebugExpressionGraph(controller.graph, VFXExpressionContextOption.ConstantFolding);
            return EventPropagation.Stop;
        }

        IEnumerable<VisualEffect> GetActiveComponents()
        {
            if (attachedComponent != null)
                yield return attachedComponent;
            else
            {
                foreach (var component in UnityEngine.VFX.VFXManager.GetComponents())
                    yield return component;
            }
        }

        public EventPropagation ReinitComponents()
        {
            foreach (var component in GetActiveComponents())
                component.Reinit();
            return EventPropagation.Stop;
        }

        public EventPropagation ReinitAndPlayComponents()
        {
            foreach (var component in GetActiveComponents())
            {
                component.Reinit();
                component.Play();
            }
            return EventPropagation.Stop;
        }

        public IEnumerable<VFXContextUI> GetAllContexts()
        {
            foreach (var layer in contentViewContainer.Children())
            {
                foreach (var element in layer.Children())
                {
                    if (element is VFXContextUI)
                    {
                        yield return element as VFXContextUI;
                    }
                }
            }
        }

        public IEnumerable<VFXNodeUI> GetAllNodes()
        {
            foreach (var layer in contentViewContainer.Children())
            {
                foreach (var element in layer.Children())
                {
                    if (element is VFXNodeUI)
                    {
                        yield return element as VFXNodeUI;
                    }
                }
            }
        }

        public override List<Port> GetCompatiblePorts(Port startAnchor, NodeAdapter nodeAdapter)
        {
            if (controller == null) return null;


            if (startAnchor is VFXDataAnchor)
            {
                var controllers = controller.GetCompatiblePorts((startAnchor as  VFXDataAnchor).controller, nodeAdapter);
                return controllers.Select(t => (Port)GetDataAnchorByController(t as VFXDataAnchorController)).ToList();
            }
            else
            {
                var controllers = controller.GetCompatiblePorts((startAnchor as VFXFlowAnchor).controller, nodeAdapter);
                return controllers.Select(t => (Port)GetFlowAnchorByController(t as VFXFlowAnchorController)).ToList();
            }
        }

        public IEnumerable<VFXFlowAnchor> GetAllFlowAnchors(bool input, bool output)
        {
            foreach (var context in GetAllContexts())
            {
                foreach (VFXFlowAnchor anchor in context.GetFlowAnchors(input, output))
                {
                    yield return anchor;
                }
            }
        }

        void VFXElementResized(VisualElement element)
        {
            if (element is IVFXResizable)
            {
                (element as IVFXResizable).OnResized();
            }
        }

        GraphViewChange VFXGraphViewChanged(GraphViewChange change)
        {
            if (change.movedElements != null && change.movedElements.Count > 0)
            {
                HashSet<IVFXMovable> movables = new HashSet<IVFXMovable>(change.movedElements.OfType<IVFXMovable>());
                foreach (var groupNode in groupNodes.Values)
                {
                    var containedElements = groupNode.containedElements;

                    if (containedElements != null && containedElements.Intersect(change.movedElements).Count() > 0)
                    {
                        groupNode.UpdateGeometryFromContent();
                        movables.Add(groupNode);
                    }
                }

                foreach (var groupNode in change.movedElements.OfType<VFXGroupNode>())
                {
                    var containedElements = groupNode.containedElements;
                    if (containedElements != null)
                    {
                        foreach (var node in containedElements.OfType<IVFXMovable>())
                        {
                            movables.Add(node);
                        }
                    }
                }

                foreach (var movable in movables)
                {
                    movable.OnMoved();
                }
            }
            else if (change.elementsToRemove != null)
            {
                controller.Remove(change.elementsToRemove.OfType<IControlledElement>().Where(t => t.controller != null).Select(t => t.controller));
                
                foreach( var dataEdge in change.elementsToRemove.OfType<VFXDataEdge>())
                {
                    RemoveElement(dataEdge);
                    dataEdges.Remove(dataEdge.controller);
                }
            }

            return change;
        }

        VFXNodeUI GetNodeByController(VFXNodeController controller)
        {
            if (controller is VFXBlockController)
            {
                var blockController = (controller as VFXBlockController);
                VFXContextUI context = GetNodeByController(blockController.contextController) as VFXContextUI;

                return context.GetAllBlocks().FirstOrDefault(t => t.controller == blockController);
            }
            return GetAllNodes().FirstOrDefault(t => t.controller == controller);
        }

        public VFXDataAnchor GetDataAnchorByController(VFXDataAnchorController controller)
        {
            if (controller == null)
                return null;

            VFXNodeUI node = GetNodeByController(controller.sourceNode);
            if (node == null)
            {
                Debug.LogError("Can't find the node for a given node controller");
                return null;
            }

            VFXDataAnchor anchor = node.GetPorts(controller.direction == Direction.Input, controller.direction == Direction.Output).FirstOrDefault(t => t.controller == controller);
            if (anchor == null)
            {
                // Can happen because the order of the DataWatch is not controlled
                node.ForceUpdate();
                anchor = node.GetPorts(controller.direction == Direction.Input, controller.direction == Direction.Output).FirstOrDefault(t => t.controller == controller);
            }
            return anchor;
        }

        public VFXFlowAnchor GetFlowAnchorByController(VFXFlowAnchorController controller)
        {
            if (controller == null)
                return null;
            return GetAllFlowAnchors(controller.direction == Direction.Input, controller.direction == Direction.Output).Where(t => t.controller == controller).FirstOrDefault();
        }

        public IEnumerable<VFXDataAnchor> GetAllDataAnchors(bool input, bool output)
        {
            foreach (var layer in contentViewContainer.Children())
            {
                foreach (var element in layer.Children())
                {
                    if (element is VFXNodeUI)
                    {
                        var ope = element as VFXNodeUI;
                        foreach (VFXDataAnchor anchor in ope.GetPorts(input, output))
                            yield return anchor;
                        if (element is VFXContextUI)
                        {
                            var context = element as VFXContextUI;

                            foreach (VFXBlockUI block in context.GetAllBlocks())
                            {
                                foreach (VFXDataAnchor anchor in block.GetPorts(input, output))
                                    yield return anchor;
                            }
                        }
                    }
                }
            }
        }

        public VFXDataEdge GetDataEdgeByController(VFXDataEdgeController controller)
        {
            foreach (var layer in contentViewContainer.Children())
            {
                foreach (var element in layer.Children())
                {
                    if (element is VFXDataEdge)
                    {
                        VFXDataEdge candidate = element as VFXDataEdge;
                        if (candidate.controller == controller)
                            return candidate;
                    }
                }
            }
            return null;
        }

        public void UpdateGlobalSelection()
        {
            if (controller == null) return;

            var objectSelected = selection.OfType<VFXNodeUI>().Select(t => t.controller.model).Concat(selection.OfType<VFXContextUI>().Select(t => t.controller.model).Cast<VFXModel>()).Where(t => t != null).ToArray();

            if (objectSelected.Length > 0)
            {
                Selection.objects = objectSelected;
                Selection.objects = objectSelected;
                return;
            }

            var blackBoardSelected = selection.OfType<BlackboardField>().Select(t => t.GetFirstAncestorOfType<VFXBlackboardRow>().controller.model).ToArray();

            if (blackBoardSelected.Length > 0)
            {
                Selection.objects = blackBoardSelected;
                return;
            }
        }

        void SelectAsset()
        {
            if (Selection.activeObject != controller.model)
            {
                Selection.activeObject = controller.model.visualEffectObject;
                EditorGUIUtility.PingObject(controller.model.visualEffectObject);
            }
        }

        void ElementAddedToGroupNode(Group groupNode, IEnumerable<GraphElement> elements)
        {
            (groupNode as VFXGroupNode).ElementsAddedToGroupNode(elements);
        }

        void ElementRemovedFromGroupNode(Group groupNode, IEnumerable<GraphElement> elements)
        {
            (groupNode as VFXGroupNode).ElementsRemovedFromGroupNode(elements);
        }

        void GroupNodeTitleChanged(Group groupNode, string title)
        {
            (groupNode as VFXGroupNode).GroupNodeTitleChanged(title);
        }

        public override void AddToSelection(ISelectable selectable)
        {
            base.AddToSelection(selectable);
            UpdateGlobalSelection();
        }

        public override void RemoveFromSelection(ISelectable selectable)
        {
            base.RemoveFromSelection(selectable);
            UpdateGlobalSelection();
        }

        public override void ClearSelection()
        {
            bool selectionEmpty = selection.Count() == 0;
            base.ClearSelection();
            if (!selectionEmpty)
                UpdateGlobalSelection();
        }

        VFXBlackboard m_Blackboard;


        VFXComponentBoard m_ComponentBoard;

        public readonly Vector2 defaultPasteOffset = new Vector2(100, 100);
        public Vector2 pasteOffset = Vector2.zero;

        public VFXBlackboard blackboard
        {
            get { return m_Blackboard; }
        }


        protected internal override bool canCopySelection
        {
            get { return selection.OfType<VFXNodeUI>().Any() || selection.OfType<Group>().Any() || selection.OfType<VFXContextUI>().Any(t => !(t.controller.model is VFXBlockSubgraphContext)) || selection.OfType<VFXStickyNote>().Any(); }
        }

        IEnumerable<Controller> ElementsToController(IEnumerable<GraphElement> elements)
        {
            return elements.OfType<IControlledElement>().Select(t => t.controller);
        }

        void CollectElements(IEnumerable<GraphElement> elements, HashSet<GraphElement> elementsToCopySet)
        {
            foreach (var element in elements)
            {
                if (element is Group)
                {
                    CollectElements((element as Group).containedElements, elementsToCopySet);
                    elementsToCopySet.Add(element);
                }
                else if (element is Node || element is VFXContextUI || element is VFXStickyNote)
                {
                    elementsToCopySet.Add(element);
                }
            }
        }

        protected internal override void CollectCopyableGraphElements(IEnumerable<GraphElement> elements, HashSet<GraphElement> elementsToCopySet)
        {
            CollectElements(elements, elementsToCopySet);

            var nodeuis = new HashSet<VFXNodeUI>(elementsToCopySet.SelectMany(t => t.Query().OfType<VFXNodeUI>().ToList()));
            var contextuis = new HashSet<VFXContextUI>(elementsToCopySet.OfType<VFXContextUI>());

            foreach (var edge in edges.ToList())
            {
                if (edge is VFXDataEdge)
                {
                    if (nodeuis.Contains(edge.input.GetFirstAncestorOfType<VFXNodeUI>()) && nodeuis.Contains(edge.output.GetFirstAncestorOfType<VFXNodeUI>()))
                    {
                        elementsToCopySet.Add(edge);
                    }
                }
                else
                {
                    if (contextuis.Contains(edge.input.GetFirstAncestorOfType<VFXContextUI>()) && contextuis.Contains(edge.output.GetFirstAncestorOfType<VFXContextUI>()))
                    {
                        elementsToCopySet.Add(edge);
                    }
                }
            }
        }

        Rect GetElementsBounds(IEnumerable<GraphElement> elements)
        {
            Rect[] elementBounds = elements.Where(t => !(t is VFXEdge)).Select(t => contentViewContainer.WorldToLocal(t.worldBound)).ToArray();
            if (elementBounds.Length < 1) return Rect.zero;

            Rect bounds = elementBounds[0];

            for (int i = 1; i < elementBounds.Length; ++i)
            {
                bounds = Rect.MinMaxRect(Mathf.Min(elementBounds[i].xMin, bounds.xMin), Mathf.Min(elementBounds[i].yMin, bounds.yMin), Mathf.Max(elementBounds[i].xMax, bounds.xMax), Mathf.Max(elementBounds[i].yMax, bounds.yMax));
            }

            // Round to avoid changes in the asset because of the zoom level.
            bounds.x = Mathf.Round(bounds.x);
            bounds.y = Mathf.Round(bounds.y);
            bounds.width = Mathf.Round(bounds.width);
            bounds.height = Mathf.Round(bounds.height);

            return bounds;
        }

        public string SerializeElements(IEnumerable<GraphElement> elements)
        {
            pasteOffset = defaultPasteOffset;

            Profiler.BeginSample("VFXCopy.SerializeElements");
            string result = VFXCopy.SerializeElements(ElementsToController(elements), GetElementsBounds(elements));
            Profiler.EndSample();
            return result;
        }

        Vector2 pasteCenter
        {
            get
            {
                Vector2 center = layout.size * 0.5f;

                center = this.ChangeCoordinatesTo(contentViewContainer, center);

                return center;
            }
        }

        public void UnserializeAndPasteElements(string operationName, string data)
        {
            Profiler.BeginSample("VFXPaste.VFXPaste.UnserializeAndPasteElements");
            VFXPaste.UnserializeAndPasteElements(controller, pasteCenter, data, this);
            Profiler.EndSample();

            pasteOffset += defaultPasteOffset;
        }

        const float k_MarginBetweenContexts = 30;
        public void PushUnderContext(VFXContextUI context, float size)
        {
            if (size < 5) return;

            HashSet<VFXContextUI> contexts = new HashSet<VFXContextUI>();

            contexts.Add(context);

            var flowEdges = edges.ToList().OfType<VFXFlowEdge>().ToList();

            int contextCount = 0;

            while (contextCount < contexts.Count())
            {
                contextCount = contexts.Count();
                foreach (var flowEdge in flowEdges)
                {
                    VFXContextUI topContext = flowEdge.output.GetFirstAncestorOfType<VFXContextUI>();
                    VFXContextUI bottomContext = flowEdge.input.GetFirstAncestorOfType<VFXContextUI>();
                    if (contexts.Contains(topContext)  && !contexts.Contains(bottomContext))
                    {
                        float topContextBottom = topContext.layout.yMax;
                        float newTopContextBottom = topContext.layout.yMax + size;
                        if (topContext == context)
                        {
                            newTopContextBottom -= size;
                            topContextBottom -= size;
                        }
                        float bottomContextTop = bottomContext.layout.yMin;

                        if (topContextBottom < bottomContextTop && newTopContextBottom + k_MarginBetweenContexts > bottomContextTop)
                        {
                            contexts.Add(bottomContext);
                        }
                    }
                }
            }

            contexts.Remove(context);

            foreach (var c in contexts)
            {
                c.controller.position = c.GetPosition().min + new Vector2(0, size);
            }
        }

        bool canGroupSelection
        {
            get
            {
                return canCopySelection && !selection.Any(t => t is Group);
            }
        }

        public void ValidateCommand(ValidateCommandEvent evt)
        {
            if (evt.commandName == "SelectAll")
            {
                evt.StopPropagation();
                if (evt.imguiEvent != null)
                {
                    evt.imguiEvent.Use();
                }
            }
        }

        public void ExecuteCommand(ExecuteCommandEvent e)
        {
            if (e.commandName == "SelectAll")
            {
                ClearSelection();

                foreach (var element in graphElements.ToList())
                {
                    AddToSelection(element);
                }
                e.StopPropagation();
            }
        }

        void GroupSelection()
        {
            controller.GroupNodes(selection.OfType<ISettableControlledElement<VFXNodeController>>().Select(t => t.controller));
        }

        void AddStickyNote(Vector2 position, VFXGroupNode group = null)
        {
            position = contentViewContainer.WorldToLocal(position);
            controller.AddStickyNote(position, group != null ? group.controller : null);
        }

        void OnCreateNodeInGroupNode(DropdownMenuAction e)
        {
            //The targeted groupnode will be determined by a PickAll later
            VFXFilterWindow.Show(VFXViewWindow.currentWindow, e.eventInfo.mousePosition, ViewToScreenPosition(e.eventInfo.mousePosition), m_NodeProvider);
        }

        void OnEnterSubgraph(DropdownMenuAction e)
        {
            var node = e.userData as VFXModel;
            if( node is VFXSubgraphOperator subGraph)
            {
                VFXViewWindow.currentWindow.PushResource(subGraph.subgraph.GetResource());
            }
            else if (node is VFXSubgraphBlock subGraph2)
            {
                VFXViewWindow.currentWindow.PushResource(subGraph2.subgraph.GetResource());
            }
            else if (node is VFXSubgraphContext subGraph3)
            {
                VFXViewWindow.currentWindow.PushResource(subGraph3.subgraph.GetResource());
            }
        }

        public override void BuildContextualMenu(ContextualMenuPopulateEvent evt)
        {
            if (evt.target is VFXGroupNode || evt.target is VFXSystemBorder) // Default behaviour only shows the OnCreateNode if the target is the view itself.
                evt.target = this;

            base.BuildContextualMenu(evt);

            Vector2 mousePosition = evt.mousePosition;

            if (evt.target is VFXNodeUI node)
            {
                evt.menu.InsertAction(evt.target is VFXContextUI ? 1 : 0, "Group Selection", (e) => { GroupSelection(); },
                    (e) => { return canGroupSelection ? DropdownMenuAction.Status.Normal : DropdownMenuAction.Status.Disabled; });

                if( node.controller.model is VFXSubgraphOperator || node.controller.model is VFXSubgraphContext || node.controller.model is VFXSubgraphBlock)
                {
                    evt.menu.AppendAction("Enter Subgraph",OnEnterSubgraph,e=>DropdownMenuAction.Status.Normal, node.controller.model);
                }
            }

            if (evt.target is VFXView)
            {
                evt.menu.InsertAction(1, "Create Sticky Note", (e) => { AddStickyNote(mousePosition); },(e) => DropdownMenuAction.Status.Normal);

                if( evt.triggerEvent is IMouseEvent)
                {
                    foreach( var system in m_Systems)
                    {
                        Rect bounds = system.worldBound;
                        if (bounds.Contains((evt.triggerEvent as IMouseEvent).mousePosition))
                        {
                            evt.menu.InsertSeparator("", 2);
                            evt.menu.InsertAction(3, string.IsNullOrEmpty(system.controller.title) ? "Name System" : "Rename System", a => system.OnRename(), e => DropdownMenuAction.Status.Normal);
                            break;
                        }
                    }
                }

                if( VFXViewWindow.currentWindow.resourceHistory.Count() > 0)
                {
                    evt.menu.AppendAction(" Back To Parent Graph", e => VFXViewWindow.currentWindow.PopResource());
                }
            }

            if (evt.target is VFXContextUI)
            {
                var context = evt.target as VFXContextUI;
                evt.menu.InsertSeparator("", 2);
                evt.menu.InsertAction(3, string.IsNullOrEmpty(context.controller.model.label) ? "Name Context" : "Rename Context", a => context.OnRename(), e => DropdownMenuAction.Status.Normal);
            }


            if (selection.OfType<VFXNodeUI>().Any())
            {
                if (selection.OfType<VFXOperatorUI>().Any() && !selection.OfType<VFXNodeUI>().Any(t => !(t is VFXOperatorUI) && !(t is VFXParameterUI)))
                    evt.menu.InsertAction(3, "Convert To Subgraph Operator", ToSubgraphOperator, e => DropdownMenuAction.Status.Normal);
                else if (SelectionHasCompleteSystems())
                    evt.menu.InsertAction(3, "Convert To Subgraph", ToSubgraphContext, e => DropdownMenuAction.Status.Normal);
                else if (selection.OfType<VFXBlockUI>().Any() && selection.OfType<VFXBlockUI>().Select(t => t.context).Distinct().Count() == 1)
                {
                    evt.menu.InsertAction(3, "Convert To Subgraph Block", ToSubgraphBlock, e => DropdownMenuAction.Status.Normal);
                }
            }
            
        }


        public bool SelectionHasCompleteSystems()
        {
            HashSet<VFXContextUI> selectedContexts = new HashSet<VFXContextUI>(selection.OfType<VFXContextUI>());
            if (selectedContexts.Count() < 1)
                return false;

            HashSet<VFXData> usedDatas = new HashSet<VFXData>(selectedContexts.Select(t => t.controller.model.GetData()).Where(t=>t != null));

            foreach( var context in GetAllContexts())
            {
                if (usedDatas.Contains(context.controller.model.GetData()) && !selectedContexts.Contains(context))
                    return false;
            }

            return true;
        }


        void ToSubgraphBlock(DropdownMenuAction a)
        {
            VFXConvertSubgraph.ConvertToSubgraphBlock(this, selection.OfType<IControlledElement>().Select(t => t.controller), GetElementsBounds(selection.Where(t => !(t is Edge)).Cast<GraphElement>()));
        }


        void ToSubgraphOperator(DropdownMenuAction a)
        {
            VFXConvertSubgraph.ConvertToSubgraphOperator(this, selection.OfType<IControlledElement>().Select(t => t.controller), GetElementsBounds(selection.Where(t => !(t is Edge)).Cast<GraphElement>()));
        }
        void ToSubgraphContext(DropdownMenuAction a)
        {
            VFXConvertSubgraph.ConvertToSubgraphContext(this, selection.OfType<IControlledElement>().Select(t => t.controller), GetElementsBounds(selection.Where(t => !(t is Edge)).Cast<GraphElement>()));
        }

        List<VFXSystemBorder> m_Systems = new List<VFXSystemBorder>();

        public void UpdateSystems()
        {
            while (m_Systems.Count() > controller.systems.Count())
            {
                VFXSystemBorder border = m_Systems.Last();
                m_Systems.RemoveAt(m_Systems.Count - 1);
                border.RemoveFromHierarchy();
            }

            foreach(var system in m_Systems)
            {
                system.Update();
            }

            while (m_Systems.Count() < controller.systems.Count())
            {
                VFXSystemBorder border = new VFXSystemBorder();
                m_Systems.Add(border);
                AddElement(border);
                border.controller = controller.systems[m_Systems.Count() - 1];
            }
        }

        void OnDragUpdated(DragUpdatedEvent e)
        {
            if (DragAndDrop.GetGenericData("DragSelection") != null && selection.Any(t => t is VFXBlackboardField && (t as VFXBlackboardField).GetFirstAncestorOfType<VFXBlackboardRow>() != null))
            {
                VFXBlackboardField selectedField = selection.OfType<VFXBlackboardField>().Where(t => t.GetFirstAncestorOfType<VFXBlackboardRow>() != null).First();

                if( selectedField.controller.isOutput &&selectedField.controller.nodeCount > 0 )
                {
                    return;
                }

                DragAndDrop.visualMode = DragAndDropVisualMode.Link;
                e.StopPropagation();
            }
            else
            {
                var references = DragAndDrop.objectReferences.OfType<VisualEffectAsset>().Cast<VisualEffectObject>().Concat(DragAndDrop.objectReferences.OfType<VisualEffectSubgraphOperator>());
                VisualEffectObject draggedObject = references.FirstOrDefault();
                bool isOperator = draggedObject is VisualEffectSubgraphOperator;

                if (draggedObject != null && draggedObject != controller.model.visualEffectObject)
                {
                    var draggedObjectDependencies = draggedObject.GetResource().GetOrCreateGraph().subgraphDependencies;
                    bool vfxIntovfx = !isOperator && !controller.model.isSubgraph && !draggedObjectDependencies.Contains(controller.model.subgraph); // dropping a vfx into a vfx
                    bool operatorIntovfx = isOperator && !controller.model.isSubgraph; //dropping an operator into a vfx
                    bool operatorIntoOperator = isOperator && controller.model.visualEffectObject is VisualEffectSubgraphOperator && !draggedObjectDependencies.Contains(controller.model.visualEffectObject); //dropping an operator into a vfx
                    if (vfxIntovfx || operatorIntovfx || operatorIntoOperator)
                    {
                        DragAndDrop.visualMode = DragAndDropVisualMode.Link;
                        e.StopPropagation();
                    }
                    return;
                }

                var droppedBlocks = DragAndDrop.objectReferences.OfType<VisualEffectSubgraphBlock>();
                if (droppedBlocks.Count() > 0 && !controller.model.isSubgraph )
                {
                    DragAndDrop.visualMode = DragAndDropVisualMode.Link;
                    e.StopPropagation();
                }
            }
        }


        void OnDragPerform(DragPerformEvent e)
        {
            var groupNode = GetPickedGroupNode(e.mousePosition);

            if (DragAndDrop.GetGenericData("DragSelection") != null && selection.Any(t => t is BlackboardField && (t as BlackboardField).GetFirstAncestorOfType<VFXBlackboardRow>() != null))
            {
                var rows = selection.OfType<BlackboardField>().Select(t => t.GetFirstAncestorOfType<VFXBlackboardRow>()).Where(t => t != null).ToArray();
                if (rows.Length > 0)
                {
                    DragAndDrop.AcceptDrag();
                    Vector2 mousePosition = contentViewContainer.WorldToLocal(e.mousePosition);
                    foreach (var row in rows)
                    {
                        AddVFXParameter(mousePosition - new Vector2(50, 20), row.controller, groupNode);
                    }
                    e.StopPropagation();
                }
            }
            else
            {
                DragAndDrop.AcceptDrag();
                var references = DragAndDrop.objectReferences.OfType<VisualEffectAsset>().Cast<VisualEffectObject>().Concat(DragAndDrop.objectReferences.OfType<VisualEffectSubgraphOperator>());

                VisualEffectObject draggedObject = references.FirstOrDefault();
                bool isOperator = draggedObject is VisualEffectSubgraphOperator;

                if (draggedObject != null && draggedObject != controller.model.visualEffectObject)
                {
                    var draggedObjectDependencies = draggedObject.GetResource().GetOrCreateGraph().subgraphDependencies;
                    bool vfxIntovfx = !isOperator && !controller.model.isSubgraph && !draggedObjectDependencies.Contains(controller.model.subgraph); // dropping a vfx into a vfx
                    bool operatorIntovfx = isOperator && !controller.model.isSubgraph; //dropping an operator into a vfx
                    bool operatorIntoOperator = isOperator && controller.model.visualEffectObject is VisualEffectSubgraphOperator && !draggedObjectDependencies.Contains(controller.model.visualEffectObject); //dropping an operator into a vfx
                    if (vfxIntovfx || operatorIntovfx || operatorIntoOperator)
                    {
                        Vector2 mousePosition = contentViewContainer.WorldToLocal(e.mousePosition);
                        VFXModel newModel = (references.First() is VisualEffectAsset) ? VFXSubgraphContext.CreateInstance<VFXSubgraphContext>() as VFXModel : VFXSubgraphOperator.CreateInstance<VFXSubgraphOperator>() as VFXModel;

                        controller.AddVFXModel(mousePosition, newModel);

                        newModel.SetSettingValue("m_Subgraph", references.First());

                        //TODO add to picked groupnode
                        e.StopPropagation();
                    }
                }
                else if (!controller.model.isSubgraph) //can't drag a vfx subgraph block in a subgraph operator or a subgraph block
                {
                    var droppedBlocks = DragAndDrop.objectReferences.OfType<VisualEffectSubgraphBlock>();
                    VisualEffectSubgraphBlock droppedBlock = droppedBlocks.FirstOrDefault();
                    if (droppedBlock != null)
                    {
                        Vector2 mousePosition = contentViewContainer.WorldToLocal(e.mousePosition);

                        VFXContextType contextKind = droppedBlocks.First().GetResource().GetOrCreateGraph().children.OfType<VFXBlockSubgraphContext>().First().compatibleContextType;
                        VFXModelDescriptor<VFXContext> contextType = VFXLibrary.GetContexts().First(t => t.modelType == typeof(VFXBasicInitialize));
                        if ((contextKind & VFXContextType.Update) == VFXContextType.Update)
                            contextType = VFXLibrary.GetContexts().First(t => t.modelType == typeof(VFXBasicUpdate));
                        else if ((contextKind & VFXContextType.Spawner) == VFXContextType.Spawner)
                            contextType = VFXLibrary.GetContexts().First(t => t.modelType == typeof(VFXBasicSpawner));
                        else if ((contextKind & VFXContextType.Output) == VFXContextType.Output)
                            contextType = VFXLibrary.GetContexts().First(t => t.modelType == typeof(VFXPlanarPrimitiveOutput) && t.model.taskType == VFXTaskType.ParticleQuadOutput);

                        VFXContext ctx = controller.AddVFXContext(mousePosition, contextType);

                        VFXModel newModel = VFXSubgraphBlock.CreateInstance<VFXSubgraphBlock>();

                        newModel.SetSettingValue("m_Subgraph", droppedBlocks.First());

                        ctx.AddChild(newModel);

                        //TODO add to picked groupnode
                        e.StopPropagation();
                    }
                }
            }
        }

        public void AssetMoved()
        {
            foreach (var item in this.Query<VFXNodeUI>().ToList())
            {
                item.AssetMoved();
            }
        }
    }
}<|MERGE_RESOLUTION|>--- conflicted
+++ resolved
@@ -260,10 +260,9 @@
         VFXNodeProvider m_NodeProvider;
         VisualElement m_Toolbar;
 
-<<<<<<< HEAD
         private bool m_IsRuntimeMode = false;
         private bool m_ForceShaderValidation = false;
-=======
+
 
         public static StyleSheet LoadStyleSheet(string text)
         {
@@ -282,7 +281,6 @@
             string path = string.Format("{0}/Editor Default Resources/VFX/{1}.png", VisualEffectGraphPackageInfo.assetPackagePath, text);
             return AssetDatabase.LoadAssetAtPath<Texture2D>(path);
         }
->>>>>>> c201f0dc
 
         public VFXView()
         {
