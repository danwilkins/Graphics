--- conflicted
+++ resolved
@@ -41,10 +41,6 @@
                         try
                         {
                             graph.SanitizeForImport();
-<<<<<<< HEAD
-
-=======
->>>>>>> 42cfbe43
                             if (!wasGraphSanitized && graph.sanitized)
                             {
                                 if (assetToReimport == null)
@@ -57,6 +53,7 @@
                             Debug.LogErrorFormat("Exception during sanitization of {0} : {1}", assetPath, exception);
                         }
                     }
+                    }
                     else
                     {
                         Debug.LogErrorFormat("VisualEffectGraphResource without graph : {0}", assetPath);
@@ -104,15 +101,11 @@
                 {
                     if (!graph.sanitized)
                     {
-<<<<<<< HEAD
-=======
                         //Early return, the reimport will be forced with the next OnPostprocessAllAssets after Sanitize
->>>>>>> 42cfbe43
                         resource.ClearRuntimeData();
                     }
                     else
                     {
-<<<<<<< HEAD
                         //Workaround, use backup system to prevent any modification of the graph during compilation
                         //The responsible of this unexpected change is PrepareSubgraphs => RecurseSubgraphRecreateCopy => ResyncSlots
                         //It will let the VFXGraph in a really bad state after compilation.
@@ -127,9 +120,6 @@
                         VFXMemorySerializer.ExtractObjects(backup, false);
                         //The backup during undo/redo is actually calling UnknownChange after ExtractObjects
                         //You have to avoid because it will call ResyncSlot
-=======
-                        resource.GetOrCreateGraph().CompileForImport();
->>>>>>> 42cfbe43
                     }
                 }
                 else
