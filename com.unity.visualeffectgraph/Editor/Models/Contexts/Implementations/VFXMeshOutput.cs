using System.Collections.Generic;
using System.Linq;
using UnityEditor.VFX.Block;
using UnityEngine;
using UnityEngine.VFX;

namespace UnityEditor.VFX
{
    [VFXInfo]
    class VFXMeshOutput : VFXShaderGraphParticleOutput, IVFXMultiMeshOutput
    {
        public override string name { get { return "Output Particle Mesh"; } }
        public override string codeGeneratorTemplate { get { return RenderPipeTemplate("VFXParticleMeshes"); } }
        public override VFXTaskType taskType { get { return VFXTaskType.ParticleMeshOutput; } }
        public override bool supportsUV { get { return GetOrRefreshShaderGraphObject() == null; } }
        public override bool implementsMotionVector { get { return true; } }
        public override CullMode defaultCullMode { get { return CullMode.Back;  } }

        [VFXSetting(VFXSettingAttribute.VisibleFlags.InInspector), Range(1, 4), Tooltip("Specifies the number of different meshes (up to 4). Mesh per particle can be specified with the meshIndex attribute."), SerializeField]
        private uint MeshCount = 1;
        [VFXSetting(VFXSettingAttribute.VisibleFlags.InInspector), Tooltip("When enabled, screen space LOD is used to determine with meshIndex to use per particle."), SerializeField]
        private bool lod = false;
        public uint meshCount => HasStrips(true) ? 1 : MeshCount;

        public override VFXOutputUpdate.Features outputUpdateFeatures
        {
            get
            {
                VFXOutputUpdate.Features features = base.outputUpdateFeatures;
                if (!HasStrips(true)) // TODO make it compatible with strips
                {
                    if (MeshCount > 1)
                        features |= VFXOutputUpdate.Features.MultiMesh;
                    if (lod)
                        features |= VFXOutputUpdate.Features.LOD;
                    if (HasSorting() && VFXOutputUpdate.HasFeature(features, VFXOutputUpdate.Features.IndirectDraw))
                        features |= VFXOutputUpdate.Features.Sort;
                }
                return features;
            }
        }

        public override IEnumerable<VFXAttributeInfo> attributes
        {
            get
            {
                yield return new VFXAttributeInfo(VFXAttribute.Position, VFXAttributeMode.Read);
                yield return new VFXAttributeInfo(VFXAttribute.Color, VFXAttributeMode.Read);
                yield return new VFXAttributeInfo(VFXAttribute.Alpha, VFXAttributeMode.Read);
                yield return new VFXAttributeInfo(VFXAttribute.Alive, VFXAttributeMode.Read);
                yield return new VFXAttributeInfo(VFXAttribute.AxisX, VFXAttributeMode.Read);
                yield return new VFXAttributeInfo(VFXAttribute.AxisY, VFXAttributeMode.Read);
                yield return new VFXAttributeInfo(VFXAttribute.AxisZ, VFXAttributeMode.Read);
                yield return new VFXAttributeInfo(VFXAttribute.AngleX, VFXAttributeMode.Read);
                yield return new VFXAttributeInfo(VFXAttribute.AngleY, VFXAttributeMode.Read);
                yield return new VFXAttributeInfo(VFXAttribute.AngleZ, VFXAttributeMode.Read);
                yield return new VFXAttributeInfo(VFXAttribute.PivotX, VFXAttributeMode.Read);
                yield return new VFXAttributeInfo(VFXAttribute.PivotY, VFXAttributeMode.Read);
                yield return new VFXAttributeInfo(VFXAttribute.PivotZ, VFXAttributeMode.Read);

                yield return new VFXAttributeInfo(VFXAttribute.Size, VFXAttributeMode.Read);
                yield return new VFXAttributeInfo(VFXAttribute.ScaleX, VFXAttributeMode.Read);
                yield return new VFXAttributeInfo(VFXAttribute.ScaleY, VFXAttributeMode.Read);
                yield return new VFXAttributeInfo(VFXAttribute.ScaleZ, VFXAttributeMode.Read);

                if (usesFlipbook)
                    yield return new VFXAttributeInfo(VFXAttribute.TexIndex, VFXAttributeMode.Read);
            }
        }

        protected override IEnumerable<VFXNamedExpression> CollectGPUExpressions(IEnumerable<VFXNamedExpression> slotExpressions)
        {
            foreach (var exp in base.CollectGPUExpressions(slotExpressions))
                yield return exp;
            if (GetOrRefreshShaderGraphObject() == null)
                yield return slotExpressions.First(o => o.name == "mainTexture");
        }

        protected override IEnumerable<VFXPropertyWithValue> inputProperties
        {
            get
            {
                foreach (var property in base.inputProperties)
                    yield return property;

                foreach (var property in VFXMultiMeshHelper.GetInputProperties(MeshCount, outputUpdateFeatures))
                    yield return property;

<<<<<<< HEAD
                if (GetOrRefreshShaderGraphObject() == null)
                    foreach (var property in PropertiesFromType("OptionalInputProperties"))
=======
                if (shaderGraph == null)
                    foreach (var property in optionalInputProperties)
>>>>>>> 755227a4
                        yield return property;
            }
        }

        protected override IEnumerable<string> filteredOutSettings
        {
            get
            {
                foreach (var s in base.filteredOutSettings)
                    yield return s;

                // TODO Add a experimental bool to setting attribute
                if (!VFXViewPreference.displayExperimentalOperator)
                {
                    yield return "MeshCount";
                    yield return "lod";
                }
            }
        }


        protected IEnumerable<VFXPropertyWithValue> optionalInputProperties
        {
            get
            {
                yield return new VFXPropertyWithValue(new VFXProperty(GetFlipbookType(), "mainTexture", new TooltipAttribute("Specifies the base color (RGB) and opacity (A) of the particle.")), (usesFlipbook ? null : VFXResources.defaultResources.particleTexture));

            }
        }

        public override VFXExpressionMapper GetExpressionMapper(VFXDeviceTarget target)
        {
            var mapper = base.GetExpressionMapper(target);

            switch (target)
            {
                case VFXDeviceTarget.CPU:
                {
                    foreach (var name in VFXMultiMeshHelper.GetCPUExpressionNames(MeshCount))
                        mapper.AddExpression(inputSlots.First(s => s.name == name).GetExpression(), name, -1);
                    break;
                }
                default:
                    break;
            }

            return mapper;
        }
    }
}<|MERGE_RESOLUTION|>--- conflicted
+++ resolved
@@ -86,13 +86,8 @@
                 foreach (var property in VFXMultiMeshHelper.GetInputProperties(MeshCount, outputUpdateFeatures))
                     yield return property;
 
-<<<<<<< HEAD
                 if (GetOrRefreshShaderGraphObject() == null)
-                    foreach (var property in PropertiesFromType("OptionalInputProperties"))
-=======
-                if (shaderGraph == null)
                     foreach (var property in optionalInputProperties)
->>>>>>> 755227a4
                         yield return property;
             }
         }
