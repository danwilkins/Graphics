--- conflicted
+++ resolved
@@ -219,16 +219,10 @@
         {
             foreach (var texture in mapper.textures)
             {
-<<<<<<< HEAD
-                WriteLineFormat("{0} {1};", VFXExpression.TypeToCode(texture.valueType), mapper.GetName(texture));
-                if (VFXExpression.IsTexture(texture.valueType))
-                    WriteLineFormat("SamplerState sampler{0};", mapper.GetName(texture));
-=======
                 string name = mapper.GetName(texture);
                 WriteLineFormat("{0} {1};", VFXExpression.TypeToCode(texture.valueType),name);
                 WriteLineFormat("SamplerState sampler{0};", name);
                 WriteLineFormat("float4 {0}_TexelSize;", name);
->>>>>>> f23fb65d
             }
         }
 
