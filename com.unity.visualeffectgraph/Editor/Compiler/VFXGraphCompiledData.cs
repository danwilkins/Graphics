using System;
using System.Text;
using System.Collections.Generic;
using System.Linq;

using UnityEditor.VFX;

using UnityEngine;
using UnityEngine.VFX;
using UnityEngine.Profiling;
using UnityEngine.Rendering;

using Object = UnityEngine.Object;
using System.IO;

namespace UnityEditor.VFX
{
    struct VFXContextCompiledData
    {
        public VFXExpressionMapper cpuMapper;
        public VFXExpressionMapper gpuMapper;
        public VFXUniformMapper uniformMapper;
        public VFXMapping[] parameters;
        public int indexInShaderSource;
    }

    enum VFXCompilationMode
    {
        Edition,
        Runtime,
    }

    class VFXDependentBuffersData
    {
        public Dictionary<VFXData, int> attributeBuffers = new Dictionary<VFXData, int>();
        public Dictionary<VFXData, int> stripBuffers = new Dictionary<VFXData, int>();
        public Dictionary<VFXData, int> eventBuffers = new Dictionary<VFXData, int>();
    }

    class VFXGraphCompiledData
    {
        public const uint compiledVersion = 2;

        public VFXGraphCompiledData(VFXGraph graph)
        {
            if (graph == null)
                throw new ArgumentNullException("VFXGraph cannot be null");
            m_Graph = graph;
        }

        private struct GeneratedCodeData
        {
            public VFXContext context;
            public bool computeShader;
            public System.Text.StringBuilder content;
            public VFXCompilationMode compilMode;
        }

        private static VFXExpressionObjectValueContainerDesc<T> CreateObjectValueDesc<T>(VFXExpression exp, int expIndex)
        {
            var desc = new VFXExpressionObjectValueContainerDesc<T>();
            desc.instanceID = exp.Get<int>();
            return desc;
        }

        private static VFXExpressionValueContainerDesc<T> CreateValueDesc<T>(VFXExpression exp, int expIndex)
        {
            var desc = new VFXExpressionValueContainerDesc<T>();
            desc.value = exp.Get<T>();
            return desc;
        }

        private void SetValueDesc<T>(VFXExpressionValueContainerDesc desc, VFXExpression exp)
        {
            ((VFXExpressionValueContainerDesc<T>)desc).value = exp.Get<T>();
        }

        private void SetObjectValueDesc<T>(VFXExpressionValueContainerDesc desc, VFXExpression exp)
        {
            ((VFXExpressionObjectValueContainerDesc<T>)desc).instanceID = exp.Get<int>();
        }

        public uint FindReducedExpressionIndexFromSlotCPU(VFXSlot slot)
        {
            if (m_ExpressionGraph == null)
            {
                return uint.MaxValue;
            }
            var targetExpression = slot.GetExpression();
            if (targetExpression == null)
            {
                return uint.MaxValue;
            }

            if (!m_ExpressionGraph.CPUExpressionsToReduced.ContainsKey(targetExpression))
            {
                return uint.MaxValue;
            }

            var ouputExpression = m_ExpressionGraph.CPUExpressionsToReduced[targetExpression];
            return (uint)m_ExpressionGraph.GetFlattenedIndex(ouputExpression);
        }

        private static void FillExpressionDescs(VFXExpressionGraph graph, List<VFXExpressionDesc> outExpressionCommonDescs, List<VFXExpressionDesc> outExpressionPerSpawnEventDescs, List<VFXExpressionValueContainerDesc> outValueDescs)
        {
            var flatGraph = graph.FlattenedExpressions;
            var numFlattenedExpressions = flatGraph.Count;

            var maxCommonExpressionIndex = (uint)numFlattenedExpressions;
            for (int i = 0; i < numFlattenedExpressions; ++i)
            {
                var exp = flatGraph[i];
                if (exp.Is(VFXExpression.Flags.PerSpawn) && maxCommonExpressionIndex == numFlattenedExpressions)
                    maxCommonExpressionIndex = (uint)i;

                if (!exp.Is(VFXExpression.Flags.PerSpawn) && maxCommonExpressionIndex != numFlattenedExpressions)
                    throw new InvalidOperationException("Not contiguous expression VFXExpression.Flags.PerSpawn detected");

                // Must match data in C++ expression
                if (exp.Is(VFXExpression.Flags.Value))
                {
                    VFXExpressionValueContainerDesc value;
                    switch (exp.valueType)
                    {
                        case VFXValueType.Float: value = CreateValueDesc<float>(exp, i); break;
                        case VFXValueType.Float2: value = CreateValueDesc<Vector2>(exp, i); break;
                        case VFXValueType.Float3: value = CreateValueDesc<Vector3>(exp, i); break;
                        case VFXValueType.Float4: value = CreateValueDesc<Vector4>(exp, i); break;
                        case VFXValueType.Int32: value = CreateValueDesc<int>(exp, i); break;
                        case VFXValueType.Uint32: value = CreateValueDesc<uint>(exp, i); break;
                        case VFXValueType.Texture2D:
                        case VFXValueType.Texture2DArray:
                        case VFXValueType.Texture3D:
                        case VFXValueType.TextureCube:
                        case VFXValueType.TextureCubeArray:
                            value = CreateObjectValueDesc<Texture>(exp, i);
                            break;
                        case VFXValueType.Matrix4x4: value = CreateValueDesc<Matrix4x4>(exp, i); break;
                        case VFXValueType.Curve: value = CreateValueDesc<AnimationCurve>(exp, i); break;
                        case VFXValueType.ColorGradient: value = CreateValueDesc<Gradient>(exp, i); break;
                        case VFXValueType.Mesh: value = CreateObjectValueDesc<Mesh>(exp, i); break;
                        case VFXValueType.Boolean: value = CreateValueDesc<bool>(exp, i); break;
                        default: throw new InvalidOperationException("Invalid type");
                    }
                    value.expressionIndex = (uint)i;
                    outValueDescs.Add(value);
                }

                var outExpressionsDesc = i >= maxCommonExpressionIndex ? outExpressionPerSpawnEventDescs : outExpressionCommonDescs;
                outExpressionsDesc.Add(new VFXExpressionDesc
                {
                    op = exp.operation,
                    data = exp.GetOperands(graph).ToArray(),
                });
            }
        }

        private static void CollectExposedDesc(List<VFXMapping> outExposedParameters, string name, VFXSlot slot, VFXExpressionGraph graph)
        {
            var expression = slot.valueType != VFXValueType.None ? slot.GetInExpression() : null;
            if (expression != null)
            {
                var exprIndex = graph.GetFlattenedIndex(expression);
                if (exprIndex == -1)
                    throw new InvalidOperationException("Unable to retrieve value from exposed for " + name);

                outExposedParameters.Add(new VFXMapping()
                {
                    name = name,
                    index = exprIndex
                });
            }
            else
            {
                foreach (var child in slot.children)
                {
                    CollectExposedDesc(outExposedParameters, name + "_" + child.name, child, graph);
                }
            }
        }

        private static void FillExposedDescs(List<VFXMapping> outExposedParameters, VFXExpressionGraph graph, IEnumerable<VFXParameter> parameters)
        {
            foreach (var parameter in parameters)
            {
                if (parameter.exposed && !parameter.isOutput)
                {
                    CollectExposedDesc(outExposedParameters, parameter.exposedName, parameter.GetOutputSlot(0), graph);
                }
            }
        }

        class VFXSpawnContextLayer
        {
            public VFXContext context;
            public int depth;
        }

<<<<<<< HEAD
        private static List<VFXSpawnContextLayer> CollectContextParentRecursively(IEnumerable<VFXContext> inputList, ref SubgraphInfos subgraphContexts, int currentDepth = 0)
=======
        private static List<VFXContext> CollectContextParentRecursively(IEnumerable<VFXContext> inputList, ref SubgraphInfos subgraphContexts)
>>>>>>> b514cc64
        {
            var contextEffectiveInputLinks = subgraphContexts.contextEffectiveInputLinks;
            var contextList = inputList .SelectMany(o => contextEffectiveInputLinks[o].SelectMany(t => t))
                                        .Select(t => t.context).Distinct()
                                        .Select(c => new VFXSpawnContextLayer()
                                        {
                                            context = c,
                                            depth = currentDepth
                                        }).ToList();

            if (contextList.Any(o => contextEffectiveInputLinks[o.context].Any()))
            {
                var parentContextList = CollectContextParentRecursively(contextList.Select(c => c.context), ref subgraphContexts, currentDepth + 1);
                foreach (var parentContextEntry in parentContextList)
                {
                    var currentEntry = contextList.FirstOrDefault(o => o.context == parentContextEntry.context);
                    if (currentEntry == null)
                    {
                        contextList.Add(parentContextEntry);
                    }
                    else if (parentContextEntry.depth > currentEntry.depth)
                    {
                        currentEntry.depth = parentContextEntry.depth;
                    }
                }
            }
            return contextList;
        }

        private static VFXContext[] CollectSpawnersHierarchy(IEnumerable<VFXContext> vfxContext, ref SubgraphInfos subgraphContexts)
        {
            var initContext = vfxContext.Where(o => o.contextType == VFXContextType.Init || o.contextType == VFXContextType.OutputEvent).ToList();
            var spawnerHierarchy = CollectContextParentRecursively(initContext, ref subgraphContexts);
            var spawnerList = spawnerHierarchy  .Where(o => o.context.contextType == VFXContextType.Spawner)
                                                .OrderByDescending(o => o.depth)
                                                .Select(o => o.context).ToArray();
            return spawnerList;
        }

        struct SpawnInfo
        {
            public int bufferIndex;
            public int systemIndex;
        }

        private static VFXCPUBufferData ComputeArrayOfStructureInitialData(IEnumerable<VFXLayoutElementDesc> layout)
        {
            var data = new VFXCPUBufferData();
            foreach (var element in layout)
            {
                var attribute = VFXAttribute.AllAttribute.FirstOrDefault(o => o.name == element.name);
                bool useAttribute = attribute.name == element.name;
                if (element.type == VFXValueType.Boolean)
                {
                    var v = useAttribute ? attribute.value.Get<bool>() : default(bool);
                    data.PushBool(v);
                }
                else if (element.type == VFXValueType.Float)
                {
                    var v = useAttribute ? attribute.value.Get<float>() : default(float);
                    data.PushFloat(v);
                }
                else if (element.type == VFXValueType.Float2)
                {
                    var v = useAttribute ? attribute.value.Get<Vector2>() : default(Vector2);
                    data.PushFloat(v.x);
                    data.PushFloat(v.y);
                }
                else if (element.type == VFXValueType.Float3)
                {
                    var v = useAttribute ? attribute.value.Get<Vector3>() : default(Vector3);
                    data.PushFloat(v.x);
                    data.PushFloat(v.y);
                    data.PushFloat(v.z);
                }
                else if (element.type == VFXValueType.Float4)
                {
                    var v = useAttribute ? attribute.value.Get<Vector4>() : default(Vector4);
                    data.PushFloat(v.x);
                    data.PushFloat(v.y);
                    data.PushFloat(v.z);
                    data.PushFloat(v.w);
                }
                else if (element.type == VFXValueType.Int32)
                {
                    var v = useAttribute ? attribute.value.Get<int>() : default(int);
                    data.PushInt(v);
                }
                else if (element.type == VFXValueType.Uint32)
                {
                    var v = useAttribute ? attribute.value.Get<uint>() : default(uint);
                    data.PushUInt(v);
                }
                else
                {
                    throw new NotImplementedException();
                }
            }
            return data;
        }

        void RecursePutSubgraphParent(Dictionary<VFXSubgraphContext, VFXSubgraphContext> parents, List<VFXSubgraphContext> subgraphs, VFXSubgraphContext subgraph)
        {
            foreach (var subSubgraph in subgraph.subChildren.OfType<VFXSubgraphContext>().Where(t => t.subgraph != null))
            {
                subgraphs.Add(subSubgraph);
                parents[subSubgraph] = subgraph;

                RecursePutSubgraphParent(parents, subgraphs, subSubgraph);
            }
        }

        static List<VFXContextLink>[] ComputeContextEffectiveLinks(VFXContext context, ref SubgraphInfos subgraphInfos)
        {
            List<VFXContextLink>[] result = new List<VFXContextLink>[context.inputFlowSlot.Length];
            Dictionary<string, int> eventNameIndice = new Dictionary<string, int>();
            for (int i = 0; i < context.inputFlowSlot.Length; ++i)
            {
                result[i] = new List<VFXContextLink>();
                VFXSubgraphContext parentSubgraph = null;

                subgraphInfos.spawnerSubgraph.TryGetValue(context, out parentSubgraph);

                List<VFXContext> subgraphAncestors = new List<VFXContext>();

                subgraphAncestors.Add(context);

                while (parentSubgraph != null)
                {
                    subgraphAncestors.Add(parentSubgraph);
                    if (!subgraphInfos.subgraphParents.TryGetValue(parentSubgraph, out parentSubgraph))
                    {
                        parentSubgraph = null;
                    }
                }

                List<List<int>> defaultEventPaths = new List<List<int>>();

                defaultEventPaths.Add(new List<int>(new int[] { i }));

                List<List<int>> newEventPaths = new List<List<int>>();

                var usedContexts = new List<VFXContext>();

                for (int j = 0; j < subgraphAncestors.Count; ++j)
                {
                    var sg = subgraphAncestors[j];
                    var nextSg = j < subgraphAncestors.Count - 1 ? subgraphAncestors[j + 1] as VFXSubgraphContext : null;

                    foreach (var path in defaultEventPaths)
                    {
                        int currentFlowIndex = path.Last();
                        var eventSlot = sg.inputFlowSlot[currentFlowIndex];
                        var eventSlotSpawners = eventSlot.link.Where(t => !(t.context is VFXBasicEvent));

                        if (eventSlotSpawners.Any())
                        {
                            foreach (var evt in eventSlotSpawners)
                            {
                                result[i].Add(evt);
                            }
                        }

                        var eventSlotEvents = eventSlot.link.Where(t => t.context is VFXBasicEvent);

                        if (eventSlotEvents.Any())
                        {
                            foreach (var evt in eventSlotEvents)
                            {
                                string eventName = (evt.context as VFXBasicEvent).eventName;

                                switch (eventName)
                                {
                                    case VisualEffectAsset.PlayEventName:
                                        if (nextSg != null)
                                            newEventPaths.Add(path.Concat(new int[] { 0 }).ToList());
                                        else
                                            result[i].Add(evt);
                                        break;
                                    case VisualEffectAsset.StopEventName:
                                        if (nextSg != null)
                                            newEventPaths.Add(path.Concat(new int[] { 1 }).ToList());
                                        else
                                            result[i].Add(evt);
                                        break;
                                    default:
                                    {
                                        if (nextSg != null)
                                        {
                                            int eventIndex = nextSg.GetInputFlowIndex(eventName);
                                            if (eventIndex != -1)
                                                newEventPaths.Add(path.Concat(new int[] { eventIndex }).ToList());
                                        }
                                        else
                                        {
                                            result[i].Add(evt);
                                        }
                                    }
                                    break;
                                }
                            }
                        }
                        else if (!eventSlot.link.Any())
                        {
                            if (!(sg is VFXSubgraphContext))
                            {
                                if (nextSg != null)
                                {
                                    int fixedSlotIndex = currentFlowIndex > 1 ? currentFlowIndex : nextSg.GetInputFlowIndex(currentFlowIndex == 1 ? VisualEffectAsset.StopEventName : VisualEffectAsset.PlayEventName);
                                    if (fixedSlotIndex >= 0)
                                        newEventPaths.Add(path.Concat(new int[] { fixedSlotIndex }).ToList());
                                }
                                else
                                    newEventPaths.Add(path.Concat(new int[] { currentFlowIndex }).ToList());
                            }
                            else
                            {
                                var sgsg = sg as VFXSubgraphContext;

                                var eventName = sgsg.GetInputFlowName(currentFlowIndex);

                                var eventCtx = sgsg.GetEventContext(eventName);
                                if (eventCtx != null)
                                    result[i].Add(new VFXContextLink() { slotIndex = 0, context = eventCtx });
                            }
                        }
                    }
                    defaultEventPaths.Clear();
                    defaultEventPaths.AddRange(newEventPaths);
                    newEventPaths.Clear();
                }
            }
            return result;
        }

        private static void CollectParentExpressionRecursively(VFXExpression entry, HashSet<VFXExpression> processed)
        {
            if (processed.Contains(entry))
                return;

            foreach (var parent in entry.parents)
                CollectParentExpressionRecursively(parent, processed);

            processed.Add(entry);
        }

        private class ProcessChunk
        {
            public int startIndex;
            public int endIndex;
        }

        static VFXMapping[] ComputePreProcessExpressionForSpawn(IEnumerable<VFXExpression> expressionPerSpawnToProcess, VFXExpressionGraph graph)
        {
            var allExpressions = new HashSet<VFXExpression>();
            foreach (var expression in expressionPerSpawnToProcess)
                CollectParentExpressionRecursively(expression, allExpressions);

            var expressionIndexes = allExpressions.Select(o => graph.GetFlattenedIndex(o)).OrderBy(i => i);
            var processChunk = new List<ProcessChunk>();

            int previousIndex = int.MinValue;
            foreach (var indice in expressionIndexes)
            {
                if (indice != previousIndex + 1)
                    processChunk.Add(new ProcessChunk()
                    {
                        startIndex = indice,
                        endIndex = indice + 1
                    });
                else
                    processChunk.Last().endIndex = indice + 1;
                previousIndex = indice;
            }

            return processChunk.SelectMany((o, i) =>
            {
                var prefix = VFXCodeGeneratorHelper.GeneratePrefix((uint)i);
                return new[]
                {
                    new VFXMapping
                    {
                        name = "start_" + prefix,
                        index = o.startIndex
                    },
                    new VFXMapping
                    {
                        name = "end_" + prefix,
                        index = o.endIndex
                    }
                };
            }).ToArray();
        }

        private static VFXEditorTaskDesc[] BuildEditorTaksDescFromBlockSpawner(IEnumerable<VFXBlock> blocks, VFXContextCompiledData contextData, VFXExpressionGraph graph)
        {
            var taskDescList = new List<VFXEditorTaskDesc>();

            int index = 0;
            foreach (var b in blocks)
            {
                var spawnerBlock = b as VFXAbstractSpawner;
                if (spawnerBlock == null)
                {
                    throw new InvalidCastException("Unexpected block type in spawnerContext");
                }
                if (spawnerBlock.spawnerType == VFXTaskType.CustomCallbackSpawner && spawnerBlock.customBehavior == null)
                {
                    throw new InvalidOperationException("VFXAbstractSpawner excepts a custom behavior for custom callback type");
                }
                if (spawnerBlock.spawnerType != VFXTaskType.CustomCallbackSpawner && spawnerBlock.customBehavior != null)
                {
                    throw new InvalidOperationException("VFXAbstractSpawner only expects a custom behavior for custom callback type");
                }

                var mappingList = new List<VFXMapping>();
                var expressionPerSpawnToProcess = new List<VFXExpression>();
                foreach (var namedExpression in contextData.cpuMapper.CollectExpression(index, false))
                {
                    mappingList.Add(new VFXMapping()
                    {
                        index = graph.GetFlattenedIndex(namedExpression.exp),
                        name = namedExpression.name
                    });

                    if (namedExpression.exp.Is(VFXExpression.Flags.PerSpawn))
                        expressionPerSpawnToProcess.Add(namedExpression.exp);
                }

                if (expressionPerSpawnToProcess.Any())
                {
                    var mappingPreProcess = ComputePreProcessExpressionForSpawn(expressionPerSpawnToProcess, graph);
                    var preProcessTask = new VFXEditorTaskDesc
                    {
                        type = UnityEngine.VFX.VFXTaskType.EvaluateExpressionsSpawner,
                        buffers = new VFXMapping[0],
                        values = mappingPreProcess,
                        parameters = contextData.parameters,
                        externalProcessor = null
                    };
                    taskDescList.Add(preProcessTask);
                }

                Object processor = null;
                if (spawnerBlock.customBehavior != null)
                {
                    var assets = AssetDatabase.FindAssets("t:TextAsset " + spawnerBlock.customBehavior.Name);
                    if (assets.Length != 1)
                    {
                        // AssetDatabase.FindAssets will not search in package by default. Search in our package explicitly
                        assets = AssetDatabase.FindAssets("t:TextAsset " + spawnerBlock.customBehavior.Name, new string[] { VisualEffectGraphPackageInfo.assetPackagePath });
                        if (assets.Length != 1)
                        {
                            throw new InvalidOperationException("Unable to find the definition .cs file for " + spawnerBlock.customBehavior + " Make sure that the class name and file name match");
                        }
                    }

                    var assetPath = AssetDatabase.GUIDToAssetPath(assets[0]);
                    processor = AssetDatabase.LoadAssetAtPath<TextAsset>(assetPath);
                }

                taskDescList.Add(new VFXEditorTaskDesc
                {
                    type = (UnityEngine.VFX.VFXTaskType)spawnerBlock.spawnerType,
                    buffers = new VFXMapping[0],
                    values = mappingList.ToArray(),
                    parameters = contextData.parameters,
                    externalProcessor = processor
                });
                index++;
            }

            return taskDescList.ToArray();
        }

        private static void FillSpawner(Dictionary<VFXContext, SpawnInfo> outContextSpawnToSpawnInfo,
            List<VFXCPUBufferDesc> outCpuBufferDescs,
            List<VFXEditorSystemDesc> outSystemDescs,
            IEnumerable<VFXContext> contexts,
            VFXExpressionGraph graph,
            Dictionary<VFXContext, VFXContextCompiledData> contextToCompiledData,
            ref SubgraphInfos subgraphInfos,
            VFXSystemNames systemNames = null)
        {
            var spawners = CollectSpawnersHierarchy(contexts, ref subgraphInfos);
            foreach (var it in spawners.Select((spawner, index) => new { spawner, index }))
            {
                outContextSpawnToSpawnInfo.Add(it.spawner, new SpawnInfo() { bufferIndex = outCpuBufferDescs.Count, systemIndex = it.index });
                outCpuBufferDescs.Add(new VFXCPUBufferDesc()
                {
                    capacity = 1u,
                    stride = graph.GlobalEventAttributes.First().offset.structure,
                    layout = graph.GlobalEventAttributes.ToArray(),
                    initialData = ComputeArrayOfStructureInitialData(graph.GlobalEventAttributes)
                });
            }
            foreach (var spawnContext in spawners)
            {
                var buffers = new List<VFXMapping>();
                buffers.Add(new VFXMapping()
                {
                    index = outContextSpawnToSpawnInfo[spawnContext].bufferIndex,
                    name = "spawner_output"
                });

                for (int indexSlot = 0; indexSlot < 2 && indexSlot < spawnContext.inputFlowSlot.Length; ++indexSlot)
                {
                    foreach (var input in subgraphInfos.contextEffectiveInputLinks[spawnContext][indexSlot])
                    {
                        var inputContext = input.context;
                        if (outContextSpawnToSpawnInfo.ContainsKey(inputContext))
                        {
                            buffers.Add(new VFXMapping()
                            {
                                index = outContextSpawnToSpawnInfo[inputContext].bufferIndex,
                                name = "spawner_input_" + (indexSlot == 0 ? "OnPlay" : "OnStop")
                            });
                        }
                    }
                }

                var contextData = contextToCompiledData[spawnContext];
                var contextExpressions = contextData.cpuMapper.CollectExpression(-1);
                var systemValueMappings = new List<VFXMapping>();
                var expressionPerSpawnToProcess = new List<VFXExpression>();
                foreach (var contextExpression in contextExpressions)
                {
                    var expressionIndex = graph.GetFlattenedIndex(contextExpression.exp);
                    systemValueMappings.Add(new VFXMapping(contextExpression.name, expressionIndex));
                    if (contextExpression.exp.Is(VFXExpression.Flags.PerSpawn))
                    {
                        expressionPerSpawnToProcess.Add(contextExpression.exp);
                    }
                }

                if (expressionPerSpawnToProcess.Any())
                {
                    var addiionnalValues = ComputePreProcessExpressionForSpawn(expressionPerSpawnToProcess, graph);
                    systemValueMappings.AddRange(addiionnalValues);
                }

                string nativeName = string.Empty;
                if (systemNames != null)
                    nativeName = systemNames.GetUniqueSystemName(spawnContext);
                else
                    throw new InvalidOperationException("system names manager cannot be null");
                outSystemDescs.Add(new VFXEditorSystemDesc()
                {
                    values = systemValueMappings.ToArray(),
                    buffers = buffers.ToArray(),
                    capacity = 0u,
                    name = nativeName,
                    flags = VFXSystemFlag.SystemDefault,
                    layer = uint.MaxValue,
                    tasks = BuildEditorTaksDescFromBlockSpawner(spawnContext.activeFlattenedChildrenWithImplicit, contextData, graph)
                });
            }
        }

        struct SubgraphInfos
        {
            public Dictionary<VFXSubgraphContext, VFXSubgraphContext> subgraphParents;
            public Dictionary<VFXContext, VFXSubgraphContext> spawnerSubgraph;
            public List<VFXSubgraphContext> subgraphs;
            public Dictionary<VFXContext, List<VFXContextLink>[]> contextEffectiveInputLinks;

            public List<VFXContextLink> GetContextEffectiveOutputLinks(VFXContext context, int slot)
            {
                List<VFXContextLink> effectiveOuts = new List<VFXContextLink>();

                foreach (var kv in contextEffectiveInputLinks)
                {
                    for (int i = 0; i < kv.Value.Length; ++i)
                    {
                        foreach (var link in kv.Value[i])
                        {
                            if (link.context == context && link.slotIndex == slot)
                                effectiveOuts.Add(new VFXContextLink() { context = kv.Key, slotIndex = i });
                        }
                    }
                }
                return effectiveOuts;
            }
        }

        private static void FillEvent(List<VFXEventDesc> outEventDesc, Dictionary<VFXContext, SpawnInfo> contextSpawnToSpawnInfo, IEnumerable<VFXContext> contexts, ref SubgraphInfos subgraphInfos)
        {
            var contextEffectiveInputLinks = subgraphInfos.contextEffectiveInputLinks;

            var allPlayNotLinked = contextSpawnToSpawnInfo.Where(o => !contextEffectiveInputLinks[o.Key][0].Any()).Select(o => (uint)o.Value.systemIndex).ToList();
            var allStopNotLinked = contextSpawnToSpawnInfo.Where(o => !contextEffectiveInputLinks[o.Key][1].Any()).Select(o => (uint)o.Value.systemIndex).ToList();

            var eventDescTemp = new[]
            {
                new { eventName = VisualEffectAsset.PlayEventName, playSystems = allPlayNotLinked, stopSystems = new List<uint>() },
                new { eventName = VisualEffectAsset.StopEventName, playSystems = new List<uint>(), stopSystems = allStopNotLinked },
            }.ToList();

            var specialNames = new HashSet<string>(new string[] {VisualEffectAsset.PlayEventName, VisualEffectAsset.StopEventName});


            var events = contexts.Where(o => o.contextType == VFXContextType.Event);
            foreach (var evt in events)
            {
                var eventName = (evt as VFXBasicEvent).eventName;

                if (subgraphInfos.spawnerSubgraph.ContainsKey(evt) && specialNames.Contains(eventName))
                    continue;

                List<VFXContextLink> effecitveOuts = subgraphInfos.GetContextEffectiveOutputLinks(evt, 0);

                foreach (var link in effecitveOuts)
                {
                    if (contextSpawnToSpawnInfo.ContainsKey(link.context))
                    {
                        var eventIndex = eventDescTemp.FindIndex(o => o.eventName == eventName);
                        if (eventIndex == -1)
                        {
                            eventIndex = eventDescTemp.Count;
                            eventDescTemp.Add(new
                            {
                                eventName = eventName,
                                playSystems = new List<uint>(),
                                stopSystems = new List<uint>(),
                            });
                        }

                        var startSystem = link.slotIndex == 0;
                        var spawnerIndex = (uint)contextSpawnToSpawnInfo[link.context].systemIndex;
                        if (startSystem)
                        {
                            eventDescTemp[eventIndex].playSystems.Add(spawnerIndex);
                        }
                        else
                        {
                            eventDescTemp[eventIndex].stopSystems.Add(spawnerIndex);
                        }
                    }
                }
            }
            outEventDesc.Clear();
            var relevantEvent = eventDescTemp.Where(o => o.playSystems.Any() || o.stopSystems.Any());
            outEventDesc.AddRange(relevantEvent.Select(o => new VFXEventDesc() { name = o.eventName, startSystems = o.playSystems.ToArray(), stopSystems = o.stopSystems.ToArray() }));
        }

        private void GenerateShaders(List<GeneratedCodeData> outGeneratedCodeData, VFXExpressionGraph graph, IEnumerable<VFXContext> contexts, Dictionary<VFXContext, VFXContextCompiledData> contextToCompiledData, VFXCompilationMode compilationMode, HashSet<string> dependencies)
        {
            Profiler.BeginSample("VFXEditor.GenerateShaders");
            try
            {
                foreach (var context in contexts)
                {
                    var gpuMapper = graph.BuildGPUMapper(context);
                    var uniformMapper = new VFXUniformMapper(gpuMapper, context.doesGenerateShader);

                    // Add gpu and uniform mapper
                    var contextData = contextToCompiledData[context];
                    contextData.gpuMapper = gpuMapper;
                    contextData.uniformMapper = uniformMapper;
                    contextToCompiledData[context] = contextData;

                    if (context.doesGenerateShader)
                    {
                        var generatedContent = VFXCodeGenerator.Build(context, compilationMode, contextData, dependencies);

                        if (generatedContent != null)
                        {
                            outGeneratedCodeData.Add(new GeneratedCodeData()
                            {
                                context = context,
                                computeShader = context.codeGeneratorCompute,
                                compilMode = compilationMode,
                                content = generatedContent
                            });
                        }
                    }
                }

                var resource = m_Graph.GetResource();
            }
            finally
            {
                Profiler.EndSample();
            }
        }

        private static VFXShaderSourceDesc[] SaveShaderFiles(VisualEffectResource resource,
            List<GeneratedCodeData> generatedCodeData,
            Dictionary<VFXContext, VFXContextCompiledData> contextToCompiledData,
            VFXSystemNames systemNames)
        {
            Profiler.BeginSample("VFXEditor.SaveShaderFiles");
            try
            {
                var descs = new VFXShaderSourceDesc[generatedCodeData.Count];
                var assetName = string.Empty;
                if (resource.asset != null)
                {
                    assetName = resource.asset.name; //Most Common case, asset is already available
                }
                else
                {
                    var assetPath = AssetDatabase.GetAssetPath(resource); //Can occur during Copy/Past or Rename
                    if (!string.IsNullOrEmpty(assetPath))
                    {
                        assetName = Path.GetFileNameWithoutExtension(assetPath);
                    }
                    else if (resource.name != null) //Unable to retrieve asset path, last fallback use serialized resource name
                    {
                        assetName = resource.name;
                    }
                }

                for (int i = 0; i < generatedCodeData.Count; ++i)
                {
                    var generated = generatedCodeData[i];

                    var systemName = systemNames.GetUniqueSystemName(generated.context.GetData());
                    var contextLetter = generated.context.letter;
                    var contextName = string.IsNullOrEmpty(generated.context.label) ? generated.context.libraryName : generated.context.label;

                    var shaderName = string.Empty;
                    var fileName = string.Empty;
                    if (contextLetter == '\0')
                    {
                        fileName = string.Format("[{0}] [{1}] {2}", assetName, systemName, contextName);
                        shaderName = string.Format("Hidden/VFX/{0}/{1}/{2}", assetName, systemName, contextName);
                    }
                    else
                    {
                        fileName = string.Format("[{0}] [{1}]{2} {3}", assetName, systemName, contextLetter, contextName);
                        shaderName = string.Format("Hidden/VFX/{0}/{1}/{2}/{3}", assetName, systemName, contextLetter, contextName);
                    }

                    if (!generated.computeShader)
                    {
                        generated.content.Insert(0, "Shader \"" + shaderName + "\"\n");
                    }
                    descs[i].source = generated.content.ToString();
                    descs[i].name = fileName;
                    descs[i].compute = generated.computeShader;
                }

                for (int i = 0; i < generatedCodeData.Count; ++i)
                {
                    var generated = generatedCodeData[i];
                    var contextData = contextToCompiledData[generated.context];
                    contextData.indexInShaderSource = i;
                    contextToCompiledData[generated.context] = contextData;
                }

                return descs;
            }
            finally
            {
                Profiler.EndSample();
            }
        }

        public void FillDependentBuffer(
            IEnumerable<VFXData> compilableData,
            List<VFXGPUBufferDesc> bufferDescs,
            VFXDependentBuffersData buffers)
        {
            // TODO This should be in VFXDataParticle
            foreach (var data in compilableData.OfType<VFXDataParticle>())
            {
                int attributeBufferIndex = -1;
                if (data.attributeBufferSize > 0)
                {
                    attributeBufferIndex = bufferDescs.Count;
                    bufferDescs.Add(data.attributeBufferDesc);
                }
                buffers.attributeBuffers.Add(data, attributeBufferIndex);

                int stripBufferIndex = -1;
                if (data.hasStrip)
                {
                    stripBufferIndex = bufferDescs.Count;
                    uint stripCapacity = (uint)data.GetSettingValue("stripCapacity");
                    bufferDescs.Add(new VFXGPUBufferDesc() { type = ComputeBufferType.Default, size = stripCapacity * 5, stride = 4 });
                }
                buffers.stripBuffers.Add(data, stripBufferIndex);
            }

            //Prepare GPU event buffer
            foreach (var data in compilableData.SelectMany(o => o.dependenciesOut).Distinct().OfType<VFXDataParticle>())
            {
                var eventBufferIndex = -1;
                uint capacity = (uint)data.GetSettingValue("capacity");
                if (capacity > 0)
                {
                    eventBufferIndex = bufferDescs.Count;
                    bufferDescs.Add(new VFXGPUBufferDesc() { type = ComputeBufferType.Append, size = capacity, stride = 4 });
                }
                buffers.eventBuffers.Add(data, eventBufferIndex);
            }
        }

        VFXRendererSettings GetRendererSettings(VFXRendererSettings initialSettings, IEnumerable<IVFXSubRenderer> subRenderers)
        {
            var settings = initialSettings;
            settings.shadowCastingMode = subRenderers.Any(r => r.hasShadowCasting) ? ShadowCastingMode.On : ShadowCastingMode.Off;
            settings.motionVectorGenerationMode = subRenderers.Any(r => r.hasMotionVector) ? MotionVectorGenerationMode.Object : MotionVectorGenerationMode.Camera;
            return settings;
        }

        private class VFXImplicitContextOfExposedExpression : VFXContext
        {
            private VFXExpressionMapper mapper;

            public VFXImplicitContextOfExposedExpression() : base(VFXContextType.None, VFXDataType.None, VFXDataType.None) {}

            private static void CollectExposedExpression(List<VFXExpression> expressions, VFXSlot slot)
            {
                var expression = slot.valueType != VFXValueType.None ? slot.GetInExpression() : null;
                if (expression != null)
                    expressions.Add(expression);
                else
                {
                    foreach (var child in slot.children)
                        CollectExposedExpression(expressions, child);
                }
            }

            public void FillExpression(VFXGraph graph)
            {
                var allExposedParameter = graph.children.OfType<VFXParameter>().Where(o => o.exposed);
                var expressionsList = new List<VFXExpression>();
                foreach (var parameter in allExposedParameter)
                    CollectExposedExpression(expressionsList, parameter.outputSlots[0]);

                mapper = new VFXExpressionMapper();
                for (int i = 0; i < expressionsList.Count; ++i)
                    mapper.AddExpression(expressionsList[i], "ImplicitExposedExpression", i);
            }

            public override VFXExpressionMapper GetExpressionMapper(VFXDeviceTarget target)
            {
                return target == VFXDeviceTarget.CPU ? mapper : null;
            }
        }

        static public Action<VisualEffectResource, bool> k_FnVFXResource_SetCompileInitialVariants = Find_FnVFXResource_SetCompileInitialVariants();

        static Action<VisualEffectResource, bool> Find_FnVFXResource_SetCompileInitialVariants()
        {
            var property = typeof(VisualEffectResource).GetProperty("compileInitialVariants");
            if (property != null)
            {
                return delegate(VisualEffectResource rsc, bool value)
                {
                    property.SetValue(rsc, value, null);
                };
            }
            return null;
        }

        void ComputeEffectiveInputLinks(ref SubgraphInfos subgraphInfos, IEnumerable<VFXContext> compilableContexts)
        {
            var contextEffectiveInputLinks = subgraphInfos.contextEffectiveInputLinks;


            foreach (var context in compilableContexts.Where(t => !(t is VFXSubgraphContext)))
            {
                contextEffectiveInputLinks[context] = ComputeContextEffectiveLinks(context, ref subgraphInfos);

                ComputeEffectiveInputLinks(ref subgraphInfos, contextEffectiveInputLinks[context].SelectMany(t => t).Select(t => t.context).Where(t => !contextEffectiveInputLinks.ContainsKey(t)));
            }
        }

        public void Compile(VFXCompilationMode compilationMode, bool forceShaderValidation)
        {
            // Prevent doing anything ( and especially showing progress) in an empty graph.
            if (m_Graph.children.Count() < 1)
            {
                // Cleaning
                if (m_Graph.visualEffectResource != null)
                    m_Graph.visualEffectResource.ClearRuntimeData();

                m_ExpressionGraph = new VFXExpressionGraph();
                m_ExpressionValues = new VFXExpressionValueContainerDesc[] {};
                return;
            }

            Profiler.BeginSample("VFXEditor.CompileAsset");
            float nbSteps = 12.0f;
            string assetPath = AssetDatabase.GetAssetPath(visualEffectResource);
            string progressBarTitle = "Compiling " + assetPath;
            try
            {
                EditorUtility.DisplayProgressBar(progressBarTitle, "Collecting dependencies", 0 / nbSteps);
                var models = new HashSet<ScriptableObject>();
                m_Graph.CollectDependencies(models, false);

                var resource = m_Graph.GetResource();
                resource.ClearSourceDependencies();

                HashSet<string> sourceDependencies = new HashSet<string>();
                foreach (VFXModel model in models.Where(t => t is IVFXSlotContainer))
                {
                    model.GetSourceDependentAssets(sourceDependencies);
                }

                var contexts = models.OfType<VFXContext>().ToArray();

                foreach (var c in contexts) // Unflag all contexts
                    c.MarkAsCompiled(false);

                IEnumerable<VFXContext> compilableContexts = contexts.Where(c => c.CanBeCompiled()).ToArray();
                var compilableData = models.OfType<VFXData>().Where(d => d.CanBeCompiled());

                IEnumerable<VFXContext> implicitContexts = Enumerable.Empty<VFXContext>();
                foreach (var d in compilableData) // Flag compiled contexts
                    implicitContexts = implicitContexts.Concat(d.InitImplicitContexts());
                compilableContexts = compilableContexts.Concat(implicitContexts.ToArray());

                foreach (var c in compilableContexts) // Flag compiled contexts
                    c.MarkAsCompiled(true);

                EditorUtility.DisplayProgressBar(progressBarTitle, "Collecting attributes", 1 / nbSteps);
                foreach (var data in compilableData)
                    data.CollectAttributes();

                EditorUtility.DisplayProgressBar(progressBarTitle, "Process dependencies", 2 / nbSteps);
                foreach (var data in compilableData)
                    data.ProcessDependencies();

                EditorUtility.DisplayProgressBar(progressBarTitle, "Compiling expression Graph", 3 / nbSteps);
                m_ExpressionGraph = new VFXExpressionGraph();
                var exposedExpressionContext = ScriptableObject.CreateInstance<VFXImplicitContextOfExposedExpression>();
                exposedExpressionContext.FillExpression(m_Graph); //Force all exposed expression to be visible, only for registering in CompileExpressions

                var expressionContextOptions = compilationMode == VFXCompilationMode.Runtime ? VFXExpressionContextOption.ConstantFolding : VFXExpressionContextOption.Reduction;
                m_ExpressionGraph.CompileExpressions(compilableContexts.Concat(new VFXContext[] { exposedExpressionContext }), expressionContextOptions);

                EditorUtility.DisplayProgressBar(progressBarTitle, "Generating bytecode", 4 / nbSteps);
                var expressionDescs = new List<VFXExpressionDesc>();
                var expressionPerSpawnEventAttributesDescs = new List<VFXExpressionDesc>();
                var valueDescs = new List<VFXExpressionValueContainerDesc>();
                FillExpressionDescs(m_ExpressionGraph, expressionDescs, expressionPerSpawnEventAttributesDescs, valueDescs);

                Dictionary<VFXContext, VFXContextCompiledData> contextToCompiledData = new Dictionary<VFXContext, VFXContextCompiledData>();
                foreach (var context in compilableContexts)
                    contextToCompiledData.Add(context, new VFXContextCompiledData());

                EditorUtility.DisplayProgressBar(progressBarTitle, "Generating mappings", 5 / nbSteps);
                foreach (var context in compilableContexts)
                {
                    var cpuMapper = m_ExpressionGraph.BuildCPUMapper(context);
                    var contextData = contextToCompiledData[context];
                    contextData.cpuMapper = cpuMapper;
                    contextData.parameters = context.additionalMappings.ToArray();
                    contextToCompiledData[context] = contextData;
                }

                var exposedParameterDescs = new List<VFXMapping>();
                FillExposedDescs(exposedParameterDescs, m_ExpressionGraph, m_Graph.children.OfType<VFXParameter>());
                SubgraphInfos subgraphInfos;
                subgraphInfos.subgraphParents = new Dictionary<VFXSubgraphContext, VFXSubgraphContext>();

                subgraphInfos.subgraphs = new List<VFXSubgraphContext>();

                foreach (var subgraph in m_Graph.children.OfType<VFXSubgraphContext>().Where(t => t.subgraph != null))
                {
                    subgraphInfos.subgraphs.Add(subgraph);
                    RecursePutSubgraphParent(subgraphInfos.subgraphParents, subgraphInfos.subgraphs, subgraph);
                }

                subgraphInfos.spawnerSubgraph = new Dictionary<VFXContext, VFXSubgraphContext>();

                foreach (var subgraph in subgraphInfos.subgraphs)
                {
                    foreach (var spawner in subgraph.subChildren.OfType<VFXContext>())
                        subgraphInfos.spawnerSubgraph.Add(spawner, subgraph);
                }

                subgraphInfos.contextEffectiveInputLinks = new Dictionary<VFXContext, List<VFXContextLink>[]>();

                ComputeEffectiveInputLinks(ref subgraphInfos, compilableContexts.Where(o => o.contextType == VFXContextType.Init || o.contextType == VFXContextType.OutputEvent));

                EditorUtility.DisplayProgressBar(progressBarTitle, "Generating Attribute layouts", 6 / nbSteps);
                foreach (var data in compilableData)
                    data.GenerateAttributeLayout(subgraphInfos.contextEffectiveInputLinks);

                var generatedCodeData = new List<GeneratedCodeData>();

                EditorUtility.DisplayProgressBar(progressBarTitle, "Generating shaders", 7 / nbSteps);
                GenerateShaders(generatedCodeData, m_ExpressionGraph, compilableContexts, contextToCompiledData, compilationMode, sourceDependencies);

                m_Graph.systemNames.Sync(m_Graph);
                EditorUtility.DisplayProgressBar(progressBarTitle, "Saving shaders", 8 / nbSteps);
                VFXShaderSourceDesc[] shaderSources = SaveShaderFiles(m_Graph.visualEffectResource, generatedCodeData, contextToCompiledData, m_Graph.systemNames);

                var bufferDescs = new List<VFXGPUBufferDesc>();
                var temporaryBufferDescs = new List<VFXTemporaryGPUBufferDesc>();
                var cpuBufferDescs = new List<VFXCPUBufferDesc>();
                var systemDescs = new List<VFXEditorSystemDesc>();

                EditorUtility.DisplayProgressBar(progressBarTitle, "Generating systems", 9 / nbSteps);
                cpuBufferDescs.Add(new VFXCPUBufferDesc()
                {
                    //Global attribute descriptor, always first entry in cpuBufferDesc, it can be empty (stride == 0).
                    capacity = 1u,
                    layout = m_ExpressionGraph.GlobalEventAttributes.ToArray(),
                    stride = m_ExpressionGraph.GlobalEventAttributes.Any() ? m_ExpressionGraph.GlobalEventAttributes.First().offset.structure : 0u,
                    initialData = ComputeArrayOfStructureInitialData(m_ExpressionGraph.GlobalEventAttributes)
                });

                var contextSpawnToSpawnInfo = new Dictionary<VFXContext, SpawnInfo>();
                FillSpawner(contextSpawnToSpawnInfo, cpuBufferDescs, systemDescs, compilableContexts, m_ExpressionGraph, contextToCompiledData, ref subgraphInfos, m_Graph.systemNames);

                var eventDescs = new List<VFXEventDesc>();
                FillEvent(eventDescs, contextSpawnToSpawnInfo, compilableContexts, ref subgraphInfos);

                var dependentBuffersData = new VFXDependentBuffersData();
                FillDependentBuffer(compilableData, bufferDescs, dependentBuffersData);

                var contextSpawnToBufferIndex = contextSpawnToSpawnInfo.Select(o => new { o.Key, o.Value.bufferIndex }).ToDictionary(o => o.Key, o => o.bufferIndex);
                foreach (var data in compilableData)
                {
                    data.FillDescs(VFXGraph.compileReporter, bufferDescs,
                        temporaryBufferDescs,
                        systemDescs,
                        m_ExpressionGraph,
                        contextToCompiledData,
                        contextSpawnToBufferIndex,
                        dependentBuffersData,
                        subgraphInfos.contextEffectiveInputLinks,
                        m_Graph.systemNames);
                }

                // Early check : OutputEvent should not be duplicated with same name
                var outputEventNames = systemDescs.Where(o => o.type == VFXSystemType.OutputEvent).Select(o => o.name);
                if (outputEventNames.Count() != outputEventNames.Distinct().Count())
                {
                    throw new InvalidOperationException("There are duplicated entries in OutputEvent");
                }

                // Update transient renderer settings
                ShadowCastingMode shadowCastingMode = compilableContexts.OfType<IVFXSubRenderer>().Any(r => r.hasShadowCasting) ? ShadowCastingMode.On : ShadowCastingMode.Off;
                MotionVectorGenerationMode motionVectorGenerationMode = compilableContexts.OfType<IVFXSubRenderer>().Any(r => r.hasMotionVector) ? MotionVectorGenerationMode.Object : MotionVectorGenerationMode.Camera;

                EditorUtility.DisplayProgressBar(progressBarTitle, "Setting up systems", 10 / nbSteps);
                var expressionSheet = new VFXExpressionSheet();
                expressionSheet.expressions = expressionDescs.ToArray();
                expressionSheet.expressionsPerSpawnEventAttribute = expressionPerSpawnEventAttributesDescs.ToArray();
                expressionSheet.values = valueDescs.OrderBy(o => o.expressionIndex).ToArray();
                expressionSheet.exposed = exposedParameterDescs.OrderBy(o => o.name).ToArray();

                resource.SetRuntimeData(expressionSheet, systemDescs.ToArray(), eventDescs.ToArray(), bufferDescs.ToArray(), cpuBufferDescs.ToArray(), temporaryBufferDescs.ToArray(), shaderSources, shadowCastingMode, motionVectorGenerationMode, compiledVersion);
                m_ExpressionValues = expressionSheet.values;

                foreach (var dep in sourceDependencies)
                    resource.AddSourceDependency(dep);

                if (k_FnVFXResource_SetCompileInitialVariants != null)
                {
                    k_FnVFXResource_SetCompileInitialVariants(m_Graph.visualEffectResource, forceShaderValidation);
                }
            }
            catch (Exception e)
            {
                VisualEffectAsset asset = null;

                if (m_Graph.visualEffectResource != null)
                    asset = m_Graph.visualEffectResource.asset;

                Debug.LogError(string.Format("{2} : Exception while compiling expression graph: {0}: {1}", e, e.StackTrace, (asset != null) ? asset.name : "(Null Asset)"), asset);

                // Cleaning
                if (m_Graph.visualEffectResource != null)
                    m_Graph.visualEffectResource.ClearRuntimeData();

                m_ExpressionGraph = new VFXExpressionGraph();
                m_ExpressionValues = new VFXExpressionValueContainerDesc[] {};
            }
            finally
            {
                Profiler.EndSample();
                EditorUtility.ClearProgressBar();
            }

            m_Graph.onRuntimeDataChanged?.Invoke(m_Graph);
        }

        public void UpdateValues()
        {
            var flatGraph = m_ExpressionGraph.FlattenedExpressions;
            var numFlattenedExpressions = flatGraph.Count;

            int descIndex = 0;
            for (int i = 0; i < numFlattenedExpressions; ++i)
            {
                var exp = flatGraph[i];
                if (exp.Is(VFXExpression.Flags.Value))
                {
                    var desc = m_ExpressionValues[descIndex++];
                    if (desc.expressionIndex != i)
                        throw new InvalidOperationException();

                    switch (exp.valueType)
                    {
                        case VFXValueType.Float: SetValueDesc<float>(desc, exp); break;
                        case VFXValueType.Float2: SetValueDesc<Vector2>(desc, exp); break;
                        case VFXValueType.Float3: SetValueDesc<Vector3>(desc, exp); break;
                        case VFXValueType.Float4: SetValueDesc<Vector4>(desc, exp); break;
                        case VFXValueType.Int32: SetValueDesc<int>(desc, exp); break;
                        case VFXValueType.Uint32: SetValueDesc<uint>(desc, exp); break;
                        case VFXValueType.Texture2D:
                        case VFXValueType.Texture2DArray:
                        case VFXValueType.Texture3D:
                        case VFXValueType.TextureCube:
                        case VFXValueType.TextureCubeArray:
                            SetObjectValueDesc<Texture>(desc, exp);
                            break;
                        case VFXValueType.Matrix4x4: SetValueDesc<Matrix4x4>(desc, exp); break;
                        case VFXValueType.Curve: SetValueDesc<AnimationCurve>(desc, exp); break;
                        case VFXValueType.ColorGradient: SetValueDesc<Gradient>(desc, exp); break;
                        case VFXValueType.Mesh: SetObjectValueDesc<Mesh>(desc, exp); break;
                        case VFXValueType.Boolean: SetValueDesc<bool>(desc, exp); break;
                        default: throw new InvalidOperationException("Invalid type");
                    }
                }
            }

            m_Graph.visualEffectResource.SetValueSheet(m_ExpressionValues);
        }

        public VisualEffectResource visualEffectResource
        {
            get
            {
                if (m_Graph != null)
                {
                    return m_Graph.visualEffectResource;
                }
                return null;
            }
        }

        private VFXGraph m_Graph;

        [NonSerialized]
        private VFXExpressionGraph m_ExpressionGraph;
        [NonSerialized]
        private VFXExpressionValueContainerDesc[] m_ExpressionValues;
    }
}<|MERGE_RESOLUTION|>--- conflicted
+++ resolved
@@ -196,11 +196,7 @@
             public int depth;
         }
 
-<<<<<<< HEAD
         private static List<VFXSpawnContextLayer> CollectContextParentRecursively(IEnumerable<VFXContext> inputList, ref SubgraphInfos subgraphContexts, int currentDepth = 0)
-=======
-        private static List<VFXContext> CollectContextParentRecursively(IEnumerable<VFXContext> inputList, ref SubgraphInfos subgraphContexts)
->>>>>>> b514cc64
         {
             var contextEffectiveInputLinks = subgraphContexts.contextEffectiveInputLinks;
             var contextList = inputList .SelectMany(o => contextEffectiveInputLinks[o].SelectMany(t => t))
