//-----------------------------------------------------------------------------
// SurfaceData and BSDFData
//-----------------------------------------------------------------------------

// SurfaceData is define in Lit.cs which generate Lit.cs.hlsl
#include "Lit.cs.hlsl"
#include "SubsurfaceScatteringProfile.cs.hlsl"

// In case we pack data uint16 buffer we need to change the output render target format to uint16
// TODO: Is there a way to automate these output type based on the format declare in lit.cs ?
#if SHADEROPTIONS_PACK_GBUFFER_IN_U16
#define GBufferType0 uint4
#define GBufferType1 uint4

// TODO: How to abstract that ? We would like to avoid this PS4 test here
#ifdef SHADER_API_PS4
// On PS4 we need to specify manually the format of the output render target, output type is not enough
#pragma PSSL_target_output_format(target 0 FMT_UINT16_ABGR)
#pragma PSSL_target_output_format(target 1 FMT_UINT16_ABGR)
#endif

#else
#define GBufferType0 float4
#define GBufferType1 float4
#define GBufferType2 float4
#define GBufferType3 float4
#endif

// Reference Lambert diffuse / GGX Specular for IBL and area lights
#ifdef HAS_LIGHTLOOP // Both reference define below need to be define only if LightLoop is present, else we get a compile error
//#define LIT_DISPLAY_REFERENCE_AREA
//#define LIT_DISPLAY_REFERENCE_IBL
#endif
// Use Lambert diffuse instead of Disney diffuse
// #define LIT_DIFFUSE_LAMBERT_BRDF
// Use optimization of Precomputing LambdaV
// TODO: Test if this is a win
// #define LIT_USE_BSDF_PRE_LAMBDAV
// TODO: Check if anisotropy with a dynamic if on anisotropy > 0 is performant. Because it may mean we always calculate both isotropy and anisotropy case.
// Maybe we should always calculate anisotropy in case of standard ? Don't think the compile can optimize correctly.

SamplerState ltc_linear_clamp_sampler;
// TODO: This one should be set into a constant Buffer at pass frequency (with _Screensize)
TEXTURE2D(_PreIntegratedFGD);
TEXTURE2D_ARRAY(_LtcData); // We pack the 3 Ltc data inside a texture array
#define LTC_GGX_MATRIX_INDEX 0 // RGBA
#define LTC_DISNEY_DIFFUSE_MATRIX_INDEX 1 // RGBA
#define LTC_MULTI_GGX_FRESNEL_DISNEY_DIFFUSE_INDEX 2 // RGB, A unused
#define LTC_LUT_SIZE   64
#define LTC_LUT_SCALE  ((LTC_LUT_SIZE - 1) * rcp(LTC_LUT_SIZE))
#define LTC_LUT_OFFSET (0.5 * rcp(LTC_LUT_SIZE))

#define MIN_N_DOT_V    0.0001               // The minimum value of 'NdotV'
#define SSS_WRAP_ANGLE (PI/12)              // Used for wrap lighting
#define SSS_WRAP_LIGHT cos(PI/2 - SSS_WRAP_ANGLE)

CBUFFER_START(UnitySSSParameters)
uint   _EnableSSSAndTransmission;           // Globally toggles subsurface and transmission scattering on/off
uint   _TexturingModeFlags;                 // 1 bit/profile; 0 = PreAndPostScatter, 1 = PostScatter
uint   _TransmissionFlags;                  // 2 bit/profile; 0 = inf. thick, 1 = thin, 2 = regular
// Old SSS Model >>>
uint   _UseDisneySSS;
float4 _HalfRcpVariancesAndWeights[SSS_N_PROFILES][2]; // 2x Gaussians in RGB, A is interpolation weights
// <<< Old SSS Model
// Use float4 to avoid any packing issue between compute and pixel shaders
float4  _ThicknessRemaps[SSS_N_PROFILES];   // R: start, G = end - start, BA unused
float4 _ShapeParams[SSS_N_PROFILES];        // RGB = S = 1 / D, A = filter radius
float4 _TransmissionTints[SSS_N_PROFILES];  // RGB = 1/4 * color, A = unused
CBUFFER_END

//-----------------------------------------------------------------------------
// Ligth and material classification for the deferred rendering path
// Configure what kind of combination is supported
//-----------------------------------------------------------------------------

// Lighting architecture and material are suppose to be decoupled files.
// However as we use material classification it is hard to be fully separated
// the dependecy is define in this include where there is shared define for material and lighting in case of deferred material.
// If a user do a lighting architecture without material classification, this can be remove
#include "../../Lighting/TilePass/TilePass.cs.hlsl"

// Combination need to be define in increasing "comlexity" order as define by FeatureFlagsToTileVariant
static const uint kFeatureVariantFlags[NUM_FEATURE_VARIANTS] =
{
    // Standard
    /*  0 */ LIGHTFEATUREFLAGS_SKY | LIGHTFEATUREFLAGS_DIRECTIONAL | LIGHTFEATUREFLAGS_PUNCTUAL | MATERIALFEATUREFLAGS_LIT_STANDARD,
    /*  1 */ LIGHTFEATUREFLAGS_SKY | LIGHTFEATUREFLAGS_DIRECTIONAL | LIGHTFEATUREFLAGS_AREA | MATERIALFEATUREFLAGS_LIT_STANDARD,
    /*  2 */ LIGHTFEATUREFLAGS_SKY | LIGHTFEATUREFLAGS_DIRECTIONAL | LIGHTFEATUREFLAGS_ENV | MATERIALFEATUREFLAGS_LIT_STANDARD,
    /*  3 */ LIGHTFEATUREFLAGS_SKY | LIGHTFEATUREFLAGS_DIRECTIONAL | LIGHTFEATUREFLAGS_PUNCTUAL | LIGHTFEATUREFLAGS_ENV | MATERIALFEATUREFLAGS_LIT_STANDARD,
    /*  4 */ LIGHT_FEATURE_MASK_FLAGS | MATERIALFEATUREFLAGS_LIT_STANDARD,

    // SSS
    /*  5 */ LIGHTFEATUREFLAGS_SKY | LIGHTFEATUREFLAGS_DIRECTIONAL | LIGHTFEATUREFLAGS_PUNCTUAL | MATERIALFEATUREFLAGS_LIT_SSS,
    /*  6 */ LIGHTFEATUREFLAGS_SKY | LIGHTFEATUREFLAGS_DIRECTIONAL | LIGHTFEATUREFLAGS_AREA | MATERIALFEATUREFLAGS_LIT_SSS,
    /*  7 */ LIGHTFEATUREFLAGS_SKY | LIGHTFEATUREFLAGS_DIRECTIONAL | LIGHTFEATUREFLAGS_ENV | MATERIALFEATUREFLAGS_LIT_SSS,
    /*  8 */ LIGHTFEATUREFLAGS_SKY | LIGHTFEATUREFLAGS_DIRECTIONAL | LIGHTFEATUREFLAGS_PUNCTUAL | LIGHTFEATUREFLAGS_ENV | MATERIALFEATUREFLAGS_LIT_SSS,
    /*  9 */ LIGHT_FEATURE_MASK_FLAGS | MATERIALFEATUREFLAGS_LIT_SSS,

    // Specular/Aniso
    /* 10 */ LIGHTFEATUREFLAGS_SKY | LIGHTFEATUREFLAGS_DIRECTIONAL | LIGHTFEATUREFLAGS_PUNCTUAL | MATERIALFEATUREFLAGS_LIT_ANISO,
    /* 11 */ LIGHTFEATUREFLAGS_SKY | LIGHTFEATUREFLAGS_DIRECTIONAL | LIGHTFEATUREFLAGS_AREA | MATERIALFEATUREFLAGS_LIT_ANISO,
    /* 12 */ LIGHTFEATUREFLAGS_SKY | LIGHTFEATUREFLAGS_DIRECTIONAL | LIGHTFEATUREFLAGS_ENV | MATERIALFEATUREFLAGS_LIT_ANISO,
    /* 13 */ LIGHTFEATUREFLAGS_SKY | LIGHTFEATUREFLAGS_DIRECTIONAL | LIGHTFEATUREFLAGS_PUNCTUAL | LIGHTFEATUREFLAGS_ENV | MATERIALFEATUREFLAGS_LIT_ANISO,
    /* 14 */ LIGHT_FEATURE_MASK_FLAGS | MATERIALFEATUREFLAGS_LIT_ANISO,

    // SSS is a superset of material standard. With foliage or crowd SSS and standard can overlap a lot, better to have a dedicated combination
    /* 15 */ LIGHTFEATUREFLAGS_SKY | LIGHTFEATUREFLAGS_DIRECTIONAL | LIGHTFEATUREFLAGS_PUNCTUAL | MATERIALFEATUREFLAGS_LIT_SSS | MATERIALFEATUREFLAGS_LIT_STANDARD,
    /* 16 */ LIGHTFEATUREFLAGS_SKY | LIGHTFEATUREFLAGS_DIRECTIONAL | LIGHTFEATUREFLAGS_AREA | MATERIALFEATUREFLAGS_LIT_SSS | MATERIALFEATUREFLAGS_LIT_STANDARD,
    /* 17 */ LIGHTFEATUREFLAGS_SKY | LIGHTFEATUREFLAGS_DIRECTIONAL | LIGHTFEATUREFLAGS_ENV | MATERIALFEATUREFLAGS_LIT_SSS | MATERIALFEATUREFLAGS_LIT_STANDARD,
    /* 18 */ LIGHTFEATUREFLAGS_SKY | LIGHTFEATUREFLAGS_DIRECTIONAL | LIGHTFEATUREFLAGS_PUNCTUAL | LIGHTFEATUREFLAGS_ENV | MATERIALFEATUREFLAGS_LIT_SSS | MATERIALFEATUREFLAGS_LIT_STANDARD,
    /* 19 */ LIGHT_FEATURE_MASK_FLAGS | MATERIALFEATUREFLAGS_LIT_SSS,

    // Future usage
    /* 20 */ LIGHTFEATUREFLAGS_SKY | LIGHTFEATUREFLAGS_DIRECTIONAL | LIGHTFEATUREFLAGS_PUNCTUAL | MATERIALFEATUREFLAGS_LIT_UNUSED0,
    /* 21 */ LIGHTFEATUREFLAGS_SKY | LIGHTFEATUREFLAGS_DIRECTIONAL | LIGHTFEATUREFLAGS_AREA | MATERIALFEATUREFLAGS_LIT_UNUSED0,
    /* 22 */ LIGHTFEATUREFLAGS_SKY | LIGHTFEATUREFLAGS_DIRECTIONAL | LIGHTFEATUREFLAGS_ENV | MATERIALFEATUREFLAGS_LIT_UNUSED0,
    /* 23 */ LIGHTFEATUREFLAGS_SKY | LIGHTFEATUREFLAGS_DIRECTIONAL | LIGHTFEATUREFLAGS_PUNCTUAL | LIGHTFEATUREFLAGS_ENV | MATERIALFEATUREFLAGS_LIT_UNUSED0,
    /* 24 */ LIGHT_FEATURE_MASK_FLAGS | MATERIALFEATUREFLAGS_LIT_UNUSED0,

    // Future usage
    /* 25 */ LIGHTFEATUREFLAGS_SKY | LIGHTFEATUREFLAGS_DIRECTIONAL | LIGHTFEATUREFLAGS_PUNCTUAL | MATERIALFEATUREFLAGS_LIT_UNUSED1,
    /* 26 */ LIGHTFEATUREFLAGS_SKY | LIGHTFEATUREFLAGS_DIRECTIONAL | LIGHTFEATUREFLAGS_AREA | MATERIALFEATUREFLAGS_LIT_UNUSED1,
    /* 27 */ LIGHTFEATUREFLAGS_SKY | LIGHTFEATUREFLAGS_DIRECTIONAL | LIGHTFEATUREFLAGS_ENV | MATERIALFEATUREFLAGS_LIT_UNUSED1,
    /* 28 */ LIGHTFEATUREFLAGS_SKY | LIGHTFEATUREFLAGS_DIRECTIONAL | LIGHTFEATUREFLAGS_PUNCTUAL | LIGHTFEATUREFLAGS_ENV | MATERIALFEATUREFLAGS_LIT_UNUSED1,
    /* 29 */ LIGHT_FEATURE_MASK_FLAGS | MATERIALFEATUREFLAGS_LIT_UNUSED1,

    /* 30 */ LIGHT_FEATURE_MASK_FLAGS | MATERIAL_FEATURE_MASK_FLAGS, // Catch all case with MATERIAL_FEATURE_MASK_FLAGS is needed in case we disable material classification
};

uint FeatureFlagsToTileVariant(uint featureFlags)
{
    for (int i = 0; i < NUM_FEATURE_VARIANTS; i++)
    {
        if ((featureFlags & kFeatureVariantFlags[i]) == featureFlags)
            return i;
    }
    return NUM_FEATURE_VARIANTS - 1;
}

// This function need to return a compile time value, else there is no optimization
uint TileVariantToFeatureFlags(uint variant)
{
    return kFeatureVariantFlags[variant];
}

//-----------------------------------------------------------------------------
// Helper functions/variable specific to this material
//-----------------------------------------------------------------------------

float PackMaterialId(int materialId)
{
    return float(materialId) / 3.0;
}

int UnpackMaterialId(float f)
{
    return int(round(f * 3.0));
}

// For image based lighting, a part of the BSDF is pre-integrated.
// This is done both for specular and diffuse (in case of DisneyDiffuse)
void GetPreIntegratedFGD(float NdotV, float perceptualRoughness, float3 fresnel0, out float3 specularFGD, out float diffuseFGD)
{
    // Pre-integrate GGX FGD
    //  _PreIntegratedFGD.x = Gv * (1 - Fc)  with Fc = (1 - H.L)^5
    //  _PreIntegratedFGD.y = Gv * Fc
    // Pre integrate DisneyDiffuse FGD:
    // _PreIntegratedFGD.z = DisneyDiffuse
    float3 preFGD = SAMPLE_TEXTURE2D_LOD(_PreIntegratedFGD, ltc_linear_clamp_sampler, float2(NdotV, perceptualRoughness), 0).xyz;

    // f0 * Gv * (1 - Fc) + Gv * Fc
    specularFGD = fresnel0 * preFGD.x + preFGD.y;

#ifdef LIT_DIFFUSE_LAMBERT_BRDF
    diffuseFGD = 1.0;
#else
    diffuseFGD = preFGD.z;
#endif
}

void ApplyDebugToSurfaceData(inout SurfaceData surfaceData)
{
#ifdef DEBUG_DISPLAY
    if (_DebugLightingMode == DEBUGLIGHTINGMODE_SPECULAR_LIGHTING)
    {
        bool overrideSmoothness = _DebugLightingSmoothness.x != 0.0;
        float overrideSmoothnessValue = _DebugLightingSmoothness.y;

        if (overrideSmoothness)
        {
            surfaceData.perceptualSmoothness = overrideSmoothnessValue;
        }
    }

    if (_DebugLightingMode == DEBUGLIGHTINGMODE_DIFFUSE_LIGHTING)
    {
        surfaceData.baseColor = _DebugLightingAlbedo.xyz;
    }
#endif
}

static const float3 convertSpecularToValue = float3(0.02, 0.04, 0.20);

void FillMaterialIdStandardData(float3 baseColor, int specular, float metallic, inout BSDFData bsdfData)
{
    bsdfData.diffuseColor = baseColor * (1.0 - metallic);
    float val = convertSpecularToValue[specular];
    bsdfData.fresnel0 = lerp(val.xxx, baseColor, metallic);
}

void FillMaterialIdAnisoData(float roughness, float3 normalWS, float3 tangentWS, float anisotropy, inout BSDFData bsdfData)
{
    bsdfData.tangentWS = tangentWS;
    bsdfData.bitangentWS = cross(normalWS, tangentWS);
    ConvertAnisotropyToRoughness(roughness, anisotropy, bsdfData.roughnessT, bsdfData.roughnessB);
    bsdfData.anisotropy = anisotropy;
}

void FillMaterialIdSSSData(float3 baseColor, int subsurfaceProfile, float subsurfaceRadius, float thickness, inout BSDFData bsdfData)
{
    bsdfData.diffuseColor = baseColor;

    // TODO take from subsurfaceProfile
    bsdfData.fresnel0 = 0.04; // Should be 0.028 for the skin
    bsdfData.subsurfaceProfile = subsurfaceProfile;
    bsdfData.subsurfaceRadius  = subsurfaceRadius;
    bsdfData.thickness         = _ThicknessRemaps[subsurfaceProfile].x +
                                 _ThicknessRemaps[subsurfaceProfile].y * thickness;

    uint transmissionMode = BitFieldExtract(_TransmissionFlags, 2u, 2u * subsurfaceProfile);

    bsdfData.enableTransmission = transmissionMode != SSS_TRSM_MODE_NONE && (_EnableSSSAndTransmission > 0);
    bsdfData.useThinObjectMode  = transmissionMode == SSS_TRSM_MODE_THIN;

    bool performPostScatterTexturing = IsBitSet(_TexturingModeFlags, subsurfaceProfile);

    bool enableSssAndTransmission = true;

#if defined(SHADERPASS) && (SHADERPASS == SHADERPASS_LIGHT_TRANSPORT) // In case of GI pass don't modify the diffuseColor
    enableSssAndTransmission = false;
#elif (SSS_PASS == 0)
    enableSssAndTransmission = _EnableSSSAndTransmission != 0;
#endif

    if (enableSssAndTransmission) // If we globally disable SSS effect, don't modify diffuseColor
    {
        // We modify the albedo here as this code is used by all lighting (including light maps and GI).
        if (performPostScatterTexturing)
        {
        #ifndef SSS_PASS
            bsdfData.diffuseColor = float3(1.0, 1.0, 1.0);
        #endif
        }
        else
        {
            bsdfData.diffuseColor = sqrt(bsdfData.diffuseColor);
        }
    }

    if (bsdfData.enableTransmission)
    {
        if (_UseDisneySSS)
        {
            bsdfData.transmittance = ComputeTransmittance(_ShapeParams[subsurfaceProfile].rgb,
                                                          _TransmissionTints[subsurfaceProfile].rgb,
                                                          bsdfData.thickness, bsdfData.subsurfaceRadius);
        }
        else
        {
            bsdfData.transmittance = ComputeTransmittanceJimenez(_HalfRcpVariancesAndWeights[subsurfaceProfile][0].rgb,
                                                                 _HalfRcpVariancesAndWeights[subsurfaceProfile][0].a,
                                                                 _HalfRcpVariancesAndWeights[subsurfaceProfile][1].rgb,
                                                                 _HalfRcpVariancesAndWeights[subsurfaceProfile][1].a,
                                                                 _TransmissionTints[subsurfaceProfile].rgb,
                                                                 bsdfData.thickness, bsdfData.subsurfaceRadius);
        }

        bsdfData.transmittance *= bsdfData.diffuseColor; // Premultiply
    }
}

//-----------------------------------------------------------------------------
// conversion function for forward
//-----------------------------------------------------------------------------

BSDFData ConvertSurfaceDataToBSDFData(SurfaceData surfaceData)
{
    ApplyDebugToSurfaceData(surfaceData);

    BSDFData bsdfData;
    ZERO_INITIALIZE(BSDFData, bsdfData);

    bsdfData.specularOcclusion = surfaceData.specularOcclusion;
    bsdfData.normalWS = surfaceData.normalWS;
    bsdfData.perceptualRoughness = PerceptualSmoothnessToPerceptualRoughness(surfaceData.perceptualSmoothness);
    bsdfData.roughness = PerceptualRoughnessToRoughness(bsdfData.perceptualRoughness);
    bsdfData.materialId = surfaceData.materialId;

    // IMPORTANT: In case of foward or gbuffer pass we must know what we are statically, so compiler can do compile time optimization
    if (bsdfData.materialId == MATERIALID_LIT_STANDARD)
    {
        if (surfaceData.specular == SPECULARVALUE_SPECULAR_COLOR)
        {
            bsdfData.diffuseColor = surfaceData.baseColor;
            bsdfData.fresnel0 = surfaceData.specularColor;
        }
        else
        {
            FillMaterialIdStandardData(surfaceData.baseColor, surfaceData.specular, surfaceData.metallic, bsdfData);
        }
    }
    else if (bsdfData.materialId == MATERIALID_LIT_ANISO)
    {
        FillMaterialIdStandardData(surfaceData.baseColor, surfaceData.specular, surfaceData.metallic, bsdfData);
        FillMaterialIdAnisoData(bsdfData.roughness, surfaceData.normalWS, surfaceData.tangentWS, surfaceData.anisotropy, bsdfData);
    }
    else if (bsdfData.materialId == MATERIALID_LIT_SSS)
    {
        FillMaterialIdSSSData(surfaceData.baseColor, surfaceData.subsurfaceProfile, surfaceData.subsurfaceRadius, surfaceData.thickness, bsdfData);
    }

    return bsdfData;
}

//-----------------------------------------------------------------------------
// conversion function for deferred
//-----------------------------------------------------------------------------

// Encode SurfaceData (BSDF parameters) into GBuffer
// Must be in sync with RT declared in HDRenderPipeline.cs ::Rebuild
void EncodeIntoGBuffer( SurfaceData surfaceData,
                        float3 bakeDiffuseLighting,
                        #if SHADEROPTIONS_PACK_GBUFFER_IN_U16
                        out GBufferType0 outGBufferU0,
                        out GBufferType1 outGBufferU1
                        #else
                        out GBufferType0 outGBuffer0,
                        out GBufferType1 outGBuffer1,
                        out GBufferType2 outGBuffer2,
                        out GBufferType3 outGBuffer3
                        #endif
                        )
{
    #if SHADEROPTIONS_PACK_GBUFFER_IN_U16
    float4 outGBuffer0, outGBuffer1, outGBuffer2, outGBuffer3;
    #endif

    ApplyDebugToSurfaceData(surfaceData);

    // RT0 - 8:8:8:8 sRGB
    outGBuffer0 = float4(surfaceData.baseColor, surfaceData.specularOcclusion);

    // RT1 - 10:10:10:2
    // We store perceptualRoughness instead of roughness because it save a sqrt ALU when decoding
    // (as we want both perceptualRoughness and roughness for the lighting due to Disney Diffuse model)
    // Encode normal on 20bit with oct compression + 2bit of sign
    float2 octNormalWS = PackNormalOctEncode(surfaceData.normalWS);
    // To have more precision encode the sign of xy in a separate uint
    uint octNormalSign = (octNormalWS.x > 0.0 ? 1 : 0) + (octNormalWS.y > 0.0 ? 2 : 0);
    // Store octNormalSign on two bits with perceptualRoughness
    outGBuffer1 = float4(abs(octNormalWS), PackFloatInt10bit(PerceptualSmoothnessToPerceptualRoughness(surfaceData.perceptualSmoothness), octNormalSign, 4.0), PackMaterialId(surfaceData.materialId));

    // RT2 - 8:8:8:8
    if (surfaceData.materialId == MATERIALID_LIT_STANDARD)
    {
        // Encode specular on two bit for the enum
        // Note: we encode two parametrization at the same time, specularColor and metal/specular
        if (surfaceData.specular == SPECULARVALUE_SPECULAR_COLOR)
        {
            outGBuffer2 = float4(surfaceData.specularColor, PackFloatInt8bit(0.0, surfaceData.specular, 4.0)); // As all is static, Pack function should produce the result compile time
        }
        else
        {
            // Note: it is important to setup anisotropy field to 0 else materialId will be anisotropic
            outGBuffer2 = float4(float3(0.0, 0.0, 0.0), PackFloatInt8bit(surfaceData.metallic, surfaceData.specular, 4.0));
        }
    }
    else if (surfaceData.materialId == MATERIALID_LIT_ANISO)
    {
        outGBuffer1.a = PackMaterialId(MATERIALID_LIT_STANDARD); // We save 1bit in gbuffer1 and use aniso value instead to detect we are aniso
        // Encode tangent on 16bit with oct compression
        float2 octTangentWS = PackNormalOctEncode(surfaceData.tangentWS);
        // To be recognize as anisotropic material, we need to have anisotropy > 0 (Else artits can be confuse to not have anisotropic material in material classification), thus the max
        outGBuffer2 = float4(octTangentWS * 0.5 + 0.5, max(surfaceData.anisotropy, 1.5 / 255.0), PackFloatInt8bit(surfaceData.metallic, surfaceData.specular, 4.0));
    }
    else if (surfaceData.materialId == MATERIALID_LIT_SSS)
    {
        outGBuffer2 = float4(surfaceData.subsurfaceRadius, surfaceData.thickness, 0, PackByte(surfaceData.subsurfaceProfile));
    }

    // Lighting
    outGBuffer3 = float4(bakeDiffuseLighting, 0.0);

    #if SHADEROPTIONS_PACK_GBUFFER_IN_U16
    // Now pack all buffer into 2 uint buffer

    // We don't have hardware sRGB to store base color in case we pack int u16, so rather than perform full sRGB encoding just use cheap gamma20
    // TODO: test alternative like FastLinearToSRGB to better match unpacked gbuffer
    outGBuffer0.xyz = LinearToGamma20(outGBuffer0.xyz);

    uint packedGBuffer1 = PackR10G10B10A2(outGBuffer1);

    outGBufferU0 = uint4(   PackFloatToUInt(outGBuffer0.x, 8, 0)  | PackFloatToUInt(outGBuffer0.y, 8, 8),
                            PackFloatToUInt(outGBuffer0.z, 8, 0)  | PackFloatToUInt(outGBuffer0.w, 8, 8),
                            (packedGBuffer1 & 0x0000FFFF),
                            (packedGBuffer1 & 0xFFFF0000) >> 16);

    uint packedGBuffer3 = PackToR11G11B10f(outGBuffer3.xyz);

    outGBufferU1 = uint4(   PackFloatToUInt(outGBuffer2.x, 8, 0)  | PackFloatToUInt(outGBuffer2.y, 8, 8),
                            PackFloatToUInt(outGBuffer2.z, 8, 0)  | PackFloatToUInt(outGBuffer2.w, 8, 8),
                            (packedGBuffer3 & 0x0000FFFF),
                            (packedGBuffer3 & 0xFFFF0000) >> 16);
    #endif
}

float4 DecodeGBuffer0(GBufferType0 encodedGBuffer0)
{
    float4 decodedGBuffer0;
#if SHADEROPTIONS_PACK_GBUFFER_IN_U16
    decodedGBuffer0.x = UnpackUIntToFloat(encodedGBuffer0.x, 8, 0);
    decodedGBuffer0.y = UnpackUIntToFloat(encodedGBuffer0.x, 8, 8);
    decodedGBuffer0.z = UnpackUIntToFloat(encodedGBuffer0.y, 8, 0);
    decodedGBuffer0.w = UnpackUIntToFloat(encodedGBuffer0.y, 8, 8);

    decodedGBuffer0.xyz = Gamma20ToLinear(encodedGBuffer0.xyz);
#else
    decodedGBuffer0 = encodedGBuffer0;
#endif
    return decodedGBuffer0;
}

void DecodeFromGBuffer(
#if SHADEROPTIONS_PACK_GBUFFER_IN_U16
    GBufferType0 inGBufferU0,
    GBufferType1 inGBufferU1,
#else
    GBufferType0 inGBuffer0,
    GBufferType1 inGBuffer1,
    GBufferType2 inGBuffer2,
    GBufferType3 inGBuffer3,
#endif
    uint featureFlags,
    out BSDFData bsdfData,
    out float3 bakeDiffuseLighting)
{
    ZERO_INITIALIZE(BSDFData, bsdfData);

#if SHADEROPTIONS_PACK_GBUFFER_IN_U16
    float4 inGBuffer0, inGBuffer1, inGBuffer2, inGBuffer3;

    inGBuffer0 = DecodeGBuffer0(inGBufferU0);

    uint packedGBuffer1 = inGBufferU0.z | inGBufferU0.w << 16;
    inGBuffer1 = UnpackR10G10B10A2(packedGBuffer1);

    inGBuffer2.x = UnpackUIntToFloat(inGBufferU1.x, 8, 0);
    inGBuffer2.y = UnpackUIntToFloat(inGBufferU1.x, 8, 8);
    inGBuffer2.z = UnpackUIntToFloat(inGBufferU1.y, 8, 0);
    inGBuffer2.w = UnpackUIntToFloat(inGBufferU1.y, 8, 8);

    uint packedGBuffer3 = inGBufferU1.z | inGBufferU1.w << 16;
    inGBuffer3.xyz = UnpackFromR11G11B10f(packedGBuffer1);
    inGBuffer3.w = 0.0;
#endif

    float3 baseColor = inGBuffer0.rgb;
    bsdfData.specularOcclusion = inGBuffer0.a;

    int octNormalSign;
    UnpackFloatInt10bit(inGBuffer1.b, 4.0, bsdfData.perceptualRoughness, octNormalSign);
    inGBuffer1.r *= (octNormalSign & 1) ? 1.0 : -1.0;
    inGBuffer1.g *= (octNormalSign & 2) ? 1.0 : -1.0;
    bsdfData.normalWS = UnpackNormalOctEncode(float2(inGBuffer1.r, inGBuffer1.g));

    bsdfData.roughness = PerceptualRoughnessToRoughness(bsdfData.perceptualRoughness);

    // The material features system for material classification must allow compile time optimization (i.e everything should be static)
    // Note that as we store materialId for Aniso based on content of RT2 we need to add few extra condition.
    // The code is also call from MaterialFeatureFlagsFromGBuffer, so must work fully dynamic if featureFlags is 0xFFFFFFFF
    int supportsStandard = (featureFlags & (MATERIALFEATUREFLAGS_LIT_STANDARD | MATERIALFEATUREFLAGS_LIT_ANISO)) != 0;
    int supportsSSS = (featureFlags & (MATERIALFEATUREFLAGS_LIT_SSS)) != 0;

    if (supportsStandard + supportsSSS > 1)
    {
        // only fetch materialid if it is not statically known from feature flags
        bsdfData.materialId = UnpackMaterialId(inGBuffer1.a);
    }
    else
    {
        // materialid is statically known. this allows the compiler to eliminate a lot of code.
        if (supportsStandard)
            bsdfData.materialId = MATERIALID_LIT_STANDARD;
        else // if (supportsSSS)
            bsdfData.materialId = MATERIALID_LIT_SSS;
    }

    if (bsdfData.materialId == MATERIALID_LIT_STANDARD)
    {
        float metallic;
        int specular;
        UnpackFloatInt8bit(inGBuffer2.a, 4.0, metallic, specular);
        float anisotropy = inGBuffer2.b;

        if (featureFlags & (MATERIAL_FEATURE_MASK_FLAGS) == MATERIALFEATUREFLAGS_LIT_STANDARD)
        {
            if (specular == SPECULARVALUE_SPECULAR_COLOR)
            {
                bsdfData.diffuseColor = baseColor;
                bsdfData.fresnel0 = inGBuffer2.rgb;
            }
            else
            {
                FillMaterialIdStandardData(baseColor, specular, metallic, bsdfData);
            }
        }
        else if (featureFlags & (MATERIAL_FEATURE_MASK_FLAGS) == MATERIALFEATUREFLAGS_LIT_ANISO)
        {
            bsdfData.materialId = MATERIALID_LIT_ANISO;
            FillMaterialIdStandardData(baseColor, specular, metallic, bsdfData);
            float3 tangentWS = UnpackNormalOctEncode(float2(inGBuffer2.rg * 2.0 - 1.0));
            FillMaterialIdAnisoData(bsdfData.roughness, bsdfData.normalWS, tangentWS, anisotropy, bsdfData);
        }
        else // either MATERIAL_FEATURE_MASK_FLAGS or MATERIALFEATUREFLAGS_LIT_STANDARD | MATERIALFEATUREFLAGS_LIT_ANISO
        {
            if (specular == SPECULARVALUE_SPECULAR_COLOR)
            {
                bsdfData.diffuseColor = baseColor;
                bsdfData.fresnel0 = inGBuffer2.rgb;
            }
            else if (anisotropy > 0.0)
            {
                bsdfData.materialId = MATERIALID_LIT_ANISO;
                FillMaterialIdStandardData(baseColor, specular, metallic, bsdfData);
                float3 tangentWS = UnpackNormalOctEncode(float2(inGBuffer2.rg * 2.0 - 1.0));
                FillMaterialIdAnisoData(bsdfData.roughness, bsdfData.normalWS, tangentWS, anisotropy, bsdfData);
            }
            else
            {
                FillMaterialIdStandardData(baseColor, specular, metallic, bsdfData);
            }
        }
    }
    else // bsdfData.materialId == MATERIALID_LIT_SSS
    {
        float subsurfaceRadius  = inGBuffer2.x;
        float thickness         = inGBuffer2.y;
        int   subsurfaceProfile = UnpackByte(inGBuffer2.w);

        FillMaterialIdSSSData(baseColor, subsurfaceProfile, subsurfaceRadius, thickness, bsdfData);
    }

    bakeDiffuseLighting = inGBuffer3.rgb;
}

uint MaterialFeatureFlagsFromGBuffer(
#if SHADEROPTIONS_PACK_GBUFFER_IN_U16
    GBufferType0 inGBufferU0,
    GBufferType1 inGBufferU1
#else
    GBufferType0 inGBuffer0,
    GBufferType1 inGBuffer1,
    GBufferType2 inGBuffer2,
    GBufferType3 inGBuffer3
#endif
)
{
    BSDFData bsdfData;
    float3 unused;

    DecodeFromGBuffer(
#if SHADEROPTIONS_PACK_GBUFFER_IN_U16
        inGBufferU0, inGBufferU1,
#else
        inGBuffer0, inGBuffer1, inGBuffer2, inGBuffer3,
#endif
        0xFFFFFFFF,
        bsdfData,
        unused
    );

    return (1 << bsdfData.materialId); // This match all the MATERIALFEATUREFLAGS_LIT_XXX flag
}


//-----------------------------------------------------------------------------
// Debug method (use to display values)
//-----------------------------------------------------------------------------

void GetSurfaceDataDebug(uint paramId, SurfaceData surfaceData, inout float3 result, inout bool needLinearToSRGB)
{
    GetGeneratedSurfaceDataDebug(paramId, surfaceData, result, needLinearToSRGB);

    switch (paramId)
    {
        // TODO: Remap here!
        case DEBUGVIEW_LIT_SURFACEDATA_SPECULAR:
            result = surfaceData.specular.xxx;
            break;
    }
}

void GetBSDFDataDebug(uint paramId, BSDFData bsdfData, inout float3 result, inout bool needLinearToSRGB)
{
    GetGeneratedBSDFDataDebug(paramId, bsdfData, result, needLinearToSRGB);
}

//-----------------------------------------------------------------------------
// PreLightData
//-----------------------------------------------------------------------------

// Precomputed lighting data to send to the various lighting functions
struct PreLightData
{
    // General
    float NdotV;                         // Geometric version (not clamped)

    // GGX iso
    float ggxLambdaV;

    // GGX Aniso
    float TdotV;
    float BdotV;
    float anisoGGXLambdaV;

    // IBL
    float3 iblDirWS;                     // Dominant specular direction, used for IBL in EvaluateBSDF_Env()
    float  iblMipLevel;

    float3 specularFGD;                  // Store preconvoled BRDF for both specular and diffuse
    float diffuseFGD;

    // area light
    float3x3 ltcXformGGX;                // TODO: make sure the compiler not wasting VGPRs on constants
    float3x3 ltcXformDisneyDiffuse;      // TODO: make sure the compiler not wasting VGPRs on constants
    float    ltcGGXFresnelMagnitudeDiff; // The difference of magnitudes of GGX and Fresnel
    float    ltcGGXFresnelMagnitude;
    float    ltcDisneyDiffuseMagnitude;
};

PreLightData GetPreLightData(float3 V, PositionInputs posInput, BSDFData bsdfData)
{
    PreLightData preLightData;

    float NdotV = dot(bsdfData.normalWS, V);

    float3 iblNormalWS = GetViewShiftedNormal(bsdfData.normalWS, V, NdotV, MIN_N_DOT_V);

    preLightData.NdotV = NdotV;      // Store the unaltered (geometric) version
    NdotV = max(NdotV, MIN_N_DOT_V); // Use the modified (clamped) version

    float3 iblR = reflect(-V, iblNormalWS);

    // GGX iso
    preLightData.ggxLambdaV = GetSmithJointGGXLambdaV(NdotV, bsdfData.roughness);

    // GGX aniso
    preLightData.TdotV = 0;
    preLightData.BdotV = 0;
    if (bsdfData.materialId == MATERIALID_LIT_ANISO)
    {
        preLightData.TdotV = dot(bsdfData.tangentWS, V);
        preLightData.BdotV = dot(bsdfData.bitangentWS, V);
        preLightData.anisoGGXLambdaV = GetSmithJointGGXAnisoLambdaV(preLightData.TdotV, preLightData.BdotV, NdotV, bsdfData.roughnessT, bsdfData.roughnessB);
        // Tangent = highlight stretch (anisotropy) direction. Bitangent = grain (brush) direction.
        float3 anisoIblNormalWS = GetAnisotropicModifiedNormal(bsdfData.bitangentWS, iblNormalWS, V, bsdfData.anisotropy);

        // NOTE: If we follow the theory we should use the modified normal for the different calculation implying a normal (like NdotV) and use iblNormalWS
        // into function like GetSpecularDominantDir(). However modified normal is just a hack. The goal is just to stretch a cubemap, no accuracy here.
        // With this in mind and for performance reasons we chose to only use modified normal to calculate R.
        iblR = reflect(-V, anisoIblNormalWS);
    }

    // IBL
    GetPreIntegratedFGD(NdotV, bsdfData.perceptualRoughness, bsdfData.fresnel0, preLightData.specularFGD, preLightData.diffuseFGD);

    preLightData.iblDirWS = GetSpecularDominantDir(iblNormalWS, iblR, bsdfData.roughness, NdotV);
    preLightData.iblMipLevel = PerceptualRoughnessToMipmapLevel(bsdfData.perceptualRoughness);

    // Area light
    // UVs for sampling the LUTs
    float theta = FastACos(NdotV);
    float2 uv = LTC_LUT_OFFSET + LTC_LUT_SCALE * float2(bsdfData.perceptualRoughness, theta * INV_HALF_PI);

    // Get the inverse LTC matrix for GGX
    // Note we load the matrix transpose (avoid to have to transpose it in shader)
    preLightData.ltcXformGGX      = 0.0;
    preLightData.ltcXformGGX._m22 = 1.0;
    preLightData.ltcXformGGX._m00_m02_m11_m20 = SAMPLE_TEXTURE2D_ARRAY_LOD(_LtcData, ltc_linear_clamp_sampler, uv, LTC_GGX_MATRIX_INDEX, 0);

    // Get the inverse LTC matrix for Disney Diffuse
    // Note we load the matrix transpose (avoid to have to transpose it in shader)
    preLightData.ltcXformDisneyDiffuse      = 0.0;
    preLightData.ltcXformDisneyDiffuse._m22 = 1.0;
    preLightData.ltcXformDisneyDiffuse._m00_m02_m11_m20 = SAMPLE_TEXTURE2D_ARRAY_LOD(_LtcData, ltc_linear_clamp_sampler, uv, LTC_DISNEY_DIFFUSE_MATRIX_INDEX, 0);

    float3 ltcMagnitude = SAMPLE_TEXTURE2D_ARRAY_LOD(_LtcData, ltc_linear_clamp_sampler, uv, LTC_MULTI_GGX_FRESNEL_DISNEY_DIFFUSE_INDEX, 0).rgb;
    preLightData.ltcGGXFresnelMagnitudeDiff = ltcMagnitude.r;
    preLightData.ltcGGXFresnelMagnitude     = ltcMagnitude.g;
    preLightData.ltcDisneyDiffuseMagnitude  = ltcMagnitude.b;

    return preLightData;
}

//-----------------------------------------------------------------------------
// bake lighting function
//-----------------------------------------------------------------------------

// GetBakedDiffuseLigthing function compute the bake lighting + emissive color to be store in emissive buffer (Deferred case)
// In forward it must be add to the final contribution.
// This function require the 3 structure surfaceData, builtinData, bsdfData because it may require both the engine side data, and data that will not be store inside the gbuffer.
float3 GetBakedDiffuseLigthing(SurfaceData surfaceData, BuiltinData builtinData, BSDFData bsdfData, PreLightData preLightData)
{
    // Premultiply bake diffuse lighting information with DisneyDiffuse pre-integration
    return builtinData.bakeDiffuseLighting * preLightData.diffuseFGD * surfaceData.ambientOcclusion * bsdfData.diffuseColor + builtinData.emissiveColor;
}

//-----------------------------------------------------------------------------
// light transport functions
//-----------------------------------------------------------------------------

LightTransportData GetLightTransportData(SurfaceData surfaceData, BuiltinData builtinData, BSDFData bsdfData)
{
    LightTransportData lightTransportData;

    // diffuseColor for lightmapping should basically be diffuse color.
    // But rough metals (black diffuse) still scatter quite a lot of light around, so
    // we want to take some of that into account too.

    lightTransportData.diffuseColor = bsdfData.diffuseColor + bsdfData.fresnel0 * bsdfData.roughness * 0.5 * surfaceData.metallic;
    lightTransportData.emissiveColor = builtinData.emissiveColor;

    return lightTransportData;
}

//-----------------------------------------------------------------------------
// LightLoop related function (Only include if required)
// HAS_LIGHTLOOP is define in Lighting.hlsl
//-----------------------------------------------------------------------------

#ifdef HAS_LIGHTLOOP

//-----------------------------------------------------------------------------
// BSDF share between directional light, punctual light and area light (reference)
//-----------------------------------------------------------------------------

void BSDF(  float3 V, float3 L, float3 positionWS, PreLightData preLightData, BSDFData bsdfData,
            out float3 diffuseLighting,
            out float3 specularLighting)
{
    // Optimized math. Ref: PBR Diffuse Lighting for GGX + Smith Microsurfaces (slide 114).
    float NdotL    = saturate(dot(bsdfData.normalWS, L)); // Must have the same value without the clamp
    float NdotV    = preLightData.NdotV;                  // Get the unaltered (geometric) version
    float LdotV    = dot(L, V);
    float invLenLV = rsqrt(abs(2 * LdotV + 2));           // invLenLV = rcp(length(L + V))
    float NdotH    = saturate((NdotL + NdotV) * invLenLV);
    float LdotH    = saturate(invLenLV * LdotV + invLenLV);

    NdotV          = max(NdotV, MIN_N_DOT_V);             // Use the modified (clamped) version

    float3 F = F_Schlick(bsdfData.fresnel0, LdotH);

    float Vis;
    float D;
    // TODO: this way of handling aniso may not be efficient, or maybe with material classification, need to check perf here
    // Maybe always using aniso maybe a win ?
    if (bsdfData.materialId == MATERIALID_LIT_ANISO)
    {
        float3 H = (L + V) * invLenLV;
        // For anisotropy we must not saturate these values
        float TdotH = dot(bsdfData.tangentWS, H);
        float TdotL = dot(bsdfData.tangentWS, L);
        float BdotH = dot(bsdfData.bitangentWS, H);
        float BdotL = dot(bsdfData.bitangentWS, L);

        bsdfData.roughnessT = ClampRoughnessForAnalyticalLights(bsdfData.roughnessT);
        bsdfData.roughnessB = ClampRoughnessForAnalyticalLights(bsdfData.roughnessB);

        #ifdef LIT_USE_BSDF_PRE_LAMBDAV
        Vis = V_SmithJointGGXAnisoLambdaV(preLightData.TdotV, preLightData.BdotV, NdotV, TdotL, BdotL, NdotL,
                                          bsdfData.roughnessT, bsdfData.roughnessB, preLightData.anisoGGXLambdaV);
        #else
        // TODO: Do comparison between this correct version and the one from isotropic and see if there is any visual difference
        Vis = V_SmithJointGGXAniso(preLightData.TdotV, preLightData.BdotV, NdotV, TdotL, BdotL, NdotL,
                                   bsdfData.roughnessT, bsdfData.roughnessB);
        #endif

        D = D_GGXAniso(TdotH, BdotH, NdotH, bsdfData.roughnessT, bsdfData.roughnessB);
    }
    else
    {
        bsdfData.roughness = ClampRoughnessForAnalyticalLights(bsdfData.roughness);

        #ifdef LIT_USE_BSDF_PRE_LAMBDAV
        Vis = V_SmithJointGGX(NdotL, NdotV, bsdfData.roughness, preLightData.ggxLambdaV);
        #else
        Vis = V_SmithJointGGX(NdotL, NdotV, bsdfData.roughness);
        #endif
        D = D_GGX(NdotH, bsdfData.roughness);
    }
    specularLighting = F * (Vis * D);

#ifdef LIT_DIFFUSE_LAMBERT_BRDF
    float  diffuseTerm = Lambert();
#elif LIT_DIFFUSE_GGX_BRDF
    float3 diffuseTerm = DiffuseGGX(bsdfData.diffuseColor, NdotV, NdotL, NdotH, LdotV, bsdfData.perceptualRoughness);
#else
    float  diffuseTerm = DisneyDiffuse(NdotV, NdotL, LdotH, bsdfData.perceptualRoughness);
#endif

    diffuseLighting = bsdfData.diffuseColor * diffuseTerm;
}

// Currently, we only model diffuse transmission. Specular transmission is not yet supported.
// We assume that the back side of the object is a uniformly illuminated infinite plane
// (we reuse the illumination) with the reversed normal of the current sample.
// We apply wrapped lighting instead of the regular Lambertian diffuse
// to compensate for these approximations.
float3 EvaluateTransmission(BSDFData bsdfData, float NdotL, float3 lightColor, float diffuseScale, float shadow)
{
    float illuminance = ComputeWrappedDiffuseLighting(-NdotL, SSS_WRAP_LIGHT);

    // For low thickness, we can reuse the shadowing status for the back of the object.
    shadow       = bsdfData.useThinObjectMode ? shadow : 1;
    illuminance *= shadow;

    float3 backLight = lightColor * (Lambert() * illuminance * diffuseScale);

    return backLight * bsdfData.transmittance; // Premultiplied with the diffuse color
}

//-----------------------------------------------------------------------------
// EvaluateBSDF_Directional (supports directional and box projector lights)
//-----------------------------------------------------------------------------

void EvaluateBSDF_Directional(LightLoopContext lightLoopContext,
                              float3 V, PositionInputs posInput, PreLightData preLightData,
                              DirectionalLightData lightData, BSDFData bsdfData,
                              out float3 diffuseLighting,
                              out float3 specularLighting)
{
    float3 positionWS = posInput.positionWS;

    float3 L = -lightData.forward; // Lights are pointing backward in Unity
    float NdotL = dot(bsdfData.normalWS, L);
    float illuminance = saturate(NdotL);

    diffuseLighting  = float3(0, 0, 0); // TODO: check whether using 'out' instead of 'inout' increases the VGPR pressure
    specularLighting = float3(0, 0, 0); // TODO: check whether using 'out' instead of 'inout' increases the VGPR pressure
    float shadow     = 1;

    [branch] if (lightData.shadowIndex >= 0)
    {
        shadow = GetDirectionalShadowAttenuation(lightLoopContext.shadowContext, positionWS, bsdfData.normalWS, lightData.shadowIndex, L, posInput.unPositionSS);
        illuminance *= shadow;
    }

    [branch] if (lightData.cookieIndex >= 0)
    {
    	// Compute the NDC position (in [-1, 1]^2) by projecting 'positionWS' onto the near plane.
    	// 'lightData.right' and 'lightData.up' are pre-scaled on CPU.
    	float3   lightToSurface = positionWS - lightData.positionWS;
    	float3x3 lightToWorld   = float3x3(lightData.right, lightData.up, lightData.forward);
    	float3   positionLS     = mul(lightToSurface, transpose(lightToWorld));
    	float2   positionNDC    = positionLS.xy;

        float clipFactor;

        // Remap the texture coordinates from [-1, 1]^2 to [0, 1]^2.
        float2 coord = positionNDC * 0.5 + 0.5;

        if (lightData.tileCookie)
        {
            // Tile the texture if the 'repeat' wrap mode is enabled.
            coord = frac(coord);
            clipFactor = 1;
        }
        else
        {
			bool isInBounds = Max3(abs(positionNDC.x), abs(positionNDC.y), 1 - positionLS.z) <= 1;
        	clipFactor = isInBounds ? 1 : 0;
        }

        // We let the sampler handle tiling or clamping to border.
        // Note: tiling (the repeat mode) is not currently supported.
        float4 cookie = SampleCookie2D(lightLoopContext, coord, lightData.cookieIndex);

        // Premultiply.
        cookie.a                *= clipFactor;
        lightData.color         *= cookie.rgb;
        lightData.diffuseScale  *= cookie.a;
        lightData.specularScale *= cookie.a;
    }

    [branch] if (illuminance > 0.0)
    {
        BSDF(V, L, positionWS, preLightData, bsdfData, diffuseLighting, specularLighting);

        diffuseLighting  *= lightData.color * (illuminance * lightData.diffuseScale);
        specularLighting *= lightData.color * (illuminance * lightData.specularScale);
    }

    [branch] if (bsdfData.enableTransmission)
    {
        // We use diffuse lighting for accumulation since it is going to be blurred during the SSS pass.
        diffuseLighting += EvaluateTransmission(bsdfData, NdotL, lightData.color, lightData.diffuseScale, shadow);
    }
}

//-----------------------------------------------------------------------------
// EvaluateBSDF_Punctual (supports spot, point and projector lights)
//-----------------------------------------------------------------------------

void EvaluateBSDF_Punctual( LightLoopContext lightLoopContext,
                            float3 V, PositionInputs posInput, PreLightData preLightData, LightData lightData, BSDFData bsdfData,
                            out float3 diffuseLighting,
                            out float3 specularLighting)
{
    float3 positionWS = posInput.positionWS;
    int    lightType  = lightData.lightType;

    // All punctual light type in the same formula, attenuation is neutral depends on light type.
    // light.positionWS is the normalize light direction in case of directional light and invSqrAttenuationRadius is 0
    // mean dot(unL, unL) = 1 and mean GetDistanceAttenuation() will return 1
    // For point light and directional GetAngleAttenuation() return 1

    float3 lightToSurface = positionWS - lightData.positionWS;
    float3 unL = -lightToSurface;
    float3 L   = (lightType != GPULIGHTTYPE_PROJECTOR_BOX) ? normalize(unL) : -lightData.forward;

<<<<<<< HEAD
    float NdotL = dot(bsdfData.normalWS, L);
    float illuminance = saturate(NdotL);

=======
    // Note: lightData.invSqrAttenuationRadius is 0 when applyRangeAttenuation is false
>>>>>>> 7d8d2eb1
    float attenuation = (lightType != GPULIGHTTYPE_PROJECTOR_BOX) ? GetDistanceAttenuation(unL, lightData.invSqrAttenuationRadius) : 1;
    // Reminder: lights are oriented backward (-Z)
    attenuation *= GetAngleAttenuation(L, -lightData.forward, lightData.angleScale, lightData.angleOffset);

    // Premultiply.
    lightData.diffuseScale  *= attenuation;
    lightData.specularScale *= attenuation;

    diffuseLighting  = float3(0, 0, 0); // TODO: check whether using 'out' instead of 'inout' increases the VGPR pressure
    specularLighting = float3(0, 0, 0); // TODO: check whether using 'out' instead of 'inout' increases the VGPR pressure
    float shadow     = 1;

    [branch] if (lightData.shadowIndex >= 0)
    {
        // TODO: make projector lights cast shadows.
        float3 offset = float3(0.0, 0.0, 0.0); // GetShadowPosOffset(nDotL, normal);
        float4 L_dist = { normalize( L.xyz ), length( unL ) };
        shadow = GetPunctualShadowAttenuation(lightLoopContext.shadowContext, positionWS + offset, bsdfData.normalWS, lightData.shadowIndex, L_dist, posInput.unPositionSS);
        shadow = lerp(1.0, shadow, lightData.shadowDimmer);

        illuminance *= shadow;
    }

    // Projector lights always have a cookie.
    [branch] if (lightData.cookieIndex >= 0)
    {
        // Translate and rotate 'positionWS' into the light space.
        // 'lightData.right' and 'lightData.up' are pre-scaled on CPU.
        float3x3 lightToWorld = float3x3(lightData.right, lightData.up, lightData.forward);
        float3   positionLS   = mul(lightToSurface, transpose(lightToWorld));

        float4 cookie;

        [branch] if (lightType == GPULIGHTTYPE_POINT)
        {
            cookie = SampleCookieCube(lightLoopContext, positionLS, lightData.cookieIndex);
        }
        else
        {
            // Compute the NDC position (in [-1, 1]^2) by projecting 'positionWS' onto the plane at 1m distance.
            // Box projector lights require no perspective division.
            float  perspectiveZ = (lightType != GPULIGHTTYPE_PROJECTOR_BOX) ? positionLS.z : 1;
            float2 positionNDC  = positionLS.xy / perspectiveZ;
            bool   isInBounds   = Max3(abs(positionNDC.x), abs(positionNDC.y), 1 - positionLS.z) <= 1;
            float  clipFactor   = isInBounds ? 1 : 0;

            // Remap the texture coordinates from [-1, 1]^2 to [0, 1]^2.
            float2 coord = positionNDC * 0.5 + 0.5;

            // We let the sampler handle clamping to border.
            cookie = SampleCookie2D(lightLoopContext, coord, lightData.cookieIndex);

            cookie.a *= clipFactor;
        }

        // Premultiply.
        lightData.color         *= cookie.rgb;
        lightData.diffuseScale  *= cookie.a;
        lightData.specularScale *= cookie.a;
    }

    [branch] if (illuminance > 0.0)
    {
        bsdfData.roughness = max(bsdfData.roughness, lightData.minRoughness); // Simulate that a punctual ligth have a radius with this hack
        BSDF(V, L, positionWS, preLightData, bsdfData, diffuseLighting, specularLighting);

        diffuseLighting  *= lightData.color * (illuminance * lightData.diffuseScale);
        specularLighting *= lightData.color * (illuminance * lightData.specularScale);
    }

    [branch] if (bsdfData.enableTransmission)
    {
        // We use diffuse lighting for accumulation since it is going to be blurred during the SSS pass.
        diffuseLighting += EvaluateTransmission(bsdfData, NdotL, lightData.color, lightData.diffuseScale, shadow);
    }
}

#include "LitReference.hlsl"

//-----------------------------------------------------------------------------
// EvaluateBSDF_Line - Approximation with Linearly Transformed Cosines
//-----------------------------------------------------------------------------

void EvaluateBSDF_Line(LightLoopContext lightLoopContext,
                       float3 V, PositionInputs posInput,
                       PreLightData preLightData, LightData lightData, BSDFData bsdfData,
                       out float3 diffuseLighting, out float3 specularLighting)
{
    float3 positionWS = posInput.positionWS;

#ifdef LIT_DISPLAY_REFERENCE_AREA
    IntegrateBSDF_LineRef(V, positionWS, preLightData, lightData, bsdfData,
                          diffuseLighting, specularLighting);
#else
    diffuseLighting  = float3(0.0, 0.0, 0.0);
    specularLighting = float3(0.0, 0.0, 0.0);

    float  len = lightData.size.x;
    float3 T   = lightData.right;

    float3 unL = lightData.positionWS - positionWS;

    // Pick the major axis of the ellipsoid.
    float3 axis = lightData.right;

    // We define the ellipsoid s.t. r1 = (r + len / 2), r2 = r3 = r.
    // TODO: This could be precomputed.
    float radius         = rsqrt(lightData.invSqrAttenuationRadius);
    float invAspectRatio = radius / (radius + (0.5 * len));

    // Compute the light attenuation.
    float intensity = GetEllipsoidalDistanceAttenuation(unL,  lightData.invSqrAttenuationRadius,
                                                        axis, invAspectRatio);

    // Terminate if the shaded point is too far away.
    if (intensity == 0.0) return;

    lightData.diffuseScale  *= intensity;
    lightData.specularScale *= intensity;

    // TODO: This could be precomputed.
    float3 P1 = lightData.positionWS - T * (0.5 * len);
    float3 P2 = lightData.positionWS + T * (0.5 * len);

    // Translate the endpoints s.t. the shaded point is at the origin of the coordinate system.
    P1 -= positionWS;
    P2 -= positionWS;

    // Construct a view-dependent orthonormal basis around N.
    // TODO: it could be stored in PreLightData, since all LTC lights compute it more than once.
    float3x3 basis;
    basis[0] = normalize(V - bsdfData.normalWS * preLightData.NdotV);
    basis[1] = normalize(cross(bsdfData.normalWS, basis[0]));
    basis[2] = bsdfData.normalWS;

    // Rotate the endpoints into the local coordinate system (left-handed).
    P1 = mul(P1, transpose(basis));
    P2 = mul(P2, transpose(basis));

    // Compute the binormal.
    float3 B = normalize(cross(P1, P2));

    float ltcValue;

    // Evaluate the diffuse part.
    {
    #ifdef LIT_DIFFUSE_LAMBERT_BRDF
        ltcValue = LTCEvaluate(P1, P2, B, k_identity3x3);
    #else
        ltcValue = LTCEvaluate(P1, P2, B, preLightData.ltcXformDisneyDiffuse);
    #endif

    #ifndef LIT_DIFFUSE_LAMBERT_BRDF
        ltcValue *= preLightData.ltcDisneyDiffuseMagnitude;
    #endif

        ltcValue *= lightData.diffuseScale;
        diffuseLighting = bsdfData.diffuseColor * lightData.color * ltcValue;
    }

    // Evaluate the specular part.
    {
        // TODO: the fit seems rather poor. The scaling factor of 0.5 allows us
        // to match the reference for rough metals, but further darkens dielectrics.
        float3 fresnelTerm = bsdfData.fresnel0 * preLightData.ltcGGXFresnelMagnitudeDiff
                           + (float3)preLightData.ltcGGXFresnelMagnitude;

        ltcValue  = LTCEvaluate(P1, P2, B, preLightData.ltcXformGGX);
        ltcValue *= lightData.specularScale;
        specularLighting = fresnelTerm * lightData.color * ltcValue;
    }
#endif // LIT_DISPLAY_REFERENCE_AREA
}

//-----------------------------------------------------------------------------
// EvaluateBSDF_Area - Approximation with Linearly Transformed Cosines
//-----------------------------------------------------------------------------

// #define ELLIPSOIDAL_ATTENUATION

void EvaluateBSDF_Rect( LightLoopContext lightLoopContext,
                        float3 V, PositionInputs posInput,
                        PreLightData preLightData, LightData lightData, BSDFData bsdfData,
                        out float3 diffuseLighting, out float3 specularLighting)
{
    float3 positionWS = posInput.positionWS;

#ifdef LIT_DISPLAY_REFERENCE_AREA
    IntegrateBSDF_AreaRef(V, positionWS, preLightData, lightData, bsdfData,
                          diffuseLighting, specularLighting);
#else
    diffuseLighting  = float3(0.0, 0.0, 0.0);
    specularLighting = float3(0.0, 0.0, 0.0);

    float3 unL = lightData.positionWS - positionWS;

    [branch]
    if (dot(lightData.forward, unL) >= 0.0001)
    {
        // The light is back-facing.
        return;
    }

    // Rotate the light direction into the light space.
    float3x3 lightToWorld = float3x3(lightData.right, lightData.up, -lightData.forward);
    unL = mul(unL, transpose(lightToWorld));

    // TODO: This could be precomputed.
    float halfWidth  = lightData.size.x * 0.5;
    float halfHeight = lightData.size.y * 0.5;

    // Define the dimensions of the attenuation volume.
    // TODO: This could be precomputed.
    float  radius     = rsqrt(lightData.invSqrAttenuationRadius);
    float3 invHalfDim = rcp(float3(radius + halfWidth,
                                   radius + halfHeight,
                                   radius));

    // Compute the light attenuation.
#ifdef ELLIPSOIDAL_ATTENUATION
    // The attenuation volume is an axis-aligned ellipsoid s.t.
    // r1 = (r + w / 2), r2 = (r + h / 2), r3 = r.
    float intensity = GetEllipsoidalDistanceAttenuation(unL, invHalfDim);
#else
    // The attenuation volume is an axis-aligned box s.t.
    // hX = (r + w / 2), hY = (r + h / 2), hZ = r.
    float intensity = GetBoxDistanceAttenuation(unL, invHalfDim);
#endif

    // Terminate if the shaded point is too far away.
    if (intensity == 0.0) return;

    lightData.diffuseScale  *= intensity;
    lightData.specularScale *= intensity;

    // TODO: store 4 points and save 12 cycles (24x MADs - 12x MOVs).
    float3 p0 = lightData.positionWS + lightData.right *  halfWidth + lightData.up *  halfHeight;
    float3 p1 = lightData.positionWS + lightData.right *  halfWidth + lightData.up * -halfHeight;
    float3 p2 = lightData.positionWS + lightData.right * -halfWidth + lightData.up * -halfHeight;
    float3 p3 = lightData.positionWS + lightData.right * -halfWidth + lightData.up *  halfHeight;

    float4x3 matL = float4x3(p0, p1, p2, p3) - float4x3(positionWS, positionWS, positionWS, positionWS);

    float ltcValue;

    // Evaluate the diffuse part.
    {
    #ifdef LIT_DIFFUSE_LAMBERT_BRDF
        ltcValue = LTCEvaluate(matL, V, bsdfData.normalWS, preLightData.NdotV, k_identity3x3);
    #else
        ltcValue = LTCEvaluate(matL, V, bsdfData.normalWS, preLightData.NdotV, preLightData.ltcXformDisneyDiffuse);
    #endif

    #ifndef LIT_DIFFUSE_LAMBERT_BRDF
        ltcValue *= preLightData.ltcDisneyDiffuseMagnitude;
    #endif

        ltcValue *= lightData.diffuseScale;
        diffuseLighting = bsdfData.diffuseColor * lightData.color * ltcValue;
    }

    // Evaluate the specular part.
    {
        // TODO: the fit seems rather poor. The scaling factor of 0.5 allows us
        // to match the reference for rough metals, but further darkens dielectrics.
        float3 fresnelTerm = bsdfData.fresnel0 * preLightData.ltcGGXFresnelMagnitudeDiff
                           + (float3)preLightData.ltcGGXFresnelMagnitude;

        ltcValue  = LTCEvaluate(matL, V, bsdfData.normalWS, preLightData.NdotV, preLightData.ltcXformGGX);
        ltcValue *= lightData.specularScale;
        specularLighting = fresnelTerm * lightData.color * ltcValue;
    }
#endif // LIT_DISPLAY_REFERENCE_AREA
}

void EvaluateBSDF_Area(LightLoopContext lightLoopContext,
    float3 V, PositionInputs posInput,
    PreLightData preLightData, LightData lightData, BSDFData bsdfData, int GPULightType,
    out float3 diffuseLighting, out float3 specularLighting)
{
    if (GPULightType == GPULIGHTTYPE_LINE)
    {
        EvaluateBSDF_Line(lightLoopContext, V, posInput, preLightData, lightData, bsdfData, diffuseLighting, specularLighting);
    }
    else
    {
        EvaluateBSDF_Rect(lightLoopContext, V, posInput, preLightData, lightData, bsdfData, diffuseLighting, specularLighting);
    }
}

//-----------------------------------------------------------------------------
// EvaluateBSDF_Env
// ----------------------------------------------------------------------------

// _preIntegratedFGD and _CubemapLD are unique for each BRDF
void EvaluateBSDF_Env(  LightLoopContext lightLoopContext,
                        float3 V, PositionInputs posInput, PreLightData preLightData, EnvLightData lightData, BSDFData bsdfData,
                        out float3 diffuseLighting, out float3 specularLighting, out float2 weight)
{
    float3 positionWS = posInput.positionWS;

#ifdef LIT_DISPLAY_REFERENCE_IBL

    specularLighting = IntegrateSpecularGGXIBLRef(lightLoopContext, V, preLightData, lightData, bsdfData);

/*
    #ifdef LIT_DIFFUSE_LAMBERT_BRDF
    diffuseLighting = IntegrateLambertIBLRef(lightData, V, bsdfData);
    #else
    diffuseLighting = IntegrateDisneyDiffuseIBLRef(lightLoopContext, V, preLightData, lightData, bsdfData);
    #endif
*/
    diffuseLighting = float3(0.0, 0.0, 0.0);

    weight = float2(0.0, 1.0);

#else
    // TODO: factor this code in common, so other material authoring don't require to rewrite everything,
    // also think about how such a loop can handle 2 cubemap at the same time as old unity. Macro can allow to do that
    // but we need to have UNITY_SAMPLE_ENV_LOD replace by a true function instead that is define by the lighting arcitecture.
    // Also not sure how to deal with 2 intersection....
    // Box and sphere are related to light property (but we have also distance based roughness etc...)

    // TODO: test the strech from Tomasz
    // float shrinkedRoughness = AnisotropicStrechAtGrazingAngle(bsdfData.roughness, bsdfData.perceptualRoughness, NdotV);

    // In this code we redefine a bit the behavior of the reflcetion proble. We separate the projection volume (the proxy of the scene) form the influence volume (what pixel on the screen is affected)

    // 1. First determine the projection volume

    // In Unity the cubemaps are capture with the localToWorld transform of the component.
    // This mean that location and oritention matter. So after intersection of proxy volume we need to convert back to world.

    // CAUTION: localToWorld is the transform use to convert the cubemap capture point to world space (mean it include the offset)
    // the center of the bounding box is thus in locals space: positionLS - offsetLS
    // We use this formulation as it is the one of legacy unity that was using only AABB box.

    float3 R = preLightData.iblDirWS;
    float3x3 worldToLocal = transpose(float3x3(lightData.right, lightData.up, lightData.forward)); // worldToLocal assume no scaling
    float3 positionLS = positionWS - lightData.positionWS;
    positionLS = mul(positionLS, worldToLocal).xyz - lightData.offsetLS; // We want to calculate the intersection from the center of the bounding box.

    if (lightData.envShapeType == ENVSHAPETYPE_BOX)
    {
        float3 dirLS = mul(R, worldToLocal);
        float3 boxOuterDistance = lightData.innerDistance + float3(lightData.blendDistance, lightData.blendDistance, lightData.blendDistance);
        float dist = BoxRayIntersectSimple(positionLS, dirLS, -boxOuterDistance, boxOuterDistance);

        // No need to normalize for fetching cubemap
        // We can reuse dist calculate in LS directly in WS as there is no scaling. Also the offset is already include in lightData.positionWS
        R = (positionWS + dist * R) - lightData.positionWS;

        // TODO: add distance based roughness
    }
    else if (lightData.envShapeType == ENVSHAPETYPE_SPHERE)
    {
        float3 dirLS = mul(R, worldToLocal);
        float sphereOuterDistance = lightData.innerDistance.x + lightData.blendDistance;
        float dist = SphereRayIntersectSimple(positionLS, dirLS, sphereOuterDistance);

        R = (positionWS + dist * R) - lightData.positionWS;
    }

    // 2. Apply the influence volume (Box volume is used for culling whatever the influence shape)
    // TODO: In the future we could have an influence volume inside the projection volume (so with a different transform, in this case we will need another transform)
    weight.y = 1.0;

    if (lightData.envShapeType == ENVSHAPETYPE_SPHERE)
    {
        float distFade = max(length(positionLS) - lightData.innerDistance.x, 0.0);
        weight.y = saturate(1.0 - distFade / max(lightData.blendDistance, 0.0001)); // avoid divide by zero
    }
    else if (lightData.envShapeType == ENVSHAPETYPE_BOX ||
             lightData.envShapeType == ENVSHAPETYPE_NONE)
    {
        // Calculate falloff value, so reflections on the edges of the volume would gradually blend to previous reflection.
        float distFade = DistancePointBox(positionLS, -lightData.innerDistance, lightData.innerDistance);
        weight.y = saturate(1.0 - distFade / max(lightData.blendDistance, 0.0001)); // avoid divide by zero
    }

    // Smooth weighting
    weight.x = 0.0;
    weight.y = smoothstep01(weight.y);

    // TODO: we must always perform a weight calculation as due to tiled rendering we need to smooth out cubemap at boundaries.
    // So goal is to split into two category and have an option to say if we parallax correct or not.

    float4 preLD = SampleEnv(lightLoopContext, lightData.envIndex, R, preLightData.iblMipLevel);
    specularLighting = preLD.rgb * preLightData.specularFGD;

    // Apply specular occlusion on it
    specularLighting *= bsdfData.specularOcclusion * GetSpecularOcclusion(preLightData.NdotV, lightLoopContext.ambientOcclusion, bsdfData.roughness);
    diffuseLighting = float3(0.0, 0.0, 0.0);

#endif
}

#endif // #ifdef HAS_LIGHTLOOP<|MERGE_RESOLUTION|>--- conflicted
+++ resolved
@@ -925,16 +925,12 @@
     // For point light and directional GetAngleAttenuation() return 1
 
     float3 lightToSurface = positionWS - lightData.positionWS;
-    float3 unL = -lightToSurface;
-    float3 L   = (lightType != GPULIGHTTYPE_PROJECTOR_BOX) ? normalize(unL) : -lightData.forward;
-
-<<<<<<< HEAD
-    float NdotL = dot(bsdfData.normalWS, L);
-    float illuminance = saturate(NdotL);
-
-=======
+    float3 unL   = -lightToSurface;
+    float3 L     = (lightType != GPULIGHTTYPE_PROJECTOR_BOX) ? normalize(unL) : -lightData.forward;
+    float  NdotL = dot(bsdfData.normalWS, L);
+    float  illuminance = saturate(NdotL);
+
     // Note: lightData.invSqrAttenuationRadius is 0 when applyRangeAttenuation is false
->>>>>>> 7d8d2eb1
     float attenuation = (lightType != GPULIGHTTYPE_PROJECTOR_BOX) ? GetDistanceAttenuation(unL, lightData.invSqrAttenuationRadius) : 1;
     // Reminder: lights are oriented backward (-Z)
     attenuation *= GetAngleAttenuation(L, -lightData.forward, lightData.angleScale, lightData.angleOffset);
