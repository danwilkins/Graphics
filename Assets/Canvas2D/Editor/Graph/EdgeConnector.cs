using System.Collections.Generic;
using UnityEngine;

namespace UnityEditor.Experimental.Graph
{
    public delegate void EdgeRenderMethod(Canvas2D parent, IConnect source, IConnect target, Vector3 from, Vector3 to);

    internal class EdgeConnector<T> : IManipulate where T : IConnect
    {
        private static readonly Color s_EdgeColor = new Color(1.0f, 1.0f, 1.0f, 0.8f);
        private static readonly Color s_ActiveEdgeColor = new Color(0.2f, 0.4f, 1.0f, 0.8f);

        private Vector2 m_Start = Vector2.zero;
        private Vector2 m_End = Vector2.zero;
        private Color m_Color = s_EdgeColor;
        private IConnect m_SnappedTarget;
        private IConnect m_SnappedSource;
        private EdgeRenderMethod m_DrawMethod = null;
        private List<IConnect> m_CompatibleAnchors = new List<IConnect>();

        public EdgeConnector(EdgeRenderMethod customDrawMethod)
        {
            m_DrawMethod = customDrawMethod;
        }

        public EdgeConnector()
        {
            m_DrawMethod = null;
        }

        public bool GetCaps(ManipulatorCapability cap)
        {
            return false;
        }

        public void AttachTo(CanvasElement element)
        {
            element.MouseUp += EndDrag;
            element.MouseDown += StartDrag;
            element.MouseDrag += MouseDrag;
        }

        private bool StartDrag(CanvasElement element, Event e, Canvas2D canvas)
        {
            if (e.type == EventType.Used)
            {
                return false;
            }

            if (e.button != 0)
            {
                return false;
            }

            element.OnWidget += DrawEdge;

            if (element.collapsed)
                return false;

            canvas.StartCapture(this, element);
            m_Start = m_End = element.canvasBoundingRect.center;

            e.Use();

            IConnect cnx = element as IConnect;
            if (cnx != null)
            {
                cnx.Highlight(true);
            }
            EndSnap();

            // find compatible anchors
            m_CompatibleAnchors.Clear();

            Rect screenRect = new Rect
            {
                min = canvas.MouseToCanvas(new Vector2(0.0f, 0.0f)),
                max = canvas.MouseToCanvas(new Vector2(Screen.width, Screen.height))
            };

            CanvasElement[] visibleAnchors = canvas.Pick<T>(screenRect);
            NodeAdapter nodeAdapter = new NodeAdapter();
            foreach (CanvasElement anchor in visibleAnchors)
            {
                IConnect toCnx = anchor as IConnect;
                if (toCnx == null)
                    continue;

                if (cnx.GetOrientation() != toCnx.GetOrientation())
                    continue;

                bool isBidirectional = ((cnx.GetDirection() == Direction.Bidirectional) ||
                                        (toCnx.GetDirection() == Direction.Bidirectional));

                if (cnx.GetDirection() != toCnx.GetDirection() || isBidirectional)
                {
                    if (nodeAdapter.GetAdapter(cnx.Source(), toCnx.Source()) != null)
                    {
                        m_CompatibleAnchors.Add(toCnx);
                    }
                }
            }

            canvas.OnOverlay += HighlightCompatibleAnchors;

            return true;
        }

        private bool EndDrag(CanvasElement element, Event e, Canvas2D canvas)
        {
            if (e.type == EventType.Used)
                return false;

            if (!canvas.IsCaptured(this))
            {
                return false;
            }

            element.OnWidget -= DrawEdge;

            canvas.EndCapture();
            IConnect cnx = element as IConnect;
            if (cnx != null)
            {
                cnx.Highlight(false);
            }

            if (m_SnappedSource == null && m_SnappedTarget == null)
            {
                cnx.OnConnect(null);
            }
            else if (m_SnappedSource != null && m_SnappedTarget != null)
            {
                NodeAdapter nodeAdapter = new NodeAdapter();
                if (nodeAdapter.CanAdapt(m_SnappedSource.Source(), m_SnappedTarget.Source()))
                {
                    nodeAdapter.Connect(m_SnappedSource.Source(), m_SnappedTarget.Source());
                    cnx.OnConnect(m_SnappedTarget);
                }
            }

            EndSnap();
            e.Use();
            canvas.OnOverlay -= HighlightCompatibleAnchors;
            return true;
        }

        private bool MouseDrag(CanvasElement element, Event e, Canvas2D canvas)
        {
            if (e.type == EventType.Used)
            {
                return false;
            }

            if (!canvas.IsCaptured(this))
            {
                return false;
            }

            m_End = canvas.MouseToCanvas(e.mousePosition);
            e.Use();

            m_Color = s_EdgeColor;

            IConnect thisCnx = element as IConnect;
            // find target anchor under us
            CanvasElement elementUnderMouse = canvas.PickSingle<T>(e.mousePosition);
            if (elementUnderMouse != null)
            {
                IConnect cnx = elementUnderMouse as IConnect;
                if (cnx == null)
                {
                    Debug.LogError("PickSingle returned an incompatible element: does not support IConnect interface");
                    return true;
                }

                if (m_CompatibleAnchors.Exists(ic => ic == cnx))
                {
                    StartSnap(thisCnx, cnx);
                    m_Color = s_ActiveEdgeColor;
                }
            }
            else
            {
                EndSnap();
            }

            return true;
        }

        private void StartSnap(IConnect from, IConnect to)
        {
            EndSnap();
            m_SnappedTarget = to;
            m_SnappedSource = from;
            m_SnappedTarget.Highlight(true);
        }

        private void EndSnap()
        {
            if (m_SnappedTarget != null)
            {
                m_SnappedTarget.Highlight(false);
                m_SnappedTarget = null;
            }
        }

        private bool DrawEdge(CanvasElement element, Event e, Canvas2D canvas)
        {
            if (!canvas.IsCaptured(this))
            {
                return false;
            }

            if (m_DrawMethod != null)
            {
                m_DrawMethod(canvas, m_SnappedSource, m_SnappedTarget, m_Start, m_End);
                return true;
            }

            IConnect thisCnx = element as IConnect;
            Vector3[] points, tangents;
            IConnect cnx = element as IConnect;
            GetTangents(thisCnx.GetDirection(), cnx.GetOrientation(), canvas.ProjectToScreen(m_Start), canvas.ProjectToScreen(m_End), out points, out tangents);
            Handles.DrawBezier(points[0], points[1], tangents[0], tangents[1], m_Color, null, 5f);

            // little widget on the middle of the edge
            Vector3[] allPoints = Handles.MakeBezierPoints(points[0], points[1], tangents[0], tangents[1], 20);
            Color oldColor = Handles.color;
            Handles.color = m_Color;
            Handles.DrawSolidDisc(allPoints[10], new Vector3(0.0f, 0.0f, -1.0f), 6f);
            Handles.color = oldColor;
            return true;
        }

        private bool HighlightCompatibleAnchors(CanvasElement element, Event e, Canvas2D canvas)
        {
            foreach (IConnect visible in m_CompatibleAnchors)
            {
                visible.RenderOverlay(canvas);
            }
            return false;
        }

        public static void GetTangents(Direction direction, Orientation orientation, Vector2 start, Vector2 end, out Vector3[] points, out Vector3[] tangents)
        {
			if (direction == Direction.Output)
			{
				Vector2 t = end;
				end = start;
				start = t;
			}

			bool invert = false;
			if ((end.x < start.x && orientation == Orientation.Horizontal) || (end.y < start.y && orientation == Orientation.Vertical))
			{
				Vector3 t = start;
				start = end;
				end = t;
				invert = true;
			}

			points = new Vector3[] { start, end };
			tangents = new Vector3[2];

			const float minTangent = 30;

			float weight = .5f;
			float weight2 = 1 - weight;
			float y = 0;

			float cleverness = Mathf.Clamp01(((start - end).magnitude - 10) / 50);

			if (orientation == Orientation.Horizontal)
			{
				tangents[0] = start + new Vector2((end.x - start.x) * weight + minTangent, y) * cleverness;
				tangents[1] = end + new Vector2((end.x - start.x) * -weight2 - minTangent, -y) * cleverness;
			}
			else
			{
				float inverse = (invert) ? 1.0f : -1.0f;
				tangents[0] = start + new Vector2(y, inverse * ((end.y - start.y) * weight + minTangent)) * cleverness;
				tangents[1] = end + new Vector2(-y, inverse * ((end.y - start.y) * -weight2 - minTangent)) * cleverness;
			}
        }


<<<<<<< HEAD
		// THOMASI : WIP VERTICAL TANGENTS
		public static void GetTangentsVertical(Vector2 start, Vector2 end, out Vector3[] points, out Vector3[] tangents)
		{
			points = new Vector3[] { start, end };
			tangents = new Vector3[2];

			const float minTangent = 30;

			float weight = (start.x < end.x) ? .3f : .7f;
			weight = .5f;
			float weight2 = 1 - weight;
			float x = 0;

			if (start.y > end.y)
			{
				weight2 = weight = -.25f;
				float aspect = (start.x - end.x) / (start.y - end.y);
				if (Mathf.Abs(aspect) > .5f)
				{
					float asp = (Mathf.Abs(aspect) - .5f) / 8;
					asp = Mathf.Sqrt(asp);
					x = Mathf.Min(asp * 80, 80);
					if (start.y > end.y)
						x = -x;
				}
			}
			float cleverness = Mathf.Clamp01(((start - end).magnitude - 10) / 50);

			tangents[0] = start + new Vector2(x,(end.y - start.y) * weight + minTangent) * cleverness;
			tangents[1] = end + new Vector2(-x,(end.y - start.y) * -weight2 - minTangent) * cleverness;
		}
	};
=======
            if (orientation == Orientation.Horizontal)
            {
                tangents[0] = start + new Vector2((end.x - start.x) * weight + minTangent, y) * cleverness;
                tangents[1] = end + new Vector2((end.x - start.x) * -weight2 - minTangent, -y) * cleverness;
            }
            else
            {
                float inverse = (invert) ? 1.0f : -1.0f;
                tangents[0] = start + new Vector2(y, inverse * ((end.x - start.x) * weight + minTangent)) * cleverness;
                tangents[1] = end + new Vector2(-y, inverse * ((end.x - start.x) * -weight2 - minTangent)) * cleverness;
            }
        }
    };
>>>>>>> b6ba52b3
}<|MERGE_RESOLUTION|>--- conflicted
+++ resolved
@@ -275,17 +275,16 @@
 			{
 				tangents[0] = start + new Vector2((end.x - start.x) * weight + minTangent, y) * cleverness;
 				tangents[1] = end + new Vector2((end.x - start.x) * -weight2 - minTangent, -y) * cleverness;
-			}
-			else
+            }
+            else
 			{
 				float inverse = (invert) ? 1.0f : -1.0f;
-				tangents[0] = start + new Vector2(y, inverse * ((end.y - start.y) * weight + minTangent)) * cleverness;
+                tangents[0] = start + new Vector2(y, inverse * ((end.x - start.x) * weight + minTangent)) * cleverness;
 				tangents[1] = end + new Vector2(-y, inverse * ((end.y - start.y) * -weight2 - minTangent)) * cleverness;
 			}
         }
 
 
-<<<<<<< HEAD
 		// THOMASI : WIP VERTICAL TANGENTS
 		public static void GetTangentsVertical(Vector2 start, Vector2 end, out Vector3[] points, out Vector3[] tangents)
 		{
@@ -318,19 +317,4 @@
 			tangents[1] = end + new Vector2(-x,(end.y - start.y) * -weight2 - minTangent) * cleverness;
 		}
 	};
-=======
-            if (orientation == Orientation.Horizontal)
-            {
-                tangents[0] = start + new Vector2((end.x - start.x) * weight + minTangent, y) * cleverness;
-                tangents[1] = end + new Vector2((end.x - start.x) * -weight2 - minTangent, -y) * cleverness;
-            }
-            else
-            {
-                float inverse = (invert) ? 1.0f : -1.0f;
-                tangents[0] = start + new Vector2(y, inverse * ((end.x - start.x) * weight + minTangent)) * cleverness;
-                tangents[1] = end + new Vector2(-y, inverse * ((end.x - start.x) * -weight2 - minTangent)) * cleverness;
-            }
-        }
-    };
->>>>>>> b6ba52b3
 }