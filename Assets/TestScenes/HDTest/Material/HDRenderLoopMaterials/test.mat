%YAML 1.1
%TAG !u! tag:unity3d.com,2011:
--- !u!21 &2100000
Material:
  serializedVersion: 6
  m_ObjectHideFlags: 0
  m_PrefabParentObject: {fileID: 0}
  m_PrefabInternal: {fileID: 0}
  m_Name: test
  m_Shader: {fileID: 4800000, guid: e1a84346ee54f9f4993c2f05c59805a0, type: 3}
<<<<<<< HEAD
  m_ShaderKeywords: _EMISSION _NORMALMAP _NORMALMAP_TANGENT_SPACE
=======
  m_ShaderKeywords: _ALPHACUTOFFENABLE_OFF _EMISSION _NORMALMAP _NORMALMAP_TANGENT_SPACE
>>>>>>> 4aa4cd75
  m_LightmapFlags: 1
  m_CustomRenderQueue: -1
  stringTagMap: {}
  m_SavedProperties:
    serializedVersion: 2
    m_TexEnvs:
    - first:
        name: _AmbientOcclusionMap
      second:
        m_Texture: {fileID: 0}
        m_Scale: {x: 1, y: 1}
        m_Offset: {x: 0, y: 0}
    - first:
        name: _BaseColorMap
      second:
        m_Texture: {fileID: 2800000, guid: d734753529ca78148a43944515a64bc5, type: 3}
        m_Scale: {x: 1, y: 1}
        m_Offset: {x: 0, y: 0}
    - first:
        name: _BumpMap
      second:
        m_Texture: {fileID: 0}
        m_Scale: {x: 1, y: 1}
        m_Offset: {x: 0, y: 0}
    - first:
        name: _CoatCoverageMap
      second:
        m_Texture: {fileID: 0}
        m_Scale: {x: 1, y: 1}
        m_Offset: {x: 0, y: 0}
    - first:
        name: _CoatRoughnessMap
      second:
        m_Texture: {fileID: 0}
        m_Scale: {x: 1, y: 1}
        m_Offset: {x: 0, y: 0}
    - first:
        name: _DetailAlbedoMap
      second:
        m_Texture: {fileID: 0}
        m_Scale: {x: 1, y: 1}
        m_Offset: {x: 0, y: 0}
    - first:
        name: _DetailMask
      second:
        m_Texture: {fileID: 0}
        m_Scale: {x: 1, y: 1}
        m_Offset: {x: 0, y: 0}
    - first:
        name: _DetailNormalMap
      second:
        m_Texture: {fileID: 0}
        m_Scale: {x: 1, y: 1}
        m_Offset: {x: 0, y: 0}
    - first:
        name: _DiffuseLightingMap
      second:
        m_Texture: {fileID: 0}
        m_Scale: {x: 1, y: 1}
        m_Offset: {x: 0, y: 0}
    - first:
        name: _DiffuseMap
      second:
        m_Texture: {fileID: 2800000, guid: d734753529ca78148a43944515a64bc5, type: 3}
        m_Scale: {x: 1, y: 1}
        m_Offset: {x: 0, y: 0}
    - first:
        name: _EmissionMap
      second:
        m_Texture: {fileID: 0}
        m_Scale: {x: 1, y: 1}
        m_Offset: {x: 0, y: 0}
    - first:
        name: _EmissiveColorMap
      second:
        m_Texture: {fileID: 0}
        m_Scale: {x: 1, y: 1}
        m_Offset: {x: 0, y: 0}
    - first:
        name: _HeightMap
      second:
        m_Texture: {fileID: 0}
        m_Scale: {x: 1, y: 1}
        m_Offset: {x: 0, y: 0}
    - first:
        name: _MainTex
      second:
        m_Texture: {fileID: 0}
        m_Scale: {x: 1, y: 1}
        m_Offset: {x: 0, y: 0}
    - first:
        name: _MaskMap
      second:
        m_Texture: {fileID: 0}
        m_Scale: {x: 1, y: 1}
        m_Offset: {x: 0, y: 0}
    - first:
        name: _MetallicGlossMap
      second:
        m_Texture: {fileID: 0}
        m_Scale: {x: 1, y: 1}
        m_Offset: {x: 0, y: 0}
    - first:
        name: _MettalicMap
      second:
        m_Texture: {fileID: 0}
        m_Scale: {x: 1, y: 1}
        m_Offset: {x: 0, y: 0}
    - first:
        name: _NormalMap
      second:
        m_Texture: {fileID: 2800000, guid: 11f99173903c31f49b05339fc71c7919, type: 3}
        m_Scale: {x: 1, y: 1}
        m_Offset: {x: 0, y: 0}
    - first:
        name: _OcclusionMap
      second:
        m_Texture: {fileID: 2800000, guid: fe2ed6aee0b5acd42bc15ee53e939e03, type: 3}
        m_Scale: {x: 1, y: 1}
        m_Offset: {x: 0, y: 0}
    - first:
        name: _ParallaxMap
      second:
        m_Texture: {fileID: 0}
        m_Scale: {x: 1, y: 1}
        m_Offset: {x: 0, y: 0}
    - first:
        name: _SmoothnessMap
      second:
        m_Texture: {fileID: 0}
        m_Scale: {x: 1, y: 1}
        m_Offset: {x: 0, y: 0}
    - first:
        name: _SpecMap
      second:
        m_Texture: {fileID: 0}
        m_Scale: {x: 1, y: 1}
        m_Offset: {x: 0, y: 0}
    - first:
        name: _SpecularOcclusionMap
      second:
        m_Texture: {fileID: 0}
        m_Scale: {x: 1, y: 1}
        m_Offset: {x: 0, y: 0}
    - first:
        name: _SubSurfaceRadiusMap
      second:
        m_Texture: {fileID: 0}
        m_Scale: {x: 1, y: 1}
        m_Offset: {x: 0, y: 0}
    - first:
        name: _ThicknessMap
      second:
        m_Texture: {fileID: 0}
        m_Scale: {x: 1, y: 1}
        m_Offset: {x: 0, y: 0}
    m_Floats:
    - first:
        name: _AlphaCutoff
      second: 0.5
    - first:
        name: _AlphaCutoffEnable
      second: 0
    - first:
        name: _BlendMode
      second: 0
    - first:
        name: _BumpScale
      second: 1
    - first:
        name: _CoatCoverage
      second: 0
    - first:
        name: _CoatRoughness
      second: 0
    - first:
        name: _CullMode
      second: 2
    - first:
        name: _Cutoff
      second: 0.5
    - first:
        name: _DetailNormalMapScale
      second: 1
    - first:
        name: _DistortionDepthTest
      second: 0
    - first:
        name: _DistortionOnly
      second: 0
    - first:
        name: _DoubleSided
      second: 1
    - first:
        name: _DoubleSidedLigthing
      second: 1
    - first:
        name: _DoubleSidedMode
      second: 0
    - first:
        name: _DstBlend
      second: 0
    - first:
        name: _EmissiveColorMode
      second: 1
    - first:
        name: _EmissiveIntensity
      second: 0
    - first:
        name: _GlossMapScale
      second: 1
    - first:
        name: _Glossiness
      second: 0.5
    - first:
        name: _GlossyReflections
      second: 1
    - first:
        name: _HeightBias
      second: 0
    - first:
        name: _HeightMapMode
      second: 0
    - first:
        name: _HeightScale
      second: 1
    - first:
        name: _MaterialID
      second: 0
    - first:
        name: _MaterialId
      second: 0
    - first:
        name: _Metallic
      second: 0
    - first:
        name: _Mettalic
      second: 0
    - first:
        name: _Mode
      second: 0
    - first:
        name: _NormalMapSpace
      second: 0
    - first:
        name: _OcclusionStrength
      second: 1
    - first:
        name: _Parallax
      second: 0.02
    - first:
        name: _Smoothness
      second: 0.524
    - first:
        name: _SmoothnessTextureChannel
      second: 0
    - first:
        name: _SpecularHighlights
      second: 1
    - first:
        name: _SrcBlend
      second: 1
    - first:
        name: _SubSurfaceProfile
      second: 0
    - first:
        name: _SubSurfaceRadius
      second: 0
    - first:
        name: _SurfaceType
      second: 0
    - first:
        name: _Thickness
      second: 0
    - first:
        name: _UVSec
      second: 0
    - first:
        name: _ZWrite
      second: 1
    m_Colors:
    - first:
        name: _BaseColor
      second: {r: 1, g: 1, b: 1, a: 1}
    - first:
        name: _Color
      second: {r: 1, g: 1, b: 1, a: 1}
    - first:
        name: _DiffuseColor
      second: {r: 1, g: 1, b: 1, a: 1}
    - first:
        name: _EmissionColor
      second: {r: 0, g: 0, b: 0, a: 1}
    - first:
        name: _EmissiveColor
      second: {r: 0, g: 0, b: 0, a: 1}
    - first:
        name: _SpecColor
      second: {r: 0.04, g: 0.04, b: 0.04, a: 1}<|MERGE_RESOLUTION|>--- conflicted
+++ resolved
@@ -8,11 +8,7 @@
   m_PrefabInternal: {fileID: 0}
   m_Name: test
   m_Shader: {fileID: 4800000, guid: e1a84346ee54f9f4993c2f05c59805a0, type: 3}
-<<<<<<< HEAD
-  m_ShaderKeywords: _EMISSION _NORMALMAP _NORMALMAP_TANGENT_SPACE
-=======
   m_ShaderKeywords: _ALPHACUTOFFENABLE_OFF _EMISSION _NORMALMAP _NORMALMAP_TANGENT_SPACE
->>>>>>> 4aa4cd75
   m_LightmapFlags: 1
   m_CustomRenderQueue: -1
   stringTagMap: {}
