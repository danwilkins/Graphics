using RMGUI.GraphView;
using UnityEngine;
using System.Collections.Generic;
using System.Linq;

namespace UnityEditor.VFX.UI
{
    class VFXContextPresenter : GraphElementPresenter, IVFXPresenter
    {
        private VFXViewPresenter m_ViewPresenter;
        public VFXViewPresenter ViewPresenter { get { return m_ViewPresenter; } }

        [SerializeField]
        private VFXContext m_Model;
        public VFXContext context       { get { return m_Model; } }
        public virtual VFXModel model   { get { return m_Model; } }

		[SerializeField]
        private List<VFXBlockPresenter> m_BlockPresenters;
		public List<VFXBlockPresenter> blockPresenters
 		{
 			get { return m_BlockPresenters ?? (m_BlockPresenters = new List<VFXBlockPresenter>()); }
 		}

		[SerializeField]
		protected List<VFXFlowAnchorPresenter> m_InputAnchors;
		public List<VFXFlowAnchorPresenter> inputAnchors
 		{
 			get { return m_InputAnchors ?? (m_InputAnchors = new List<VFXFlowAnchorPresenter>()); }
 		}

		[SerializeField]
		protected List<VFXFlowAnchorPresenter> m_OutputAnchors;
		public List<VFXFlowAnchorPresenter> outputAnchors
		{
			get { return m_OutputAnchors ?? (m_OutputAnchors = new List<VFXFlowAnchorPresenter>()); }
		}

        protected new void OnEnable()
        {
            base.OnEnable();
            capabilities |= Capabilities.Deletable;
        }

        protected void OnDisable()
        {
            UnregisterAnchors();
        }

        private void UnregisterAnchors()
        {
            foreach (var anchor in inputAnchors)
                ViewPresenter.UnregisterFlowAnchorPresenter(anchor);
            foreach (var anchor in outputAnchors)
                ViewPresenter.UnregisterFlowAnchorPresenter(anchor);
        }

        public virtual void Init(VFXModel model,VFXViewPresenter viewPresenter)
        {
            m_ViewPresenter = viewPresenter;
            m_Model = (VFXContext)model;

            UnregisterAnchors();

            inputAnchors.Clear();
            outputAnchors.Clear();

            // TODO : ACCESS INPUTS AND OUTPUTS
            // WIP STUFF
            if (context.inputType != VFXDataType.kNone)
            {
                var inAnchor = CreateInstance<VFXFlowInputAnchorPresenter>();
                inAnchor.Init(context);
                inputAnchors.Add(inAnchor);
                ViewPresenter.RegisterFlowAnchorPresenter(inAnchor);
            }

            if (context.outputType != VFXDataType.kNone)
            {
                var outAnchor = CreateInstance<VFXFlowOutputAnchorPresenter>();
                outAnchor.Init(context);
                outputAnchors.Add(outAnchor);
                ViewPresenter.RegisterFlowAnchorPresenter(outAnchor);
            }

            SyncPresenters();
        }

        public void AddBlock(int index,VFXBlock block)
<<<<<<< HEAD
        {
            context.AddChild(block, index);
            SyncPresenters();
        }

        public void RemoveBlock(VFXBlock block)
        {
            context.RemoveChild(block);
            SyncPresenters();
        }

        private void SyncPresenters()
        {
            var m_NewPresenters = new List<VFXBlockPresenter>();
            foreach (var block in context.GetChildren())
            {
                var presenter = blockPresenters.Find(p => p.Model == block);
                if (presenter == null) // If the presenter does not exist for this model, create it
                {
                    presenter = CreateInstance<VFXBlockPresenter>();
                    presenter.Init(block, this);
                }

                m_NewPresenters.Add(presenter);
            }

            m_BlockPresenters = m_NewPresenters;
=======
        {
            Model.AddChild(block, index);
            SyncPresenters();
        }

        public void RemoveBlock(VFXBlock block)
        {
            Model.RemoveChild(block);
            SyncPresenters();
        }


        static int s_Counter = 1;

        private void SyncPresenters()
        {
            var m_NewPresenters = new List<VFXBlockPresenter>();

            foreach (var block in Model.GetChildren())
            {
                var presenter = blockPresenters.Find(p => p.Model == block);
                if (presenter == null) // If the presenter does not exist for this model, create it
                {
                    presenter = CreateInstance<VFXBlockPresenter>();
                    presenter.Init(block, this);
                    presenter.title = string.Format("{0} ({1})", block.name, s_Counter++);
                }

                m_NewPresenters.Add(presenter);
            }

            m_BlockPresenters = m_NewPresenters;
>>>>>>> c4148b86
        }
    }
}<|MERGE_RESOLUTION|>--- conflicted
+++ resolved
@@ -8,11 +8,11 @@
     class VFXContextPresenter : GraphElementPresenter, IVFXPresenter
     {
         private VFXViewPresenter m_ViewPresenter;
-        public VFXViewPresenter ViewPresenter { get { return m_ViewPresenter; } }
-
-        [SerializeField]
-        private VFXContext m_Model;
-        public VFXContext context       { get { return m_Model; } }
+        public VFXViewPresenter ViewPresenter { get { return m_ViewPresenter; } }
+
+        [SerializeField]
+        private VFXContext m_Model;
+        public VFXContext context       { get { return m_Model; } }
         public virtual VFXModel model   { get { return m_Model; } }
 
 		[SerializeField]
@@ -57,7 +57,7 @@
 
         public virtual void Init(VFXModel model,VFXViewPresenter viewPresenter)
         {
-            m_ViewPresenter = viewPresenter;
+            m_ViewPresenter = viewPresenter;
             m_Model = (VFXContext)model;
 
             UnregisterAnchors();
@@ -69,86 +69,55 @@
             // WIP STUFF
             if (context.inputType != VFXDataType.kNone)
             {
-                var inAnchor = CreateInstance<VFXFlowInputAnchorPresenter>();
+                var inAnchor = CreateInstance<VFXFlowInputAnchorPresenter>();
                 inAnchor.Init(context);
                 inputAnchors.Add(inAnchor);
                 ViewPresenter.RegisterFlowAnchorPresenter(inAnchor);
-            }
-
+            }
+
             if (context.outputType != VFXDataType.kNone)
             {
-                var outAnchor = CreateInstance<VFXFlowOutputAnchorPresenter>();
+                var outAnchor = CreateInstance<VFXFlowOutputAnchorPresenter>();
                 outAnchor.Init(context);
                 outputAnchors.Add(outAnchor);
                 ViewPresenter.RegisterFlowAnchorPresenter(outAnchor);
-            }
-
+            }
+
             SyncPresenters();
         }
 
         public void AddBlock(int index,VFXBlock block)
-<<<<<<< HEAD
-        {
-            context.AddChild(block, index);
+        {
+            context.AddChild(block, index);
             SyncPresenters();
         }
 
-        public void RemoveBlock(VFXBlock block)
-        {
-            context.RemoveChild(block);
-            SyncPresenters();
-        }
-
-        private void SyncPresenters()
-        {
-            var m_NewPresenters = new List<VFXBlockPresenter>();
-            foreach (var block in context.GetChildren())
-            {
-                var presenter = blockPresenters.Find(p => p.Model == block);
-                if (presenter == null) // If the presenter does not exist for this model, create it
-                {
-                    presenter = CreateInstance<VFXBlockPresenter>();
-                    presenter.Init(block, this);
-                }
-
-                m_NewPresenters.Add(presenter);
-            }
-
-            m_BlockPresenters = m_NewPresenters;
-=======
-        {
-            Model.AddChild(block, index);
-            SyncPresenters();
-        }
-
-        public void RemoveBlock(VFXBlock block)
-        {
-            Model.RemoveChild(block);
-            SyncPresenters();
+        public void RemoveBlock(VFXBlock block)
+        {
+            context.RemoveChild(block);
+            SyncPresenters();
         }
 
 
         static int s_Counter = 1;
 
-        private void SyncPresenters()
-        {
-            var m_NewPresenters = new List<VFXBlockPresenter>();
-
-            foreach (var block in Model.GetChildren())
-            {
-                var presenter = blockPresenters.Find(p => p.Model == block);
-                if (presenter == null) // If the presenter does not exist for this model, create it
-                {
-                    presenter = CreateInstance<VFXBlockPresenter>();
-                    presenter.Init(block, this);
+        private void SyncPresenters()
+        {
+            var m_NewPresenters = new List<VFXBlockPresenter>();
+            foreach (var block in context.GetChildren())
+            {
+                var presenter = blockPresenters.Find(p => p.Model == block);
+                if (presenter == null) // If the presenter does not exist for this model, create it
+                {
+                    presenter = CreateInstance<VFXBlockPresenter>();
+                    presenter.Init(block, this);
                     presenter.title = string.Format("{0} ({1})", block.name, s_Counter++);
-                }
-
-                m_NewPresenters.Add(presenter);
-            }
-
-            m_BlockPresenters = m_NewPresenters;
->>>>>>> c4148b86
+                }
+
+                m_NewPresenters.Add(presenter);
+            }
+
+            m_BlockPresenters = m_NewPresenters;
         }
     }
 }