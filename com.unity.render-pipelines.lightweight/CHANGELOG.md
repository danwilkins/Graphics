--- conflicted
+++ resolved
@@ -4,12 +4,9 @@
 The format is based on [Keep a Changelog](http://keepachangelog.com/en/1.0.0/)
 and this project adheres to [Semantic Versioning](http://semver.org/spec/v2.0.0.html).
 
-<<<<<<< HEAD
-## [Unreleased]
+## [3.2.0-preview]
+### Fixed
 - When you change a Shadow Cascade option in the Pipeline Asset, this no longer warns you that you've exceeded the array size for the _WorldToShadow property.
-=======
-## [3.2.0-preview]
->>>>>>> 5b4277c6
 
 ## [3.1.0-preview]
 
