--- conflicted
+++ resolved
@@ -10,16 +10,13 @@
         int m_DebugMaterialIndexId;
         int m_DebugLightingIndexId;
         int m_DebugPBRLightingMask;
-<<<<<<< HEAD
+        int m_DebugMipIndexId;
         int m_DebugValidationIndexId;
         int m_DebugAlbedoMinLuminance;
         int m_DebugAlbedoMaxLuminance;
         int m_DebugAlbedoSaturationTolerance;
         int m_DebugAlbedoHueTolerance;
         int m_DebugAlbedoCompareColor;
-=======
-        int m_DebugMipIndexId;
->>>>>>> 7ade9ef3
 
         DepthOnlyPass m_DepthPrepass;
         MainLightShadowCasterPass m_MainLightShadowCasterPass;
@@ -57,7 +54,7 @@
             m_DebugMaterialIndexId = Shader.PropertyToID("_DebugMaterialIndex");
             m_DebugLightingIndexId = Shader.PropertyToID("_DebugLightingIndex");
             m_DebugPBRLightingMask = Shader.PropertyToID("_DebugPBRLightingMask");
-<<<<<<< HEAD
+            m_DebugMipIndexId = Shader.PropertyToID("_DebugMipIndex");
             m_DebugValidationIndexId = Shader.PropertyToID("_DebugValidationIndex");
             m_DebugAlbedoMinLuminance = Shader.PropertyToID("_AlbedoMinLuminance");
             m_DebugAlbedoMaxLuminance = Shader.PropertyToID("_AlbedoMaxLuminance");
@@ -65,9 +62,6 @@
             m_DebugAlbedoHueTolerance = Shader.PropertyToID("_AlbedoHueTolerance");
             m_DebugAlbedoCompareColor = Shader.PropertyToID("_AlbedoCompareColor");
 
-=======
-            m_DebugMipIndexId = Shader.PropertyToID("_DebugMipIndex");
->>>>>>> 7ade9ef3
             m_NumberFontTexture = data.textures.NumberFont;
             
             Material blitMaterial = CoreUtils.CreateEngineMaterial(data.shaders.blitPS);
@@ -483,7 +477,7 @@
             cmd.SetGlobalFloat(m_DebugMaterialIndexId, (int)debugMaterialIndex);
             cmd.SetGlobalFloat(m_DebugLightingIndexId, (int)lightingDebugMode);
             cmd.SetGlobalInt(m_DebugPBRLightingMask, (int)pbrLightingDebugModeMask);
-<<<<<<< HEAD
+            cmd.SetGlobalInt(m_DebugMipIndexId, (int)debugMipInfo);
             cmd.SetGlobalInt(m_DebugValidationIndexId, (int)DebugDisplaySettings.Instance.Validation.validationMode);
             
             cmd.SetGlobalFloat(m_DebugAlbedoMinLuminance, DebugDisplaySettings.Instance.Validation.AlbedoMinLuminance);
@@ -492,9 +486,6 @@
             cmd.SetGlobalFloat(m_DebugAlbedoHueTolerance, DebugDisplaySettings.Instance.Validation.AlbedoHueTolerance);
             cmd.SetGlobalColor(m_DebugAlbedoCompareColor, DebugDisplaySettings.Instance.Validation.AlbedoCompareColor.linear);
 
-=======
-            cmd.SetGlobalInt(m_DebugMipIndexId, (int)debugMipInfo);
->>>>>>> 7ade9ef3
             cmd.SetGlobalTexture("_DebugNumberTexture", m_NumberFontTexture);
             context.ExecuteCommandBuffer(cmd);
             CommandBufferPool.Release(cmd);
