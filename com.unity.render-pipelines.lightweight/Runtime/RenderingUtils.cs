using System;
using System.Collections.Generic;
using System.Diagnostics;
using UnityEditor.Rendering;
using UnityEngine.Rendering.PostProcessing;

namespace UnityEngine.Rendering.LWRP
{
    public enum DebugMaterialIndex
    {
        None,
        Unlit,
        Diffuse,
        Specular,
        Alpha,
        Smoothnes,
        AmbientOcclusion,
        Emission,
        NormalWorldSpace,
        NormalTangentSpace,
        LightingComplexity,
		LOD
    }

    public enum DebugReplacementPassType
    {
        None,
        Overdraw,
        Wireframe,
        SolidWireframe
    }

    public enum LightingDebugMode
    {
        None,
        ShadowCascades,
        LightOnly,
        LightDetail,
        Reflections,
        ReflectionsWithSmoothness,
    }

    public static class RenderingUtils
    {
        static int m_PostProcessingTemporaryTargetId = Shader.PropertyToID("_TemporaryColorTexture");

        static List<ShaderTagId> m_LegacyShaderPassNames = new List<ShaderTagId>()
        {
            new ShaderTagId("Always"),
            new ShaderTagId("ForwardBase"),
            new ShaderTagId("PrepassBase"),
            new ShaderTagId("Vertex"),
            new ShaderTagId("VertexLMRGBM"),
            new ShaderTagId("VertexLM"),
        };

        static List<ShaderTagId> m_DebugShaderPassNames = new List<ShaderTagId>()
        {
            new ShaderTagId("DebugMaterial"),
            new ShaderTagId("LightweightForward"),
        };

        static Material m_ReplacementMaterial;

        internal static Material replacementMaterial
        {
            get
            {
                if (m_ReplacementMaterial == null)
                    m_ReplacementMaterial = new Material(Shader.Find("Hidden/Lightweight Render Pipeline/Debug/Replacement"));

                return m_ReplacementMaterial;
            }
        }

        static Mesh s_FullscreenMesh = null;
        public static Mesh fullscreenMesh
        {
            get
            {
                if (s_FullscreenMesh != null)
                    return s_FullscreenMesh;

                float topV = 1.0f;
                float bottomV = 0.0f;

                s_FullscreenMesh = new Mesh { name = "Fullscreen Quad" };
                s_FullscreenMesh.SetVertices(new List<Vector3>
                {
                    new Vector3(-1.0f, -1.0f, 0.0f),
                    new Vector3(-1.0f,  1.0f, 0.0f),
                    new Vector3(1.0f, -1.0f, 0.0f),
                    new Vector3(1.0f,  1.0f, 0.0f)
                });

                s_FullscreenMesh.SetUVs(0, new List<Vector2>
                {
                    new Vector2(0.0f, bottomV),
                    new Vector2(0.0f, topV),
                    new Vector2(1.0f, bottomV),
                    new Vector2(1.0f, topV)
                });

                s_FullscreenMesh.SetIndices(new[] { 0, 1, 2, 2, 1, 3 }, MeshTopology.Triangles, 0, false);
                s_FullscreenMesh.UploadMeshData(true);
                return s_FullscreenMesh;
            }
        }

        static PostProcessRenderContext m_PostProcessRenderContext;
        public static PostProcessRenderContext postProcessRenderContext
        {
            get
            {
                if (m_PostProcessRenderContext == null)
                    m_PostProcessRenderContext = new PostProcessRenderContext();

                return m_PostProcessRenderContext;
            }
        }

        static Material s_ErrorMaterial;
        static Material errorMaterial
        {
            get
            {
                if (s_ErrorMaterial == null)
                    s_ErrorMaterial = new Material(Shader.Find("Hidden/InternalErrorShader"));

                return s_ErrorMaterial;
            }
        }

        internal static void RenderPostProcessing(CommandBuffer cmd, ref CameraData cameraData, RenderTextureDescriptor sourceDescriptor,
            RenderTargetIdentifier source, RenderTargetIdentifier destination, bool opaqueOnly, bool flip)
        {
            var layer = cameraData.postProcessLayer;
            int effectsCount;
            if (opaqueOnly)
            {
                effectsCount = layer.sortedBundles[PostProcessEvent.BeforeTransparent].Count;
            }
            else
            {
                effectsCount = layer.sortedBundles[PostProcessEvent.BeforeStack].Count +
                               layer.sortedBundles[PostProcessEvent.AfterStack].Count;
            }

            Camera camera = cameraData.camera;
            var postProcessRenderContext = RenderingUtils.postProcessRenderContext;
            postProcessRenderContext.Reset();
            postProcessRenderContext.camera = camera;
            postProcessRenderContext.source = source;
            postProcessRenderContext.sourceFormat = sourceDescriptor.colorFormat;
            postProcessRenderContext.destination = destination;
            postProcessRenderContext.command = cmd;
            postProcessRenderContext.flip = flip;

            // If there's only one effect in the stack and soure is same as dest we
            // create an intermediate blit rendertarget to handle it.
            // Otherwise, PostProcessing system will create the intermediate blit targets itself.
            if (effectsCount == 1 && source == destination)
            {
                RenderTargetIdentifier rtId = new RenderTargetIdentifier(m_PostProcessingTemporaryTargetId);
                RenderTextureDescriptor descriptor = sourceDescriptor;
                descriptor.msaaSamples = 1;
                descriptor.depthBufferBits = 0;

                postProcessRenderContext.destination = rtId;
                cmd.GetTemporaryRT(m_PostProcessingTemporaryTargetId, descriptor, FilterMode.Point);

                if (opaqueOnly)
                    cameraData.postProcessLayer.RenderOpaqueOnly(postProcessRenderContext);
                else
                    cameraData.postProcessLayer.Render(postProcessRenderContext);

                cmd.Blit(rtId, destination);
                cmd.ReleaseTemporaryRT(m_PostProcessingTemporaryTargetId);
            }
            else
            {
                if (opaqueOnly)
                    cameraData.postProcessLayer.RenderOpaqueOnly(postProcessRenderContext);
                else
                    cameraData.postProcessLayer.Render(postProcessRenderContext);
            }
        }

        [Conditional("DEVELOPMENT_BUILD"), Conditional("UNITY_EDITOR")]
        internal static void RenderObjectsWithError(ScriptableRenderContext context, ref CullingResults cullResults, Camera camera, FilteringSettings filterSettings, SortingCriteria sortFlags)
        {
            SortingSettings sortingSettings = new SortingSettings(camera) { criteria = sortFlags };
            DrawingSettings errorSettings = new DrawingSettings(m_LegacyShaderPassNames[0], sortingSettings)
            {
                perObjectData = PerObjectData.None,
                overrideMaterial = errorMaterial,
                overrideMaterialPassIndex = 0
            };
            for (int i = 1; i < m_LegacyShaderPassNames.Count; ++i)
                errorSettings.SetShaderPassName(i, m_LegacyShaderPassNames[i]);

            context.DrawRenderers(cullResults, ref errorSettings, ref filterSettings);
        }

        [Conditional("DEVELOPMENT_BUILD"), Conditional("UNITY_EDITOR")]
        internal static void RenderObjectWithDebug(ScriptableRenderContext context, ref RenderingData renderingData,
            Camera camera, DebugReplacementPassType debugReplacementPassType, FilteringSettings filterSettings, SortingCriteria sortFlags)
        {
            SortingSettings sortingSettings = new SortingSettings(camera) { criteria = sortFlags };

            DrawingSettings debugSettings = new DrawingSettings(m_DebugShaderPassNames[debugReplacementPassType == DebugReplacementPassType.None ? 0 : 1], sortingSettings)
            {
                perObjectData = renderingData.perObjectData,
                enableInstancing = true,
                mainLightIndex = renderingData.lightData.mainLightIndex,
                enableDynamicBatching = renderingData.supportsDynamicBatching,
            };

            if (debugReplacementPassType != DebugReplacementPassType.None)
            {
                debugSettings.overrideMaterial = replacementMaterial;
<<<<<<< HEAD
                
                switch (debugReplacementPassType)
                {
                    case DebugReplacementPassType.Overdraw:
                        debugSettings.overrideMaterialPassIndex = 0;
                        break;
                    case DebugReplacementPassType.Wireframe:
                    case DebugReplacementPassType.SolidWireframe:
                        debugSettings.overrideMaterialPassIndex = 1;
                        break;
                }
=======

                // First index does not use replacement, so we subtract one.
                debugSettings.overrideMaterialPassIndex = (int)debugReplacementPassType - 1;
>>>>>>> 6553cb7b
            }

            RenderStateBlock rsBlock = new RenderStateBlock();
            bool wireframe = debugReplacementPassType == DebugReplacementPassType.Wireframe || debugReplacementPassType == DebugReplacementPassType.SolidWireframe;
            if (wireframe)
            {
                if (debugReplacementPassType == DebugReplacementPassType.SolidWireframe)
                {
                    replacementMaterial.SetColor("_DebugColor", Color.white);
                    context.DrawRenderers(renderingData.cullResults, ref debugSettings, ref filterSettings);
                    context.Submit();

                    rsBlock.rasterState = new RasterState(CullMode.Back, -1, -1, true);
                    rsBlock.mask = RenderStateMask.Raster;
                }
                
                GL.wireframe = true;
                replacementMaterial.SetColor("_DebugColor", Color.black);
            }

            context.DrawRenderers(renderingData.cullResults, ref debugSettings, ref filterSettings, ref rsBlock);

            if (wireframe)
            {
                context.Submit();
                GL.wireframe = false;
            }
        }

        // Caches render texture format support. SystemInfo.SupportsRenderTextureFormat allocates memory due to boxing.
        static Dictionary<RenderTextureFormat, bool> m_RenderTextureFormatSupport = new Dictionary<RenderTextureFormat, bool>();

        internal static void ClearSystemInfoCache()
        {
            m_RenderTextureFormatSupport.Clear();
        }

        internal static bool SupportsRenderTextureFormat(RenderTextureFormat format)
        {
            if (!m_RenderTextureFormatSupport.TryGetValue(format, out var support))
            {
                support = SystemInfo.SupportsRenderTextureFormat(format);
                m_RenderTextureFormatSupport.Add(format, support);
            }

            return support;
        }
    }
}<|MERGE_RESOLUTION|>--- conflicted
+++ resolved
@@ -219,8 +219,7 @@
             if (debugReplacementPassType != DebugReplacementPassType.None)
             {
                 debugSettings.overrideMaterial = replacementMaterial;
-<<<<<<< HEAD
-                
+
                 switch (debugReplacementPassType)
                 {
                     case DebugReplacementPassType.Overdraw:
@@ -231,11 +230,6 @@
                         debugSettings.overrideMaterialPassIndex = 1;
                         break;
                 }
-=======
-
-                // First index does not use replacement, so we subtract one.
-                debugSettings.overrideMaterialPassIndex = (int)debugReplacementPassType - 1;
->>>>>>> 6553cb7b
             }
 
             RenderStateBlock rsBlock = new RenderStateBlock();
