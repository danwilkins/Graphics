using System.Collections.Generic;
using UnityEngine.Rendering;
using System;
using System.Diagnostics;
using UnityEngine.Rendering.PostProcessing;

namespace UnityEngine.Experimental.Rendering.HDPipeline
{
    public class GBufferManager
    {
        public const int k_MaxGbuffer = 8;

        public int gbufferCount { get; set; }

        RenderTargetIdentifier[] m_ColorMRTs;
        RenderTargetIdentifier[] m_RTIDs = new RenderTargetIdentifier[k_MaxGbuffer];

        public void InitGBuffers(RenderTextureDescriptor rtDesc, RenderPipelineMaterial deferredMaterial, bool enableBakeShadowMask, CommandBuffer cmd)
        {
            // Init Gbuffer description
            gbufferCount = deferredMaterial.GetMaterialGBufferCount();
            RenderTextureFormat[] rtFormat;
            RenderTextureReadWrite[] rtReadWrite;
            deferredMaterial.GetMaterialGBufferDescription(out rtFormat, out rtReadWrite);

            rtDesc.depthBufferBits = 0;

            for (int gbufferIndex = 0; gbufferIndex < gbufferCount; ++gbufferIndex)
            {
                cmd.ReleaseTemporaryRT(HDShaderIDs._GBufferTexture[gbufferIndex]);

                rtDesc.colorFormat = rtFormat[gbufferIndex];
                rtDesc.sRGB = (rtReadWrite[gbufferIndex] != RenderTextureReadWrite.Linear);

                cmd.GetTemporaryRT(HDShaderIDs._GBufferTexture[gbufferIndex], rtDesc, FilterMode.Point);
                m_RTIDs[gbufferIndex] = new RenderTargetIdentifier(HDShaderIDs._GBufferTexture[gbufferIndex]);
            }

            if (enableBakeShadowMask)
            {
                cmd.ReleaseTemporaryRT(HDShaderIDs._ShadowMaskTexture);

                rtDesc.colorFormat = Builtin.GetShadowMaskBufferFormat();
                rtDesc.sRGB = (Builtin.GetShadowMaskBufferReadWrite() != RenderTextureReadWrite.Linear);

                cmd.GetTemporaryRT(HDShaderIDs._ShadowMaskTexture, rtDesc, FilterMode.Point);
                m_RTIDs[gbufferCount++] = new RenderTargetIdentifier(HDShaderIDs._ShadowMaskTexture);
            }
        }

        public RenderTargetIdentifier[] GetGBuffers()
        {
            // TODO: check with THomas or Tim if wa can simply return m_ColorMRTs with null for extra RT
            if (m_ColorMRTs == null || m_ColorMRTs.Length != gbufferCount)
                m_ColorMRTs = new RenderTargetIdentifier[gbufferCount];

            for (int index = 0; index < gbufferCount; index++)
            {
                m_ColorMRTs[index] = m_RTIDs[index];
            }

            return m_ColorMRTs;
        }
    }

    public class DBufferManager
    {
        public const int k_MaxDbuffer = 4;

        public int dbufferCount { get; set; }
        public int vsibleDecalCount { get; set; }

        RenderTargetIdentifier[] m_ColorMRTs;
        RenderTargetIdentifier[] m_RTIDs = new RenderTargetIdentifier[k_MaxDbuffer];

        public void InitDBuffers(RenderTextureDescriptor rtDesc,  CommandBuffer cmd)
        {
            dbufferCount = Decal.GetMaterialDBufferCount();
            RenderTextureFormat[] rtFormat;
            RenderTextureReadWrite[] rtReadWrite;
            Decal.GetMaterialDBufferDescription(out rtFormat, out rtReadWrite);

            rtDesc.depthBufferBits = 0;

            for (int dbufferIndex = 0; dbufferIndex < dbufferCount; ++dbufferIndex)
            {
                cmd.ReleaseTemporaryRT(HDShaderIDs._DBufferTexture[dbufferIndex]);

                rtDesc.colorFormat = rtFormat[dbufferIndex];
                rtDesc.sRGB = (rtReadWrite[dbufferIndex] != RenderTextureReadWrite.Linear);

                cmd.GetTemporaryRT(HDShaderIDs._DBufferTexture[dbufferIndex], rtDesc, FilterMode.Point);
                m_RTIDs[dbufferIndex] = new RenderTargetIdentifier(HDShaderIDs._DBufferTexture[dbufferIndex]);
            }
        }

        public RenderTargetIdentifier[] GetDBuffers()
        {
            if (m_ColorMRTs == null || m_ColorMRTs.Length != dbufferCount)
                m_ColorMRTs = new RenderTargetIdentifier[dbufferCount];

            for (int index = 0; index < dbufferCount; index++)
            {
                m_ColorMRTs[index] = m_RTIDs[index];
            }

            return m_ColorMRTs;
        }

        public void PushGlobalParams(CommandBuffer cmd)
        {
            cmd.SetGlobalInt(HDShaderIDs._EnableDBuffer, vsibleDecalCount > 0 ? 1 : 0);
        }
    }


    public partial class HDRenderPipeline : RenderPipeline
    {
        enum ForwardPass
        {
            Opaque,
            PreRefraction,
            Transparent
        }

        static readonly string[] k_ForwardPassDebugName =
        {
            "Forward Opaque Debug",
            "Forward PreRefraction Debug",
            "Forward Transparent Debug"
        };

        static readonly string[] k_ForwardPassName =
        {
            "Forward Opaque",
            "Forward PreRefraction",
            "Forward Transparent"
        };

        static readonly RenderQueueRange k_RenderQueue_PreRefraction = new RenderQueueRange { min = (int)HDRenderQueue.PreRefraction, max = (int)HDRenderQueue.Transparent - 1 };
        static readonly RenderQueueRange k_RenderQueue_Transparent = new RenderQueueRange { min = (int)HDRenderQueue.Transparent, max = (int)HDRenderQueue.Overlay - 1};
        static readonly RenderQueueRange k_RenderQueue_AllTransparent = new RenderQueueRange { min = (int)HDRenderQueue.PreRefraction, max = (int)HDRenderQueue.Overlay - 1 };

        readonly HDRenderPipelineAsset m_Asset;

        DiffusionProfileSettings m_InternalSSSAsset;
        public DiffusionProfileSettings diffusionProfileSettings
        {
            get
            {
                // If no SSS asset is set, build / reuse an internal one for simplicity
                var asset = m_Asset.diffusionProfileSettings;

                if (asset == null)
                {
                    if (m_InternalSSSAsset == null)
                        m_InternalSSSAsset = ScriptableObject.CreateInstance<DiffusionProfileSettings>();

                    asset = m_InternalSSSAsset;
                }

                return asset;
            }
        }

        public bool IsInternalDiffusionProfile(DiffusionProfileSettings profile)
        {
            return m_InternalSSSAsset == profile;
        }

        readonly RenderPipelineMaterial m_DeferredMaterial;
        readonly List<RenderPipelineMaterial> m_MaterialList = new List<RenderPipelineMaterial>();

        readonly GBufferManager m_GbufferManager = new GBufferManager();
        readonly DBufferManager m_DbufferManager = new DBufferManager();
        readonly SubsurfaceScatteringManager m_SSSBufferManager = new SubsurfaceScatteringManager();

        // Renderer Bake configuration can vary depends on if shadow mask is enabled or no
        RendererConfiguration m_currentRendererConfigurationBakedLighting = HDUtils.k_RendererConfigurationBakedLighting;
        Material m_CopyStencilForNoLighting;
        GPUCopy m_GPUCopy;

        IBLFilterGGX m_IBLFilterGGX = null;

        ComputeShader m_GaussianPyramidCS { get { return m_Asset.renderPipelineResources.gaussianPyramidCS; } }
        int m_GaussianPyramidKernel;
        ComputeShader m_DepthPyramidCS { get { return m_Asset.renderPipelineResources.depthPyramidCS; } }
        int m_DepthPyramidKernel;

        ComputeShader m_applyDistortionCS { get { return m_Asset.renderPipelineResources.applyDistortionCS; } }
        int m_applyDistortionKernel;

        Material m_CameraMotionVectorsMaterial;

        // Debug material
        Material m_DebugViewMaterialGBuffer;
        Material m_DebugViewMaterialGBufferShadowMask;
        Material m_currentDebugViewMaterialGBuffer;
        Material m_DebugDisplayLatlong;
        Material m_DebugFullScreen;
        Material m_Blit;
        Material m_ErrorMaterial;

        // Various buffer
        readonly int m_CameraColorBuffer;
        readonly int m_CameraSssDiffuseLightingBuffer;
        readonly int m_ShadowMaskBuffer;
        readonly int m_VelocityBuffer;
        readonly int m_DistortionBuffer;
        readonly int m_GaussianPyramidColorBuffer;
        readonly int m_DepthPyramidBuffer;

        readonly int m_DeferredShadowBuffer;

        // 'm_CameraColorBuffer' does not contain diffuse lighting of SSS materials until the SSS pass. It is stored within 'm_CameraSssDiffuseLightingBuffer'.
        readonly RenderTargetIdentifier m_CameraColorBufferRT;
        readonly RenderTargetIdentifier m_CameraSssDiffuseLightingBufferRT;
        readonly RenderTargetIdentifier m_VelocityBufferRT;
        readonly RenderTargetIdentifier m_DistortionBufferRT;
        readonly RenderTargetIdentifier m_GaussianPyramidColorBufferRT;
        readonly RenderTargetIdentifier m_DepthPyramidBufferRT;
        RenderTextureDescriptor m_GaussianPyramidColorBufferDesc;
        RenderTextureDescriptor m_DepthPyramidBufferDesc;

        readonly RenderTargetIdentifier m_DeferredShadowBufferRT;

        RenderTexture m_CameraDepthStencilBuffer;
        RenderTexture m_CameraDepthBufferCopy;
        RenderTexture m_CameraStencilBufferCopy;

        RenderTargetIdentifier m_CameraDepthStencilBufferRT;
        RenderTargetIdentifier m_CameraDepthBufferCopyRT;
        RenderTargetIdentifier m_CameraStencilBufferCopyRT;

        // The pass "SRPDefaultUnlit" is a fall back to legacy unlit rendering and is required to support unity 2d + unity UI that render in the scene.
        ShaderPassName[] m_ForwardAndForwardOnlyPassNames = { new ShaderPassName(), new ShaderPassName(), HDShaderPassNames.s_SRPDefaultUnlitName};
        ShaderPassName[] m_ForwardOnlyPassNames = { new ShaderPassName(), HDShaderPassNames.s_SRPDefaultUnlitName};

        ShaderPassName[] m_AllTransparentPassNames = {  HDShaderPassNames.s_TransparentBackfaceName,
                                                        HDShaderPassNames.s_ForwardOnlyName,
                                                        HDShaderPassNames.s_ForwardName,
                                                        HDShaderPassNames.s_SRPDefaultUnlitName };

        ShaderPassName[] m_AllTransparentDebugDisplayPassNames = {  HDShaderPassNames.s_TransparentBackfaceDebugDisplayName,
                                                                    HDShaderPassNames.s_ForwardOnlyDebugDisplayName,
                                                                    HDShaderPassNames.s_ForwardDebugDisplayName,
                                                                    HDShaderPassNames.s_SRPDefaultUnlitName };

        ShaderPassName[] m_AllForwardDebugDisplayPassNames = {  HDShaderPassNames.s_TransparentBackfaceDebugDisplayName,
                                                                HDShaderPassNames.s_ForwardOnlyDebugDisplayName,
                                                                HDShaderPassNames.s_ForwardDebugDisplayName };

        ShaderPassName[] m_DepthOnlyAndDepthForwardOnlyPassNames = { HDShaderPassNames.s_DepthForwardOnlyName, HDShaderPassNames.s_DepthOnlyName };
        ShaderPassName[] m_DepthForwardOnlyPassNames = { HDShaderPassNames.s_DepthForwardOnlyName };
        ShaderPassName[] m_DepthOnlyPassNames = { HDShaderPassNames.s_DepthOnlyName };
        ShaderPassName[] m_TransparentDepthPrepassNames = { HDShaderPassNames.s_TransparentDepthPrepassName };
        ShaderPassName[] m_TransparentDepthPostpassNames = { HDShaderPassNames.s_TransparentDepthPostpassName };
        ShaderPassName[] m_ForwardErrorPassNames = { HDShaderPassNames.s_AlwaysName, HDShaderPassNames.s_ForwardBaseName, HDShaderPassNames.s_DeferredName, HDShaderPassNames.s_PrepassBaseName, HDShaderPassNames.s_VertexName, HDShaderPassNames.s_VertexLMRGBMName, HDShaderPassNames.s_VertexLMName };
        ShaderPassName[] m_SinglePassName = new ShaderPassName[1];

        RenderTargetIdentifier[] m_MRTCache2 = new RenderTargetIdentifier[2];

        // Stencil usage in HDRenderPipeline.
        // Currently we use only 2 bits to identify the kind of lighting that is expected from the render pipeline
        // Usage is define in LightDefinitions.cs
        [Flags]
        public enum StencilBitMask
        {
            Clear          = 0,              // 0x0
            LightingMask   = 7,              // 0x7  - 3 bit
            ObjectVelocity = 128,            // 0x80 - 1 bit
            All            = 255             // 0xFF - 8 bit
        }

        RenderStateBlock m_DepthStateOpaque;
        RenderStateBlock m_DepthStateOpaqueWithPrepass;

        // Detect when windows size is changing
        int m_CurrentWidth;
        int m_CurrentHeight;

        // Use to detect frame changes
        int m_FrameCount;

        public int GetCurrentShadowCount() { return m_LightLoop.GetCurrentShadowCount(); }
        public int GetShadowAtlasCount() { return m_LightLoop.GetShadowAtlasCount(); }

        readonly SkyManager m_SkyManager = new SkyManager();
        readonly LightLoop m_LightLoop = new LightLoop();
        readonly ShadowSettings m_ShadowSettings = new ShadowSettings();

        // Debugging
        MaterialPropertyBlock m_SharedPropertyBlock = new MaterialPropertyBlock();
        DebugDisplaySettings m_DebugDisplaySettings = new DebugDisplaySettings();
        public DebugDisplaySettings debugDisplaySettings { get { return m_DebugDisplaySettings; } }
        static DebugDisplaySettings s_NeutralDebugDisplaySettings = new DebugDisplaySettings();
        DebugDisplaySettings m_CurrentDebugDisplaySettings;

        FrameSettings m_FrameSettings; // Init every frame

        int m_DebugFullScreenTempRT;
        bool m_FullScreenDebugPushed;

        public HDRenderPipeline(HDRenderPipelineAsset asset)
        {
            SetRenderingFeatures();

            m_Asset = asset;
            m_GPUCopy = new GPUCopy(asset.renderPipelineResources.copyChannelCS);
            EncodeBC6H.DefaultInstance = EncodeBC6H.DefaultInstance ?? new EncodeBC6H(asset.renderPipelineResources.encodeBC6HCS);

            m_ReflectionProbeCullResults = new ReflectionProbeCullResults(asset.reflectionSystemParameters);
            ReflectionSystem.SetParameters(asset.reflectionSystemParameters);

            // Scan material list and assign it
            m_MaterialList = HDUtils.GetRenderPipelineMaterialList();
            // Find first material that have non 0 Gbuffer count and assign it as deferredMaterial
            m_DeferredMaterial = null;
            foreach (var material in m_MaterialList)
            {
                if (material.GetMaterialGBufferCount() > 0)
                    m_DeferredMaterial = material;
            }

            // TODO: Handle the case of no Gbuffer material
            // TODO: I comment the assert here because m_DeferredMaterial for whatever reasons contain the correct class but with a "null" in the name instead of the real name and then trigger the assert
            // whereas it work. Don't know what is happening, DebugDisplay use the same code and name is correct there.
            // Debug.Assert(m_DeferredMaterial != null);

            m_CameraColorBuffer                = HDShaderIDs._CameraColorTexture;
            m_CameraColorBufferRT              = new RenderTargetIdentifier(m_CameraColorBuffer);
            m_CameraSssDiffuseLightingBuffer   = HDShaderIDs._CameraSssDiffuseLightingBuffer;
            m_CameraSssDiffuseLightingBufferRT = new RenderTargetIdentifier(m_CameraSssDiffuseLightingBuffer);

            m_SSSBufferManager.Build(asset);

            // Initialize various compute shader resources
            m_applyDistortionKernel = m_applyDistortionCS.FindKernel("KMain");

            // General material
            m_CopyStencilForNoLighting = CoreUtils.CreateEngineMaterial(asset.renderPipelineResources.copyStencilBuffer);
            m_CopyStencilForNoLighting.SetInt(HDShaderIDs._StencilRef, (int)StencilLightingUsage.NoLighting);
            m_CopyStencilForNoLighting.SetInt(HDShaderIDs._StencilMask, (int)StencilBitMask.LightingMask);
            m_CameraMotionVectorsMaterial = CoreUtils.CreateEngineMaterial(asset.renderPipelineResources.cameraMotionVectors);

            InitializeDebugMaterials();

            m_VelocityBuffer = HDShaderIDs._VelocityTexture;
            m_VelocityBufferRT = new RenderTargetIdentifier(m_VelocityBuffer);

            m_DistortionBuffer = HDShaderIDs._DistortionTexture;
            m_DistortionBufferRT = new RenderTargetIdentifier(m_DistortionBuffer);

            m_GaussianPyramidKernel = m_GaussianPyramidCS.FindKernel("KMain");
            m_GaussianPyramidColorBuffer = HDShaderIDs._GaussianPyramidColorTexture;
            m_GaussianPyramidColorBufferRT = new RenderTargetIdentifier(m_GaussianPyramidColorBuffer);
            m_GaussianPyramidColorBufferDesc = new RenderTextureDescriptor(2, 2, RenderTextureFormat.ARGBHalf, 0)
            {
                useMipMap = true,
                autoGenerateMips = false
            };

            m_DepthPyramidKernel = m_DepthPyramidCS.FindKernel("KMain");
            m_DepthPyramidBuffer = HDShaderIDs._DepthPyramidTexture;
            m_DepthPyramidBufferRT = new RenderTargetIdentifier(m_DepthPyramidBuffer);
            m_DepthPyramidBufferDesc = new RenderTextureDescriptor(2, 2, RenderTextureFormat.RFloat, 0)
            {
                useMipMap = true,
                autoGenerateMips = false
            };

            m_DeferredShadowBuffer = HDShaderIDs._DeferredShadowTexture;
            m_DeferredShadowBufferRT = new RenderTargetIdentifier(m_DeferredShadowBuffer);

            m_MaterialList.ForEach(material => material.Build(asset));

            m_IBLFilterGGX = new IBLFilterGGX(asset.renderPipelineResources);

            m_LightLoop.Build(asset, m_ShadowSettings, m_IBLFilterGGX);

            m_SkyManager.Build(asset, m_IBLFilterGGX);

            m_DebugDisplaySettings.RegisterDebug();
            FrameSettings.RegisterDebug("Default Camera", m_Asset.GetFrameSettings());
            m_DebugFullScreenTempRT = HDShaderIDs._DebugFullScreenTexture;

            InitializeRenderStateBlocks();
        }

        void SetRenderingFeatures()
        {
            // HD use specific GraphicsSettings
            GraphicsSettings.lightsUseLinearIntensity = true;
            GraphicsSettings.lightsUseColorTemperature = true;

            SupportedRenderingFeatures.active = new SupportedRenderingFeatures()
            {
                reflectionProbeSupportFlags = SupportedRenderingFeatures.ReflectionProbeSupportFlags.Rotation,
                defaultMixedLightingMode = SupportedRenderingFeatures.LightmapMixedBakeMode.IndirectOnly,
                supportedMixedLightingModes = SupportedRenderingFeatures.LightmapMixedBakeMode.IndirectOnly | SupportedRenderingFeatures.LightmapMixedBakeMode.Shadowmask,
                supportedLightmapBakeTypes = LightmapBakeType.Baked | LightmapBakeType.Mixed | LightmapBakeType.Realtime,
                supportedLightmapsModes = LightmapsMode.NonDirectional | LightmapsMode.CombinedDirectional,
                rendererSupportsLightProbeProxyVolumes = true,
                rendererSupportsMotionVectors = true,
                rendererSupportsReceiveShadows = true,
                rendererSupportsReflectionProbes = true
            };
        }

        void InitializeDebugMaterials()
        {
            m_DebugViewMaterialGBuffer = CoreUtils.CreateEngineMaterial(m_Asset.renderPipelineResources.debugViewMaterialGBufferShader);
            m_DebugViewMaterialGBufferShadowMask = CoreUtils.CreateEngineMaterial(m_Asset.renderPipelineResources.debugViewMaterialGBufferShader);
            m_DebugViewMaterialGBufferShadowMask.EnableKeyword("SHADOWS_SHADOWMASK");
            m_DebugDisplayLatlong = CoreUtils.CreateEngineMaterial(m_Asset.renderPipelineResources.debugDisplayLatlongShader);
            m_DebugFullScreen = CoreUtils.CreateEngineMaterial(m_Asset.renderPipelineResources.debugFullScreenShader);
            m_Blit = CoreUtils.CreateEngineMaterial(m_Asset.renderPipelineResources.blit);
            m_ErrorMaterial = CoreUtils.CreateEngineMaterial("Hidden/InternalErrorShader");
        }

        void InitializeRenderStateBlocks()
        {
            m_DepthStateOpaque = new RenderStateBlock
            {
                depthState = new DepthState(true, CompareFunction.LessEqual),
                mask = RenderStateMask.Depth
            };

            // When doing a prepass, we don't need to write the depth anymore.
            // Moreover, we need to use DepthEqual because for alpha tested materials we don't do the clip in the shader anymore (otherwise HiZ does not work on PS4)
            m_DepthStateOpaqueWithPrepass = new RenderStateBlock
            {
                depthState = new DepthState(false, CompareFunction.Equal),
                mask = RenderStateMask.Depth
            };
        }

        public void OnSceneLoad()
        {
            // Recreate the textures which went NULL
            m_MaterialList.ForEach(material => material.Build(m_Asset));
        }

        public override void Dispose()
        {
            base.Dispose();

            m_LightLoop.Cleanup();

            m_MaterialList.ForEach(material => material.Cleanup());

            CoreUtils.Destroy(m_CopyStencilForNoLighting);
            CoreUtils.Destroy(m_CameraMotionVectorsMaterial);

            CoreUtils.Destroy(m_DebugViewMaterialGBuffer);
            CoreUtils.Destroy(m_DebugViewMaterialGBufferShadowMask);
            CoreUtils.Destroy(m_DebugDisplayLatlong);
            CoreUtils.Destroy(m_DebugFullScreen);
            CoreUtils.Destroy(m_Blit);
            CoreUtils.Destroy(m_ErrorMaterial);

            m_SSSBufferManager.Cleanup();
            m_SkyManager.Cleanup();

            SupportedRenderingFeatures.active = new SupportedRenderingFeatures();
        }

        void CreateDepthStencilBuffer(HDCamera hdCamera)
        {
            if (m_CameraDepthStencilBuffer != null)
                m_CameraDepthStencilBuffer.Release();

            m_CameraDepthStencilBuffer = CoreUtils.CreateRenderTexture(hdCamera.renderTextureDesc, 24, RenderTextureFormat.Depth);
            m_CameraDepthStencilBuffer.filterMode = FilterMode.Point;
            m_CameraDepthStencilBuffer.Create();
            m_CameraDepthStencilBufferRT = new RenderTargetIdentifier(m_CameraDepthStencilBuffer);

            if (NeedDepthBufferCopy())
            {
                if (m_CameraDepthBufferCopy != null)
                    m_CameraDepthBufferCopy.Release();

                m_CameraDepthBufferCopy = CoreUtils.CreateRenderTexture(hdCamera.renderTextureDesc, 24, RenderTextureFormat.Depth);
                m_CameraDepthBufferCopy.filterMode = FilterMode.Point;
                m_CameraDepthBufferCopy.Create();
                m_CameraDepthBufferCopyRT = new RenderTargetIdentifier(m_CameraDepthBufferCopy);
            }

            if (NeedStencilBufferCopy())
            {
                if (m_CameraStencilBufferCopy != null)
                    m_CameraStencilBufferCopy.Release();

                m_CameraStencilBufferCopy = CoreUtils.CreateRenderTexture(hdCamera.renderTextureDesc, 0, RenderTextureFormat.R8, RenderTextureReadWrite.Linear); // DXGI_FORMAT_R8_UINT is not supported by Unity
                m_CameraStencilBufferCopy.filterMode = FilterMode.Point;
                m_CameraStencilBufferCopy.Create();
                m_CameraStencilBufferCopyRT = new RenderTargetIdentifier(m_CameraStencilBufferCopy);
            }
        }

        void Resize(HDCamera hdCamera)
        {
            // TODO: Detect if renderdoc just load and force a resize in this case, as often renderdoc require to realloc resource.

            // TODO: This is the wrong way to handle resize/allocation. We can have several different camera here, mean that the loop on camera will allocate and deallocate
            // the below buffer which is bad. Best is to have a set of buffer for each camera that is persistent and reallocate resource if need
            // For now consider we have only one camera that go to this code, the main one.
            var desc = hdCamera.renderTextureDesc;
            var texWidth = desc.width;
            var texHeight = desc.height;

            bool resolutionChanged = (texWidth != m_CurrentWidth) || (texHeight != m_CurrentHeight);

            if (resolutionChanged || m_CameraDepthStencilBuffer == null)
            {
                CreateDepthStencilBuffer(hdCamera);
                m_SSSBufferManager.Resize(hdCamera);
            }

            if (resolutionChanged || m_LightLoop.NeedResize())
            {
                if (m_CurrentWidth > 0 && m_CurrentHeight > 0)
                    m_LightLoop.ReleaseResolutionDependentBuffers();

                m_LightLoop.AllocResolutionDependentBuffers(texWidth, texHeight);
            }

            int viewId = hdCamera.camera.GetInstanceID(); // Warning: different views can use the same camera

            // Warning: (resolutionChanged == false) if you open a new Editor tab of the same size!
            if (m_VolumetricLightingPreset != VolumetricLightingPreset.Off)
                ResizeVBuffer(viewId, texWidth, texHeight);

            // update recorded window resolution
            m_CurrentWidth = texWidth;
            m_CurrentHeight = texHeight;
        }

        public void PushGlobalParams(HDCamera hdCamera, CommandBuffer cmd, DiffusionProfileSettings sssParameters)
        {
            using (new ProfilingSample(cmd, "Push Global Parameters", CustomSamplerId.PushGlobalParameters.GetSampler()))
            {
                hdCamera.SetupGlobalParams(cmd);

                m_SSSBufferManager.PushGlobalParams(cmd, sssParameters, m_FrameSettings);

                m_DbufferManager.PushGlobalParams(cmd);

                if (m_VolumetricLightingPreset != VolumetricLightingPreset.Off)
                {
                    SetVolumetricLightingData(hdCamera, cmd);
                }
            }
        }

        bool NeedDepthBufferCopy()
        {
            // For now we consider only PS4 to be able to read from a bound depth buffer.
            // TODO: test/implement for other platforms.
            return  SystemInfo.graphicsDeviceType != GraphicsDeviceType.PlayStation4 &&
                    SystemInfo.graphicsDeviceType != GraphicsDeviceType.XboxOne &&
                    SystemInfo.graphicsDeviceType != GraphicsDeviceType.XboxOneD3D12;
        }

        bool NeedStencilBufferCopy()
        {
            // Currently, Unity does not offer a way to bind the stencil buffer as a texture in a compute shader.
            // Therefore, it's manually copied using a pixel shader.
            return m_LightLoop.GetFeatureVariantsEnabled();
        }

        RenderTargetIdentifier GetDepthTexture()
        {
            return NeedDepthBufferCopy() ? m_CameraDepthBufferCopy : m_CameraDepthStencilBuffer;
        }

        void CopyDepthBufferIfNeeded(CommandBuffer cmd)
        {
            using (new ProfilingSample(cmd, NeedDepthBufferCopy() ? "Copy DepthBuffer" : "Set DepthBuffer", CustomSamplerId.CopySetDepthBuffer.GetSampler()))
            {
                if (NeedDepthBufferCopy())
                {
                    using (new ProfilingSample(cmd, "Copy depth-stencil buffer", CustomSamplerId.CopyDepthStencilbuffer.GetSampler()))
                    {
                        cmd.CopyTexture(m_CameraDepthStencilBufferRT, m_CameraDepthBufferCopyRT);
                    }
                }
            }
        }

        public void UpdateShadowSettings()
        {
            var shadowSettings = VolumeManager.instance.stack.GetComponent<HDShadowSettings>();

            m_ShadowSettings.maxShadowDistance = shadowSettings.maxShadowDistance;
            //m_ShadowSettings.directionalLightNearPlaneOffset = commonSettings.shadowNearPlaneOffset;
        }

        public void ConfigureForShadowMask(bool enableBakeShadowMask, CommandBuffer cmd)
        {
            // Globally enable (for GBuffer shader and forward lit (opaque and transparent) the keyword SHADOWS_SHADOWMASK
            CoreUtils.SetKeyword(cmd, "SHADOWS_SHADOWMASK", enableBakeShadowMask);

            // Configure material to use depends on shadow mask option
            m_currentRendererConfigurationBakedLighting = enableBakeShadowMask ? HDUtils.k_RendererConfigurationBakedLightingWithShadowMask : HDUtils.k_RendererConfigurationBakedLighting;
            m_currentDebugViewMaterialGBuffer = enableBakeShadowMask ? m_DebugViewMaterialGBufferShadowMask : m_DebugViewMaterialGBuffer;
        }

        CullResults m_CullResults;
        ReflectionProbeCullResults m_ReflectionProbeCullResults;
        public override void Render(ScriptableRenderContext renderContext, Camera[] cameras)
        {
            base.Render(renderContext, cameras);

            if (m_FrameCount != Time.frameCount)
            {
                HDCamera.CleanUnused();
                m_FrameCount = Time.frameCount;
            }

            var isReflection = cameras.Any(c => c.cameraType == CameraType.Reflection);
            if (!isReflection)
                ReflectionSystem.RenderAllRealtimeProbes();

            foreach (var camera in cameras)
            {
                if (camera == null)
                    continue;

                if (camera.cameraType != CameraType.Reflection)
                    ReflectionSystem.RenderAllRealtimeProbesFor(camera);

                // First, get aggregate of frame settings base on global settings, camera frame settings and debug settings
                var additionalCameraData = camera.GetComponent<HDAdditionalCameraData>();
                // Note: the scene view camera will never have additionalCameraData
                var srcFrameSettings = (additionalCameraData && additionalCameraData.renderingPath != HDAdditionalCameraData.RenderingPath.Default)
                    ? additionalCameraData.GetFrameSettings()
                    : m_Asset.GetFrameSettings();
                FrameSettings.InitializeFrameSettings(camera, m_Asset.GetRenderPipelineSettings(), srcFrameSettings, ref m_FrameSettings);

                // This is the main command buffer used for the frame.
                var cmd = CommandBufferPool.Get("");

                // Init material if needed
                // TODO: this should be move outside of the camera loop but we have no command buffer, ask details to Tim or Julien to do this
                if (!m_IBLFilterGGX.IsInitialized())
                    m_IBLFilterGGX.Initialize(cmd);

                foreach (var material in m_MaterialList)
                    material.RenderInit(cmd);

                using (new ProfilingSample(cmd, "HDRenderPipeline::Render", CustomSamplerId.HDRenderPipelineRender.GetSampler()))
                {
                    // Do anything we need to do upon a new frame.
                    m_LightLoop.NewFrame(m_FrameSettings);

                    // If we render a reflection view or a preview we should not display any debug information
                    // This need to be call before ApplyDebugDisplaySettings()
                    if (camera.cameraType == CameraType.Reflection || camera.cameraType == CameraType.Preview)
                    {
                        // Neutral allow to disable all debug settings
                        m_CurrentDebugDisplaySettings = s_NeutralDebugDisplaySettings;
                    }
                    else
                    {
                        m_CurrentDebugDisplaySettings = m_DebugDisplaySettings;

                        using (new ProfilingSample(cmd, "Volume Update", CustomSamplerId.VolumeUpdate.GetSampler()))
                        {
                            LayerMask layerMask = -1;
                            if(additionalCameraData != null)
                            {
                                layerMask = additionalCameraData.volumeLayerMask;
                            }
                            else
                            {
                                // Temporary hack. For scene view, by default, we don't want to have the lighting override layers in the current sky.
                                // This is arbitrary and should be editable in the scene view somehow.
                                if(camera.cameraType == CameraType.SceneView)
                                {
                                    layerMask = (-1 & ~m_Asset.renderPipelineSettings.lightLoopSettings.skyLightingOverrideLayerMask);
                                }
                            }
                            VolumeManager.instance.Update(camera.transform, layerMask);
                        }
                    }

                    ApplyDebugDisplaySettings(cmd);
                    UpdateShadowSettings();

                    // TODO: Float HDCamera setup higher in order to pass stereo into GetCullingParameters
                    ScriptableCullingParameters cullingParams;
                    if (!CullResults.GetCullingParameters(camera, out cullingParams))
                    {
                        renderContext.Submit();
                        continue;
                    }

                    m_LightLoop.UpdateCullingParameters( ref cullingParams );

#if UNITY_EDITOR
                    // emit scene view UI
                    if (camera.cameraType == CameraType.SceneView)
                    {
                        ScriptableRenderContext.EmitWorldGeometryForSceneView(camera);
                    }
#endif
                    // decal system needs to be updated with current camera
					if (m_FrameSettings.enableDBuffer)
						DecalSystem.instance.BeginCull(camera);

<<<<<<< HEAD
                    ReflectionSystem.PrepareCull(camera, m_ReflectionProbeCullResults);

                    using (new ProfilingSample(cmd, "CullResults.Cull", GetSampler(CustomSamplerId.CullResultsCull)))
=======
                    using (new ProfilingSample(cmd, "CullResults.Cull", CustomSamplerId.CullResultsCull.GetSampler()))
>>>>>>> 224efd14
                    {
                        CullResults.Cull(ref cullingParams, renderContext,ref m_CullResults);
                    }

                    m_ReflectionProbeCullResults.Cull();

                    m_DbufferManager.vsibleDecalCount = 0;
                    if (m_FrameSettings.enableDBuffer)
                    {
                        m_DbufferManager.vsibleDecalCount = DecalSystem.instance.QueryCullResults();
                        DecalSystem.instance.EndCull();
                    }

                    var postProcessLayer = camera.GetComponent<PostProcessLayer>();
                    var hdCamera = HDCamera.Get(camera, postProcessLayer, m_FrameSettings);

                    Resize(hdCamera);

                    if (m_CurrentDebugDisplaySettings.IsDebugDisplayEnabled())
                    {
                        m_CurrentDebugDisplaySettings.UpdateMaterials();
                    }

                    renderContext.SetupCameraProperties(camera);

                    PushGlobalParams(hdCamera, cmd, diffusionProfileSettings);

                    // TODO: Find a correct place to bind these material textures
                    // We have to bind the material specific global parameters in this mode
                    m_MaterialList.ForEach(material => material.Bind());

                    if (additionalCameraData && additionalCameraData.renderingPath == HDAdditionalCameraData.RenderingPath.Unlit)
                    {
                        // TODO: Add another path dedicated to planar reflection / real time cubemap that implement simpler lighting
                        // It is up to the users to only send unlit object for this camera path

                        using (new ProfilingSample(cmd, "Forward", CustomSamplerId.Forward.GetSampler()))
                        {
                            CoreUtils.SetRenderTarget(cmd, m_CameraColorBufferRT, m_CameraDepthStencilBufferRT, ClearFlag.Color | ClearFlag.Depth);
                            RenderOpaqueRenderList(m_CullResults, camera, renderContext, cmd, HDShaderPassNames.s_ForwardName);
                            RenderTransparentRenderList(m_CullResults, camera, renderContext, cmd, HDShaderPassNames.s_ForwardName);
                        }

                        renderContext.ExecuteCommandBuffer(cmd);
                        CommandBufferPool.Release(cmd);
                        renderContext.Submit();
                        continue;
                    }

                    // Note: Legacy Unity behave like this for ShadowMask
                    // When you select ShadowMask in Lighting panel it recompile shaders on the fly with the SHADOW_MASK keyword.
                    // However there is no C# function that we can query to know what mode have been select in Lighting Panel and it will be wrong anyway. Lighting Panel setup what will be the next bake mode. But until light is bake, it is wrong.
                    // Currently to know if you need shadow mask you need to go through all visible lights (of CullResult), check the LightBakingOutput struct and look at lightmapBakeType/mixedLightingMode. If one light have shadow mask bake mode, then you need shadow mask features (i.e extra Gbuffer).
                    // It mean that when we build a standalone player, if we detect a light with bake shadow mask, we generate all shader variant (with and without shadow mask) and at runtime, when a bake shadow mask light is visible, we dynamically allocate an extra GBuffer and switch the shader.
                    // So the first thing to do is to go through all the light: PrepareLightsForGPU
                    bool enableBakeShadowMask;
                    using (new ProfilingSample(cmd, "TP_PrepareLightsForGPU", CustomSamplerId.TPPrepareLightsForGPU.GetSampler()))
                    {
                        enableBakeShadowMask = m_LightLoop.PrepareLightsForGPU(cmd, m_ShadowSettings, m_CullResults, m_ReflectionProbeCullResults, camera) && m_FrameSettings.enableShadowMask;
                    }
                    ConfigureForShadowMask(enableBakeShadowMask, cmd);

	                InitAndClearBuffer(hdCamera, enableBakeShadowMask, cmd);

                    bool forcePrepassForDecals = m_DbufferManager.vsibleDecalCount > 0;
                    RenderDepthPrepass(m_CullResults, hdCamera, renderContext, cmd, forcePrepassForDecals);

                    RenderObjectsVelocity(m_CullResults, hdCamera, renderContext, cmd);

                    RenderDBuffer(hdCamera, renderContext, cmd);

                    RenderGBuffer(m_CullResults, hdCamera, renderContext, cmd);

                    // In both forward and deferred, everything opaque should have been rendered at this point so we can safely copy the depth buffer for later processing.
                    CopyDepthBufferIfNeeded(cmd);

                    RenderCameraVelocity(m_CullResults, hdCamera, renderContext, cmd);

                    // Depth texture is now ready, bind it.
                    cmd.SetGlobalTexture(HDShaderIDs._MainDepthTexture, GetDepthTexture());

                    // Caution: We require sun light here as some skies use the sun light to render, it means that UpdateSkyEnvironment must be called after PrepareLightsForGPU.
                    // TODO: Try to arrange code so we can trigger this call earlier and use async compute here to run sky convolution during other passes (once we move convolution shader to compute).
                    UpdateSkyEnvironment(hdCamera, cmd);

                    RenderPyramidDepth(camera, cmd, renderContext, FullScreenDebugMode.DepthPyramid);


                    if (m_CurrentDebugDisplaySettings.IsDebugMaterialDisplayEnabled())
                    {
                        RenderDebugViewMaterial(m_CullResults, hdCamera, renderContext, cmd);
                    }
                    else
                    {
                        using (new ProfilingSample(cmd, "Render SSAO", CustomSamplerId.RenderSSAO.GetSampler()))
                        {
                            // TODO: Everything here (SSAO, Shadow, Build light list, deferred shadow, material and light classification can be parallelize with Async compute)
                            RenderSSAO(cmd, hdCamera, renderContext, postProcessLayer);
                        }

                        GPUFence buildGPULightListsCompleteFence = new GPUFence();
                        if (m_FrameSettings.enableAsyncCompute)
                        {
                            GPUFence startFence = cmd.CreateGPUFence();
                            renderContext.ExecuteCommandBuffer(cmd);
                            cmd.Clear();

                            buildGPULightListsCompleteFence = m_LightLoop.BuildGPULightListsAsyncBegin(camera, renderContext, m_CameraDepthStencilBufferRT, m_CameraStencilBufferCopyRT, startFence, m_SkyManager.IsSkyValid());
                        }

                        using (new ProfilingSample(cmd, "Render shadows", CustomSamplerId.RenderShadows.GetSampler()))
                        {
                            m_LightLoop.RenderShadows(renderContext, cmd, m_CullResults);
                            // TODO: check if statement below still apply
                            renderContext.SetupCameraProperties(camera); // Need to recall SetupCameraProperties after RenderShadows as it modify our view/proj matrix
                        }

                        using (new ProfilingSample(cmd, "Deferred directional shadows", CustomSamplerId.RenderDeferredDirectionalShadow.GetSampler()))
                        {
                            cmd.ReleaseTemporaryRT(m_DeferredShadowBuffer);
                            CoreUtils.CreateCmdTemporaryRT(cmd, m_DeferredShadowBuffer, hdCamera.renderTextureDesc, 0, FilterMode.Point, RenderTextureFormat.ARGB32, RenderTextureReadWrite.Linear, 1, true);
                            m_LightLoop.RenderDeferredDirectionalShadow(hdCamera, m_DeferredShadowBufferRT, GetDepthTexture(), cmd);
                            PushFullScreenDebugTexture(cmd, m_DeferredShadowBuffer, hdCamera, renderContext, FullScreenDebugMode.DeferredShadows);
                        }

  	                    // TODO: Move this code inside LightLoop
                        if (m_LightLoop.GetFeatureVariantsEnabled())
                        {
                            // For material classification we use compute shader and so can't read into the stencil, so prepare it.
                            using (new ProfilingSample(cmd, "Clear and copy stencil texture", CustomSamplerId.ClearAndCopyStencilTexture.GetSampler()))
                            {
                                CoreUtils.SetRenderTarget(cmd, m_CameraStencilBufferCopyRT, ClearFlag.Color, CoreUtils.clearColorAllBlack);

                                // In the material classification shader we will simply test is we are no lighting
                                // Use ShaderPassID 1 => "Pass 1 - Write 1 if value different from stencilRef to output"
                                CoreUtils.DrawFullScreen(cmd, m_CopyStencilForNoLighting, m_CameraStencilBufferCopyRT, m_CameraDepthStencilBufferRT, null, 1);
                            }
                        }

                        if (m_FrameSettings.enableAsyncCompute)
                        {
                            m_LightLoop.BuildGPULightListAsyncEnd(camera, cmd, buildGPULightListsCompleteFence);
                        }
                        else
                        {
                            using (new ProfilingSample(cmd, "Build Light list", CustomSamplerId.BuildLightList.GetSampler()))
                            {
                                m_LightLoop.BuildGPULightLists(camera, cmd, m_CameraDepthStencilBufferRT, m_CameraStencilBufferCopyRT, m_SkyManager.IsSkyValid());
                            }
                        }

                        // Render the volumetric lighting.
                        // The pass requires the volume properties, the light list and the shadows, and can run async.
                        VolumetricLightingPass(hdCamera, cmd);

                        RenderDeferredLighting(hdCamera, cmd);

                        RenderForward(m_CullResults, hdCamera, renderContext, cmd, ForwardPass.Opaque);
                        RenderForwardError(m_CullResults, camera, renderContext, cmd, ForwardPass.Opaque);

                        // SSS pass here handle both SSS material from deferred and forward
                        m_SSSBufferManager.SubsurfaceScatteringPass(hdCamera, cmd, diffusionProfileSettings, m_FrameSettings,
                                                                    m_CameraColorBufferRT, m_CameraSssDiffuseLightingBufferRT, m_CameraDepthStencilBufferRT, GetDepthTexture());

                        RenderSky(hdCamera, cmd);

                        // Render pre refraction objects
                        RenderForward(m_CullResults, hdCamera, renderContext, cmd, ForwardPass.PreRefraction);
                        RenderForwardError(m_CullResults, camera, renderContext, cmd, ForwardPass.PreRefraction);

                        RenderGaussianPyramidColor(camera, cmd, renderContext, FullScreenDebugMode.PreRefractionColorPyramid);

                        // Render all type of transparent forward (unlit, lit, complex (hair...)) to keep the sorting between transparent objects.
                        RenderForward(m_CullResults, hdCamera, renderContext, cmd, ForwardPass.Transparent);
                        RenderForwardError(m_CullResults, camera, renderContext, cmd, ForwardPass.Transparent);

                        // Fill depth buffer to reduce artifact for transparent object during postprocess
                        RenderTransparentDepthPostpass(m_CullResults, camera, renderContext, cmd, ForwardPass.Transparent);

                        PushFullScreenDebugTexture(cmd, m_CameraColorBuffer, hdCamera, renderContext, FullScreenDebugMode.NanTracker);

                        RenderGaussianPyramidColor(camera, cmd, renderContext, FullScreenDebugMode.FinalColorPyramid);

                        AccumulateDistortion(m_CullResults, hdCamera, renderContext, cmd);
                        RenderDistortion(cmd, m_Asset.renderPipelineResources, hdCamera);

                        // Final blit
                        if (m_FrameSettings.enablePostprocess && CoreUtils.IsPostProcessingActive(postProcessLayer))
                        {
                            RenderPostProcess(hdCamera, cmd, postProcessLayer);
                        }
                        else
                        {
                            using (new ProfilingSample(cmd, "Blit to final RT", CustomSamplerId.BlitToFinalRT.GetSampler()))
                            {
                                // Simple blit
                                cmd.Blit(m_CameraColorBufferRT, BuiltinRenderTextureType.CameraTarget);
                            }
                        }
                    }

                    RenderDebug(hdCamera, cmd);

                    // Make sure to unbind every render texture here because in the next iteration of the loop we might have to reallocate render texture (if the camera size is different)
                    cmd.SetRenderTarget(new RenderTargetIdentifier(-1), new RenderTargetIdentifier(-1));

#if UNITY_EDITOR
                    // We still need to bind correctly default camera target with our depth buffer in case we are currently rendering scene view. It should be the last camera here

                    // bind depth surface for editor grid/gizmo/selection rendering
                    if (camera.cameraType == CameraType.SceneView)
                        cmd.SetRenderTarget(BuiltinRenderTextureType.CameraTarget, m_CameraDepthStencilBufferRT);
#endif
                }

                // Caution: ExecuteCommandBuffer must be outside of the profiling bracket
                renderContext.ExecuteCommandBuffer(cmd);

                CommandBufferPool.Release(cmd);
                renderContext.Submit();
            } // For each camera
        }

        void RenderOpaqueRenderList(CullResults             cull,
                                    Camera                  camera,
                                    ScriptableRenderContext renderContext,
                                    CommandBuffer           cmd,
                                    ShaderPassName          passName,
                                    RendererConfiguration   rendererConfiguration = 0,
                                    RenderQueueRange?       inRenderQueueRange = null,
                                    RenderStateBlock?       stateBlock = null,
                                    Material                overrideMaterial = null)
        {
            m_SinglePassName[0] = passName;
            RenderOpaqueRenderList(cull, camera, renderContext, cmd, m_SinglePassName, rendererConfiguration, inRenderQueueRange, stateBlock, overrideMaterial);
        }

        void RenderOpaqueRenderList(CullResults             cull,
                                    Camera                  camera,
                                    ScriptableRenderContext renderContext,
                                    CommandBuffer           cmd,
                                    ShaderPassName[]        passNames,
                                    RendererConfiguration   rendererConfiguration = 0,
                                    RenderQueueRange?       inRenderQueueRange = null,
                                    RenderStateBlock?       stateBlock = null,
                                    Material                overrideMaterial = null)
        {
            if (!m_FrameSettings.enableOpaqueObjects)
                return;

            // This is done here because DrawRenderers API lives outside command buffers so we need to make call this before doing any DrawRenders
            renderContext.ExecuteCommandBuffer(cmd);
            cmd.Clear();

            var drawSettings = new DrawRendererSettings(camera, HDShaderPassNames.s_EmptyName)
            {
                rendererConfiguration = rendererConfiguration,
                sorting = { flags = SortFlags.CommonOpaque }
            };

            for (int i = 0; i < passNames.Length; ++i)
            {
                drawSettings.SetShaderPassName(i, passNames[i]);
            }

            if (overrideMaterial != null)
                drawSettings.SetOverrideMaterial(overrideMaterial, 0);

            var filterSettings = new FilterRenderersSettings(true)
            {
                renderQueueRange = inRenderQueueRange == null ? RenderQueueRange.opaque : inRenderQueueRange.Value
            };

            if(stateBlock == null)
                renderContext.DrawRenderers(cull.visibleRenderers, ref drawSettings, filterSettings);
            else
                renderContext.DrawRenderers(cull.visibleRenderers, ref drawSettings, filterSettings, stateBlock.Value);
        }

        void RenderTransparentRenderList(CullResults             cull,
                                         Camera                  camera,
                                         ScriptableRenderContext renderContext,
                                         CommandBuffer           cmd,
                                         ShaderPassName          passName,
                                         RendererConfiguration   rendererConfiguration = 0,
                                         RenderQueueRange?       inRenderQueueRange = null,
                                         RenderStateBlock?       stateBlock = null,
                                         Material                overrideMaterial = null)
        {
            m_SinglePassName[0] = passName;
            RenderTransparentRenderList(cull, camera, renderContext, cmd, m_SinglePassName,
                                        rendererConfiguration, inRenderQueueRange, stateBlock, overrideMaterial);
        }

        void RenderTransparentRenderList(CullResults             cull,
                                         Camera                  camera,
                                         ScriptableRenderContext renderContext,
                                         CommandBuffer           cmd,
                                         ShaderPassName[]        passNames,
                                         RendererConfiguration   rendererConfiguration = 0,
                                         RenderQueueRange?       inRenderQueueRange = null,
                                         RenderStateBlock?       stateBlock = null,
                                         Material                overrideMaterial = null
                                         )
        {
            if (!m_FrameSettings.enableTransparentObjects)
                return;

            // This is done here because DrawRenderers API lives outside command buffers so we need to make call this before doing any DrawRenders
            renderContext.ExecuteCommandBuffer(cmd);
            cmd.Clear();

            var drawSettings = new DrawRendererSettings(camera, HDShaderPassNames.s_EmptyName)
            {
                rendererConfiguration = rendererConfiguration,
                sorting = { flags = SortFlags.CommonTransparent }
            };

            for (int i = 0; i < passNames.Length; ++i)
            {
                drawSettings.SetShaderPassName(i, passNames[i]);
            }

            if (overrideMaterial != null)
                drawSettings.SetOverrideMaterial(overrideMaterial, 0);

            var filterSettings = new FilterRenderersSettings(true)
            {
                renderQueueRange = inRenderQueueRange == null ? k_RenderQueue_AllTransparent : inRenderQueueRange.Value
            };

            if(stateBlock == null)
                renderContext.DrawRenderers(cull.visibleRenderers, ref drawSettings, filterSettings);
            else
                renderContext.DrawRenderers(cull.visibleRenderers, ref drawSettings, filterSettings, stateBlock.Value);
        }

        void AccumulateDistortion(CullResults cullResults, HDCamera hdCamera, ScriptableRenderContext renderContext, CommandBuffer cmd)
        {
            if (!m_FrameSettings.enableDistortion)
                return;

            using (new ProfilingSample(cmd, "Distortion", CustomSamplerId.Distortion.GetSampler()))
            {
                cmd.ReleaseTemporaryRT(m_DistortionBuffer);
                CoreUtils.CreateCmdTemporaryRT(cmd, m_DistortionBuffer, hdCamera.renderTextureDesc, 0, FilterMode.Point, Builtin.GetDistortionBufferFormat(), Builtin.GetDistortionBufferReadWrite());
                cmd.SetRenderTarget(m_DistortionBufferRT, m_CameraDepthStencilBufferRT);
                cmd.ClearRenderTarget(false, true, Color.clear);

                // Only transparent object can render distortion vectors
                RenderTransparentRenderList(cullResults, hdCamera.camera, renderContext, cmd, HDShaderPassNames.s_DistortionVectorsName);
            }
        }

        void RenderDistortion(CommandBuffer cmd, RenderPipelineResources resources, HDCamera hdCamera)
        {
            if (!m_FrameSettings.enableDistortion)
                return;

            using (new ProfilingSample(cmd, "ApplyDistortion", CustomSamplerId.ApplyDistortion.GetSampler()))
            {
                var size = new Vector4(hdCamera.screenSize.x, hdCamera.screenSize.y, 1f / hdCamera.screenSize.x, 1f / hdCamera.screenSize.y);
                uint x, y, z;
                m_applyDistortionCS.GetKernelThreadGroupSizes(m_applyDistortionKernel, out x, out y, out z);
                cmd.SetComputeTextureParam(m_applyDistortionCS, m_applyDistortionKernel, HDShaderIDs._DistortionTexture, m_DistortionBufferRT);
                cmd.SetComputeTextureParam(m_applyDistortionCS, m_applyDistortionKernel, HDShaderIDs._GaussianPyramidColorTexture, m_GaussianPyramidColorBufferRT);
                cmd.SetComputeTextureParam(m_applyDistortionCS, m_applyDistortionKernel, HDShaderIDs._CameraColorTexture, m_CameraColorBufferRT);
                cmd.SetComputeVectorParam(m_applyDistortionCS, HDShaderIDs._Size, size);
                cmd.SetComputeVectorParam(m_applyDistortionCS, HDShaderIDs._ZBufferParams, Shader.GetGlobalVector(HDShaderIDs._ZBufferParams));
                cmd.SetComputeVectorParam(m_applyDistortionCS, HDShaderIDs._GaussianPyramidColorMipSize, Shader.GetGlobalVector(HDShaderIDs._GaussianPyramidColorMipSize));

                cmd.DispatchCompute(m_applyDistortionCS, m_applyDistortionKernel, Mathf.CeilToInt(size.x / x), Mathf.CeilToInt(size.y / y), 1);
            }
        }

        // RenderDepthPrepass render both opaque and opaque alpha tested based on engine configuration.
        // Forward only renderer: We always render everything
        // Deferred renderer: We render a depth prepass only if engine request it. We can decide if we render everything or only opaque alpha tested object.
        // Forward opaque with deferred renderer (DepthForwardOnly pass): We always render everything
        void RenderDepthPrepass(CullResults cull, HDCamera hdCamera, ScriptableRenderContext renderContext, CommandBuffer cmd, bool forcePrepass)
        {
            // In case of deferred renderer, we can have forward opaque material. These materials need to be render in the depth buffer to correctly build the light list.
            // And they will tag the stencil to not be lit during the deferred lighting pass.

            // Guidelines: In deferred by default there is no opaque in forward. However it is possible to force an opaque material to render in forward
            // by using the pass "ForwardOnly". In this case the .shader should not have "Forward" but only a "ForwardOnly" pass.
            // It must also have a "DepthForwardOnly" and no "DepthOnly" pass as forward material (either deferred or forward only rendering) have always a depth pass.

            // In case of forward only rendering we have a depth prepass. In case of deferred renderer, it is optional
            bool addFullDepthPrepass = m_FrameSettings.enableForwardRenderingOnly || m_FrameSettings.enableDepthPrepassWithDeferredRendering;
            bool addAlphaTestedOnly = !m_FrameSettings.enableForwardRenderingOnly && m_FrameSettings.enableDepthPrepassWithDeferredRendering && m_FrameSettings.enableAlphaTestOnlyInDeferredPrepass;

            var camera = hdCamera.camera;

            using (new ProfilingSample(cmd, addAlphaTestedOnly ? "Depth Prepass alpha test" : "Depth Prepass", CustomSamplerId.DepthPrepass.GetSampler()))
            {
                CoreUtils.SetRenderTarget(cmd, m_CameraDepthStencilBufferRT);
				if (forcePrepass || (addFullDepthPrepass && !addAlphaTestedOnly)) // Always true in case of forward rendering, use in case of deferred rendering if requesting a full depth prepass
                {
                    // We render first the opaque object as opaque alpha tested are more costly to render and could be reject by early-z (but not Hi-z as it is disable with clip instruction)
                    // This is handled automatically with the RenderQueue value (OpaqueAlphaTested have a different value and thus are sorted after Opaque)
                    RenderOpaqueRenderList(cull, camera, renderContext, cmd, m_DepthOnlyAndDepthForwardOnlyPassNames, 0, RenderQueueRange.opaque, m_DepthStateOpaque);
                }
                else // Deferred rendering with partial depth prepass
                {
                    // We always do a DepthForwardOnly pass with all the opaque (including alpha test)
                    RenderOpaqueRenderList(cull, camera, renderContext, cmd, m_DepthForwardOnlyPassNames, 0, RenderQueueRange.opaque, m_DepthStateOpaque);

                    // Render Alpha test only if requested
                    if (addAlphaTestedOnly)
                    {
                        var renderQueueRange = new RenderQueueRange { min = (int)RenderQueue.AlphaTest, max = (int)RenderQueue.GeometryLast - 1 };
                        RenderOpaqueRenderList(cull, camera, renderContext, cmd, m_DepthOnlyPassNames, 0, renderQueueRange, m_DepthStateOpaque);
                    }
                }
            }

            if (m_FrameSettings.enableTransparentPrepass)
            {
                // Render transparent depth prepass after opaque one
                using (new ProfilingSample(cmd, "Transparent Depth Prepass", CustomSamplerId.TransparentDepthPrepass.GetSampler()))
                {
                    RenderTransparentRenderList(cull, camera, renderContext, cmd, m_TransparentDepthPrepassNames);
                }
            }
        }

        // RenderGBuffer do the gbuffer pass. This is solely call with deferred. If we use a depth prepass, then the depth prepass will perform the alpha testing for opaque apha tested and we don't need to do it anymore
        // during Gbuffer pass. This is handled in the shader and the depth test (equal and no depth write) is done here.
        void RenderGBuffer(CullResults cull, HDCamera hdCamera, ScriptableRenderContext renderContext, CommandBuffer cmd)
        {
            if (m_FrameSettings.enableForwardRenderingOnly)
                return;

            var camera = hdCamera.camera;

            using (new ProfilingSample(cmd, m_CurrentDebugDisplaySettings.IsDebugDisplayEnabled() ? "GBufferDebugDisplay" : "GBuffer", CustomSamplerId.GBuffer.GetSampler()))
            {
                // setup GBuffer for rendering
                CoreUtils.SetRenderTarget(cmd, m_GbufferManager.GetGBuffers(), m_CameraDepthStencilBufferRT);

                // Render opaque objects into GBuffer
                if (m_CurrentDebugDisplaySettings.IsDebugDisplayEnabled())
                {
                    // When doing debug display, the shader has the clip instruction regardless of the depth prepass so we can use regular depth test.
                    RenderOpaqueRenderList(cull, camera, renderContext, cmd, HDShaderPassNames.s_GBufferDebugDisplayName, m_currentRendererConfigurationBakedLighting, RenderQueueRange.opaque, m_DepthStateOpaque);
                }
                else
                {
                    if (m_FrameSettings.enableDepthPrepassWithDeferredRendering)
                    {
                        var rangeOpaqueNoAlphaTest = new RenderQueueRange { min = (int)RenderQueue.Geometry,  max = (int)RenderQueue.AlphaTest - 1    };
                        var rangeOpaqueAlphaTest   = new RenderQueueRange { min = (int)RenderQueue.AlphaTest, max = (int)RenderQueue.GeometryLast - 1 };

                        // When using depth prepass for opaque alpha test only we need to use regular depth test for normal opaque objects.
                        RenderOpaqueRenderList(cull, camera, renderContext, cmd, HDShaderPassNames.s_GBufferName, m_currentRendererConfigurationBakedLighting, rangeOpaqueNoAlphaTest, m_FrameSettings.enableAlphaTestOnlyInDeferredPrepass ? m_DepthStateOpaque : m_DepthStateOpaqueWithPrepass);
                        // but for opaque alpha tested object we use a depth equal and no depth write. And we rely on the shader pass GbufferWithDepthPrepass
                        RenderOpaqueRenderList(cull, camera, renderContext, cmd, HDShaderPassNames.s_GBufferWithPrepassName, m_currentRendererConfigurationBakedLighting, rangeOpaqueAlphaTest, m_DepthStateOpaqueWithPrepass);
                    }
                    else
                    {
                        // No depth prepass, use regular depth test - Note that we will render opaque then opaque alpha tested (based on the RenderQueue system)
                        RenderOpaqueRenderList(cull, camera, renderContext, cmd, HDShaderPassNames.s_GBufferName, m_currentRendererConfigurationBakedLighting, RenderQueueRange.opaque, m_DepthStateOpaque);
                    }
                }
            }
        }

        void RenderDBuffer(HDCamera camera, ScriptableRenderContext renderContext, CommandBuffer cmd)
        {
            if (!m_FrameSettings.enableDBuffer)
                return;

            using (new ProfilingSample(cmd, "DBuffer", CustomSamplerId.DBuffer.GetSampler()))
            {
                // We need to copy depth buffer texture if we want to bind it at this stage
                CopyDepthBufferIfNeeded(cmd);

                // Depth texture is now ready, bind it.
                cmd.SetGlobalTexture(HDShaderIDs._MainDepthTexture, GetDepthTexture());

                CoreUtils.SetRenderTarget(cmd, m_DbufferManager.GetDBuffers(), m_CameraDepthStencilBufferRT, ClearFlag.Color, CoreUtils.clearColorAllBlack);
				DecalSystem.instance.Render(renderContext, camera, cmd);
            }
        }

        void RenderDebugViewMaterial(CullResults cull, HDCamera hdCamera, ScriptableRenderContext renderContext, CommandBuffer cmd)
        {
            using (new ProfilingSample(cmd, "DisplayDebug ViewMaterial", CustomSamplerId.DisplayDebugViewMaterial.GetSampler()))
            {
                if (m_CurrentDebugDisplaySettings.materialDebugSettings.IsDebugGBufferEnabled() && !m_FrameSettings.enableForwardRenderingOnly)
                {
                    using (new ProfilingSample(cmd, "DebugViewMaterialGBuffer", CustomSamplerId.DebugViewMaterialGBuffer.GetSampler()))
                    {
                        CoreUtils.DrawFullScreen(cmd, m_currentDebugViewMaterialGBuffer, m_CameraColorBufferRT);
                    }
                }
                else
                {
                    CoreUtils.SetRenderTarget(cmd, m_CameraColorBufferRT, m_CameraDepthStencilBufferRT, ClearFlag.All, CoreUtils.clearColorAllBlack);
                    // Render Opaque forward
                    RenderOpaqueRenderList(cull, hdCamera.camera, renderContext, cmd, m_AllForwardDebugDisplayPassNames, m_currentRendererConfigurationBakedLighting);

                    // Render forward transparent
                    RenderTransparentRenderList(cull, hdCamera.camera, renderContext, cmd, m_AllForwardDebugDisplayPassNames, m_currentRendererConfigurationBakedLighting);
                }
            }

            // Last blit
            {
                using (new ProfilingSample(cmd, "Blit DebugView Material Debug", CustomSamplerId.BlitDebugViewMaterialDebug.GetSampler()))
                {
                    cmd.Blit(m_CameraColorBufferRT, BuiltinRenderTextureType.CameraTarget);
                }
            }
        }

        void RenderSSAO(CommandBuffer cmd, HDCamera hdCamera, ScriptableRenderContext renderContext, PostProcessLayer postProcessLayer)
        {
            var camera = hdCamera.camera;

            // Apply SSAO from PostProcessLayer
            if (m_FrameSettings.enableSSAO && postProcessLayer != null && postProcessLayer.enabled)
            {
                var settings = postProcessLayer.GetSettings<AmbientOcclusion>();

                if (settings.IsEnabledAndSupported(null))
                {
                    cmd.ReleaseTemporaryRT(HDShaderIDs._AmbientOcclusionTexture);
                    CoreUtils.CreateCmdTemporaryRT(cmd, HDShaderIDs._AmbientOcclusionTexture, hdCamera.renderTextureDesc, 0, FilterMode.Bilinear, RenderTextureFormat.R8, RenderTextureReadWrite.Linear, msaaSamples: 1, enableRandomWrite: true);
                    postProcessLayer.BakeMSVOMap(cmd, camera, HDShaderIDs._AmbientOcclusionTexture, GetDepthTexture(), true);
                    cmd.SetGlobalVector(HDShaderIDs._AmbientOcclusionParam, new Vector4(settings.color.value.r, settings.color.value.g, settings.color.value.b, settings.directLightingStrength.value));
                    PushFullScreenDebugTexture(cmd, HDShaderIDs._AmbientOcclusionTexture, hdCamera, renderContext, FullScreenDebugMode.SSAO);
                    return;
                }
            }

            // No AO applied - neutral is black, see the comment in the shaders
            cmd.SetGlobalTexture(HDShaderIDs._AmbientOcclusionTexture, RuntimeUtilities.blackTexture);
            cmd.SetGlobalVector(HDShaderIDs._AmbientOcclusionParam, Vector4.zero);
        }

        void RenderDeferredLighting(HDCamera hdCamera, CommandBuffer cmd)
        {
            if (m_FrameSettings.enableForwardRenderingOnly)
                return;

            m_MRTCache2[0] = m_CameraColorBufferRT;
            m_MRTCache2[1] = m_CameraSssDiffuseLightingBufferRT;
            var depthTexture = GetDepthTexture();

            var options = new LightLoop.LightingPassOptions();

            if (m_FrameSettings.enableSubsurfaceScattering)
            {
                // Output split lighting for materials asking for it (masked in the stencil buffer)
                options.outputSplitLighting = true;

                m_LightLoop.RenderDeferredLighting(hdCamera, cmd, m_CurrentDebugDisplaySettings, m_MRTCache2, m_CameraDepthStencilBufferRT, depthTexture, options);
            }

            // Output combined lighting for all the other materials.
            options.outputSplitLighting = false;

            m_LightLoop.RenderDeferredLighting(hdCamera, cmd, m_CurrentDebugDisplaySettings, m_MRTCache2, m_CameraDepthStencilBufferRT, depthTexture, options);
        }

        void UpdateSkyEnvironment(HDCamera hdCamera, CommandBuffer cmd)
        {
            m_SkyManager.UpdateEnvironment(hdCamera,m_LightLoop.GetCurrentSunLight(), cmd);
        }

        void RenderSky(HDCamera hdCamera, CommandBuffer cmd)
        {
            // Rendering the sky is the first time in the frame where we need fog parameters so we push them here for the whole frame.
            var visualEnv = VolumeManager.instance.stack.GetComponent<VisualEnvironment>();
            visualEnv.PushFogShaderParameters(cmd, m_FrameSettings);

            m_SkyManager.RenderSky(hdCamera, m_LightLoop.GetCurrentSunLight(), m_CameraColorBufferRT, m_CameraDepthStencilBufferRT, cmd);

            if (visualEnv.fogType != FogType.None || m_VolumetricLightingPreset != VolumetricLightingPreset.Off)
                m_SkyManager.RenderOpaqueAtmosphericScattering(cmd);
        }

        public Texture2D ExportSkyToTexture()
        {
            return m_SkyManager.ExportSkyToTexture();
        }

        // Render forward is use for both transparent and opaque objects. In case of deferred we can still render opaque object in forward.
        void RenderForward(CullResults cullResults, HDCamera hdCamera, ScriptableRenderContext renderContext, CommandBuffer cmd, ForwardPass pass)
        {
            // Guidelines: In deferred by default there is no opaque in forward. However it is possible to force an opaque material to render in forward
            // by using the pass "ForwardOnly". In this case the .shader should not have "Forward" but only a "ForwardOnly" pass.
            // It must also have a "DepthForwardOnly" and no "DepthOnly" pass as forward material (either deferred or forward only rendering) have always a depth pass.
            // The RenderForward pass will render the appropriate pass depends on the engine settings. In case of forward only rendering, both "Forward" pass and "ForwardOnly" pass
            // material will be render for both transparent and opaque. In case of deferred, both path are used for transparent but only "ForwardOnly" is use for opaque.
            // (Thus why "Forward" and "ForwardOnly" are exclusive, else they will render two times"

            string profileName;
            if (m_CurrentDebugDisplaySettings.IsDebugDisplayEnabled())
            {
                profileName = k_ForwardPassDebugName[(int)pass];
            }
            else
            {
                profileName = k_ForwardPassName[(int)pass];
            }

            using (new ProfilingSample(cmd, profileName, CustomSamplerId.ForwardPassName.GetSampler()))
            {
                var camera = hdCamera.camera;

                m_LightLoop.RenderForward(camera, cmd, pass == ForwardPass.Opaque);

                if (pass == ForwardPass.Opaque)
                {
                    // In case of forward SSS we will bind all the required target. It is up to the shader to write into it or not.
                    if (m_FrameSettings.enableSubsurfaceScattering)
                    {
                        RenderTargetIdentifier[] m_MRTWithSSS = new RenderTargetIdentifier[2 + m_SSSBufferManager.sssBufferCount];
                        m_MRTWithSSS[0] = m_CameraColorBufferRT; // Store the specular color
                        m_MRTWithSSS[1] = m_CameraSssDiffuseLightingBufferRT;
                        for (int i = 0; i < m_SSSBufferManager.sssBufferCount; ++i)
                        {
                            m_MRTWithSSS[i + 2] = m_SSSBufferManager.GetSSSBuffers(i);
                        }

                        CoreUtils.SetRenderTarget(cmd, m_MRTWithSSS, m_CameraDepthStencilBufferRT);
                    }
                    else
                    {
                        CoreUtils.SetRenderTarget(cmd, m_CameraColorBufferRT, m_CameraDepthStencilBufferRT);
                    }

                    if (m_CurrentDebugDisplaySettings.IsDebugDisplayEnabled())
                    {
                        m_ForwardAndForwardOnlyPassNames[0] = m_ForwardOnlyPassNames[0] = HDShaderPassNames.s_ForwardOnlyDebugDisplayName;
                        m_ForwardAndForwardOnlyPassNames[1] = HDShaderPassNames.s_ForwardDebugDisplayName;
                    }
                    else
                    {
                        m_ForwardAndForwardOnlyPassNames[0] = m_ForwardOnlyPassNames[0] = HDShaderPassNames.s_ForwardOnlyName;
                        m_ForwardAndForwardOnlyPassNames[1] = HDShaderPassNames.s_ForwardName;
                    }

                    var passNames = m_FrameSettings.enableForwardRenderingOnly ? m_ForwardAndForwardOnlyPassNames : m_ForwardOnlyPassNames;
                    // Forward opaque material always have a prepass (whether or not we use deferred, whether or not there is option like alpha test only) so we pass the right depth state here.
                    RenderOpaqueRenderList(cullResults, camera, renderContext, cmd, passNames, m_currentRendererConfigurationBakedLighting, null, m_DepthStateOpaqueWithPrepass);
                }
                else
                {
                    CoreUtils.SetRenderTarget(cmd, m_CameraColorBufferRT, m_CameraDepthStencilBufferRT);

                    var passNames = m_CurrentDebugDisplaySettings.IsDebugDisplayEnabled() ? m_AllTransparentDebugDisplayPassNames : m_AllTransparentPassNames;
                    RenderTransparentRenderList(cullResults, camera, renderContext, cmd, passNames, m_currentRendererConfigurationBakedLighting, pass == ForwardPass.PreRefraction ? k_RenderQueue_PreRefraction : k_RenderQueue_Transparent);
                }
            }
        }

        // This is use to Display legacy shader with an error shader
        [Conditional("DEVELOPMENT_BUILD"), Conditional("UNITY_EDITOR")]
        void RenderForwardError(CullResults cullResults, Camera camera, ScriptableRenderContext renderContext, CommandBuffer cmd, ForwardPass pass)
        {
            using (new ProfilingSample(cmd, "Render Forward Error", CustomSamplerId.RenderForwardError.GetSampler()))
            {
                CoreUtils.SetRenderTarget(cmd, m_CameraColorBufferRT, m_CameraDepthStencilBufferRT);

                if (pass == ForwardPass.Opaque)
                {
                    RenderOpaqueRenderList(cullResults, camera, renderContext, cmd, m_ForwardErrorPassNames, 0, null, null, m_ErrorMaterial);
                }
                else
                {
                    RenderTransparentRenderList(cullResults, camera, renderContext, cmd, m_ForwardErrorPassNames, 0, pass == ForwardPass.PreRefraction ? k_RenderQueue_PreRefraction : k_RenderQueue_Transparent, null, m_ErrorMaterial);
                }
            }
        }

        void RenderTransparentDepthPostpass(CullResults cullResults, Camera camera, ScriptableRenderContext renderContext, CommandBuffer cmd, ForwardPass pass)
        {
            if (!m_FrameSettings.enableTransparentPostpass)
                return;

            using (new ProfilingSample(cmd, "Render Transparent Depth Post ", CustomSamplerId.TransparentDepthPostpass.GetSampler()))
            {
                CoreUtils.SetRenderTarget(cmd, m_CameraDepthStencilBufferRT);
                RenderTransparentRenderList(cullResults, camera, renderContext, cmd, m_TransparentDepthPostpassNames);
            }
        }

        void RenderObjectsVelocity(CullResults cullResults, HDCamera hdcamera, ScriptableRenderContext renderContext, CommandBuffer cmd)
        {
            if (!m_FrameSettings.enableMotionVectors || !m_FrameSettings.enableObjectMotionVectors)
                return;

            using (new ProfilingSample(cmd, "Objects Velocity", CustomSamplerId.ObjectsVelocity.GetSampler()))
            {
                // These flags are still required in SRP or the engine won't compute previous model matrices...
                // If the flag hasn't been set yet on this camera, motion vectors will skip a frame.
                hdcamera.camera.depthTextureMode |= DepthTextureMode.MotionVectors | DepthTextureMode.Depth;

                cmd.SetRenderTarget(m_VelocityBufferRT, m_CameraDepthStencilBufferRT);

                RenderOpaqueRenderList(cullResults, hdcamera.camera, renderContext, cmd, HDShaderPassNames.s_MotionVectorsName, RendererConfiguration.PerObjectMotionVectors);
            }
        }

        void RenderCameraVelocity(CullResults cullResults, HDCamera hdcamera, ScriptableRenderContext renderContext, CommandBuffer cmd)
        {
            if (!m_FrameSettings.enableMotionVectors)
                return;

            using (new ProfilingSample(cmd, "Camera Velocity", CustomSamplerId.CameraVelocity.GetSampler()))
            {
                // These flags are still required in SRP or the engine won't compute previous model matrices...
                // If the flag hasn't been set yet on this camera, motion vectors will skip a frame.
                hdcamera.camera.depthTextureMode |= DepthTextureMode.MotionVectors | DepthTextureMode.Depth;


                CoreUtils.DrawFullScreen(cmd, m_CameraMotionVectorsMaterial, m_VelocityBufferRT, m_CameraDepthStencilBufferRT, null, 0);

                PushFullScreenDebugTexture(cmd, m_VelocityBuffer, hdcamera, renderContext, FullScreenDebugMode.MotionVectors);
            }
        }

        void RenderGaussianPyramidColor(Camera camera, CommandBuffer cmd, ScriptableRenderContext renderContext, FullScreenDebugMode debugMode)
        {
            if (debugMode == FullScreenDebugMode.PreRefractionColorPyramid)
            {
                if (!m_FrameSettings.enableRoughRefraction)
                    return;
            }
            else if (debugMode == FullScreenDebugMode.FinalColorPyramid)
            {
                // TODO: This final Gaussian pyramid can be reuse by Bloom and SSR in the future, so disable it only if there is no postprocess AND no distortion
                if (!m_FrameSettings.enableDistortion && !m_FrameSettings.enablePostprocess && !m_FrameSettings.enableSSR)
                    return;
            }

            using (new ProfilingSample(cmd, "Gaussian Pyramid Color", CustomSamplerId.GaussianPyramidColor.GetSampler()))
            {
                var colorPyramidDesc = m_GaussianPyramidColorBufferDesc;
                var pyramidSideSize = GetPyramidSize(colorPyramidDesc);

                // The gaussian pyramid compute works in blocks of 8x8 so make sure the last lod has a
                // minimum size of 8x8
                int lodCount = Mathf.FloorToInt(Mathf.Log(pyramidSideSize, 2f) - 3f);
                if (lodCount > HDShaderIDs._GaussianPyramidColorMips.Length)
                {
                    Debug.LogWarningFormat("Cannot compute all mipmaps of the color pyramid, max texture size supported: {0}", (2 << HDShaderIDs._GaussianPyramidColorMips.Length).ToString());
                    lodCount = HDShaderIDs._GaussianPyramidColorMips.Length;
                }

                cmd.SetGlobalVector(HDShaderIDs._GaussianPyramidColorMipSize, new Vector4(pyramidSideSize, pyramidSideSize, lodCount, 0));

                cmd.SetGlobalTexture(HDShaderIDs._BlitTexture, m_CameraColorBufferRT);
                CoreUtils.DrawFullScreen(cmd, m_Blit, m_GaussianPyramidColorBufferRT, null, 1); // Bilinear filtering

                var last = m_GaussianPyramidColorBuffer;

                colorPyramidDesc.sRGB = false;
                colorPyramidDesc.enableRandomWrite = true;
                colorPyramidDesc.useMipMap = false;

                for (int i = 0; i < lodCount; i++)
                {
                    colorPyramidDesc.width = colorPyramidDesc.width >> 1;
                    colorPyramidDesc.height = colorPyramidDesc.height >> 1;

                    // TODO: Add proper stereo support to the compute job

                    cmd.ReleaseTemporaryRT(HDShaderIDs._GaussianPyramidColorMips[i + 1]);
                    cmd.GetTemporaryRT(HDShaderIDs._GaussianPyramidColorMips[i + 1], colorPyramidDesc, FilterMode.Bilinear);
                    cmd.SetComputeTextureParam(m_GaussianPyramidCS, m_GaussianPyramidKernel, "_Source", last);
                    cmd.SetComputeTextureParam(m_GaussianPyramidCS, m_GaussianPyramidKernel, "_Result", HDShaderIDs._GaussianPyramidColorMips[i + 1]);
                    cmd.SetComputeVectorParam(m_GaussianPyramidCS, "_Size", new Vector4(colorPyramidDesc.width, colorPyramidDesc.height, 1f / colorPyramidDesc.width, 1f / colorPyramidDesc.height));
                    cmd.DispatchCompute(m_GaussianPyramidCS, m_GaussianPyramidKernel, colorPyramidDesc.width / 8, colorPyramidDesc.height / 8, 1);
                    cmd.CopyTexture(HDShaderIDs._GaussianPyramidColorMips[i + 1], 0, 0, m_GaussianPyramidColorBufferRT, 0, i + 1);

                    last = HDShaderIDs._GaussianPyramidColorMips[i + 1];
                }

                PushFullScreenDebugTextureMip(cmd, m_GaussianPyramidColorBufferRT, lodCount, m_GaussianPyramidColorBufferDesc, debugMode);

                cmd.SetGlobalTexture(HDShaderIDs._GaussianPyramidColorTexture, m_GaussianPyramidColorBuffer);

                for (int i = 0; i < lodCount; i++)
                    cmd.ReleaseTemporaryRT(HDShaderIDs._GaussianPyramidColorMips[i + 1]);

                // TODO: Why don't we use _GaussianPyramidColorMips[0]?
            }
        }

        void RenderPyramidDepth(Camera camera, CommandBuffer cmd, ScriptableRenderContext renderContext, FullScreenDebugMode debugMode)
        {
            using (new ProfilingSample(cmd, "Pyramid Depth", CustomSamplerId.PyramidDepth.GetSampler()))
            {
                var depthPyramidDesc = m_DepthPyramidBufferDesc;
                var pyramidSideSize = GetPyramidSize(depthPyramidDesc);

                // The gaussian pyramid compute works in blocks of 8x8 so make sure the last lod has a
                // minimum size of 8x8
                int lodCount = Mathf.FloorToInt(Mathf.Log(pyramidSideSize, 2f) - 3f);
                if (lodCount > HDShaderIDs._DepthPyramidMips.Length)
                {
                    Debug.LogWarningFormat("Cannot compute all mipmaps of the depth pyramid, max texture size supported: {0}", (2 << HDShaderIDs._DepthPyramidMips.Length).ToString());
                    lodCount = HDShaderIDs._DepthPyramidMips.Length;
                }

                cmd.SetGlobalVector(HDShaderIDs._DepthPyramidMipSize, new Vector4(pyramidSideSize, pyramidSideSize, lodCount, 0));

                cmd.ReleaseTemporaryRT(HDShaderIDs._DepthPyramidMips[0]);

                depthPyramidDesc.sRGB = false;
                depthPyramidDesc.enableRandomWrite = true;
                depthPyramidDesc.useMipMap = false;

                cmd.GetTemporaryRT(HDShaderIDs._DepthPyramidMips[0], depthPyramidDesc, FilterMode.Bilinear);
                m_GPUCopy.SampleCopyChannel_xyzw2x(cmd, GetDepthTexture(), HDShaderIDs._DepthPyramidMips[0], new Vector2(depthPyramidDesc.width, depthPyramidDesc.height));
                cmd.CopyTexture(HDShaderIDs._DepthPyramidMips[0], 0, 0, m_DepthPyramidBufferRT, 0, 0);

                for (int i = 0; i < lodCount; i++)
                {
                    var srcMipWidth = depthPyramidDesc.width;
                    var srcMipHeight = depthPyramidDesc.height;
                    depthPyramidDesc.width = srcMipWidth >> 1;
                    depthPyramidDesc.height = srcMipHeight >> 1;

                    cmd.ReleaseTemporaryRT(HDShaderIDs._DepthPyramidMips[i + 1]);
                    cmd.GetTemporaryRT(HDShaderIDs._DepthPyramidMips[i + 1], depthPyramidDesc, FilterMode.Bilinear);

                    cmd.SetComputeTextureParam(m_DepthPyramidCS, m_DepthPyramidKernel, "_Source", HDShaderIDs._DepthPyramidMips[i]);
                    cmd.SetComputeTextureParam(m_DepthPyramidCS, m_DepthPyramidKernel, "_Result", HDShaderIDs._DepthPyramidMips[i + 1]);
                    cmd.SetComputeVectorParam(m_DepthPyramidCS, "_SrcSize", new Vector4(srcMipWidth, srcMipHeight, 1f / srcMipWidth, 1f / srcMipHeight));

                    cmd.DispatchCompute(m_DepthPyramidCS, m_DepthPyramidKernel, depthPyramidDesc.width / 8, depthPyramidDesc.height / 8, 1);

                    cmd.CopyTexture(HDShaderIDs._DepthPyramidMips[i + 1], 0, 0, m_DepthPyramidBufferRT, 0, i + 1);
                }

                PushFullScreenDebugDepthMip(cmd, m_DepthPyramidBufferRT, lodCount, m_DepthPyramidBufferDesc, debugMode);

                cmd.SetGlobalTexture(HDShaderIDs._DepthPyramidTexture, m_DepthPyramidBuffer);

                for (int i = 0; i < lodCount + 1; i++)
                    cmd.ReleaseTemporaryRT(HDShaderIDs._DepthPyramidMips[i]);
            }
        }

        void RenderPostProcess(HDCamera hdcamera, CommandBuffer cmd, PostProcessLayer layer)
        {
            using (new ProfilingSample(cmd, "Post-processing", CustomSamplerId.PostProcessing.GetSampler()))
            {
                    // Note: Here we don't use GetDepthTexture() to get the depth texture but m_CameraDepthStencilBuffer as the Forward transparent pass can
                    // write extra data to deal with DOF/MB
                    cmd.SetGlobalTexture(HDShaderIDs._CameraDepthTexture, m_CameraDepthStencilBuffer);
                    cmd.SetGlobalTexture(HDShaderIDs._CameraMotionVectorsTexture, m_VelocityBufferRT);

                    var context = hdcamera.postprocessRenderContext;
                    context.Reset();
                    context.source = m_CameraColorBufferRT;
                    context.destination = BuiltinRenderTextureType.CameraTarget;
                    context.command = cmd;
                    context.camera = hdcamera.camera;
                    context.sourceFormat = RenderTextureFormat.ARGBHalf;
                    context.flip = true;

                    layer.Render(context);
                }
            }

        public void ApplyDebugDisplaySettings(CommandBuffer cmd)
        {
            m_ShadowSettings.enabled = m_FrameSettings.enableShadow;

            var lightingDebugSettings = m_CurrentDebugDisplaySettings.lightingDebugSettings;
            var debugAlbedo = new Vector4(lightingDebugSettings.debugLightingAlbedo.r, lightingDebugSettings.debugLightingAlbedo.g, lightingDebugSettings.debugLightingAlbedo.b, 0.0f);
            var debugSmoothness = new Vector4(lightingDebugSettings.overrideSmoothness ? 1.0f : 0.0f, lightingDebugSettings.overrideSmoothnessValue, 0.0f, 0.0f);

            cmd.SetGlobalInt(HDShaderIDs._DebugViewMaterial, (int)m_CurrentDebugDisplaySettings.GetDebugMaterialIndex());
            cmd.SetGlobalInt(HDShaderIDs._DebugLightingMode, (int)m_CurrentDebugDisplaySettings.GetDebugLightingMode());
            cmd.SetGlobalInt(HDShaderIDs._DebugMipMapMode, (int)m_CurrentDebugDisplaySettings.GetDebugMipMapMode());
            cmd.SetGlobalVector(HDShaderIDs._DebugLightingAlbedo, debugAlbedo);
            cmd.SetGlobalVector(HDShaderIDs._DebugLightingSmoothness, debugSmoothness);
        }

        public void PushFullScreenDebugTexture(CommandBuffer cb, RenderTargetIdentifier textureID, HDCamera hdCamera, ScriptableRenderContext renderContext, FullScreenDebugMode debugMode)
        {
            if (debugMode == m_CurrentDebugDisplaySettings.fullScreenDebugMode)
            {
                m_FullScreenDebugPushed = true; // We need this flag because otherwise if no fullscreen debug is pushed, when we render the result in RenderDebug the temporary RT will not exist.
                cb.ReleaseTemporaryRT(m_DebugFullScreenTempRT);
                CoreUtils.CreateCmdTemporaryRT(cb, m_DebugFullScreenTempRT, hdCamera.renderTextureDesc, 0, FilterMode.Point, RenderTextureFormat.ARGBHalf, RenderTextureReadWrite.Linear);
                cb.Blit(textureID, m_DebugFullScreenTempRT);
            }
        }

        void PushFullScreenDebugTextureMip(CommandBuffer cmd, RenderTargetIdentifier textureID, int lodCount, RenderTextureDescriptor desc, FullScreenDebugMode debugMode)
        {
            var mipIndex = Mathf.FloorToInt(m_CurrentDebugDisplaySettings.fullscreenDebugMip * (lodCount));
            if (debugMode == m_CurrentDebugDisplaySettings.fullScreenDebugMode)
            {
                m_FullScreenDebugPushed = true; // We need this flag because otherwise if no fullscreen debug is pushed, when we render the result in RenderDebug the temporary RT will not exist.
                cmd.ReleaseTemporaryRT(m_DebugFullScreenTempRT);

                desc.width = desc.width >> mipIndex;
                desc.height = desc.height >> mipIndex;
                CoreUtils.CreateCmdTemporaryRT(cmd, m_DebugFullScreenTempRT, desc, 0, FilterMode.Point, RenderTextureFormat.ARGBHalf, RenderTextureReadWrite.Linear);

                cmd.CopyTexture(textureID, 0, mipIndex, m_DebugFullScreenTempRT, 0, 0); // TODO: Support tex arrays
            }
        }

        void PushFullScreenDebugDepthMip(CommandBuffer cmd, RenderTargetIdentifier textureID, int lodCount, RenderTextureDescriptor desc, FullScreenDebugMode debugMode)
        {
            var mipIndex = Mathf.FloorToInt(m_CurrentDebugDisplaySettings.fullscreenDebugMip * (lodCount));
            if (debugMode == m_CurrentDebugDisplaySettings.fullScreenDebugMode)
            {
                m_FullScreenDebugPushed = true; // We need this flag because otherwise if no fullscreen debug is pushed, when we render the result in RenderDebug the temporary RT will not exist.
                cmd.ReleaseTemporaryRT(m_DebugFullScreenTempRT);

                desc.width = desc.width >> mipIndex;
                desc.height = desc.height >> mipIndex;
                CoreUtils.CreateCmdTemporaryRT(cmd, m_DebugFullScreenTempRT, desc, 0, FilterMode.Point, RenderTextureFormat.RFloat, RenderTextureReadWrite.Linear);

                cmd.CopyTexture(textureID, 0, mipIndex, m_DebugFullScreenTempRT, 0, 0); // TODO: Support tex arrays
            }
        }

        public void PushFullScreenDebugTexture(CommandBuffer cb, int textureID, HDCamera hdCamera, ScriptableRenderContext renderContext, FullScreenDebugMode debugMode)
        {
            PushFullScreenDebugTexture(cb, new RenderTargetIdentifier(textureID), hdCamera, renderContext, debugMode);
        }

        void RenderDebug(HDCamera camera, CommandBuffer cmd)
        {
            // We don't want any overlay for these kind of rendering
            if (camera.camera.cameraType == CameraType.Reflection || camera.camera.cameraType == CameraType.Preview)
                return;

            using (new ProfilingSample(cmd, "Render Debug", CustomSamplerId.RenderDebug.GetSampler()))
            {
                // We make sure the depth buffer is bound because we need it to write depth at near plane for overlays otherwise the editor grid end up visible in them.
                CoreUtils.SetRenderTarget(cmd, BuiltinRenderTextureType.CameraTarget, m_CameraDepthStencilBufferRT);

                // First render full screen debug texture
                if (m_CurrentDebugDisplaySettings.fullScreenDebugMode != FullScreenDebugMode.None && m_FullScreenDebugPushed)
                {
                    m_FullScreenDebugPushed = false;
                    cmd.SetGlobalTexture(HDShaderIDs._DebugFullScreenTexture, m_DebugFullScreenTempRT);
                    m_DebugFullScreen.SetFloat(HDShaderIDs._FullScreenDebugMode, (float)m_CurrentDebugDisplaySettings.fullScreenDebugMode);
                    CoreUtils.DrawFullScreen(cmd, m_DebugFullScreen, (RenderTargetIdentifier)BuiltinRenderTextureType.CameraTarget);
                }

                // Then overlays
                float x = 0;
                float overlayRatio = m_CurrentDebugDisplaySettings.debugOverlayRatio;
                float overlaySize = Math.Min(camera.camera.pixelHeight, camera.camera.pixelWidth) * overlayRatio;
                float y = camera.camera.pixelHeight - overlaySize;

                var lightingDebug = m_CurrentDebugDisplaySettings.lightingDebugSettings;

                if (lightingDebug.displaySkyReflection)
                {
                    var skyReflection = m_SkyManager.skyReflection;
                    m_SharedPropertyBlock.SetTexture(HDShaderIDs._InputCubemap, skyReflection);
                    m_SharedPropertyBlock.SetFloat(HDShaderIDs._Mipmap, lightingDebug.skyReflectionMipmap);
                    cmd.SetViewport(new Rect(x, y, overlaySize, overlaySize));
                    cmd.DrawProcedural(Matrix4x4.identity, m_DebugDisplayLatlong, 0, MeshTopology.Triangles, 3, 1, m_SharedPropertyBlock);
                    HDUtils.NextOverlayCoord(ref x, ref y, overlaySize, overlaySize, camera.camera.pixelWidth);
                }

                m_LightLoop.RenderDebugOverlay(camera, cmd, m_CurrentDebugDisplaySettings, ref x, ref y, overlaySize, camera.camera.pixelWidth);
            }
        }

        void InitAndClearBuffer(HDCamera hdCamera, bool enableBakeShadowMask, CommandBuffer cmd)
        {
            using (new ProfilingSample(cmd, "InitAndClearBuffer", CustomSamplerId.InitAndClearBuffer.GetSampler()))
            {
                // We clear only the depth buffer, no need to clear the various color buffer as we overwrite them.
                // Clear depth/stencil and init buffers
                using (new ProfilingSample(cmd, "InitGBuffers and clear Depth/Stencil", CustomSamplerId.InitGBuffersAndClearDepthStencil.GetSampler()))
                {
                    // Init buffer
                    // With scriptable render loop we must allocate ourself depth and color buffer (We must be independent of backbuffer for now, hope to fix that later).
                    // Also we manage ourself the HDR format, here allocating fp16 directly.
                    // With scriptable render loop we can allocate temporary RT in a command buffer, they will not be release with ExecuteCommandBuffer
                    // These temporary surface are release automatically at the end of the scriptable render pipeline if not release explicitly

                    cmd.ReleaseTemporaryRT(m_CameraColorBuffer);
                    cmd.ReleaseTemporaryRT(m_CameraSssDiffuseLightingBuffer);
                    CoreUtils.CreateCmdTemporaryRT(cmd, m_CameraColorBuffer,              hdCamera.renderTextureDesc, 0, FilterMode.Point, RenderTextureFormat.ARGBHalf,       RenderTextureReadWrite.Linear, 1, true); // Enable UAV
                    CoreUtils.CreateCmdTemporaryRT(cmd, m_CameraSssDiffuseLightingBuffer, hdCamera.renderTextureDesc, 0, FilterMode.Point, RenderTextureFormat.RGB111110Float, RenderTextureReadWrite.Linear, 1, true); // Enable UAV


                    // Color and depth pyramids
                    m_GaussianPyramidColorBufferDesc = BuildPyramidDescriptor(hdCamera, PyramidType.Color, m_FrameSettings.enableStereo);
                    cmd.ReleaseTemporaryRT(m_GaussianPyramidColorBuffer);
                    cmd.GetTemporaryRT(m_GaussianPyramidColorBuffer, m_GaussianPyramidColorBufferDesc, FilterMode.Trilinear);

                    m_DepthPyramidBufferDesc = BuildPyramidDescriptor(hdCamera, PyramidType.Depth, m_FrameSettings.enableStereo);

                    cmd.ReleaseTemporaryRT(m_DepthPyramidBuffer);
                    cmd.GetTemporaryRT(m_DepthPyramidBuffer, m_DepthPyramidBufferDesc, FilterMode.Trilinear);
                    // End

                    if (!m_FrameSettings.enableForwardRenderingOnly)
                    {
                        m_GbufferManager.InitGBuffers(hdCamera.renderTextureDesc, m_DeferredMaterial, enableBakeShadowMask, cmd);
                        m_SSSBufferManager.InitSSSBuffersFromGBuffer(m_GbufferManager);
                    }
                    else
                    {
                        // We need to allocate target for SSS
                        m_SSSBufferManager.InitSSSBuffers(hdCamera.renderTextureDesc, cmd);
                    }

                    m_DbufferManager.InitDBuffers(hdCamera.renderTextureDesc, cmd);

                    if (m_FrameSettings.enableMotionVectors || m_FrameSettings.enableObjectMotionVectors)
                    {
                        // Note: We don't need to clear this buffer, it will be fill entirely by the rendering into the velocity buffer
                        cmd.ReleaseTemporaryRT(m_VelocityBuffer);
                        CoreUtils.CreateCmdTemporaryRT(cmd, m_VelocityBuffer, hdCamera.renderTextureDesc, 0, FilterMode.Point, Builtin.GetVelocityBufferFormat(), Builtin.GetVelocityBufferReadWrite());
                    }

                    CoreUtils.SetRenderTarget(cmd, m_CameraColorBufferRT, m_CameraDepthStencilBufferRT, ClearFlag.Depth);
                }

                // Clear the diffuse SSS lighting target
                using (new ProfilingSample(cmd, "Clear SSS diffuse target", CustomSamplerId.ClearSSSDiffuseTarget.GetSampler()))
                {
                    CoreUtils.SetRenderTarget(cmd, m_CameraSssDiffuseLightingBufferRT, ClearFlag.Color, CoreUtils.clearColorAllBlack);
                }

                // TODO: As we are in development and have not all the setup pass we still clear the color in emissive buffer and gbuffer, but this will be removed later.

                // Clear the HDR target
                using (new ProfilingSample(cmd, "Clear HDR target", CustomSamplerId.ClearHDRTarget.GetSampler()))
                {
                    Color clearColor = hdCamera.camera.backgroundColor.linear; // Need it in linear because we clear a linear fp16 texture.
                    CoreUtils.SetRenderTarget(cmd, m_CameraColorBufferRT, m_CameraDepthStencilBufferRT, ClearFlag.Color, clearColor);
                }

                // Clear GBuffers
                if (!m_FrameSettings.enableForwardRenderingOnly)
                {
                    using (new ProfilingSample(cmd, "Clear GBuffer", CustomSamplerId.ClearGBuffer.GetSampler()))
                    {
                        CoreUtils.SetRenderTarget(cmd, m_GbufferManager.GetGBuffers(), m_CameraDepthStencilBufferRT, ClearFlag.Color, CoreUtils.clearColorAllBlack);
                    }
                }
                // END TEMP
            }
        }

        static int CalculatePyramidSize(int w, int h)
        {
            return Mathf.ClosestPowerOfTwo(Mathf.Min(w, h));
        }

        static int GetPyramidSize(RenderTextureDescriptor pyramidDesc)
        {
            // The monoscopic pyramid texture has both the width and height
            // matching, so the pyramid size could be either dimension.
            // However, with stereo double-wide rendering, we will arrange
            // two pyramid textures next to each other inside the double-wide
            // texture.  The whole texture width will no longer be representative
            // of the pyramid size, but the height still corresponds to the pyramid.
            return pyramidDesc.height;
        }

        public enum PyramidType
        {
            Color = 0,
            Depth = 1
        }

        static RenderTextureDescriptor BuildPyramidDescriptor(HDCamera hdCamera, PyramidType pyramidType, bool stereoEnabled)
        {
            var desc = hdCamera.renderTextureDesc;
            desc.colorFormat = (pyramidType == PyramidType.Color) ? RenderTextureFormat.ARGBHalf : RenderTextureFormat.RFloat;
            desc.depthBufferBits = 0;
            desc.useMipMap = true;
            desc.autoGenerateMips = false;

            var pyramidSize = CalculatePyramidSize((int)hdCamera.screenSize.x, (int)hdCamera.screenSize.y);

            // for stereo double-wide, each half of the texture will represent a single eye's pyramid
            //var widthModifier = 1;
            //if (stereoEnabled && (desc.dimension != TextureDimension.Tex2DArray))
            //    widthModifier = 2; // double-wide

            //desc.width = pyramidSize * widthModifier;
            desc.width = pyramidSize;
            desc.height = pyramidSize;

            return desc;
        }
    }
}<|MERGE_RESOLUTION|>--- conflicted
+++ resolved
@@ -1,7 +1,8 @@
-using System.Collections.Generic;
+﻿using System.Collections.Generic;
 using UnityEngine.Rendering;
 using System;
 using System.Diagnostics;
+using System.Linq;
 using UnityEngine.Rendering.PostProcessing;
 
 namespace UnityEngine.Experimental.Rendering.HDPipeline
@@ -709,13 +710,9 @@
 					if (m_FrameSettings.enableDBuffer)
 						DecalSystem.instance.BeginCull(camera);
 
-<<<<<<< HEAD
                     ReflectionSystem.PrepareCull(camera, m_ReflectionProbeCullResults);
 
-                    using (new ProfilingSample(cmd, "CullResults.Cull", GetSampler(CustomSamplerId.CullResultsCull)))
-=======
                     using (new ProfilingSample(cmd, "CullResults.Cull", CustomSamplerId.CullResultsCull.GetSampler()))
->>>>>>> 224efd14
                     {
                         CullResults.Cull(ref cullingParams, renderContext,ref m_CullResults);
                     }
