--- conflicted
+++ resolved
@@ -8,143 +8,6 @@
 
 namespace UnityEngine.Experimental.Rendering.HDPipeline
 {
-<<<<<<< HEAD
-=======
-    public class GBufferManager
-    {
-        public const int k_MaxGbuffer = 8;
-
-        public int gbufferCount { get; set; }
-
-        RenderTargetIdentifier[] m_ColorMRTs;
-        RenderTargetIdentifier[] m_RTIDs = new RenderTargetIdentifier[k_MaxGbuffer];
-
-        public void InitGBuffers(RenderTextureDescriptor rtDesc, RenderPipelineMaterial deferredMaterial, bool enableBakeShadowMask, CommandBuffer cmd)
-        {
-            // Init Gbuffer description
-            gbufferCount = deferredMaterial.GetMaterialGBufferCount();
-            RenderTextureFormat[] rtFormat;
-            RenderTextureReadWrite[] rtReadWrite;
-            deferredMaterial.GetMaterialGBufferDescription(out rtFormat, out rtReadWrite);
-
-            rtDesc.depthBufferBits = 0;
-
-            for (int gbufferIndex = 0; gbufferIndex < gbufferCount; ++gbufferIndex)
-            {
-                cmd.ReleaseTemporaryRT(HDShaderIDs._GBufferTexture[gbufferIndex]);
-
-                rtDesc.colorFormat = rtFormat[gbufferIndex];
-                rtDesc.sRGB = (rtReadWrite[gbufferIndex] != RenderTextureReadWrite.Linear);
-
-                cmd.GetTemporaryRT(HDShaderIDs._GBufferTexture[gbufferIndex], rtDesc, FilterMode.Point);
-                m_RTIDs[gbufferIndex] = new RenderTargetIdentifier(HDShaderIDs._GBufferTexture[gbufferIndex]);
-            }
-
-            if (enableBakeShadowMask)
-            {
-                cmd.ReleaseTemporaryRT(HDShaderIDs._ShadowMaskTexture);
-
-                rtDesc.colorFormat = Builtin.GetShadowMaskBufferFormat();
-                rtDesc.sRGB = (Builtin.GetShadowMaskBufferReadWrite() != RenderTextureReadWrite.Linear);
-
-                cmd.GetTemporaryRT(HDShaderIDs._ShadowMaskTexture, rtDesc, FilterMode.Point);
-                m_RTIDs[gbufferCount++] = new RenderTargetIdentifier(HDShaderIDs._ShadowMaskTexture);
-            }
-        }
-
-        public RenderTargetIdentifier[] GetGBuffers()
-        {
-            // TODO: check with THomas or Tim if wa can simply return m_ColorMRTs with null for extra RT
-            if (m_ColorMRTs == null || m_ColorMRTs.Length != gbufferCount)
-                m_ColorMRTs = new RenderTargetIdentifier[gbufferCount];
-
-            for (int index = 0; index < gbufferCount; index++)
-            {
-                m_ColorMRTs[index] = m_RTIDs[index];
-            }
-
-            return m_ColorMRTs;
-        }
-    }
-
-    public class DBufferManager
-    {
-        public const int k_MaxDbuffer = 4;
-
-        public int dbufferCount { get; set; }
-        public int vsibleDecalCount { get; set; }
-
-        RenderTargetIdentifier[] m_ColorMRTs;
-        RenderTargetIdentifier[] m_RTIDs = new RenderTargetIdentifier[k_MaxDbuffer];
-
-        RenderTexture m_HTile;
-        RenderTargetIdentifier m_HTileRT;
-
-
-        public void InitDBuffers(RenderTextureDescriptor rtDesc,  CommandBuffer cmd)
-        {
-            dbufferCount = Decal.GetMaterialDBufferCount();
-            RenderTextureFormat[] rtFormat;
-            RenderTextureReadWrite[] rtReadWrite;
-            Decal.GetMaterialDBufferDescription(out rtFormat, out rtReadWrite);
-
-            rtDesc.depthBufferBits = 0;
-
-            for (int dbufferIndex = 0; dbufferIndex < dbufferCount; ++dbufferIndex)
-            {
-                cmd.ReleaseTemporaryRT(HDShaderIDs._DBufferTexture[dbufferIndex]);
-
-                rtDesc.colorFormat = rtFormat[dbufferIndex];
-                rtDesc.sRGB = (rtReadWrite[dbufferIndex] != RenderTextureReadWrite.Linear);
-
-                cmd.GetTemporaryRT(HDShaderIDs._DBufferTexture[dbufferIndex], rtDesc, FilterMode.Point);
-                m_RTIDs[dbufferIndex] = new RenderTargetIdentifier(HDShaderIDs._DBufferTexture[dbufferIndex]);
-            }
-        }
-
-        public RenderTargetIdentifier[] GetDBuffers()
-        {
-            if (m_ColorMRTs == null || m_ColorMRTs.Length != dbufferCount)
-                m_ColorMRTs = new RenderTargetIdentifier[dbufferCount];
-
-            for (int index = 0; index < dbufferCount; index++)
-            {
-                m_ColorMRTs[index] = m_RTIDs[index];
-            }
-
-            return m_ColorMRTs;
-        }
-
-		public void ClearNormalTargetAndHTile(Color clearColor, CommandBuffer cmd)
-		{
-			// index 1 is normals
-			CoreUtils.SetRenderTarget(cmd, m_ColorMRTs[1], ClearFlag.Color, clearColor);
-		    CoreUtils.SetRenderTarget(cmd, m_HTileRT, ClearFlag.Color, CoreUtils.clearColorAllBlack);
-		}
-
-        public void SetHTile(int bindSlot, CommandBuffer cmd)
-        {
-            cmd.SetRandomWriteTarget(bindSlot, m_HTile);
-        }
-
-        public void UnSetHTile(CommandBuffer cmd)
-        {
-            cmd.ClearRandomWriteTargets();
-        }
-
-        public void PushGlobalParams(CommandBuffer cmd)
-        {
-            cmd.SetGlobalInt(HDShaderIDs._EnableDBuffer, vsibleDecalCount > 0 ? 1 : 0);
-        }
-
-        public void Resize(HDCamera camera)
-        {
-			CoreUtils.ResizeHTile(ref m_HTile, ref m_HTileRT, camera.renderTextureDesc);
-        }
-    }
-
-
->>>>>>> e97b6212
     public class HDRenderPipeline : RenderPipeline
     {
         enum ForwardPass
@@ -604,52 +467,12 @@
 
             DestroyRenderTextures();
 
-<<<<<<< HEAD
             SupportedRenderingFeatures.active = new SupportedRenderingFeatures();
-=======
-                // TODO: This might fail allocation with MSAA
-                m_CameraStencilBufferCopy = CoreUtils.CreateRenderTexture(hdCamera.renderTextureDesc, 0, RenderTextureFormat.R8, RenderTextureReadWrite.Linear); // DXGI_FORMAT_R8_UINT is not supported by Unity
-                m_CameraStencilBufferCopy.filterMode = FilterMode.Point;
-                m_CameraStencilBufferCopy.Create();
-                m_CameraStencilBufferCopyRT = new RenderTargetIdentifier(m_CameraStencilBufferCopy);
-            }
->>>>>>> e97b6212
         }
 
         void Resize(HDCamera hdCamera)
         {
-<<<<<<< HEAD
             bool resolutionChanged = (hdCamera.actualWidth != m_CurrentWidth) || (hdCamera.actualHeight != m_CurrentHeight);
-=======
-            // TODO: Detect if renderdoc just load and force a resize in this case, as often renderdoc require to realloc resource.
-
-            // TODO: This is the wrong way to handle resize/allocation. We can have several different camera here, mean that the loop on camera will allocate and deallocate
-            // the below buffer which is bad. Best is to have a set of buffer for each camera that is persistent and reallocate resource if need
-            // For now consider we have only one camera that go to this code, the main one.
-            var desc = hdCamera.renderTextureDesc;
-            var texWidth = desc.width;
-            var texHeight = desc.height;
-            var sampleCount = desc.msaaSamples;
-
-            bool resolutionChanged = (texWidth != m_CurrentWidth) ||
-                                     (texHeight != m_CurrentHeight) ||
-                                     (sampleCount != m_CurrentMSAASampleCount);
-
-            if (resolutionChanged || m_CameraDepthStencilBuffer == null)
-            {
-                CreateDepthStencilBuffer(hdCamera);
-                if (m_FrameSettings.enableDBuffer)
-                {
-                    m_DbufferManager.Resize(hdCamera);
-                }
-
-                if (m_FrameSettings.enableSubsurfaceScattering)
-                {
-                    // TODO: The R8 target doesn't allocate with MSAA support...
-                    m_SSSBufferManager.Resize(hdCamera);
-                }
-            }
->>>>>>> e97b6212
 
             if (resolutionChanged || m_LightLoop.NeedResize())
             {
@@ -663,14 +486,9 @@
             m_VolumetricLightingModule.ResizeVBuffer(hdCamera, hdCamera.actualWidth, hdCamera.actualHeight);
 
             // update recorded window resolution
-<<<<<<< HEAD
+            m_CurrentMSAASampleCount = sampleCount;
             m_CurrentWidth = hdCamera.actualWidth;
             m_CurrentHeight = hdCamera.actualHeight;
-=======
-            m_CurrentWidth = texWidth;
-            m_CurrentHeight = texHeight;
-            m_CurrentMSAASampleCount = sampleCount;
->>>>>>> e97b6212
         }
 
         public void PushGlobalParams(HDCamera hdCamera, CommandBuffer cmd, DiffusionProfileSettings sssParameters)
@@ -684,8 +502,8 @@
                 m_DbufferManager.PushGlobalParams(cmd);
 
                 m_VolumetricLightingModule.PushGlobalParams(hdCamera, cmd);
-                }
-            }
+            }
+        }
 
         bool NeedDepthBufferCopy()
         {
@@ -982,11 +800,7 @@
                             renderContext.ExecuteCommandBuffer(cmd);
                             cmd.Clear();
 
-<<<<<<< HEAD
-                            buildGPULightListsCompleteFence = m_LightLoop.BuildGPULightListsAsyncBegin(camera, renderContext, m_CameraDepthStencilBuffer, m_CameraStencilBufferCopy, startFence, m_SkyManager.IsSkyValid());
-=======
-                            buildGPULightListsCompleteFence = m_LightLoop.BuildGPULightListsAsyncBegin(hdCamera, renderContext, m_CameraDepthStencilBufferRT, m_CameraStencilBufferCopyRT, startFence, m_SkyManager.IsSkyValid());
->>>>>>> e97b6212
+                            buildGPULightListsCompleteFence = m_LightLoop.BuildGPULightListsAsyncBegin(hdCamera, renderContext, m_CameraDepthStencilBuffer, m_CameraStencilBufferCopy, startFence, m_SkyManager.IsSkyValid());
                         }
 
                         using (new ProfilingSample(cmd, "Render shadows", CustomSamplerId.RenderShadows.GetSampler()))
@@ -998,15 +812,8 @@
 
                         using (new ProfilingSample(cmd, "Deferred directional shadows", CustomSamplerId.RenderDeferredDirectionalShadow.GetSampler()))
                         {
-<<<<<<< HEAD
+                            // TODO: For MSAA, we are overriding to 1x, but we'll need to add a Draw path in order to support MSAA properly
                             m_LightLoop.RenderDeferredDirectionalShadow(hdCamera, m_DeferredShadowBuffer, GetDepthTexture(), cmd);
-=======
-                            cmd.ReleaseTemporaryRT(m_DeferredShadowBuffer);
-
-                            // TODO: For MSAA, we are overriding to 1x, but we'll need to add a Draw path in order to support MSAA properly
-                            CoreUtils.CreateCmdTemporaryRT(cmd, m_DeferredShadowBuffer, hdCamera.renderTextureDesc, 0, FilterMode.Point, RenderTextureFormat.ARGB32, RenderTextureReadWrite.Linear, 1, true);
-                            m_LightLoop.RenderDeferredDirectionalShadow(hdCamera, m_DeferredShadowBufferRT, GetDepthTexture(), cmd);
->>>>>>> e97b6212
                             PushFullScreenDebugTexture(cmd, m_DeferredShadowBuffer, hdCamera, FullScreenDebugMode.DeferredShadows);
                         }
 
@@ -1032,11 +839,7 @@
                         {
                             using (new ProfilingSample(cmd, "Build Light list", CustomSamplerId.BuildLightList.GetSampler()))
                             {
-<<<<<<< HEAD
-                                m_LightLoop.BuildGPULightLists(camera, cmd, m_CameraDepthStencilBuffer, m_CameraStencilBufferCopy, m_SkyManager.IsSkyValid());
-=======
-                                m_LightLoop.BuildGPULightLists(hdCamera, cmd, m_CameraDepthStencilBufferRT, m_CameraStencilBufferCopyRT, m_SkyManager.IsSkyValid());
->>>>>>> e97b6212
+                                m_LightLoop.BuildGPULightLists(hdCamera, cmd, m_CameraDepthStencilBuffer, m_CameraStencilBufferCopy, m_SkyManager.IsSkyValid());
                             }
                         }
 
@@ -1340,15 +1143,11 @@
             using (new ProfilingSample(cmd, m_CurrentDebugDisplaySettings.IsDebugDisplayEnabled() ? "GBufferDebugDisplay" : "GBuffer", CustomSamplerId.GBuffer.GetSampler()))
             {
                 // setup GBuffer for rendering
-<<<<<<< HEAD
                 HDUtils.SetRenderTarget(cmd, hdCamera, m_GbufferManager.GetBuffersRTI(), m_CameraDepthStencilBuffer);
-=======
-                CoreUtils.SetRenderTarget(cmd, m_GbufferManager.GetGBuffers(), m_CameraDepthStencilBufferRT);
                 if (m_FrameSettings.enableDBuffer)
                 {
                     m_DbufferManager.SetHTile(m_GbufferManager.gbufferCount, cmd);
                 }
->>>>>>> e97b6212
 
                 // Render opaque objects into GBuffer
                 if (m_CurrentDebugDisplaySettings.IsDebugDisplayEnabled())
@@ -1372,15 +1171,12 @@
                     }
                 }
 
-<<<<<<< HEAD
+                if (m_FrameSettings.enableDBuffer)
+                {
+                    m_DbufferManager.UnSetHTile(cmd);
                 m_GbufferManager.BindBufferAsTextures(cmd);
-=======
-                if (m_FrameSettings.enableDBuffer)
-                {
-                    m_DbufferManager.UnSetHTile(cmd);
-                }
->>>>>>> e97b6212
-            }
+            }
+        }
         }
 
         void RenderDBuffer(HDCamera camera, ScriptableRenderContext renderContext, CommandBuffer cmd)
@@ -1404,16 +1200,11 @@
 
 				// we need to do a separate clear for normals, because they are cleared to a different color
 				Color clearColorNormal = new Color(0.5f, 0.5f, 0.5f, 1.0f); // for normals 0.5 is neutral
-<<<<<<< HEAD
+				m_DbufferManager.ClearNormalTargetAndHTile(clearColorNormal, cmd);
 				m_DbufferManager.ClearNormalTarget(cmd, camera, clearColorNormal);
 
 				HDUtils.SetRenderTarget(cmd, camera, m_DbufferManager.GetBuffersRTI(), m_CameraDepthStencilBuffer); // do not clear anymore
-=======
-				m_DbufferManager.ClearNormalTargetAndHTile(clearColorNormal, cmd);
-
-				CoreUtils.SetRenderTarget(cmd, m_DbufferManager.GetDBuffers(), m_CameraDepthStencilBufferRT); // do not clear anymore
                 m_DbufferManager.SetHTile(m_DbufferManager.dbufferCount, cmd);
->>>>>>> e97b6212
                 DecalSystem.instance.Render(renderContext, camera, cmd);
                 m_DbufferManager.UnSetHTile(cmd);
             }
@@ -1462,15 +1253,10 @@
 
                 if (settings.IsEnabledAndSupported(null))
                 {
-<<<<<<< HEAD
+                    CoreUtils.CreateCmdTemporaryRT(cmd, HDShaderIDs._AmbientOcclusionTexture, hdCamera.renderTextureDesc, 0, FilterMode.Bilinear, RenderTextureFormat.R8, RenderTextureReadWrite.Linear, msaaSamplesOverride: 1, enableRandomWrite: true);
                     postProcessLayer.BakeMSVOMap(cmd, camera, m_AmbientOcclusionBuffer, GetDepthTexture(), true);
 
                     cmd.SetGlobalTexture(HDShaderIDs._AmbientOcclusionTexture, m_AmbientOcclusionBuffer);
-=======
-                    cmd.ReleaseTemporaryRT(HDShaderIDs._AmbientOcclusionTexture);
-                    CoreUtils.CreateCmdTemporaryRT(cmd, HDShaderIDs._AmbientOcclusionTexture, hdCamera.renderTextureDesc, 0, FilterMode.Bilinear, RenderTextureFormat.R8, RenderTextureReadWrite.Linear, msaaSamplesOverride: 1, enableRandomWrite: true);
-                    postProcessLayer.BakeMSVOMap(cmd, camera, HDShaderIDs._AmbientOcclusionTexture, GetDepthTexture(), true);
->>>>>>> e97b6212
                     cmd.SetGlobalVector(HDShaderIDs._AmbientOcclusionParam, new Vector4(settings.color.value.r, settings.color.value.g, settings.color.value.b, settings.directLightingStrength.value));
                     PushFullScreenDebugTexture(cmd, m_AmbientOcclusionBuffer, hdCamera, FullScreenDebugMode.SSAO);
                     return;
@@ -1927,61 +1713,7 @@
                 // Clear depth/stencil and init buffers
                 using (new ProfilingSample(cmd, "Clear Depth/Stencil", CustomSamplerId.ClearDepthStencil.GetSampler()))
                 {
-<<<<<<< HEAD
                     HDUtils.SetRenderTarget(cmd, hdCamera, m_CameraColorBuffer, m_CameraDepthStencilBuffer, ClearFlag.Depth);
-=======
-                    // Init buffer
-                    // With scriptable render loop we must allocate ourself depth and color buffer (We must be independent of backbuffer for now, hope to fix that later).
-                    // Also we manage ourself the HDR format, here allocating fp16 directly.
-                    // With scriptable render loop we can allocate temporary RT in a command buffer, they will not be release with ExecuteCommandBuffer
-                    // These temporary surface are release automatically at the end of the scriptable render pipeline if not release explicitly
-
-                    cmd.ReleaseTemporaryRT(m_CameraColorBuffer);
-                    cmd.ReleaseTemporaryRT(m_CameraSssDiffuseLightingBuffer);
-                    if (m_FrameSettings.enableMSAA)
-                    {
-                        CoreUtils.CreateCmdTemporaryRT(cmd, m_CameraColorBuffer, hdCamera.renderTextureDesc, 0, FilterMode.Point, RenderTextureFormat.ARGBHalf, RenderTextureReadWrite.Linear);
-                        CoreUtils.CreateCmdTemporaryRT(cmd, m_CameraSssDiffuseLightingBuffer, hdCamera.renderTextureDesc, 0, FilterMode.Point, RenderTextureFormat.RGB111110Float, RenderTextureReadWrite.Linear);
-                    }
-                    else
-                    {
-                        CoreUtils.CreateCmdTemporaryRT(cmd, m_CameraColorBuffer, hdCamera.renderTextureDesc, 0, FilterMode.Point, RenderTextureFormat.ARGBHalf, RenderTextureReadWrite.Linear, 1, true); // Enable UAV
-                        CoreUtils.CreateCmdTemporaryRT(cmd, m_CameraSssDiffuseLightingBuffer, hdCamera.renderTextureDesc, 0, FilterMode.Point, RenderTextureFormat.RGB111110Float, RenderTextureReadWrite.Linear, 1, true); // Enable UAV
-                    }
-
-                    // Color and depth pyramids
-                    m_GaussianPyramidColorBufferDesc = BuildPyramidDescriptor(hdCamera, PyramidType.Color, m_FrameSettings.enableStereo);
-                    cmd.ReleaseTemporaryRT(m_GaussianPyramidColorBuffer);
-                    cmd.GetTemporaryRT(m_GaussianPyramidColorBuffer, m_GaussianPyramidColorBufferDesc, FilterMode.Trilinear);
-
-                    m_DepthPyramidBufferDesc = BuildPyramidDescriptor(hdCamera, PyramidType.Depth, m_FrameSettings.enableStereo);
-
-                    cmd.ReleaseTemporaryRT(m_DepthPyramidBuffer);
-                    cmd.GetTemporaryRT(m_DepthPyramidBuffer, m_DepthPyramidBufferDesc, FilterMode.Trilinear);
-                    // End
-
-                    if (!m_FrameSettings.enableForwardRenderingOnly)
-                    {
-                        m_GbufferManager.InitGBuffers(hdCamera.renderTextureDesc, m_DeferredMaterial, enableBakeShadowMask, cmd);
-                        m_SSSBufferManager.InitSSSBuffersFromGBuffer(m_GbufferManager);
-                    }
-                    else
-                    {
-                        // We need to allocate target for SSS
-                        m_SSSBufferManager.InitSSSBuffers(hdCamera.renderTextureDesc, cmd);
-                    }
-
-                    m_DbufferManager.InitDBuffers(hdCamera.renderTextureDesc, cmd);
-
-                    if (m_FrameSettings.enableMotionVectors || m_FrameSettings.enableObjectMotionVectors)
-                    {
-                        // Note: We don't need to clear this buffer, it will be fill entirely by the rendering into the velocity buffer
-                        cmd.ReleaseTemporaryRT(m_VelocityBuffer);
-                        CoreUtils.CreateCmdTemporaryRT(cmd, m_VelocityBuffer, hdCamera.renderTextureDesc, 0, FilterMode.Point, Builtin.GetVelocityBufferFormat(), Builtin.GetVelocityBufferReadWrite());
-                    }
-
-                    CoreUtils.SetRenderTarget(cmd, m_CameraColorBufferRT, m_CameraDepthStencilBufferRT, ClearFlag.Depth);
->>>>>>> e97b6212
                 }
 
                 // Clear the diffuse SSS lighting target
@@ -2010,54 +1742,5 @@
                 // END TEMP
             }
         }
-<<<<<<< HEAD
-=======
-
-        static int CalculatePyramidSize(int w, int h)
-        {
-            return Mathf.ClosestPowerOfTwo(Mathf.Min(w, h));
-        }
-
-        static int GetPyramidSize(RenderTextureDescriptor pyramidDesc)
-        {
-            // The monoscopic pyramid texture has both the width and height
-            // matching, so the pyramid size could be either dimension.
-            // However, with stereo double-wide rendering, we will arrange
-            // two pyramid textures next to each other inside the double-wide
-            // texture.  The whole texture width will no longer be representative
-            // of the pyramid size, but the height still corresponds to the pyramid.
-            return pyramidDesc.height;
-        }
-
-        public enum PyramidType
-        {
-            Color = 0,
-            Depth = 1
-        }
-
-        static RenderTextureDescriptor BuildPyramidDescriptor(HDCamera hdCamera, PyramidType pyramidType, bool stereoEnabled)
-        {
-            var desc = hdCamera.renderTextureDesc;
-            desc.colorFormat = (pyramidType == PyramidType.Color) ? RenderTextureFormat.ARGBHalf : RenderTextureFormat.RFloat;
-            desc.depthBufferBits = 0;
-            desc.useMipMap = true;
-            desc.autoGenerateMips = false;
-
-            desc.msaaSamples = 1; // These are approximation textures, they don't need MSAA
-
-            var pyramidSize = CalculatePyramidSize((int)hdCamera.screenSize.x, (int)hdCamera.screenSize.y);
-
-            // for stereo double-wide, each half of the texture will represent a single eye's pyramid
-            //var widthModifier = 1;
-            //if (stereoEnabled && (desc.dimension != TextureDimension.Tex2DArray))
-            //    widthModifier = 2; // double-wide
-
-            //desc.width = pyramidSize * widthModifier;
-            desc.width = pyramidSize;
-            desc.height = pyramidSize;
-
-            return desc;
-        }
->>>>>>> e97b6212
     }
 }