using System.Collections.Generic;
using UnityEngine.Rendering;
using System;
using System.Diagnostics;
using System.Linq;
using UnityEngine.Rendering.PostProcessing;
using UnityEngine.Experimental.GlobalIllumination;
using UnityEngine.XR;

namespace UnityEngine.Experimental.Rendering.HDPipeline
{
    public class HDRenderPipeline : RenderPipeline
    {
        enum ForwardPass
        {
            Opaque,
            PreRefraction,
            Transparent,
        }

        static readonly string[] k_ForwardPassDebugName =
        {
            "Forward Opaque Debug",
            "Forward PreRefraction Debug",
            "Forward Transparent Debug"
        };

        static readonly string[] k_ForwardPassName =
        {
            "Forward Opaque",
            "Forward PreRefraction",
            "Forward Transparent"
        };

        readonly HDRenderPipelineAsset m_Asset;

        DiffusionProfileSettings m_InternalSSSAsset;
        public DiffusionProfileSettings diffusionProfileSettings
        {
            get
            {
                // If no SSS asset is set, build / reuse an internal one for simplicity
                var asset = m_Asset.diffusionProfileSettings;

                if (asset == null)
                {
                    if (m_InternalSSSAsset == null)
                        m_InternalSSSAsset = ScriptableObject.CreateInstance<DiffusionProfileSettings>();

                    asset = m_InternalSSSAsset;
                }

                return asset;
            }
        }
        public RenderPipelineSettings renderPipelineSettings { get { return m_Asset.renderPipelineSettings; } }

        public bool IsInternalDiffusionProfile(DiffusionProfileSettings profile)
        {
            return m_InternalSSSAsset == profile;
        }

        readonly RenderPipelineMaterial m_DeferredMaterial;
        readonly List<RenderPipelineMaterial> m_MaterialList = new List<RenderPipelineMaterial>();

        readonly GBufferManager m_GbufferManager;
        readonly DBufferManager m_DbufferManager;
        readonly SubsurfaceScatteringManager m_SSSBufferManager = new SubsurfaceScatteringManager();

        // Renderer Bake configuration can vary depends on if shadow mask is enabled or no
        RendererConfiguration m_currentRendererConfigurationBakedLighting = HDUtils.k_RendererConfigurationBakedLighting;
        Material m_CopyStencilForNoLighting;
        Material m_CopyDepth;
        GPUCopy m_GPUCopy;
        BufferPyramid m_BufferPyramid;

        IBLFilterGGX m_IBLFilterGGX = null;

        ComputeShader m_applyDistortionCS { get { return m_Asset.renderPipelineResources.applyDistortionCS; } }
        int m_applyDistortionKernel;

        Material m_CameraMotionVectorsMaterial;

        // Debug material
        Material m_DebugViewMaterialGBuffer;
        Material m_DebugViewMaterialGBufferShadowMask;
        Material m_currentDebugViewMaterialGBuffer;
        Material m_DebugDisplayLatlong;
        Material m_DebugFullScreen;
        Material m_DebugColorPicker;
        Material m_Blit;
        Material m_ErrorMaterial;

        RenderTargetIdentifier[] m_MRTCache2 = new RenderTargetIdentifier[2];

        // 'm_CameraColorBuffer' does not contain diffuse lighting of SSS materials until the SSS pass. It is stored within 'm_CameraSssDiffuseLightingBuffer'.
        RTHandleSystem.RTHandle m_CameraColorBuffer;
        RTHandleSystem.RTHandle m_CameraSssDiffuseLightingBuffer;

        RTHandleSystem.RTHandle m_CameraDepthStencilBuffer;
        RTHandleSystem.RTHandle m_CameraDepthBufferCopy;
        RTHandleSystem.RTHandle m_CameraStencilBufferCopy;

        RTHandleSystem.RTHandle m_VelocityBuffer;
        RTHandleSystem.RTHandle m_DeferredShadowBuffer;
        RTHandleSystem.RTHandle m_AmbientOcclusionBuffer;
        RTHandleSystem.RTHandle m_DistortionBuffer;

        // The pass "SRPDefaultUnlit" is a fall back to legacy unlit rendering and is required to support unity 2d + unity UI that render in the scene.
        ShaderPassName[] m_ForwardAndForwardOnlyPassNames = { new ShaderPassName(), new ShaderPassName(), HDShaderPassNames.s_SRPDefaultUnlitName };
        ShaderPassName[] m_ForwardOnlyPassNames = { new ShaderPassName(), HDShaderPassNames.s_SRPDefaultUnlitName };
        ShaderPassName[] m_ForwardSSReflectionPassNames = { HDShaderPassNames.s_ForwardName };

        ShaderPassName[] m_AllTransparentPassNames = {  HDShaderPassNames.s_TransparentBackfaceName,
                                                        HDShaderPassNames.s_ForwardOnlyName,
                                                        HDShaderPassNames.s_ForwardName,
                                                        HDShaderPassNames.s_SRPDefaultUnlitName };

        ShaderPassName[] m_AllForwardOpaquePassNames = {    HDShaderPassNames.s_ForwardOnlyName,
                                                            HDShaderPassNames.s_ForwardName,
                                                            HDShaderPassNames.s_SRPDefaultUnlitName };

        ShaderPassName[] m_DepthOnlyAndDepthForwardOnlyPassNames = { HDShaderPassNames.s_DepthForwardOnlyName, HDShaderPassNames.s_DepthOnlyName };
        ShaderPassName[] m_DepthForwardOnlyPassNames = { HDShaderPassNames.s_DepthForwardOnlyName };
        ShaderPassName[] m_DepthOnlyPassNames = { HDShaderPassNames.s_DepthOnlyName };
        ShaderPassName[] m_TransparentDepthPrepassNames = { HDShaderPassNames.s_TransparentDepthPrepassName };
        ShaderPassName[] m_TransparentDepthPostpassNames = { HDShaderPassNames.s_TransparentDepthPostpassName };
        ShaderPassName[] m_ForwardErrorPassNames = { HDShaderPassNames.s_AlwaysName, HDShaderPassNames.s_ForwardBaseName, HDShaderPassNames.s_DeferredName, HDShaderPassNames.s_PrepassBaseName, HDShaderPassNames.s_VertexName, HDShaderPassNames.s_VertexLMRGBMName, HDShaderPassNames.s_VertexLMName };
        ShaderPassName[] m_SinglePassName = new ShaderPassName[1];

        // Stencil usage in HDRenderPipeline.
        // Currently we use only 2 bits to identify the kind of lighting that is expected from the render pipeline
        // Usage is define in LightDefinitions.cs
        [Flags]
        public enum StencilBitMask
        {
            Clear           = 0,             // 0x0
            LightingMask    = 7,             // 0x7  - 3 bit
            ObjectVelocity  = 128,           // 0x80 - 1 bit
            All             = 255            // 0xFF - 8 bit
        }

        RenderStateBlock m_DepthStateOpaque;

        // Detect when windows size is changing
        int m_CurrentWidth;
        int m_CurrentHeight;

        // Use to detect frame changes
        int m_FrameCount;
        float m_LastTime, m_Time;

        public int GetCurrentShadowCount() { return m_LightLoop.GetCurrentShadowCount(); }
        public int GetShadowAtlasCount() { return m_LightLoop.GetShadowAtlasCount(); }
        public int GetDecalAtlasMipCount()
        {
            int highestDim = Math.Max(renderPipelineSettings.decalSettings.atlasWidth, renderPipelineSettings.decalSettings.atlasHeight);
            return (int)Math.Log(highestDim, 2);
        }

        public int GetShadowSliceCount(uint atlasIndex) { return m_LightLoop.GetShadowSliceCount(atlasIndex); }

        readonly SkyManager m_SkyManager = new SkyManager();
        readonly LightLoop m_LightLoop = new LightLoop();
        readonly ShadowSettings m_ShadowSettings = new ShadowSettings();
        readonly VolumetricLightingSystem m_VolumetricLightingSystem = new VolumetricLightingSystem();

        // Debugging
        MaterialPropertyBlock m_SharedPropertyBlock = new MaterialPropertyBlock();
        DebugDisplaySettings m_DebugDisplaySettings = new DebugDisplaySettings();
        public DebugDisplaySettings debugDisplaySettings { get { return m_DebugDisplaySettings; } }
        static DebugDisplaySettings s_NeutralDebugDisplaySettings = new DebugDisplaySettings();
        DebugDisplaySettings m_CurrentDebugDisplaySettings;
        RTHandleSystem.RTHandle         m_DebugColorPickerBuffer;
        RTHandleSystem.RTHandle         m_DebugFullScreenTempBuffer;
        bool                            m_FullScreenDebugPushed;
        bool                            m_ValidAPI; // False by default mean we render normally, true mean we don't render anything

        public Material GetBlitMaterial() { return m_Blit; }

        FrameSettings m_FrameSettings; // Init every frame

        ComputeBuffer m_DebugScreenSpaceTracingData = null;
        ScreenSpaceTracingDebug[] m_DebugScreenSpaceTracingDataArray = new ScreenSpaceTracingDebug[1];

        public HDRenderPipeline(HDRenderPipelineAsset asset)
        {
            m_ValidAPI = true;

            if (!SetRenderingFeatures())
            {
                m_ValidAPI = false;

                return ;
            }

            m_Asset = asset;
            m_GPUCopy = new GPUCopy(asset.renderPipelineResources.copyChannelCS);
            var bufferPyramidProcessor = new BufferPyramidProcessor(
                asset.renderPipelineResources.colorPyramidCS,
                asset.renderPipelineResources.depthPyramidCS,
                m_GPUCopy,
                new TexturePadding(asset.renderPipelineResources.texturePaddingCS)
            );
            m_BufferPyramid = new BufferPyramid(bufferPyramidProcessor);

            EncodeBC6H.DefaultInstance = EncodeBC6H.DefaultInstance ?? new EncodeBC6H(asset.renderPipelineResources.encodeBC6HCS);

            m_ReflectionProbeCullResults = new ReflectionProbeCullResults(asset.reflectionSystemParameters);
            ReflectionSystem.SetParameters(asset.reflectionSystemParameters);

            // Scan material list and assign it
            m_MaterialList = HDUtils.GetRenderPipelineMaterialList();
            // Find first material that have non 0 Gbuffer count and assign it as deferredMaterial
            m_DeferredMaterial = null;
            foreach (var material in m_MaterialList)
            {
                if (material.GetMaterialGBufferCount() > 0)
                    m_DeferredMaterial = material;
            }

            // TODO: Handle the case of no Gbuffer material
            // TODO: I comment the assert here because m_DeferredMaterial for whatever reasons contain the correct class but with a "null" in the name instead of the real name and then trigger the assert
            // whereas it work. Don't know what is happening, DebugDisplay use the same code and name is correct there.
            // Debug.Assert(m_DeferredMaterial != null);

            m_GbufferManager = new GBufferManager(m_DeferredMaterial, m_Asset.renderPipelineSettings.supportShadowMask);
            m_DbufferManager = new DBufferManager();

            m_SSSBufferManager.Build(asset);

            // Initialize various compute shader resources
            m_applyDistortionKernel = m_applyDistortionCS.FindKernel("KMain");

            // General material
            m_CopyStencilForNoLighting = CoreUtils.CreateEngineMaterial(asset.renderPipelineResources.copyStencilBuffer);
            m_CopyStencilForNoLighting.SetInt(HDShaderIDs._StencilRef, (int)StencilLightingUsage.NoLighting);
            m_CopyStencilForNoLighting.SetInt(HDShaderIDs._StencilMask, (int)StencilBitMask.LightingMask);
            m_CameraMotionVectorsMaterial = CoreUtils.CreateEngineMaterial(asset.renderPipelineResources.cameraMotionVectors);

            m_CopyDepth = CoreUtils.CreateEngineMaterial(asset.renderPipelineResources.copyDepthBuffer);

            InitializeDebugMaterials();

            m_MaterialList.ForEach(material => material.Build(asset));

            m_IBLFilterGGX = new IBLFilterGGX(asset.renderPipelineResources, bufferPyramidProcessor);

            m_LightLoop.Build(asset, m_ShadowSettings, m_IBLFilterGGX);

            m_SkyManager.Build(asset, m_IBLFilterGGX);

            m_VolumetricLightingSystem.Build(asset);

            m_DebugDisplaySettings.RegisterDebug();
#if UNITY_EDITOR
            // We don't need the debug of Scene View at runtime (each camera have its own debug settings)
            FrameSettings.RegisterDebug("Scene View", m_Asset.GetFrameSettings());
#endif
            m_DebugScreenSpaceTracingData = new ComputeBuffer(1, System.Runtime.InteropServices.Marshal.SizeOf(typeof(ScreenSpaceTracingDebug)));

            InitializeRenderTextures();

            // For debugging
            MousePositionDebug.instance.Build();

            InitializeRenderStateBlocks();
        }

        void InitializeRenderTextures()
        {
            // Initial state of the RTHandle system.
            // Tells the system that we will require MSAA or not so that we can avoid wasteful render texture allocation.
            // TODO: Might want to initialize to at least the window resolution to avoid un-necessary re-alloc in the player
            RTHandles.Initialize(1, 1, m_Asset.renderPipelineSettings.supportMSAA, m_Asset.renderPipelineSettings.msaaSampleCount);

            if(!m_Asset.renderPipelineSettings.supportForwardOnly)
                m_GbufferManager.CreateBuffers();

            if (m_Asset.renderPipelineSettings.supportDBuffer)
                m_DbufferManager.CreateBuffers();

            m_SSSBufferManager.InitSSSBuffers(m_GbufferManager, m_Asset.renderPipelineSettings);

            m_CameraColorBuffer = RTHandles.Alloc(Vector2.one, filterMode: FilterMode.Point, colorFormat: RenderTextureFormat.ARGBHalf, sRGB : false, enableRandomWrite: true, enableMSAA: true, name : "CameraColor");
            m_CameraSssDiffuseLightingBuffer = RTHandles.Alloc(Vector2.one, filterMode: FilterMode.Point, colorFormat: RenderTextureFormat.RGB111110Float, sRGB: false, enableRandomWrite: true, enableMSAA: true, name: "CameraSSSDiffuseLighting");

            m_CameraDepthStencilBuffer = RTHandles.Alloc(Vector2.one, depthBufferBits: DepthBits.Depth24, colorFormat: RenderTextureFormat.Depth, filterMode: FilterMode.Point, bindTextureMS: true, enableMSAA: true, name: "CameraDepthStencil");

            if (NeedDepthBufferCopy())
            {
                m_CameraDepthBufferCopy = RTHandles.Alloc(Vector2.one, depthBufferBits: DepthBits.Depth24, colorFormat: RenderTextureFormat.Depth, filterMode: FilterMode.Point, bindTextureMS: true, enableMSAA: true, name: "CameraDepthStencilCopy");
            }

            // Technically we won't need this buffer in some cases, but nothing that we can determine at init time.
            m_CameraStencilBufferCopy = RTHandles.Alloc(Vector2.one, depthBufferBits: DepthBits.None, colorFormat: RenderTextureFormat.R8, sRGB: false, filterMode: FilterMode.Point, enableMSAA: true, name: "CameraStencilCopy"); // DXGI_FORMAT_R8_UINT is not supported by Unity

            if (m_Asset.renderPipelineSettings.supportSSAO)
            {
                m_AmbientOcclusionBuffer = RTHandles.Alloc(Vector2.one, filterMode: FilterMode.Bilinear, colorFormat: RenderTextureFormat.R8, sRGB: false, enableRandomWrite: true, name: "AmbientOcclusion");
            }

            if (m_Asset.renderPipelineSettings.supportMotionVectors)
            {
                m_VelocityBuffer = RTHandles.Alloc(Vector2.one, filterMode: FilterMode.Point, colorFormat: Builtin.GetVelocityBufferFormat(), sRGB: Builtin.GetVelocityBufferSRGBFlag(), enableMSAA: true, name: "Velocity");
            }

            m_DistortionBuffer = RTHandles.Alloc(Vector2.one, filterMode: FilterMode.Point, colorFormat: Builtin.GetDistortionBufferFormat(), sRGB: Builtin.GetDistortionBufferSRGBFlag(), name: "Distortion");

            // TODO: For MSAA, we'll need to add a Draw path in order to support MSAA properly
            m_DeferredShadowBuffer = RTHandles.Alloc(Vector2.one, filterMode: FilterMode.Point, colorFormat: RenderTextureFormat.ARGB32, sRGB: false, enableRandomWrite: true, name: "DeferredShadow");

            if (Debug.isDebugBuild)
            {
                m_DebugColorPickerBuffer = RTHandles.Alloc(Vector2.one, filterMode: FilterMode.Point, colorFormat: RenderTextureFormat.ARGBHalf, sRGB: false, name: "DebugColorPicker");
                m_DebugFullScreenTempBuffer = RTHandles.Alloc(Vector2.one, filterMode: FilterMode.Point, colorFormat: RenderTextureFormat.ARGBHalf, sRGB: false, name: "DebugFullScreen");
            }
        }

        void DestroyRenderTextures()
        {
            m_GbufferManager.DestroyBuffers();
            m_DbufferManager.DestroyBuffers();
            m_BufferPyramid.DestroyBuffers();

            RTHandles.Release(m_CameraColorBuffer);
            RTHandles.Release(m_CameraSssDiffuseLightingBuffer);

            RTHandles.Release(m_CameraDepthStencilBuffer);
            RTHandles.Release(m_CameraDepthBufferCopy);
            RTHandles.Release(m_CameraStencilBufferCopy);

            RTHandles.Release(m_AmbientOcclusionBuffer);
            RTHandles.Release(m_VelocityBuffer);
            RTHandles.Release(m_DistortionBuffer);
            RTHandles.Release(m_DeferredShadowBuffer);
<<<<<<< HEAD

            RTHandles.Release(m_DebugColorPickerBuffer);
            RTHandles.Release(m_DebugFullScreenTempBuffer);
=======
>>>>>>> cf0300ae

            RTHandles.Release(m_DebugColorPickerBuffer);
            RTHandles.Release(m_DebugFullScreenTempBuffer);
            
            m_DebugScreenSpaceTracingData.Release();

<<<<<<< HEAD
            HDCamera.ClearAll();
=======
            HDCamera.CleanUnused();
>>>>>>> cf0300ae
        }


        bool SetRenderingFeatures()
        {
            // Set subshader pipeline tag
            Shader.globalRenderPipeline = "HDRenderPipeline";

            // HD use specific GraphicsSettings
            GraphicsSettings.lightsUseLinearIntensity = true;
            GraphicsSettings.lightsUseColorTemperature = true;

            SupportedRenderingFeatures.active = new SupportedRenderingFeatures()
            {
                reflectionProbeSupportFlags = SupportedRenderingFeatures.ReflectionProbeSupportFlags.Rotation,
                defaultMixedLightingMode = SupportedRenderingFeatures.LightmapMixedBakeMode.IndirectOnly,
                supportedMixedLightingModes = SupportedRenderingFeatures.LightmapMixedBakeMode.IndirectOnly | SupportedRenderingFeatures.LightmapMixedBakeMode.Shadowmask,
                supportedLightmapBakeTypes = LightmapBakeType.Baked | LightmapBakeType.Mixed | LightmapBakeType.Realtime,
                supportedLightmapsModes = LightmapsMode.NonDirectional | LightmapsMode.CombinedDirectional,
                rendererSupportsLightProbeProxyVolumes = true,
                rendererSupportsMotionVectors = true,
                rendererSupportsReceiveShadows = false,
                rendererSupportsReflectionProbes = true
            };

            Lightmapping.SetDelegate(GlobalIlluminationUtils.hdLightsDelegate);

#if UNITY_EDITOR
            SceneViewDrawMode.SetupDrawMode();

            if (UnityEditor.PlayerSettings.colorSpace == ColorSpace.Gamma)
            {
                Debug.LogError("High Definition Render Pipeline doesn't support Gamma mode, change to Linear mode");
            }
#endif

            if (!IsSupportedPlatform())
            {
                CoreUtils.DisplayUnsupportedAPIMessage();

                return false;
            }

            // VR is not supported currently in HD
            if (XRSettings.isDeviceActive)
            {
                CoreUtils.DisplayUnsupportedXRMessage();

                return false;
            }

            return true;
        }

        bool IsSupportedPlatform()
        {
            if (!SystemInfo.supportsComputeShaders)
                return false;

            if (SystemInfo.graphicsDeviceType == GraphicsDeviceType.Direct3D11 ||
                SystemInfo.graphicsDeviceType == GraphicsDeviceType.Direct3D12 ||
                SystemInfo.graphicsDeviceType == GraphicsDeviceType.PlayStation4 ||
                SystemInfo.graphicsDeviceType == GraphicsDeviceType.XboxOne ||
                SystemInfo.graphicsDeviceType == GraphicsDeviceType.XboxOneD3D12 ||
                SystemInfo.graphicsDeviceType == GraphicsDeviceType.Vulkan)
            {
                return true;
            }

            if (SystemInfo.graphicsDeviceType == GraphicsDeviceType.Metal)
            {
                string os = SystemInfo.operatingSystem;

                // Metal support depends on OS version:
                // macOS 10.11.x doesn't have tessellation / earlydepthstencil support, early driver versions were buggy in general
                // macOS 10.12.x should usually work with AMD, but issues with Intel/Nvidia GPUs. Regardless of the GPU, there are issues with MTLCompilerService crashing with some shaders
                // macOS 10.13.x is expected to work, and if it's a driver/shader compiler issue, there's still hope on getting it fixed to next shipping OS patch release
                //
                // Has worked experimentally with iOS in the past, but it's not currently supported
                //

                if (os.StartsWith("Mac"))
                {
                    // TODO: Expose in C# version number, for now assume "Mac OS X 10.10.4" format with version 10 at least
                    int startIndex = os.LastIndexOf(" ");
                    var parts = os.Substring(startIndex + 1).Split('.');
                    int a = Convert.ToInt32(parts[0]);
                    int b = Convert.ToInt32(parts[1]);
                    // In case in the future there's a need to disable specific patch releases
                    // int c = Convert.ToInt32(parts[2]);

                    if (a >= 10 && b >= 13)
                        return true;
                }
            }

            return false;
        }

        void UnsetRenderingFeatures()
        {
            Shader.globalRenderPipeline = "";

            SupportedRenderingFeatures.active = new SupportedRenderingFeatures();

            Lightmapping.ResetDelegate();
        }

        void InitializeDebugMaterials()
        {
            m_DebugViewMaterialGBuffer = CoreUtils.CreateEngineMaterial(m_Asset.renderPipelineResources.debugViewMaterialGBufferShader);
            m_DebugViewMaterialGBufferShadowMask = CoreUtils.CreateEngineMaterial(m_Asset.renderPipelineResources.debugViewMaterialGBufferShader);
            m_DebugViewMaterialGBufferShadowMask.EnableKeyword("SHADOWS_SHADOWMASK");
            m_DebugDisplayLatlong = CoreUtils.CreateEngineMaterial(m_Asset.renderPipelineResources.debugDisplayLatlongShader);
            m_DebugFullScreen = CoreUtils.CreateEngineMaterial(m_Asset.renderPipelineResources.debugFullScreenShader);
            m_DebugColorPicker = CoreUtils.CreateEngineMaterial(m_Asset.renderPipelineResources.debugColorPickerShader);
            m_Blit = CoreUtils.CreateEngineMaterial(m_Asset.renderPipelineResources.blit);
            m_ErrorMaterial = CoreUtils.CreateEngineMaterial("Hidden/InternalErrorShader");
        }

        void InitializeRenderStateBlocks()
        {
            m_DepthStateOpaque = new RenderStateBlock
            {
                depthState = new DepthState(true, CompareFunction.LessEqual),
                mask = RenderStateMask.Depth
            };
        }

        public void OnSceneLoad()
        {
            // Recreate the textures which went NULL
            m_MaterialList.ForEach(material => material.Build(m_Asset));
        }

        public override void Dispose()
        {
            UnsetRenderingFeatures();

            if (!m_ValidAPI)
                return ;

            base.Dispose();

            m_DebugDisplaySettings.UnregisterDebug();

            m_LightLoop.Cleanup();

            // For debugging
            MousePositionDebug.instance.Cleanup();

            DecalSystem.instance.Cleanup();

            m_MaterialList.ForEach(material => material.Cleanup());

            CoreUtils.Destroy(m_CopyStencilForNoLighting);
            CoreUtils.Destroy(m_CameraMotionVectorsMaterial);

            CoreUtils.Destroy(m_DebugViewMaterialGBuffer);
            CoreUtils.Destroy(m_DebugViewMaterialGBufferShadowMask);
            CoreUtils.Destroy(m_DebugDisplayLatlong);
            CoreUtils.Destroy(m_DebugFullScreen);
            CoreUtils.Destroy(m_DebugColorPicker);
            CoreUtils.Destroy(m_Blit);
            CoreUtils.Destroy(m_CopyDepth);
            CoreUtils.Destroy(m_ErrorMaterial);

            m_SSSBufferManager.Cleanup();
            m_SkyManager.Cleanup();
            m_VolumetricLightingSystem.Cleanup();
            m_IBLFilterGGX.Cleanup();

            DestroyRenderTextures();

#if UNITY_EDITOR
            SceneViewDrawMode.ResetDrawMode();
            FrameSettings.UnRegisterDebug("Scene View");
#endif
        }

        void Resize(HDCamera hdCamera)
        {
            bool resolutionChanged = (hdCamera.actualWidth != m_CurrentWidth) || (hdCamera.actualHeight != m_CurrentHeight);

            if (resolutionChanged || m_LightLoop.NeedResize())
            {
                if (m_CurrentWidth > 0 && m_CurrentHeight > 0)
                    m_LightLoop.ReleaseResolutionDependentBuffers();

                m_LightLoop.AllocResolutionDependentBuffers((int)hdCamera.screenSize.x, (int)hdCamera.screenSize.y, m_FrameSettings.enableStereo);
            }

            // Warning: (resolutionChanged == false) if you open a new Editor tab of the same size!
            m_VolumetricLightingSystem.ResizeVBuffer(hdCamera, hdCamera.actualWidth, hdCamera.actualHeight);

            // update recorded window resolution
            m_CurrentWidth = hdCamera.actualWidth;
            m_CurrentHeight = hdCamera.actualHeight;
        }

        public void PushGlobalParams(HDCamera hdCamera, CommandBuffer cmd, DiffusionProfileSettings sssParameters)
        {
            using (new ProfilingSample(cmd, "Push Global Parameters", CustomSamplerId.PushGlobalParameters.GetSampler()))
            {
                // Set up UnityPerFrame CBuffer.
                m_SSSBufferManager.PushGlobalParams(cmd, sssParameters, m_FrameSettings);

                m_DbufferManager.PushGlobalParams(cmd, m_FrameSettings);

                m_VolumetricLightingSystem.PushGlobalParams(hdCamera, cmd);

                var ssRefraction = VolumeManager.instance.stack.GetComponent<ScreenSpaceRefraction>()
                    ?? ScreenSpaceRefraction.@default;
                ssRefraction.PushShaderParameters(cmd);
<<<<<<< HEAD
                var ssReflection = VolumeManager.instance.stack.GetComponent<ScreenSpaceReflection>()
                    ?? ScreenSpaceReflection.@default;
                ssReflection.PushShaderParameters(cmd);
=======
>>>>>>> cf0300ae

                // Set up UnityPerView CBuffer.
                hdCamera.SetupGlobalParams(cmd, m_Time, m_LastTime);
                if (m_FrameSettings.enableStereo) hdCamera.SetupGlobalStereoParams(cmd);

<<<<<<< HEAD
                cmd.SetGlobalInt(HDShaderIDs._SSReflectionEnabled, m_FrameSettings.enableSSR ? 1 : 0);

=======
>>>>>>> cf0300ae
                var previousDepthPyramidRT = hdCamera.GetPreviousFrameRT((int)HDCameraFrameHistoryType.DepthPyramid);
                if (previousDepthPyramidRT != null)
                {
                    cmd.SetGlobalTexture(HDShaderIDs._DepthPyramidTexture, previousDepthPyramidRT);
                    cmd.SetGlobalVector(HDShaderIDs._DepthPyramidSize, new Vector4(
                        previousDepthPyramidRT.referenceSize.x, 
                        previousDepthPyramidRT.referenceSize.y, 
                        1f / previousDepthPyramidRT.referenceSize.x, 
                        1f / previousDepthPyramidRT.referenceSize.y
                    ));
                    cmd.SetGlobalVector(HDShaderIDs._DepthPyramidScale, new Vector4(
                        previousDepthPyramidRT.referenceSize.x / (float)previousDepthPyramidRT.rt.width, 
                        previousDepthPyramidRT.referenceSize.y / (float)previousDepthPyramidRT.rt.height, 
                        Mathf.Log(Mathf.Min(previousDepthPyramidRT.rt.width, previousDepthPyramidRT.rt.height), 2), 
                        0.0f
                    ));
                }
                    
                var previousColorPyramidRT = hdCamera.GetPreviousFrameRT((int)HDCameraFrameHistoryType.ColorPyramid);
                if (previousColorPyramidRT != null)
                {
                    cmd.SetGlobalTexture(HDShaderIDs._ColorPyramidTexture, previousColorPyramidRT);
                    cmd.SetGlobalVector(HDShaderIDs._ColorPyramidSize, new Vector4(
                        previousColorPyramidRT.referenceSize.x, 
                        previousColorPyramidRT.referenceSize.y, 
                        1f / previousColorPyramidRT.referenceSize.x, 
                        1f / previousColorPyramidRT.referenceSize.y
                    ));
                    cmd.SetGlobalVector(HDShaderIDs._ColorPyramidScale, new Vector4(
                        previousColorPyramidRT.referenceSize.x / (float)previousColorPyramidRT.rt.width, 
                        previousColorPyramidRT.referenceSize.y / (float)previousColorPyramidRT.rt.height, 
                        Mathf.Log(Mathf.Min(previousColorPyramidRT.rt.width, previousColorPyramidRT.rt.height), 2), 
                        0.0f
                    ));
                }
            }
        }

        bool IsConsolePlatform()
        {
            return  SystemInfo.graphicsDeviceType == GraphicsDeviceType.PlayStation4 ||
                    SystemInfo.graphicsDeviceType == GraphicsDeviceType.XboxOne ||
                    SystemInfo.graphicsDeviceType == GraphicsDeviceType.XboxOneD3D12;
        }

        bool NeedDepthBufferCopy()
        {
            // For now we consider all console to be able to read from a bound depth buffer.
            return !IsConsolePlatform();
        }

        bool NeedStencilBufferCopy()
        {
            // Currently, Unity does not offer a way to bind the stencil buffer as a texture in a compute shader.
            // Therefore, it's manually copied using a pixel shader.
            return m_LightLoop.GetFeatureVariantsEnabled();
        }

        RTHandleSystem.RTHandle GetDepthTexture()
        {
            return NeedDepthBufferCopy() ? m_CameraDepthBufferCopy : m_CameraDepthStencilBuffer;
        }

        void CopyDepthBufferIfNeeded(CommandBuffer cmd)
        {
            using (new ProfilingSample(cmd, NeedDepthBufferCopy() ? "Copy DepthBuffer" : "Set DepthBuffer", CustomSamplerId.CopySetDepthBuffer.GetSampler()))
            {
                if (NeedDepthBufferCopy())
                {
                    using (new ProfilingSample(cmd, "Copy depth-stencil buffer", CustomSamplerId.CopyDepthStencilbuffer.GetSampler()))
                    {
                        cmd.CopyTexture(m_CameraDepthStencilBuffer, m_CameraDepthBufferCopy);
                    }
                }
            }
        }

        public void UpdateShadowSettings()
        {
            var shadowSettings = VolumeManager.instance.stack.GetComponent<HDShadowSettings>();

            m_ShadowSettings.maxShadowDistance = shadowSettings.maxShadowDistance;
            //m_ShadowSettings.directionalLightNearPlaneOffset = commonSettings.shadowNearPlaneOffset;

            m_ShadowSettings.enabled = m_FrameSettings.enableShadow;
        }

        public void ConfigureForShadowMask(bool enableBakeShadowMask, CommandBuffer cmd)
        {
            // Globally enable (for GBuffer shader and forward lit (opaque and transparent) the keyword SHADOWS_SHADOWMASK
            CoreUtils.SetKeyword(cmd, "SHADOWS_SHADOWMASK", enableBakeShadowMask);

            // Configure material to use depends on shadow mask option
            m_currentRendererConfigurationBakedLighting = enableBakeShadowMask ? HDUtils.k_RendererConfigurationBakedLightingWithShadowMask : HDUtils.k_RendererConfigurationBakedLighting;
            m_currentDebugViewMaterialGBuffer = enableBakeShadowMask ? m_DebugViewMaterialGBufferShadowMask : m_DebugViewMaterialGBuffer;
        }

        CullResults m_CullResults;
        ReflectionProbeCullResults m_ReflectionProbeCullResults;
        public override void Render(ScriptableRenderContext renderContext, Camera[] cameras)
        {
            if (!m_ValidAPI)
                return;

            base.Render(renderContext, cameras);
            RenderPipeline.BeginFrameRendering(cameras);

            {
                // SRP.Render() can be called several times per frame.
                // Also, most Time variables do not consistently update in the Scene View.
                // This makes reliable detection of the start of the new frame VERY hard.
                // One of the exceptions is 'Time.realtimeSinceStartup'.
                // Therefore, outside of the Play Mode we update the time at 60 fps,
                // and in the Play Mode we rely on 'Time.frameCount'.
                float t = Time.realtimeSinceStartup;
                int   c = Time.frameCount;

                bool newFrame;

                if (Application.isPlaying)
                {
                    newFrame = m_FrameCount != c;

                    m_FrameCount = c;
                }
                else
                {
                    newFrame = (t - m_Time) > 0.0166f;

                    if (newFrame) m_FrameCount++;
                }

                if (newFrame)
            {
                HDCamera.CleanUnused();

                    // Make sure both are never 0.
                    m_LastTime = (m_Time > 0) ? m_Time : t;
                    m_Time  = t;
                }
            }

            // TODO: Render only visible probes
            var isReflection = cameras.Any(c => c.cameraType == CameraType.Reflection);
            if (!isReflection)
                ReflectionSystem.RenderAllRealtimeProbes(ReflectionProbeType.PlanarReflection);

            // We first update the state of asset frame settings as they can be use by various camera
            // but we keep the dirty state to correctly reset other camera that use RenderingPath.Default.
            bool assetFrameSettingsIsDirty = m_Asset.frameSettingsIsDirty;
            m_Asset.UpdateDirtyFrameSettings();

            foreach (var camera in cameras)
            {
                if (camera == null)
                    continue;

                RenderPipeline.BeginCameraRendering(camera);

                // First, get aggregate of frame settings base on global settings, camera frame settings and debug settings
                // Note: the SceneView camera will never have additionalCameraData
                var additionalCameraData = camera.GetComponent<HDAdditionalCameraData>();

                // Init effective frame settings of each camera
                // Each camera have its own debug frame settings control from the debug windows
                // debug frame settings can't be aggregate with frame settings (i.e we can't aggregate forward only control for example)
                // so debug settings (when use) are the effective frame settings
                // To be able to have this behavior we init effective frame settings with serialized frame settings and copy
                // debug settings change on top of it. Each time frame settings are change in the editor, we reset all debug settings
                // to stay in sync. The loop below allow to update all frame settings correctly and is required because
                // camera can rely on default frame settings from the HDRendeRPipelineAsset
                FrameSettings srcFrameSettings;
                if (additionalCameraData)
                {
                    additionalCameraData.UpdateDirtyFrameSettings(assetFrameSettingsIsDirty, m_Asset.GetFrameSettings());
                    srcFrameSettings = additionalCameraData.GetFrameSettings();
                }
                else
                {
                    srcFrameSettings = m_Asset.GetFrameSettings();
                }
                // Get the effective frame settings for this camera taking into account the global setting and camera type
                FrameSettings.InitializeFrameSettings(camera, m_Asset.GetRenderPipelineSettings(), srcFrameSettings, ref m_FrameSettings);

                // This is the main command buffer used for the frame.
                var cmd = CommandBufferPool.Get("");

                // Specific pass to simply display the content of the camera buffer if users have fill it themselves (like video player)
                if (additionalCameraData && additionalCameraData.renderingPath == HDAdditionalCameraData.RenderingPath.FullscreenPassthrough)
                {
                    renderContext.ExecuteCommandBuffer(cmd);
                    CommandBufferPool.Release(cmd);
                    renderContext.Submit();
                    continue;
                }

                if (camera.cameraType != CameraType.Reflection)
                {
                    // TODO: Render only visible probes
                    ReflectionSystem.RenderAllRealtimeViewerDependentProbesFor(ReflectionProbeType.PlanarReflection, camera);
                    // Frame settings state was updated by previous render, we must recalculate it
                    FrameSettings.InitializeFrameSettings(camera, m_Asset.GetRenderPipelineSettings(), srcFrameSettings, ref m_FrameSettings);
                }
                    

                // Init material if needed
                // TODO: this should be move outside of the camera loop but we have no command buffer, ask details to Tim or Julien to do this
                if (!m_IBLFilterGGX.IsInitialized())
                    m_IBLFilterGGX.Initialize(cmd);

                foreach (var material in m_MaterialList)
                    material.RenderInit(cmd);

                using (new ProfilingSample(cmd, "HDRenderPipeline::Render", CustomSamplerId.HDRenderPipelineRender.GetSampler()))
                {
                    // Do anything we need to do upon a new frame.
                    m_LightLoop.NewFrame(m_FrameSettings);

                    // If we render a reflection view or a preview we should not display any debug information
                    // This need to be call before ApplyDebugDisplaySettings()
                    if (camera.cameraType == CameraType.Reflection || camera.cameraType == CameraType.Preview)
                    {
                        // Neutral allow to disable all debug settings
                        m_CurrentDebugDisplaySettings = s_NeutralDebugDisplaySettings;
                    }
                    else
                    {
                        m_CurrentDebugDisplaySettings = m_DebugDisplaySettings;

                        using (new ProfilingSample(cmd, "Volume Update", CustomSamplerId.VolumeUpdate.GetSampler()))
                        {
                            LayerMask layerMask = -1;
                            if (additionalCameraData != null)
                            {
                                layerMask = additionalCameraData.volumeLayerMask;
                            }
                            else
                            {
                                // Temporary hack:
                                // For scene view, by default, we use the "main" camera volume layer mask if it exists
                                // Otherwise we just remove the lighting override layers in the current sky to avoid conflicts
                                // This is arbitrary and should be editable in the scene view somehow.
                                if (camera.cameraType == CameraType.SceneView)
                                {
                                    var mainCamera = Camera.main;
                                    bool needFallback = true;
                                    if (mainCamera != null)
                                    {
                                        var mainCamAdditionalData = mainCamera.GetComponent<HDAdditionalCameraData>();
                                        if (mainCamAdditionalData != null)
                                        {
                                            layerMask = mainCamAdditionalData.volumeLayerMask;
                                            needFallback = false;
                                        }
                                    }

                                    if (needFallback)
                                    {
                                        // If the override layer is "Everything", we fall-back to "Everything" for the current layer mask to avoid issues by having no current layer
                                        // In practice we should never have "Everything" as an override mask as it does not make sense (a warning is issued in the UI)
                                        if (m_Asset.renderPipelineSettings.lightLoopSettings.skyLightingOverrideLayerMask == -1)
                                            layerMask = -1;
                                        else
                                            layerMask = (-1 & ~m_Asset.renderPipelineSettings.lightLoopSettings.skyLightingOverrideLayerMask);
                                    }
                                }
                            }
                            VolumeManager.instance.Update(camera.transform, layerMask);
                        }
                    }

                    var postProcessLayer = camera.GetComponent<PostProcessLayer>();

                    // Disable post process if we enable debug mode or if the post process layer is disabled
                    if (m_CurrentDebugDisplaySettings.IsDebugDisplayRemovePostprocess() || !CoreUtils.IsPostProcessingActive(postProcessLayer))
                    {
                        m_FrameSettings.enablePostprocess = false;
                    }

                    var hdCamera = HDCamera.Get(camera, postProcessLayer, m_FrameSettings);

                    Resize(hdCamera);

                    ApplyDebugDisplaySettings(hdCamera, cmd);
                    UpdateShadowSettings();
                    m_SkyManager.UpdateCurrentSkySettings(hdCamera);

                    ScriptableCullingParameters cullingParams;
                    if (!CullResults.GetCullingParameters(camera, m_FrameSettings.enableStereo, out cullingParams))
                    {
                        renderContext.Submit();
                        continue;
                    }

                    m_LightLoop.UpdateCullingParameters(ref cullingParams);
                    hdCamera.UpdateStereoDependentState(m_FrameSettings, ref cullingParams);

#if UNITY_EDITOR
                    // emit scene view UI
                    if (camera.cameraType == CameraType.SceneView)
                    {
                        ScriptableRenderContext.EmitWorldGeometryForSceneView(camera);
                    }
#endif

                    if (m_FrameSettings.enableDBuffer)
                    {
                        // decal system needs to be updated with current camera, it needs it to set up culling and light list generation parameters
                        DecalSystem.instance.CurrentCamera = camera;
                        DecalSystem.instance.BeginCull();
                    }

                    ReflectionSystem.PrepareCull(camera, m_ReflectionProbeCullResults);

                    using (new ProfilingSample(cmd, "CullResults.Cull", CustomSamplerId.CullResultsCull.GetSampler()))
                    {
                        CullResults.Cull(ref cullingParams, renderContext, ref m_CullResults);
                    }

                    m_ReflectionProbeCullResults.Cull();

                    m_DbufferManager.vsibleDecalCount = 0;
                    using (new ProfilingSample(cmd, "DBufferPrepareDrawData", CustomSamplerId.DBufferPrepareDrawData.GetSampler()))
                    {
                        if (m_FrameSettings.enableDBuffer)
                        {
                            DecalSystem.instance.EndCull();
                            m_DbufferManager.vsibleDecalCount = DecalSystem.m_DecalsVisibleThisFrame;
                            DecalSystem.instance.UpdateCachedMaterialData();    // textures, alpha or fade distances could've changed
                            DecalSystem.instance.CreateDrawData();              // prepare data is separate from draw
                            DecalSystem.instance.UpdateTextureAtlas(cmd);       // as this is only used for transparent pass, would've been nice not to have to do this if no transparent renderers are visible, needs to happen after CreateDrawData
                        }
                    }
                    renderContext.SetupCameraProperties(camera, m_FrameSettings.enableStereo);

                    PushGlobalParams(hdCamera, cmd, diffusionProfileSettings);

                    // TODO: Find a correct place to bind these material textures
                    // We have to bind the material specific global parameters in this mode
                    m_MaterialList.ForEach(material => material.Bind());

                    // Frustum cull density volumes on the CPU. Can be performed as soon as the camera is set up.
                    DensityVolumeList densityVolumes = m_VolumetricLightingSystem.PrepareVisibleDensityVolumeList(hdCamera, cmd);

                    // Note: Legacy Unity behave like this for ShadowMask
                    // When you select ShadowMask in Lighting panel it recompile shaders on the fly with the SHADOW_MASK keyword.
                    // However there is no C# function that we can query to know what mode have been select in Lighting Panel and it will be wrong anyway. Lighting Panel setup what will be the next bake mode. But until light is bake, it is wrong.
                    // Currently to know if you need shadow mask you need to go through all visible lights (of CullResult), check the LightBakingOutput struct and look at lightmapBakeType/mixedLightingMode. If one light have shadow mask bake mode, then you need shadow mask features (i.e extra Gbuffer).
                    // It mean that when we build a standalone player, if we detect a light with bake shadow mask, we generate all shader variant (with and without shadow mask) and at runtime, when a bake shadow mask light is visible, we dynamically allocate an extra GBuffer and switch the shader.
                    // So the first thing to do is to go through all the light: PrepareLightsForGPU
                    bool enableBakeShadowMask;
                    using (new ProfilingSample(cmd, "TP_PrepareLightsForGPU", CustomSamplerId.TPPrepareLightsForGPU.GetSampler()))
                    {
                        enableBakeShadowMask = m_LightLoop.PrepareLightsForGPU(cmd, camera, m_ShadowSettings, m_CullResults, m_ReflectionProbeCullResults, densityVolumes) && m_FrameSettings.enableShadowMask;
                    }
                    ConfigureForShadowMask(enableBakeShadowMask, cmd);

                    StartStereoRendering(renderContext, hdCamera.camera);

                    ClearBuffers(hdCamera, cmd);

                    // TODO: Add stereo occlusion mask

                    bool forcePrepassForDecals = m_DbufferManager.vsibleDecalCount > 0;
                    RenderDepthPrepass(m_CullResults, hdCamera, renderContext, cmd, forcePrepassForDecals);

                    RenderObjectsVelocity(m_CullResults, hdCamera, renderContext, cmd);

                    RenderDBuffer(hdCamera, cmd);

					RenderGBuffer(m_CullResults, hdCamera, enableBakeShadowMask, renderContext, cmd);

                    // In both forward and deferred, everything opaque should have been rendered at this point so we can safely copy the depth buffer for later processing.
                    CopyDepthBufferIfNeeded(cmd);
                    RenderDepthPyramid(hdCamera, cmd, renderContext, FullScreenDebugMode.DepthPyramid);

                    RenderCameraVelocity(m_CullResults, hdCamera, renderContext, cmd);

                    // Depth texture is now ready, bind it.
                    cmd.SetGlobalTexture(HDShaderIDs._MainDepthTexture, GetDepthTexture());

                    // Caution: We require sun light here as some skies use the sun light to render, it means that UpdateSkyEnvironment must be called after PrepareLightsForGPU.
                    // TODO: Try to arrange code so we can trigger this call earlier and use async compute here to run sky convolution during other passes (once we move convolution shader to compute).
                    UpdateSkyEnvironment(hdCamera, cmd);

<<<<<<< HEAD
=======
                    RenderDepthPyramid(hdCamera, cmd, renderContext, FullScreenDebugMode.DepthPyramid);

>>>>>>> cf0300ae
                    StopStereoRendering(renderContext, hdCamera.camera);

                    if (m_CurrentDebugDisplaySettings.IsDebugMaterialDisplayEnabled())
                    {
                        RenderDebugViewMaterial(m_CullResults, hdCamera, renderContext, cmd);

                        PushColorPickerDebugTexture(cmd, m_CameraColorBuffer, hdCamera);
                    }
                    else
                    {
                        StartStereoRendering(renderContext, hdCamera.camera);

                        using (new ProfilingSample(cmd, "Render SSAO", CustomSamplerId.RenderSSAO.GetSampler()))
                        {
                            // TODO: Everything here (SSAO, Shadow, Build light list, deferred shadow, material and light classification can be parallelize with Async compute)
                            RenderSSAO(cmd, hdCamera, renderContext, postProcessLayer);
                        }

                        // Clear and copy the stencil texture needs to be moved to before we invoke the async light list build,
                        // otherwise the async compute queue can end up using that texture before the graphics queue is done with it.
                        // TODO: Move this code inside LightLoop
                        if (m_LightLoop.GetFeatureVariantsEnabled())
                        {
                            // For material classification we use compute shader and so can't read into the stencil, so prepare it.
                            using (new ProfilingSample(cmd, "Clear and copy stencil texture", CustomSamplerId.ClearAndCopyStencilTexture.GetSampler()))
                            {
                                HDUtils.SetRenderTarget(cmd, hdCamera, m_CameraStencilBufferCopy, ClearFlag.Color, CoreUtils.clearColorAllBlack);

                                // In the material classification shader we will simply test is we are no lighting
                                // Use ShaderPassID 1 => "Pass 1 - Write 1 if value different from stencilRef to output"
                                HDUtils.DrawFullScreen(cmd, hdCamera, m_CopyStencilForNoLighting, m_CameraStencilBufferCopy, m_CameraDepthStencilBuffer, null, 1);
                            }
                        }

                        StopStereoRendering(renderContext, hdCamera.camera);

                        GPUFence buildGPULightListsCompleteFence = new GPUFence();
                        if (m_FrameSettings.enableAsyncCompute)
                        {
                            GPUFence startFence = cmd.CreateGPUFence();
                            renderContext.ExecuteCommandBuffer(cmd);
                            cmd.Clear();

                            buildGPULightListsCompleteFence = m_LightLoop.BuildGPULightListsAsyncBegin(hdCamera, renderContext, m_CameraDepthStencilBuffer, m_CameraStencilBufferCopy, startFence, m_SkyManager.IsLightingSkyValid());
                        }

                        using (new ProfilingSample(cmd, "Render shadows", CustomSamplerId.RenderShadows.GetSampler()))
                        {
                            // This call overwrites camera properties passed to the shader system.
                            m_LightLoop.RenderShadows(renderContext, cmd, m_CullResults);

                            // Overwrite camera properties set during the shadow pass with the original camera properties.
                            renderContext.SetupCameraProperties(camera, m_FrameSettings.enableStereo);
                            hdCamera.SetupGlobalParams(cmd, m_Time, m_LastTime);
                            if (m_FrameSettings.enableStereo) hdCamera.SetupGlobalStereoParams(cmd);
                        }

                        using (new ProfilingSample(cmd, "Deferred directional shadows", CustomSamplerId.RenderDeferredDirectionalShadow.GetSampler()))
                        {
                            // When debug is enabled we need to clear otherwise we may see non-shadows areas with stale values.
                            if(m_CurrentDebugDisplaySettings.fullScreenDebugMode == FullScreenDebugMode.DeferredShadows)
                            {
                                HDUtils.SetRenderTarget(cmd, hdCamera, m_DeferredShadowBuffer, ClearFlag.Color, CoreUtils.clearColorAllBlack);
                            }

                            m_LightLoop.RenderDeferredDirectionalShadow(hdCamera, m_DeferredShadowBuffer, GetDepthTexture(), cmd);
                            PushFullScreenDebugTexture(cmd, m_DeferredShadowBuffer, hdCamera, FullScreenDebugMode.DeferredShadows);
                        }

                        if (m_FrameSettings.enableAsyncCompute)
                        {
                            m_LightLoop.BuildGPULightListAsyncEnd(hdCamera, cmd, buildGPULightListsCompleteFence);
                        }
                        else
                        {
                            using (new ProfilingSample(cmd, "Build Light list", CustomSamplerId.BuildLightList.GetSampler()))
                            {
                                m_LightLoop.BuildGPULightLists(hdCamera, cmd, m_CameraDepthStencilBuffer, m_CameraStencilBufferCopy, m_SkyManager.IsLightingSkyValid());
                            }
                        }

                        // Perform the voxelization step which fills the density 3D texture.
                        // Requires the clustered lighting data structure to be built, and can run async.
                        m_VolumetricLightingSystem.VolumeVoxelizationPass(densityVolumes, hdCamera, cmd, m_FrameSettings);

                        // Render the volumetric lighting.
                        // The pass requires the volume properties, the light list and the shadows, and can run async.
                        m_VolumetricLightingSystem.VolumetricLightingPass(hdCamera, cmd, m_FrameSettings);

                        RenderDeferredLighting(hdCamera, cmd);

                        // Might float this higher if we enable stereo w/ deferred
                        StartStereoRendering(renderContext, hdCamera.camera);

                        RenderForward(m_CullResults, hdCamera, renderContext, cmd, ForwardPass.Opaque);
                        RenderForwardError(m_CullResults, hdCamera, renderContext, cmd, ForwardPass.Opaque);

                        // SSS pass here handle both SSS material from deferred and forward
                        m_SSSBufferManager.SubsurfaceScatteringPass(hdCamera, cmd, diffusionProfileSettings, m_FrameSettings,
                                                                    m_CameraColorBuffer, m_CameraSssDiffuseLightingBuffer, m_CameraDepthStencilBuffer, GetDepthTexture());

                        RenderSky(hdCamera, cmd);

                        // Render pre refraction objects
                        RenderForward(m_CullResults, hdCamera, renderContext, cmd, ForwardPass.PreRefraction);
                        RenderForwardError(m_CullResults, hdCamera, renderContext, cmd, ForwardPass.PreRefraction);

                        RenderColorPyramid(hdCamera, cmd, renderContext, true);

                        // Render all type of transparent forward (unlit, lit, complex (hair...)) to keep the sorting between transparent objects.
                        RenderForward(m_CullResults, hdCamera, renderContext, cmd, ForwardPass.Transparent);
                        RenderForwardError(m_CullResults, hdCamera, renderContext, cmd, ForwardPass.Transparent);

                        // Fill depth buffer to reduce artifact for transparent object during postprocess
                        RenderTransparentDepthPostpass(m_CullResults, hdCamera, renderContext, cmd, ForwardPass.Transparent);

                        RenderColorPyramid(hdCamera, cmd, renderContext, false);

                        AccumulateDistortion(m_CullResults, hdCamera, renderContext, cmd);
                        RenderDistortion(cmd, m_Asset.renderPipelineResources, hdCamera);

                        StopStereoRendering(renderContext, hdCamera.camera);

                        PushFullScreenDebugTexture(cmd, m_CameraColorBuffer, hdCamera, FullScreenDebugMode.NanTracker);
                        PushColorPickerDebugTexture(cmd, m_CameraColorBuffer, hdCamera);

                        // The final pass either postprocess of Blit will flip the screen (as it is reverse by default due to Unity openGL legacy)
                        // Postprocess system (that doesn't use cmd.Blit) handle it with configuration (and do not flip in SceneView) or it is automatically done in Blit

                        StartStereoRendering(renderContext, hdCamera.camera);

                        // Final blit
                        if (m_FrameSettings.enablePostprocess)
                        {
                            RenderPostProcess(hdCamera, cmd, postProcessLayer);
                        }
                        else
                        {
                            using (new ProfilingSample(cmd, "Blit to final RT", CustomSamplerId.BlitToFinalRT.GetSampler()))
                            {
                                // This Blit will flip the screen on anything other than openGL
                                HDUtils.BlitCameraTexture(cmd, hdCamera, m_CameraColorBuffer, BuiltinRenderTextureType.CameraTarget);
                            }
                        }

                        StopStereoRendering(renderContext, hdCamera.camera);
                        // Pushes to XR headset and/or display mirror
                        if (m_FrameSettings.enableStereo)
                            renderContext.StereoEndRender(hdCamera.camera);
                    }


#if UNITY_EDITOR
                    // During rendering we use our own depth buffer instead of the one provided by the scene view (because we need to be able to control its life cycle)
                    // In order for scene view gizmos/icons etc to be depth test correctly, we need to copy the content of our own depth buffer into the scene view depth buffer.
                    // On subtlety here is that our buffer can be bigger than the camera one so we need to copy only the corresponding portion
                    // (it's handled automatically by the copy shader because it uses a load in pixel coordinates based on the target).
                    // This copy will also have the effect of re-binding this depth buffer correctly for subsequent editor rendering.

                    // NOTE: This needs to be done before the call to RenderDebug because debug overlays need to update the depth for the scene view as well.
                    // Make sure RenderDebug does not change the current Render Target
                    if (camera.cameraType == CameraType.SceneView)
                    {
                        using (new ProfilingSample(cmd, "Copy Depth For SceneView", CustomSamplerId.CopyDepthForSceneView.GetSampler()))
                        {
                            m_CopyDepth.SetTexture(HDShaderIDs._InputDepth, m_CameraDepthStencilBuffer);
                            cmd.Blit(null, BuiltinRenderTextureType.CameraTarget, m_CopyDepth);
                        }
                    }
#endif
                    PushFullScreenDebugTexture(cmd, m_CameraColorBuffer, hdCamera, FullScreenDebugMode.ScreenSpaceTracing);
                    // Caution: RenderDebug need to take into account that we have flip the screen (so anything capture before the flip will be flipped)
                    RenderDebug(hdCamera, cmd);

#if UNITY_EDITOR
                    // We need to make sure the viewport is correctly set for the editor rendering. It might have been changed by debug overlay rendering just before.
                    cmd.SetViewport(new Rect(0.0f, 0.0f, hdCamera.actualWidth, hdCamera.actualHeight));
#endif
                }

                // Caution: ExecuteCommandBuffer must be outside of the profiling bracket
                renderContext.ExecuteCommandBuffer(cmd);

                CommandBufferPool.Release(cmd);
                renderContext.Submit();

                if (m_CurrentDebugDisplaySettings.fullScreenDebugMode == FullScreenDebugMode.ScreenSpaceTracing)
                {
                    m_DebugScreenSpaceTracingData.GetData(m_DebugScreenSpaceTracingDataArray);
                    var data = m_DebugScreenSpaceTracingDataArray[0];
                    m_CurrentDebugDisplaySettings.screenSpaceTracingDebugData = data;

                    // Assign -1 in tracing model to notifiy we took the data.
                    // When debugging in forward, we want only the first time the pixel is drawn
<<<<<<< HEAD
                    data.tracingModel = (Lit.ProjectionModel)(-1);
=======
                    data.tracingModel = (Lit.RefractionSSRayModel)(-1);
>>>>>>> cf0300ae
                    m_DebugScreenSpaceTracingDataArray[0] = data;
                    m_DebugScreenSpaceTracingData.SetData(m_DebugScreenSpaceTracingDataArray);
                }
            } // For each camera
        }

        void RenderOpaqueRenderList(CullResults cull,
                                    Camera camera,
                                    ScriptableRenderContext renderContext,
                                    CommandBuffer cmd,
                                    ShaderPassName passName,
                                    RendererConfiguration rendererConfiguration = 0,
                                    RenderQueueRange? inRenderQueueRange = null,
                                    RenderStateBlock? stateBlock = null,
                                    Material overrideMaterial = null)
        {
            m_SinglePassName[0] = passName;
            RenderOpaqueRenderList(cull, camera, renderContext, cmd, m_SinglePassName, rendererConfiguration, inRenderQueueRange, stateBlock, overrideMaterial);
        }

        void RenderOpaqueRenderList(CullResults cull,
                                    Camera camera,
                                    ScriptableRenderContext renderContext,
                                    CommandBuffer cmd,
                                    ShaderPassName[] passNames,
                                    RendererConfiguration rendererConfiguration = 0,
                                    RenderQueueRange? inRenderQueueRange = null,
                                    RenderStateBlock? stateBlock = null,
                                    Material overrideMaterial = null)
        {
            if (!m_FrameSettings.enableOpaqueObjects)
                return;

            // This is done here because DrawRenderers API lives outside command buffers so we need to make call this before doing any DrawRenders
            renderContext.ExecuteCommandBuffer(cmd);
            cmd.Clear();

            var drawSettings = new DrawRendererSettings(camera, HDShaderPassNames.s_EmptyName)
            {
                rendererConfiguration = rendererConfiguration,
                sorting = { flags = SortFlags.CommonOpaque }
            };

            for (int i = 0; i < passNames.Length; ++i)
            {
                drawSettings.SetShaderPassName(i, passNames[i]);
            }

            if (overrideMaterial != null)
                drawSettings.SetOverrideMaterial(overrideMaterial, 0);

            var filterSettings = new FilterRenderersSettings(true)
            {
                renderQueueRange = inRenderQueueRange == null ? HDRenderQueue.k_RenderQueue_AllOpaque : inRenderQueueRange.Value
            };

            if (stateBlock == null)
                renderContext.DrawRenderers(cull.visibleRenderers, ref drawSettings, filterSettings);
            else
                renderContext.DrawRenderers(cull.visibleRenderers, ref drawSettings, filterSettings, stateBlock.Value);
        }

        void RenderTransparentRenderList(CullResults cull,
                                         Camera camera,
                                         ScriptableRenderContext renderContext,
                                         CommandBuffer cmd,
                                         ShaderPassName passName,
                                         RendererConfiguration rendererConfiguration = 0,
                                         RenderQueueRange? inRenderQueueRange = null,
                                         RenderStateBlock? stateBlock = null,
                                         Material overrideMaterial = null)
        {
            m_SinglePassName[0] = passName;
            RenderTransparentRenderList(cull, camera, renderContext, cmd, m_SinglePassName,
                                        rendererConfiguration, inRenderQueueRange, stateBlock, overrideMaterial);
        }

        void RenderTransparentRenderList(CullResults cull,
                                         Camera camera,
                                         ScriptableRenderContext renderContext,
                                         CommandBuffer cmd,
                                         ShaderPassName[] passNames,
                                         RendererConfiguration rendererConfiguration = 0,
                                         RenderQueueRange? inRenderQueueRange = null,
                                         RenderStateBlock? stateBlock = null,
                                         Material overrideMaterial = null
                                         )
        {
            if (!m_FrameSettings.enableTransparentObjects)
                return;

            // This is done here because DrawRenderers API lives outside command buffers so we need to make call this before doing any DrawRenders
            renderContext.ExecuteCommandBuffer(cmd);
            cmd.Clear();

            var drawSettings = new DrawRendererSettings(camera, HDShaderPassNames.s_EmptyName)
            {
                rendererConfiguration = rendererConfiguration,
                sorting = { flags = SortFlags.CommonTransparent }
            };

            for (int i = 0; i < passNames.Length; ++i)
            {
                drawSettings.SetShaderPassName(i, passNames[i]);
            }

            if (overrideMaterial != null)
                drawSettings.SetOverrideMaterial(overrideMaterial, 0);

            var filterSettings = new FilterRenderersSettings(true)
            {
                renderQueueRange = inRenderQueueRange == null ? HDRenderQueue.k_RenderQueue_AllTransparent : inRenderQueueRange.Value
            };

            if (stateBlock == null)
                renderContext.DrawRenderers(cull.visibleRenderers, ref drawSettings, filterSettings);
            else
                renderContext.DrawRenderers(cull.visibleRenderers, ref drawSettings, filterSettings, stateBlock.Value);
        }

        void AccumulateDistortion(CullResults cullResults, HDCamera hdCamera, ScriptableRenderContext renderContext, CommandBuffer cmd)
        {
            if (!m_FrameSettings.enableDistortion)
                return;

            using (new ProfilingSample(cmd, "Distortion", CustomSamplerId.Distortion.GetSampler()))
            {
                HDUtils.SetRenderTarget(cmd, hdCamera, m_DistortionBuffer, m_CameraDepthStencilBuffer, ClearFlag.Color, Color.clear);

                // Only transparent object can render distortion vectors
                RenderTransparentRenderList(cullResults, hdCamera.camera, renderContext, cmd, HDShaderPassNames.s_DistortionVectorsName);
            }
        }

        void RenderDistortion(CommandBuffer cmd, RenderPipelineResources resources, HDCamera hdCamera)
        {
            if (!m_FrameSettings.enableDistortion)
                return;

            using (new ProfilingSample(cmd, "ApplyDistortion", CustomSamplerId.ApplyDistortion.GetSampler()))
            {
                var colorPyramidRT = hdCamera.GetPreviousFrameRT((int)HDCameraFrameHistoryType.ColorPyramid);
                var pyramidScale = m_BufferPyramid.GetPyramidToScreenScale(hdCamera, colorPyramidRT);

                // Need to account for the fact that the gaussian pyramid is actually rendered inside the camera viewport in a square texture so we mutiply by the PyramidToScreen scale
                var size = new Vector4(hdCamera.screenSize.x, hdCamera.screenSize.y, pyramidScale.x / hdCamera.screenSize.x, pyramidScale.y / hdCamera.screenSize.y);
                uint x, y, z;
                m_applyDistortionCS.GetKernelThreadGroupSizes(m_applyDistortionKernel, out x, out y, out z);
                cmd.SetComputeTextureParam(m_applyDistortionCS, m_applyDistortionKernel, HDShaderIDs._DistortionTexture, m_DistortionBuffer);
                cmd.SetComputeTextureParam(m_applyDistortionCS, m_applyDistortionKernel, HDShaderIDs._ColorPyramidTexture, colorPyramidRT);
                cmd.SetComputeTextureParam(m_applyDistortionCS, m_applyDistortionKernel, HDShaderIDs._CameraColorTexture, m_CameraColorBuffer);
                cmd.SetComputeVectorParam(m_applyDistortionCS, HDShaderIDs._Size, size);

                cmd.DispatchCompute(m_applyDistortionCS, m_applyDistortionKernel, Mathf.CeilToInt(size.x / x), Mathf.CeilToInt(size.y / y), 1);
            }
        }

        // RenderDepthPrepass render both opaque and opaque alpha tested based on engine configuration.
        // Forward only renderer: We always render everything
        // Deferred renderer: We always render depth prepass for alpha tested (optimization), other object are render based on engine configuration.
        // Forward opaque with deferred renderer (DepthForwardOnly pass): We always render everything
        void RenderDepthPrepass(CullResults cull, HDCamera hdCamera, ScriptableRenderContext renderContext, CommandBuffer cmd, bool forcePrepass)
        {
            // In case of deferred renderer, we can have forward opaque material. These materials need to be render in the depth buffer to correctly build the light list.
            // And they will tag the stencil to not be lit during the deferred lighting pass.

            // Guidelines: In deferred by default there is no opaque in forward. However it is possible to force an opaque material to render in forward
            // by using the pass "ForwardOnly". In this case the .shader should not have "Forward" but only a "ForwardOnly" pass.
            // It must also have a "DepthForwardOnly" and no "DepthOnly" pass as forward material (either deferred or forward only rendering) have always a depth pass.
            // If a forward material have no depth prepass, then lighting can be incorrect (deferred sahdowing, SSAO), this may be acceptable depends on usage
            bool addFullDepthPrepass = forcePrepass || m_FrameSettings.enableForwardRenderingOnly || m_FrameSettings.enableDepthPrepassWithDeferredRendering;

            var camera = hdCamera.camera;

            using (new ProfilingSample(cmd, !addFullDepthPrepass ? "Depth Prepass alpha test" : "Depth Prepass", CustomSamplerId.DepthPrepass.GetSampler()))
            {
                HDUtils.SetRenderTarget(cmd, hdCamera, m_CameraDepthStencilBuffer);
                if (addFullDepthPrepass) // Always true in case of forward rendering, use in case of deferred rendering if requesting a full depth prepass
                {
                    // We render first the opaque object as opaque alpha tested are more costly to render and could be reject by early-z (but not Hi-z as it is disable with clip instruction)
                    // This is handled automatically with the RenderQueue value (OpaqueAlphaTested have a different value and thus are sorted after Opaque)
                    RenderOpaqueRenderList(cull, camera, renderContext, cmd, m_DepthOnlyAndDepthForwardOnlyPassNames, 0, HDRenderQueue.k_RenderQueue_AllOpaque);
                }
                else // Deferred rendering with partial depth prepass
                {
                    // We always do a DepthForwardOnly pass with all the opaque (including alpha test)
                    RenderOpaqueRenderList(cull, camera, renderContext, cmd, m_DepthForwardOnlyPassNames, 0, HDRenderQueue.k_RenderQueue_AllOpaque);

                    // Alpha tested materials always have a prepass.
                    var renderQueueRange = new RenderQueueRange { min = (int)RenderQueue.AlphaTest, max = (int)RenderQueue.GeometryLast - 1 };
                    RenderOpaqueRenderList(cull, camera, renderContext, cmd, m_DepthOnlyPassNames, 0, renderQueueRange);
                }
            }

            if (m_FrameSettings.enableTransparentPrepass)
            {
                // Render transparent depth prepass after opaque one
                using (new ProfilingSample(cmd, "Transparent Depth Prepass", CustomSamplerId.TransparentDepthPrepass.GetSampler()))
                {
                    RenderTransparentRenderList(cull, camera, renderContext, cmd, m_TransparentDepthPrepassNames);
                }
            }
        }

        // RenderGBuffer do the gbuffer pass. This is solely call with deferred. If we use a depth prepass, then the depth prepass will perform the alpha testing for opaque apha tested and we don't need to do it anymore
        // during Gbuffer pass. This is handled in the shader and the depth test (equal and no depth write) is done here.
        void RenderGBuffer(CullResults cull, HDCamera hdCamera, bool enableShadowMask, ScriptableRenderContext renderContext, CommandBuffer cmd)
        {
            if (m_FrameSettings.enableForwardRenderingOnly)
                return;

            var camera = hdCamera.camera;

            using (new ProfilingSample(cmd, m_CurrentDebugDisplaySettings.IsDebugDisplayEnabled() ? "GBuffer Debug" : "GBuffer", CustomSamplerId.GBuffer.GetSampler()))
            {
                // setup GBuffer for rendering
                HDUtils.SetRenderTarget(cmd, hdCamera, m_GbufferManager.GetBuffersRTI(enableShadowMask), m_CameraDepthStencilBuffer);
                RenderOpaqueRenderList(cull, camera, renderContext, cmd, HDShaderPassNames.s_GBufferName, m_currentRendererConfigurationBakedLighting, HDRenderQueue.k_RenderQueue_AllOpaque);

                m_GbufferManager.BindBufferAsTextures(cmd);
            }
        }

        void RenderDBuffer(HDCamera camera, CommandBuffer cmd)
        {
            if (!m_FrameSettings.enableDBuffer)
                return;

            using (new ProfilingSample(cmd, "DBufferRender", CustomSamplerId.DBufferRender.GetSampler()))
            {
                // We need to copy depth buffer texture if we want to bind it at this stage
                CopyDepthBufferIfNeeded(cmd);

                // Depth texture is now ready, bind it.
                cmd.SetGlobalTexture(HDShaderIDs._MainDepthTexture, GetDepthTexture());
                m_DbufferManager.ClearTargets(cmd, camera);
				HDUtils.SetRenderTarget(cmd, camera, m_DbufferManager.GetBuffersRTI(), m_CameraDepthStencilBuffer); // do not clear anymore
                m_DbufferManager.SetHTile(m_DbufferManager.bufferCount, cmd);
                DecalSystem.instance.RenderIntoDBuffer(cmd);
                m_DbufferManager.UnSetHTile(cmd);
                m_DbufferManager.SetHTileTexture(cmd);  // mask per 8x8 tile used for optimization when looking up dbuffer values
            }
        }

        void RenderDebugViewMaterial(CullResults cull, HDCamera hdCamera, ScriptableRenderContext renderContext, CommandBuffer cmd)
        {
            using (new ProfilingSample(cmd, "DisplayDebug ViewMaterial", CustomSamplerId.DisplayDebugViewMaterial.GetSampler()))
            {
                if (m_CurrentDebugDisplaySettings.materialDebugSettings.IsDebugGBufferEnabled() && !m_FrameSettings.enableForwardRenderingOnly)
                {
                    using (new ProfilingSample(cmd, "DebugViewMaterialGBuffer", CustomSamplerId.DebugViewMaterialGBuffer.GetSampler()))
                    {
                        HDUtils.DrawFullScreen(cmd, hdCamera, m_currentDebugViewMaterialGBuffer, m_CameraColorBuffer);
                    }
                }
                else
                {
                    // When rendering debug material we shouldn't rely on a depth prepass for optimizing the alpha clip test. As it is control on the material inspector side
                    // we must override the state here.

                    HDUtils.SetRenderTarget(cmd, hdCamera, m_CameraColorBuffer, m_CameraDepthStencilBuffer, ClearFlag.All, CoreUtils.clearColorAllBlack);
                    // Render Opaque forward
                    RenderOpaqueRenderList(cull, hdCamera.camera, renderContext, cmd, m_AllForwardOpaquePassNames, m_currentRendererConfigurationBakedLighting, stateBlock: m_DepthStateOpaque);

                    // Render forward transparent
                    RenderTransparentRenderList(cull, hdCamera.camera, renderContext, cmd, m_AllTransparentPassNames, m_currentRendererConfigurationBakedLighting, stateBlock: m_DepthStateOpaque);
                }
            }

            // Last blit
            {
                using (new ProfilingSample(cmd, "Blit DebugView Material Debug", CustomSamplerId.BlitDebugViewMaterialDebug.GetSampler()))
                {
                    // This Blit will flip the screen anything other than openGL
                    HDUtils.BlitCameraTexture(cmd, hdCamera, m_CameraColorBuffer, BuiltinRenderTextureType.CameraTarget);
                }
            }
        }

        void RenderSSAO(CommandBuffer cmd, HDCamera hdCamera, ScriptableRenderContext renderContext, PostProcessLayer postProcessLayer)
        {
            var camera = hdCamera.camera;

            // Apply SSAO from PostProcessLayer
            if (m_FrameSettings.enableSSAO && postProcessLayer != null && postProcessLayer.enabled)
            {
                var settings = postProcessLayer.GetSettings<AmbientOcclusion>();

                if (settings.IsEnabledAndSupported(null))
                {
                    postProcessLayer.BakeMSVOMap(cmd, camera, m_AmbientOcclusionBuffer, GetDepthTexture(), true);

                    cmd.SetGlobalTexture(HDShaderIDs._AmbientOcclusionTexture, m_AmbientOcclusionBuffer);
                    cmd.SetGlobalVector(HDShaderIDs._AmbientOcclusionParam, new Vector4(settings.color.value.r, settings.color.value.g, settings.color.value.b, settings.directLightingStrength.value));
                    PushFullScreenDebugTexture(cmd, m_AmbientOcclusionBuffer, hdCamera, FullScreenDebugMode.SSAO);
                    return;
                }
            }

            // No AO applied - neutral is black, see the comment in the shaders
            cmd.SetGlobalTexture(HDShaderIDs._AmbientOcclusionTexture, RuntimeUtilities.blackTexture);
            cmd.SetGlobalVector(HDShaderIDs._AmbientOcclusionParam, Vector4.zero);
        }

        void RenderDeferredLighting(HDCamera hdCamera, CommandBuffer cmd)
        {
            if (m_FrameSettings.enableForwardRenderingOnly)
                return;

            m_MRTCache2[0] = m_CameraColorBuffer;
            m_MRTCache2[1] = m_CameraSssDiffuseLightingBuffer;
            var depthTexture = GetDepthTexture();

            var options = new LightLoop.LightingPassOptions();

            if (m_FrameSettings.enableSubsurfaceScattering)
            {
                // Output split lighting for materials asking for it (masked in the stencil buffer)
                options.outputSplitLighting = true;

                m_LightLoop.RenderDeferredLighting(hdCamera, cmd, m_CurrentDebugDisplaySettings, m_MRTCache2, m_CameraDepthStencilBuffer, depthTexture, options, m_DebugScreenSpaceTracingData);
            }

            // Output combined lighting for all the other materials.
            options.outputSplitLighting = false;

            m_LightLoop.RenderDeferredLighting(hdCamera, cmd, m_CurrentDebugDisplaySettings, m_MRTCache2, m_CameraDepthStencilBuffer, depthTexture, options, m_DebugScreenSpaceTracingData);
        }

        void UpdateSkyEnvironment(HDCamera hdCamera, CommandBuffer cmd)
        {
            m_SkyManager.UpdateEnvironment(hdCamera, m_LightLoop.GetCurrentSunLight(), cmd);
        }

        void RenderSky(HDCamera hdCamera, CommandBuffer cmd)
        {
            // Rendering the sky is the first time in the frame where we need fog parameters so we push them here for the whole frame.
            var visualEnv = VolumeManager.instance.stack.GetComponent<VisualEnvironment>();
            visualEnv.PushFogShaderParameters(cmd, m_FrameSettings);

            m_SkyManager.RenderSky(hdCamera, m_LightLoop.GetCurrentSunLight(), m_CameraColorBuffer, m_CameraDepthStencilBuffer, m_CurrentDebugDisplaySettings, cmd);

            if (visualEnv.fogType != FogType.None || m_VolumetricLightingSystem.preset != VolumetricLightingSystem.VolumetricLightingPreset.Off)
                m_SkyManager.RenderOpaqueAtmosphericScattering(cmd);
        }

        public Texture2D ExportSkyToTexture()
        {
            return m_SkyManager.ExportSkyToTexture();
        }

        // Render forward is use for both transparent and opaque objects. In case of deferred we can still render opaque object in forward.
        void RenderForward(CullResults cullResults, HDCamera hdCamera, ScriptableRenderContext renderContext, CommandBuffer cmd, ForwardPass pass)
        {
            // Guidelines: In deferred by default there is no opaque in forward. However it is possible to force an opaque material to render in forward
            // by using the pass "ForwardOnly". In this case the .shader should not have "Forward" but only a "ForwardOnly" pass.
            // It must also have a "DepthForwardOnly" and no "DepthOnly" pass as forward material (either deferred or forward only rendering) have always a depth pass.
            // The RenderForward pass will render the appropriate pass depends on the engine settings. In case of forward only rendering, both "Forward" pass and "ForwardOnly" pass
            // material will be render for both transparent and opaque. In case of deferred, both path are used for transparent but only "ForwardOnly" is use for opaque.
            // (Thus why "Forward" and "ForwardOnly" are exclusive, else they will render two times"

            string profileName;
            if (m_CurrentDebugDisplaySettings.IsDebugDisplayEnabled())
            {
                profileName = k_ForwardPassDebugName[(int)pass];
            }
            else
            {
                profileName = k_ForwardPassName[(int)pass];
            }

            using (new ProfilingSample(cmd, profileName, CustomSamplerId.ForwardPassName.GetSampler()))
            {
                var camera = hdCamera.camera;

                m_LightLoop.RenderForward(camera, cmd, pass == ForwardPass.Opaque);
                var debugScreenSpaceTracing = m_CurrentDebugDisplaySettings.fullScreenDebugMode == FullScreenDebugMode.ScreenSpaceTracing;

                switch (pass)
                {
                    case ForwardPass.Opaque:
                {
                    // In case of forward SSS we will bind all the required target. It is up to the shader to write into it or not.
                    if (m_FrameSettings.enableSubsurfaceScattering)
                    {
                        RenderTargetIdentifier[] m_MRTWithSSS =
                            new RenderTargetIdentifier[2 + m_SSSBufferManager.sssBufferCount];
                        m_MRTWithSSS[0] = m_CameraColorBuffer; // Store the specular color
                        m_MRTWithSSS[1] = m_CameraSssDiffuseLightingBuffer;
                        for (int i = 0; i < m_SSSBufferManager.sssBufferCount; ++i)
                        {
                            m_MRTWithSSS[i + 2] = m_SSSBufferManager.GetSSSBuffer(i);
                        }

                        HDUtils.SetRenderTarget(cmd, hdCamera, m_MRTWithSSS, m_CameraDepthStencilBuffer);
                    }
                    else
                    {
                        HDUtils.SetRenderTarget(cmd, hdCamera, m_CameraColorBuffer, m_CameraDepthStencilBuffer);
                    }

                    m_ForwardAndForwardOnlyPassNames[0] = m_ForwardOnlyPassNames[0] =
                        HDShaderPassNames.s_ForwardOnlyName;
                    m_ForwardAndForwardOnlyPassNames[1] = HDShaderPassNames.s_ForwardName;

                    var passNames = m_FrameSettings.enableForwardRenderingOnly
                        ? m_ForwardAndForwardOnlyPassNames
                        : m_ForwardOnlyPassNames;
<<<<<<< HEAD
                        var debugSSTThisPass = debugScreenSpaceTracing && (m_CurrentDebugDisplaySettings.lightingDebugSettings.debugLightingMode == DebugLightingMode.ScreenSpaceTracingReflection);
                        if (debugSSTThisPass)
                        {
                            cmd.SetGlobalBuffer(HDShaderIDs._DebugScreenSpaceTracingData, m_DebugScreenSpaceTracingData);
                            cmd.SetRandomWriteTarget(7, m_DebugScreenSpaceTracingData);
                        }
                    RenderOpaqueRenderList(cullResults, camera, renderContext, cmd, passNames, m_currentRendererConfigurationBakedLighting);
                        if (debugSSTThisPass)
                            cmd.ClearRandomWriteTargets();
                        break;
=======
                    var debugSSTThisPass = debugScreenSpaceTracing && (m_CurrentDebugDisplaySettings.lightingDebugSettings.debugLightingMode == DebugLightingMode.ScreenSpaceTracingReflection);
                    if (debugSSTThisPass)
                    {
                        cmd.SetGlobalBuffer(HDShaderIDs._DebugScreenSpaceTracingData, m_DebugScreenSpaceTracingData);
                        cmd.SetRandomWriteTarget(7, m_DebugScreenSpaceTracingData);
                    }
                    RenderOpaqueRenderList(cullResults, camera, renderContext, cmd, passNames, m_currentRendererConfigurationBakedLighting);
                    if (debugSSTThisPass)
                        cmd.ClearRandomWriteTargets();
>>>>>>> cf0300ae
                }
                    default:
                {
<<<<<<< HEAD
                        HDUtils.SetRenderTarget(cmd, hdCamera, m_CameraColorBuffer, m_CameraDepthStencilBuffer);

                        if (m_FrameSettings.enableDBuffer && (DecalSystem.m_DecalsVisibleThisFrame > 0)) // enable d-buffer flag value is being interpreted more like enable decals in general now that we have clustered
                            DecalSystem.instance.SetAtlas(cmd); // for clustered decals

                        var debugSSTThisPass = debugScreenSpaceTracing && (m_CurrentDebugDisplaySettings.lightingDebugSettings.debugLightingMode == DebugLightingMode.ScreenSpaceTracingRefraction);
                        if (debugSSTThisPass)
=======
                    HDUtils.SetRenderTarget(cmd, hdCamera, m_CameraColorBuffer, m_CameraDepthStencilBuffer);
                    if ((m_FrameSettings.enableDBuffer) && (DecalSystem.m_DecalsVisibleThisFrame > 0)) // enable d-buffer flag value is being interpreted more like enable decals in general now that we have clustered
>>>>>>> cf0300ae
                    {
                        cmd.SetGlobalBuffer(HDShaderIDs._DebugScreenSpaceTracingData, m_DebugScreenSpaceTracingData);
                            cmd.SetRandomWriteTarget(7, m_DebugScreenSpaceTracingData);
                    }
<<<<<<< HEAD
                    RenderTransparentRenderList(cullResults, camera, renderContext, cmd, m_AllTransparentPassNames, m_currentRendererConfigurationBakedLighting, pass == ForwardPass.PreRefraction ? HDRenderQueue.k_RenderQueue_PreRefraction : HDRenderQueue.k_RenderQueue_Transparent);
                        if (debugSSTThisPass)
                        cmd.ClearRandomWriteTargets();
                        break;
=======

                    var debugSSTThisPass = debugScreenSpaceTracing && (m_CurrentDebugDisplaySettings.lightingDebugSettings.debugLightingMode == DebugLightingMode.ScreenSpaceTracingRefraction);
                    if (debugSSTThisPass)
                    {
                        cmd.SetGlobalBuffer(HDShaderIDs._DebugScreenSpaceTracingData, m_DebugScreenSpaceTracingData);
                        cmd.SetRandomWriteTarget(7, m_DebugScreenSpaceTracingData);
>>>>>>> cf0300ae
                    }
                    RenderTransparentRenderList(cullResults, camera, renderContext, cmd, m_AllTransparentPassNames, m_currentRendererConfigurationBakedLighting, pass == ForwardPass.PreRefraction ? HDRenderQueue.k_RenderQueue_PreRefraction : HDRenderQueue.k_RenderQueue_Transparent);
                    if (debugSSTThisPass)
                        cmd.ClearRandomWriteTargets();
                }
            }
        }

        // This is use to Display legacy shader with an error shader
        [Conditional("DEVELOPMENT_BUILD"), Conditional("UNITY_EDITOR")]
        void RenderForwardError(CullResults cullResults, HDCamera hdCamera, ScriptableRenderContext renderContext, CommandBuffer cmd, ForwardPass pass)
        {
            using (new ProfilingSample(cmd, "Render Forward Error", CustomSamplerId.RenderForwardError.GetSampler()))
            {
                HDUtils.SetRenderTarget(cmd, hdCamera, m_CameraColorBuffer, m_CameraDepthStencilBuffer);

                if (pass == ForwardPass.Opaque)
                {
                    RenderOpaqueRenderList(cullResults, hdCamera.camera, renderContext, cmd, m_ForwardErrorPassNames, 0, null, null, m_ErrorMaterial);
                }
                else
                {
                    RenderTransparentRenderList(cullResults, hdCamera.camera, renderContext, cmd, m_ForwardErrorPassNames, 0, pass == ForwardPass.PreRefraction ? HDRenderQueue.k_RenderQueue_PreRefraction : HDRenderQueue.k_RenderQueue_Transparent, null, m_ErrorMaterial);
                }
            }
        }

        void RenderTransparentDepthPostpass(CullResults cullResults, HDCamera hdCamera, ScriptableRenderContext renderContext, CommandBuffer cmd, ForwardPass pass)
        {
            if (!m_FrameSettings.enableTransparentPostpass)
                return;

            using (new ProfilingSample(cmd, "Render Transparent Depth Post ", CustomSamplerId.TransparentDepthPostpass.GetSampler()))
            {
                HDUtils.SetRenderTarget(cmd, hdCamera, m_CameraDepthStencilBuffer);
                RenderTransparentRenderList(cullResults, hdCamera.camera, renderContext, cmd, m_TransparentDepthPostpassNames);
            }
        }

        void RenderObjectsVelocity(CullResults cullResults, HDCamera hdcamera, ScriptableRenderContext renderContext, CommandBuffer cmd)
        {
            if (!m_FrameSettings.enableMotionVectors || !m_FrameSettings.enableObjectMotionVectors)
                return;

            using (new ProfilingSample(cmd, "Objects Velocity", CustomSamplerId.ObjectsVelocity.GetSampler()))
            {
                // These flags are still required in SRP or the engine won't compute previous model matrices...
                // If the flag hasn't been set yet on this camera, motion vectors will skip a frame.
                hdcamera.camera.depthTextureMode |= DepthTextureMode.MotionVectors | DepthTextureMode.Depth;

                HDUtils.SetRenderTarget(cmd, hdcamera, m_VelocityBuffer, m_CameraDepthStencilBuffer);
                RenderOpaqueRenderList(cullResults, hdcamera.camera, renderContext, cmd, HDShaderPassNames.s_MotionVectorsName, RendererConfiguration.PerObjectMotionVectors);
            }
        }

        void RenderCameraVelocity(CullResults cullResults, HDCamera hdcamera, ScriptableRenderContext renderContext, CommandBuffer cmd)
        {
            if (!m_FrameSettings.enableMotionVectors)
                return;

            using (new ProfilingSample(cmd, "Camera Velocity", CustomSamplerId.CameraVelocity.GetSampler()))
            {
                // These flags are still required in SRP or the engine won't compute previous model matrices...
                // If the flag hasn't been set yet on this camera, motion vectors will skip a frame.
                hdcamera.camera.depthTextureMode |= DepthTextureMode.MotionVectors | DepthTextureMode.Depth;

                HDUtils.DrawFullScreen(cmd, hdcamera, m_CameraMotionVectorsMaterial, m_VelocityBuffer, m_CameraDepthStencilBuffer, null, 0);
                PushFullScreenDebugTexture(cmd, m_VelocityBuffer, hdcamera, FullScreenDebugMode.MotionVectors);
            }
        }

        void RenderColorPyramid(HDCamera hdCamera, CommandBuffer cmd, ScriptableRenderContext renderContext, bool isPreRefraction)
        {
            if (isPreRefraction)
            {
                if (!m_FrameSettings.enableRoughRefraction)
                    return;
            }
            else
            {
                // TODO: This final Gaussian pyramid can be reuse by Bloom and SSR in the future, so disable it only if there is no postprocess AND no distortion
                if (!m_FrameSettings.enableDistortion && !m_FrameSettings.enablePostprocess && !m_FrameSettings.enableSSR)
                    return;
            }

            var cameraRT = hdCamera.GetCurrentFrameRT((int)HDCameraFrameHistoryType.ColorPyramid)
                ?? hdCamera.AllocHistoryFrameRT((int)HDCameraFrameHistoryType.ColorPyramid, m_BufferPyramid.AllocColorRT);
<<<<<<< HEAD

            using (new ProfilingSample(cmd, "Color Pyramid", CustomSamplerId.ColorPyramid.GetSampler()))
                m_BufferPyramid.RenderColorPyramid(hdCamera, cmd, renderContext, m_CameraColorBuffer, cameraRT);

            Vector2 pyramidScale = m_BufferPyramid.GetPyramidToScreenScale(hdCamera, cameraRT);
            PushFullScreenDebugTextureMip(cmd, cameraRT, m_BufferPyramid.GetPyramidLodCount(hdCamera), new Vector4(pyramidScale.x, pyramidScale.y, 0.0f, 0.0f), hdCamera, isPreRefraction ? FullScreenDebugMode.PreRefractionColorPyramid : FullScreenDebugMode.FinalColorPyramid);
=======

            using (new ProfilingSample(cmd, "Color Pyramid", CustomSamplerId.ColorPyramid.GetSampler()))
                m_BufferPyramid.RenderColorPyramid(hdCamera, cmd, renderContext, m_CameraColorBuffer, cameraRT);

            Vector2 pyramidScale = m_BufferPyramid.GetPyramidToScreenScale(hdCamera, cameraRT);
            PushFullScreenDebugTextureMip(cmd, cameraRT, m_BufferPyramid.GetPyramidLodCount(new Vector2Int(hdCamera.actualWidth, hdCamera.actualHeight)), new Vector4(pyramidScale.x, pyramidScale.y, 0.0f, 0.0f), hdCamera, isPreRefraction ? FullScreenDebugMode.PreRefractionColorPyramid : FullScreenDebugMode.FinalColorPyramid);
>>>>>>> cf0300ae
        }

        void RenderDepthPyramid(HDCamera hdCamera, CommandBuffer cmd, ScriptableRenderContext renderContext, FullScreenDebugMode debugMode)
        {
            if (!m_FrameSettings.enableRoughRefraction)
                return;

            var cameraRT = hdCamera.GetCurrentFrameRT((int)HDCameraFrameHistoryType.DepthPyramid)
                ?? hdCamera.AllocHistoryFrameRT((int)HDCameraFrameHistoryType.DepthPyramid, m_BufferPyramid.AllocDepthRT);

            using (new ProfilingSample(cmd, "Depth Pyramid", CustomSamplerId.DepthPyramid.GetSampler()))
                m_BufferPyramid.RenderDepthPyramid(hdCamera, cmd, renderContext, GetDepthTexture(), cameraRT);

            Vector2 pyramidScale = m_BufferPyramid.GetPyramidToScreenScale(hdCamera, cameraRT);
<<<<<<< HEAD
            PushFullScreenDebugTextureMip(cmd, cameraRT, m_BufferPyramid.GetPyramidLodCount(hdCamera), new Vector4(pyramidScale.x, pyramidScale.y, 0.0f, 0.0f), hdCamera, debugMode);
=======
            PushFullScreenDebugTextureMip(cmd, cameraRT, m_BufferPyramid.GetPyramidLodCount(new Vector2Int(hdCamera.actualWidth, hdCamera.actualHeight)), new Vector4(pyramidScale.x, pyramidScale.y, 0.0f, 0.0f), hdCamera, debugMode);
>>>>>>> cf0300ae
        }

        void RenderPostProcess(HDCamera hdcamera, CommandBuffer cmd, PostProcessLayer layer)
        {
            using (new ProfilingSample(cmd, "Post-processing", CustomSamplerId.PostProcessing.GetSampler()))
            {
                RenderTargetIdentifier source = m_CameraColorBuffer;

                // For console we are not allowed to resize the windows, so don't use our hack.
                bool tempHACK = !IsConsolePlatform();

                if (tempHACK)
                {
                    // TEMPORARY:
                    // Since we don't render to the full render textures, we need to feed the post processing stack with the right scale/bias.
                    // This feature not being implemented yet, we'll just copy the relevant buffers into an appropriately sized RT.
                    cmd.ReleaseTemporaryRT(HDShaderIDs._CameraDepthTexture);
                    cmd.ReleaseTemporaryRT(HDShaderIDs._CameraMotionVectorsTexture);
                    cmd.ReleaseTemporaryRT(HDShaderIDs._CameraColorTexture);

                    cmd.GetTemporaryRT(HDShaderIDs._CameraDepthTexture, hdcamera.actualWidth, hdcamera.actualHeight, m_CameraDepthStencilBuffer.rt.depth, FilterMode.Point, m_CameraDepthStencilBuffer.rt.format);
                    m_CopyDepth.SetTexture(HDShaderIDs._InputDepth, m_CameraDepthStencilBuffer);
                    cmd.Blit(null, HDShaderIDs._CameraDepthTexture, m_CopyDepth);
                    if (m_VelocityBuffer != null)
                    {
                        cmd.GetTemporaryRT(HDShaderIDs._CameraMotionVectorsTexture, hdcamera.actualWidth, hdcamera.actualHeight, 0, FilterMode.Point, m_VelocityBuffer.rt.format);
                        HDUtils.BlitCameraTexture(cmd, hdcamera, m_VelocityBuffer, HDShaderIDs._CameraMotionVectorsTexture);
                    }
                    cmd.GetTemporaryRT(HDShaderIDs._CameraColorTexture, hdcamera.actualWidth, hdcamera.actualHeight, 0, FilterMode.Point, m_CameraColorBuffer.rt.format);
                    HDUtils.BlitCameraTexture(cmd, hdcamera, m_CameraColorBuffer, HDShaderIDs._CameraColorTexture);
                    source = HDShaderIDs._CameraColorTexture;
                }
                else
                {
                    // Note: Here we don't use GetDepthTexture() to get the depth texture but m_CameraDepthStencilBuffer as the Forward transparent pass can
                    // write extra data to deal with DOF/MB
                    cmd.SetGlobalTexture(HDShaderIDs._CameraDepthTexture, m_CameraDepthStencilBuffer);
                    cmd.SetGlobalTexture(HDShaderIDs._CameraMotionVectorsTexture, m_VelocityBuffer);
                }

                var context = hdcamera.postprocessRenderContext;
                context.Reset();
                context.source = source;
                context.destination = BuiltinRenderTextureType.CameraTarget;
                context.command = cmd;
                context.camera = hdcamera.camera;
                context.sourceFormat = RenderTextureFormat.ARGBHalf;
                context.flip = hdcamera.camera.targetTexture == null;

                layer.Render(context);
            }
        }

        public void ApplyDebugDisplaySettings(HDCamera hdCamera, CommandBuffer cmd)
        {
            if (m_CurrentDebugDisplaySettings.IsDebugDisplayEnabled() ||
                m_CurrentDebugDisplaySettings.colorPickerDebugSettings.colorPickerMode != ColorPickerDebugMode.None)
            {
                // enable globally the keyword DEBUG_DISPLAY on shader that support it with multicompile
                cmd.EnableShaderKeyword("DEBUG_DISPLAY");

                // This is for texture streaming
                m_CurrentDebugDisplaySettings.UpdateMaterials();

                var lightingDebugSettings = m_CurrentDebugDisplaySettings.lightingDebugSettings;
                var debugAlbedo = new Vector4(lightingDebugSettings.overrideAlbedo ? 1.0f : 0.0f, lightingDebugSettings.overrideAlbedoValue.r, lightingDebugSettings.overrideAlbedoValue.g, lightingDebugSettings.overrideAlbedoValue.b);
                var debugSmoothness = new Vector4(lightingDebugSettings.overrideSmoothness ? 1.0f : 0.0f, lightingDebugSettings.overrideSmoothnessValue, 0.0f, 0.0f);
                var debugNormal = new Vector4(lightingDebugSettings.overrideNormal ? 1.0f : 0.0f, 0.0f, 0.0f, 0.0f);
                var debugSpecularColor = new Vector4(lightingDebugSettings.overrideSpecularColor ? 1.0f : 0.0f, lightingDebugSettings.overrideSpecularColorValue.r, lightingDebugSettings.overrideSpecularColorValue.g, lightingDebugSettings.overrideSpecularColorValue.b);

                cmd.SetGlobalInt(HDShaderIDs._DebugViewMaterial, (int)m_CurrentDebugDisplaySettings.GetDebugMaterialIndex());
                cmd.SetGlobalInt(HDShaderIDs._DebugLightingMode, (int)m_CurrentDebugDisplaySettings.GetDebugLightingMode());
                cmd.SetGlobalInt(HDShaderIDs._DebugLightingSubMode, (int)m_CurrentDebugDisplaySettings.GetDebugLightingSubMode());
                cmd.SetGlobalInt(HDShaderIDs._DebugMipMapMode, (int)m_CurrentDebugDisplaySettings.GetDebugMipMapMode());

                cmd.SetGlobalVector(HDShaderIDs._DebugLightingAlbedo, debugAlbedo);
                cmd.SetGlobalVector(HDShaderIDs._DebugLightingSmoothness, debugSmoothness);
                cmd.SetGlobalVector(HDShaderIDs._DebugLightingNormal, debugNormal);
                cmd.SetGlobalVector(HDShaderIDs._DebugLightingSpecularColor, debugSpecularColor);

                cmd.SetGlobalVector(HDShaderIDs._MousePixelCoord, HDUtils.GetMouseCoordinates(hdCamera));
                cmd.SetGlobalVector(HDShaderIDs._MouseClickPixelCoord, HDUtils.GetMouseClickCoordinates(hdCamera));
                cmd.SetGlobalTexture(HDShaderIDs._DebugFont, m_Asset.renderPipelineResources.debugFontTexture);
                cmd.SetGlobalInt(HDShaderIDs._DebugStep, HDUtils.debugStep);
                cmd.SetGlobalInt(HDShaderIDs._ShowGrid, m_CurrentDebugDisplaySettings.showSSRayGrid ? 1 : 0);
                cmd.SetGlobalInt(HDShaderIDs._ShowDepthPyramidDebug, m_CurrentDebugDisplaySettings.showSSRayDepthPyramid ? 1 : 0);

                // The DebugNeedsExposure test allows us to set a neutral value if exposure is not needed. This way we don't need to make various tests inside shaders but only in this function.
                cmd.SetGlobalFloat(HDShaderIDs._DebugExposure, m_CurrentDebugDisplaySettings.DebugNeedsExposure() ? lightingDebugSettings.debugExposure : 0.0f);
            }
            else
            {
                // TODO: Be sure that if there is no change in the state of this keyword, it doesn't imply any work on CPU side! else we will need to save the sate somewher
                cmd.DisableShaderKeyword("DEBUG_DISPLAY");
            }
        }

        public void PushColorPickerDebugTexture(CommandBuffer cmd, RTHandleSystem.RTHandle textureID, HDCamera hdCamera)
        {
            if (m_CurrentDebugDisplaySettings.colorPickerDebugSettings.colorPickerMode != ColorPickerDebugMode.None)
            {
                using (new ProfilingSample(cmd, "Push To Color Picker"))
                {
                    HDUtils.BlitCameraTexture(cmd, hdCamera, textureID, m_DebugColorPickerBuffer);
                }
            }
        }

        // TODO TEMP: Not sure I want to keep this special case. Gotta see how to get rid of it (not sure it will work correctly for non-full viewports.
        public void PushColorPickerDebugTexture(CommandBuffer cmd, RenderTargetIdentifier textureID, HDCamera hdCamera)
        {
            if (m_CurrentDebugDisplaySettings.colorPickerDebugSettings.colorPickerMode != ColorPickerDebugMode.None)
            {
                using (new ProfilingSample(cmd, "Push To Color Picker"))
                {
                    HDUtils.BlitCameraTexture(cmd, hdCamera, textureID, m_DebugColorPickerBuffer);
                }
            }
        }

        public void PushFullScreenDebugTexture(CommandBuffer cmd, RTHandleSystem.RTHandle textureID, HDCamera hdCamera, FullScreenDebugMode debugMode)
        {
            if (debugMode == m_CurrentDebugDisplaySettings.fullScreenDebugMode)
            {
                m_FullScreenDebugPushed = true; // We need this flag because otherwise if no full screen debug is pushed (like for example if the corresponding pass is disabled), when we render the result in RenderDebug m_DebugFullScreenTempBuffer will contain potential garbage
                HDUtils.BlitCameraTexture(cmd, hdCamera, textureID, m_DebugFullScreenTempBuffer);
            }
        }

        void PushFullScreenDebugTextureMip(CommandBuffer cmd, RTHandleSystem.RTHandle texture, int lodCount, Vector4 scaleBias, HDCamera hdCamera, FullScreenDebugMode debugMode)
        {
            if (debugMode == m_CurrentDebugDisplaySettings.fullScreenDebugMode)
            {
                var mipIndex = Mathf.FloorToInt(m_CurrentDebugDisplaySettings.fullscreenDebugMip * (lodCount));

                m_FullScreenDebugPushed = true; // We need this flag because otherwise if no full screen debug is pushed (like for example if the corresponding pass is disabled), when we render the result in RenderDebug m_DebugFullScreenTempBuffer will contain potential garbage
                HDUtils.BlitCameraTexture(cmd, hdCamera, texture, m_DebugFullScreenTempBuffer, scaleBias, mipIndex);
            }
        }

        void RenderDebug(HDCamera hdCamera, CommandBuffer cmd)
        {
            // We don't want any overlay for these kind of rendering
            if (hdCamera.camera.cameraType == CameraType.Reflection || hdCamera.camera.cameraType == CameraType.Preview)
                return;

            using (new ProfilingSample(cmd, "Render Debug", CustomSamplerId.RenderDebug.GetSampler()))
            {
                // First render full screen debug texture
                if (m_CurrentDebugDisplaySettings.fullScreenDebugMode != FullScreenDebugMode.None && m_FullScreenDebugPushed)
                {
                    m_FullScreenDebugPushed = false;
                    cmd.SetGlobalTexture(HDShaderIDs._DebugFullScreenTexture, m_DebugFullScreenTempBuffer);
                    // TODO: Replace with command buffer call when available
                    m_DebugFullScreen.SetFloat(HDShaderIDs._FullScreenDebugMode, (float)m_CurrentDebugDisplaySettings.fullScreenDebugMode);
                    // Everything we have capture is flipped (as it happen before FinalPass/postprocess/Blit. So if we are not in SceneView
                    // (i.e. we have perform a flip, we need to flip the input texture)
                    m_DebugFullScreen.SetFloat(HDShaderIDs._RequireToFlipInputTexture, hdCamera.camera.cameraType != CameraType.SceneView ? 1.0f : 0.0f);
                    m_DebugFullScreen.SetBuffer(HDShaderIDs._DebugScreenSpaceTracingData, m_DebugScreenSpaceTracingData);
                    m_DebugFullScreen.SetTexture(HDShaderIDs._DepthPyramidTexture, hdCamera.GetPreviousFrameRT((int)HDCameraFrameHistoryType.DepthPyramid));
                    HDUtils.DrawFullScreen(cmd, hdCamera, m_DebugFullScreen, (RenderTargetIdentifier)BuiltinRenderTextureType.CameraTarget);

                    PushColorPickerDebugTexture(cmd, (RenderTargetIdentifier)BuiltinRenderTextureType.CameraTarget, hdCamera);
                }

                // Then overlays
                float x = 0;
                float overlayRatio = m_CurrentDebugDisplaySettings.debugOverlayRatio;
                float overlaySize = Math.Min(hdCamera.actualHeight, hdCamera.actualWidth) * overlayRatio;
                float y = hdCamera.actualHeight - overlaySize;

                var lightingDebug = m_CurrentDebugDisplaySettings.lightingDebugSettings;

                if (lightingDebug.displaySkyReflection)
                {
                    var skyReflection = m_SkyManager.skyReflection;
                    m_SharedPropertyBlock.SetTexture(HDShaderIDs._InputCubemap, skyReflection);
                    m_SharedPropertyBlock.SetFloat(HDShaderIDs._Mipmap, lightingDebug.skyReflectionMipmap);
                    m_SharedPropertyBlock.SetFloat(HDShaderIDs._RequireToFlipInputTexture, hdCamera.camera.cameraType != CameraType.SceneView ? 1.0f : 0.0f);
                    m_SharedPropertyBlock.SetFloat(HDShaderIDs._DebugExposure, lightingDebug.debugExposure);
                    cmd.SetViewport(new Rect(x, y, overlaySize, overlaySize));
                    cmd.DrawProcedural(Matrix4x4.identity, m_DebugDisplayLatlong, 0, MeshTopology.Triangles, 3, 1, m_SharedPropertyBlock);
                    HDUtils.NextOverlayCoord(ref x, ref y, overlaySize, overlaySize, hdCamera.actualWidth);
                }

                m_LightLoop.RenderDebugOverlay(hdCamera, cmd, m_CurrentDebugDisplaySettings, ref x, ref y, overlaySize, hdCamera.actualWidth);

                DecalSystem.instance.RenderDebugOverlay(hdCamera, cmd, m_CurrentDebugDisplaySettings, ref x, ref y, overlaySize, hdCamera.actualWidth);

                if (m_CurrentDebugDisplaySettings.colorPickerDebugSettings.colorPickerMode != ColorPickerDebugMode.None)
                {
                    ColorPickerDebugSettings colorPickerDebugSettings = m_CurrentDebugDisplaySettings.colorPickerDebugSettings;

                    // Here we have three cases:
                    // - Material debug is enabled, this is the buffer we display
                    // - Otherwise we display the HDR buffer before postprocess and distortion
                    // - If fullscreen debug is enabled we always use it

                    cmd.SetGlobalTexture(HDShaderIDs._DebugColorPickerTexture, m_DebugColorPickerBuffer); // No SetTexture with RenderTarget identifier... so use SetGlobalTexture
                    // TODO: Replace with command buffer call when available
                    m_DebugColorPicker.SetColor(HDShaderIDs._ColorPickerFontColor, colorPickerDebugSettings.fontColor);
                    var colorPickerParam = new Vector4(colorPickerDebugSettings.colorThreshold0, colorPickerDebugSettings.colorThreshold1, colorPickerDebugSettings.colorThreshold2, colorPickerDebugSettings.colorThreshold3);
                    m_DebugColorPicker.SetVector(HDShaderIDs._ColorPickerParam, colorPickerParam);
                    m_DebugColorPicker.SetInt(HDShaderIDs._ColorPickerMode, (int)colorPickerDebugSettings.colorPickerMode);
                    // The material display debug perform sRGBToLinear conversion as the final blit currently hardcode a linearToSrgb conversion. As when we read with color picker this is not done,
                    // we perform it inside the color picker shader. But we shouldn't do it for HDR buffer.
                    m_DebugColorPicker.SetFloat(HDShaderIDs._ApplyLinearToSRGB, m_CurrentDebugDisplaySettings.IsDebugMaterialDisplayEnabled() ? 1.0f : 0.0f);
                    // Everything we have capture is flipped (as it happen before FinalPass/postprocess/Blit. So if we are not in SceneView
                    // (i.e. we have perform a flip, we need to flip the input texture) + we need to handle the case were we debug a fullscreen pass that have already perform the flip
                    m_DebugColorPicker.SetFloat(HDShaderIDs._RequireToFlipInputTexture, hdCamera.camera.cameraType != CameraType.SceneView ? 1.0f : 0.0f);
                    HDUtils.DrawFullScreen(cmd, hdCamera, m_DebugColorPicker, (RenderTargetIdentifier)BuiltinRenderTextureType.CameraTarget);
                }
            }
        }

        void ClearBuffers(HDCamera hdCamera, CommandBuffer cmd)
        {
            using (new ProfilingSample(cmd, "ClearBuffers", CustomSamplerId.ClearBuffers.GetSampler()))
            {
                // We clear only the depth buffer, no need to clear the various color buffer as we overwrite them.
                // Clear depth/stencil and init buffers
                using (new ProfilingSample(cmd, "Clear Depth/Stencil", CustomSamplerId.ClearDepthStencil.GetSampler()))
                {
                    if (hdCamera.clearDepth)
                    {
                        HDUtils.SetRenderTarget(cmd, hdCamera, m_CameraColorBuffer, m_CameraDepthStencilBuffer, ClearFlag.Depth);
                    }
                }

                // Clear the HDR target
                using (new ProfilingSample(cmd, "Clear HDR target", CustomSamplerId.ClearHDRTarget.GetSampler()))
                {
                    if (hdCamera.clearColorMode == HDAdditionalCameraData.ClearColorMode.BackgroundColor ||
                        // If we want the sky but the sky don't exist, still clear with background color
                        (hdCamera.clearColorMode == HDAdditionalCameraData.ClearColorMode.Sky && !m_SkyManager.IsVisualSkyValid()) ||
                        // Special handling for Preview we force to clear with background color (i.e black)
                        // Note that the sky use in this case is the last one setup. If there is no scene or game, there is no sky use as reflection in the preview
                        hdCamera.camera.cameraType == CameraType.Preview
                        )
                    {
                        Color clearColor = hdCamera.backgroundColorHDR;
                        HDUtils.SetRenderTarget(cmd, hdCamera, m_CameraColorBuffer, m_CameraDepthStencilBuffer, ClearFlag.Color, clearColor);
                    }
                }

                // Clear the diffuse SSS lighting target
                using (new ProfilingSample(cmd, "Clear SSS diffuse target", CustomSamplerId.ClearSSSDiffuseTarget.GetSampler()))
                {
                    HDUtils.SetRenderTarget(cmd, hdCamera, m_CameraSssDiffuseLightingBuffer, ClearFlag.Color, CoreUtils.clearColorAllBlack);
                }

                // TODO: As we are in development and have not all the setup pass we still clear the color in emissive buffer and gbuffer, but this will be removed later.

                // Clear GBuffers
                if (!m_FrameSettings.enableForwardRenderingOnly)
                {
                    using (new ProfilingSample(cmd, "Clear GBuffer", CustomSamplerId.ClearGBuffer.GetSampler()))
                    {
                        HDUtils.SetRenderTarget(cmd, hdCamera, m_GbufferManager.GetBuffersRTI(), m_CameraDepthStencilBuffer, ClearFlag.Color, CoreUtils.clearColorAllBlack);
                    }
                }
                // END TEMP
            }
        }

        void StartStereoRendering(ScriptableRenderContext renderContext, Camera cam)
        {
            if (m_FrameSettings.enableStereo)
                renderContext.StartMultiEye(cam);
        }

        void StopStereoRendering(ScriptableRenderContext renderContext, Camera cam)
        {
            if (m_FrameSettings.enableStereo)
                renderContext.StopMultiEye(cam);
        }
    }
}<|MERGE_RESOLUTION|>--- conflicted
+++ resolved
@@ -147,7 +147,7 @@
         int m_CurrentHeight;
 
         // Use to detect frame changes
-        int m_FrameCount;
+        int   m_FrameCount;
         float m_LastTime, m_Time;
 
         public int GetCurrentShadowCount() { return m_LightLoop.GetCurrentShadowCount(); }
@@ -334,23 +334,13 @@
             RTHandles.Release(m_VelocityBuffer);
             RTHandles.Release(m_DistortionBuffer);
             RTHandles.Release(m_DeferredShadowBuffer);
-<<<<<<< HEAD
 
             RTHandles.Release(m_DebugColorPickerBuffer);
             RTHandles.Release(m_DebugFullScreenTempBuffer);
-=======
->>>>>>> cf0300ae
-
-            RTHandles.Release(m_DebugColorPickerBuffer);
-            RTHandles.Release(m_DebugFullScreenTempBuffer);
-            
+
             m_DebugScreenSpaceTracingData.Release();
 
-<<<<<<< HEAD
             HDCamera.ClearAll();
-=======
-            HDCamera.CleanUnused();
->>>>>>> cf0300ae
         }
 
 
@@ -565,22 +555,16 @@
                 var ssRefraction = VolumeManager.instance.stack.GetComponent<ScreenSpaceRefraction>()
                     ?? ScreenSpaceRefraction.@default;
                 ssRefraction.PushShaderParameters(cmd);
-<<<<<<< HEAD
                 var ssReflection = VolumeManager.instance.stack.GetComponent<ScreenSpaceReflection>()
                     ?? ScreenSpaceReflection.@default;
                 ssReflection.PushShaderParameters(cmd);
-=======
->>>>>>> cf0300ae
 
                 // Set up UnityPerView CBuffer.
                 hdCamera.SetupGlobalParams(cmd, m_Time, m_LastTime);
                 if (m_FrameSettings.enableStereo) hdCamera.SetupGlobalStereoParams(cmd);
 
-<<<<<<< HEAD
                 cmd.SetGlobalInt(HDShaderIDs._SSReflectionEnabled, m_FrameSettings.enableSSR ? 1 : 0);
 
-=======
->>>>>>> cf0300ae
                 var previousDepthPyramidRT = hdCamera.GetPreviousFrameRT((int)HDCameraFrameHistoryType.DepthPyramid);
                 if (previousDepthPyramidRT != null)
                 {
@@ -597,7 +581,7 @@
                         Mathf.Log(Mathf.Min(previousDepthPyramidRT.rt.width, previousDepthPyramidRT.rt.height), 2), 
                         0.0f
                     ));
-                }
+            }
                     
                 var previousColorPyramidRT = hdCamera.GetPreviousFrameRT((int)HDCameraFrameHistoryType.ColorPyramid);
                 if (previousColorPyramidRT != null)
@@ -615,7 +599,7 @@
                         Mathf.Log(Mathf.Min(previousColorPyramidRT.rt.width, previousColorPyramidRT.rt.height), 2), 
                         0.0f
                     ));
-                }
+        }
             }
         }
 
@@ -714,8 +698,8 @@
                 }
 
                 if (newFrame)
-            {
-                HDCamera.CleanUnused();
+                {
+                    HDCamera.CleanUnused();
 
                     // Make sure both are never 0.
                     m_LastTime = (m_Time > 0) ? m_Time : t;
@@ -784,7 +768,7 @@
                     // Frame settings state was updated by previous render, we must recalculate it
                     FrameSettings.InitializeFrameSettings(camera, m_Asset.GetRenderPipelineSettings(), srcFrameSettings, ref m_FrameSettings);
                 }
-                    
+
 
                 // Init material if needed
                 // TODO: this should be move outside of the camera loop but we have no command buffer, ask details to Tim or Julien to do this
@@ -966,11 +950,8 @@
                     // TODO: Try to arrange code so we can trigger this call earlier and use async compute here to run sky convolution during other passes (once we move convolution shader to compute).
                     UpdateSkyEnvironment(hdCamera, cmd);
 
-<<<<<<< HEAD
-=======
                     RenderDepthPyramid(hdCamera, cmd, renderContext, FullScreenDebugMode.DepthPyramid);
 
->>>>>>> cf0300ae
                     StopStereoRendering(renderContext, hdCamera.camera);
 
                     if (m_CurrentDebugDisplaySettings.IsDebugMaterialDisplayEnabled())
@@ -1023,7 +1004,7 @@
                             m_LightLoop.RenderShadows(renderContext, cmd, m_CullResults);
 
                             // Overwrite camera properties set during the shadow pass with the original camera properties.
-                            renderContext.SetupCameraProperties(camera, m_FrameSettings.enableStereo);
+                            renderContext.SetupCameraProperties(camera, m_FrameSettings.enableStereo); 
                             hdCamera.SetupGlobalParams(cmd, m_Time, m_LastTime);
                             if (m_FrameSettings.enableStereo) hdCamera.SetupGlobalStereoParams(cmd);
                         }
@@ -1165,11 +1146,7 @@
 
                     // Assign -1 in tracing model to notifiy we took the data.
                     // When debugging in forward, we want only the first time the pixel is drawn
-<<<<<<< HEAD
                     data.tracingModel = (Lit.ProjectionModel)(-1);
-=======
-                    data.tracingModel = (Lit.RefractionSSRayModel)(-1);
->>>>>>> cf0300ae
                     m_DebugScreenSpaceTracingDataArray[0] = data;
                     m_DebugScreenSpaceTracingData.SetData(m_DebugScreenSpaceTracingDataArray);
                 }
@@ -1578,7 +1555,6 @@
                     var passNames = m_FrameSettings.enableForwardRenderingOnly
                         ? m_ForwardAndForwardOnlyPassNames
                         : m_ForwardOnlyPassNames;
-<<<<<<< HEAD
                         var debugSSTThisPass = debugScreenSpaceTracing && (m_CurrentDebugDisplaySettings.lightingDebugSettings.debugLightingMode == DebugLightingMode.ScreenSpaceTracingReflection);
                         if (debugSSTThisPass)
                         {
@@ -1589,21 +1565,9 @@
                         if (debugSSTThisPass)
                             cmd.ClearRandomWriteTargets();
                         break;
-=======
-                    var debugSSTThisPass = debugScreenSpaceTracing && (m_CurrentDebugDisplaySettings.lightingDebugSettings.debugLightingMode == DebugLightingMode.ScreenSpaceTracingReflection);
-                    if (debugSSTThisPass)
-                    {
-                        cmd.SetGlobalBuffer(HDShaderIDs._DebugScreenSpaceTracingData, m_DebugScreenSpaceTracingData);
-                        cmd.SetRandomWriteTarget(7, m_DebugScreenSpaceTracingData);
-                    }
-                    RenderOpaqueRenderList(cullResults, camera, renderContext, cmd, passNames, m_currentRendererConfigurationBakedLighting);
-                    if (debugSSTThisPass)
-                        cmd.ClearRandomWriteTargets();
->>>>>>> cf0300ae
                 }
                     default:
                 {
-<<<<<<< HEAD
                         HDUtils.SetRenderTarget(cmd, hdCamera, m_CameraColorBuffer, m_CameraDepthStencilBuffer);
 
                         if (m_FrameSettings.enableDBuffer && (DecalSystem.m_DecalsVisibleThisFrame > 0)) // enable d-buffer flag value is being interpreted more like enable decals in general now that we have clustered
@@ -1611,34 +1575,21 @@
 
                         var debugSSTThisPass = debugScreenSpaceTracing && (m_CurrentDebugDisplaySettings.lightingDebugSettings.debugLightingMode == DebugLightingMode.ScreenSpaceTracingRefraction);
                         if (debugSSTThisPass)
-=======
-                    HDUtils.SetRenderTarget(cmd, hdCamera, m_CameraColorBuffer, m_CameraDepthStencilBuffer);
-                    if ((m_FrameSettings.enableDBuffer) && (DecalSystem.m_DecalsVisibleThisFrame > 0)) // enable d-buffer flag value is being interpreted more like enable decals in general now that we have clustered
->>>>>>> cf0300ae
+                    }
+
+                    var debugSSTThisPass = debugScreenSpaceTracing && (m_CurrentDebugDisplaySettings.lightingDebugSettings.debugLightingMode == DebugLightingMode.ScreenSpaceTracingRefraction);
+                    if (debugSSTThisPass)
                     {
                         cmd.SetGlobalBuffer(HDShaderIDs._DebugScreenSpaceTracingData, m_DebugScreenSpaceTracingData);
                             cmd.SetRandomWriteTarget(7, m_DebugScreenSpaceTracingData);
                     }
-<<<<<<< HEAD
                     RenderTransparentRenderList(cullResults, camera, renderContext, cmd, m_AllTransparentPassNames, m_currentRendererConfigurationBakedLighting, pass == ForwardPass.PreRefraction ? HDRenderQueue.k_RenderQueue_PreRefraction : HDRenderQueue.k_RenderQueue_Transparent);
                         if (debugSSTThisPass)
                         cmd.ClearRandomWriteTargets();
                         break;
-=======
-
-                    var debugSSTThisPass = debugScreenSpaceTracing && (m_CurrentDebugDisplaySettings.lightingDebugSettings.debugLightingMode == DebugLightingMode.ScreenSpaceTracingRefraction);
-                    if (debugSSTThisPass)
-                    {
-                        cmd.SetGlobalBuffer(HDShaderIDs._DebugScreenSpaceTracingData, m_DebugScreenSpaceTracingData);
-                        cmd.SetRandomWriteTarget(7, m_DebugScreenSpaceTracingData);
->>>>>>> cf0300ae
-                    }
-                    RenderTransparentRenderList(cullResults, camera, renderContext, cmd, m_AllTransparentPassNames, m_currentRendererConfigurationBakedLighting, pass == ForwardPass.PreRefraction ? HDRenderQueue.k_RenderQueue_PreRefraction : HDRenderQueue.k_RenderQueue_Transparent);
-                    if (debugSSTThisPass)
-                        cmd.ClearRandomWriteTargets();
-                }
-            }
-        }
+                    }
+                }
+            }
 
         // This is use to Display legacy shader with an error shader
         [Conditional("DEVELOPMENT_BUILD"), Conditional("UNITY_EDITOR")]
@@ -1719,21 +1670,12 @@
 
             var cameraRT = hdCamera.GetCurrentFrameRT((int)HDCameraFrameHistoryType.ColorPyramid)
                 ?? hdCamera.AllocHistoryFrameRT((int)HDCameraFrameHistoryType.ColorPyramid, m_BufferPyramid.AllocColorRT);
-<<<<<<< HEAD
 
             using (new ProfilingSample(cmd, "Color Pyramid", CustomSamplerId.ColorPyramid.GetSampler()))
                 m_BufferPyramid.RenderColorPyramid(hdCamera, cmd, renderContext, m_CameraColorBuffer, cameraRT);
 
             Vector2 pyramidScale = m_BufferPyramid.GetPyramidToScreenScale(hdCamera, cameraRT);
-            PushFullScreenDebugTextureMip(cmd, cameraRT, m_BufferPyramid.GetPyramidLodCount(hdCamera), new Vector4(pyramidScale.x, pyramidScale.y, 0.0f, 0.0f), hdCamera, isPreRefraction ? FullScreenDebugMode.PreRefractionColorPyramid : FullScreenDebugMode.FinalColorPyramid);
-=======
-
-            using (new ProfilingSample(cmd, "Color Pyramid", CustomSamplerId.ColorPyramid.GetSampler()))
-                m_BufferPyramid.RenderColorPyramid(hdCamera, cmd, renderContext, m_CameraColorBuffer, cameraRT);
-
-            Vector2 pyramidScale = m_BufferPyramid.GetPyramidToScreenScale(hdCamera, cameraRT);
             PushFullScreenDebugTextureMip(cmd, cameraRT, m_BufferPyramid.GetPyramidLodCount(new Vector2Int(hdCamera.actualWidth, hdCamera.actualHeight)), new Vector4(pyramidScale.x, pyramidScale.y, 0.0f, 0.0f), hdCamera, isPreRefraction ? FullScreenDebugMode.PreRefractionColorPyramid : FullScreenDebugMode.FinalColorPyramid);
->>>>>>> cf0300ae
         }
 
         void RenderDepthPyramid(HDCamera hdCamera, CommandBuffer cmd, ScriptableRenderContext renderContext, FullScreenDebugMode debugMode)
@@ -1748,11 +1690,7 @@
                 m_BufferPyramid.RenderDepthPyramid(hdCamera, cmd, renderContext, GetDepthTexture(), cameraRT);
 
             Vector2 pyramidScale = m_BufferPyramid.GetPyramidToScreenScale(hdCamera, cameraRT);
-<<<<<<< HEAD
-            PushFullScreenDebugTextureMip(cmd, cameraRT, m_BufferPyramid.GetPyramidLodCount(hdCamera), new Vector4(pyramidScale.x, pyramidScale.y, 0.0f, 0.0f), hdCamera, debugMode);
-=======
             PushFullScreenDebugTextureMip(cmd, cameraRT, m_BufferPyramid.GetPyramidLodCount(new Vector2Int(hdCamera.actualWidth, hdCamera.actualHeight)), new Vector4(pyramidScale.x, pyramidScale.y, 0.0f, 0.0f), hdCamera, debugMode);
->>>>>>> cf0300ae
         }
 
         void RenderPostProcess(HDCamera hdcamera, CommandBuffer cmd, PostProcessLayer layer)
