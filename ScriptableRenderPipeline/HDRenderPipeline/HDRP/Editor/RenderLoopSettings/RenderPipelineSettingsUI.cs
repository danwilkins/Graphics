--- conflicted
+++ resolved
@@ -38,7 +38,7 @@
         public RenderPipelineSettingsUI()
             : base(0)
         {
-
+            
         }
 
         public override void Reset(SerializedRenderPipelineSettings data, UnityAction repaint)
@@ -65,13 +65,9 @@
             EditorGUILayout.PropertyField(d.supportDBuffer, _.GetContent("Support Decal Buffer"));
             EditorGUILayout.PropertyField(d.supportMSAA, _.GetContent("Support MSAA"));
             EditorGUILayout.PropertyField(d.supportSubsurfaceScattering, _.GetContent("Support Subsurface Scattering"));
-<<<<<<< HEAD
-            EditorGUILayout.PropertyField(d.supportAsyncCompute, _.GetContent("Support AsyncCompute"));
             EditorGUILayout.PropertyField(d.supportsForwardOnly, _.GetContent("Support Forward Only"));
             EditorGUILayout.PropertyField(d.supportsMotionVectors, _.GetContent("Support Motion Vectors"));
             EditorGUILayout.PropertyField(d.supportsStereo, _.GetContent("Support Stereo Rendering"));
-=======
->>>>>>> 36606f49
             --EditorGUI.indentLevel;
         }
     }
