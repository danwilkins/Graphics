--- conflicted
+++ resolved
@@ -2161,86 +2161,6 @@
                                         kernel = usingFptl ? s_shadeOpaqueDirectFptlDebugDisplayKernel : s_shadeOpaqueDirectClusteredDebugDisplayKernel;
                                     else
                                         kernel = usingFptl ? s_shadeOpaqueDirectFptlKernel : s_shadeOpaqueDirectClusteredKernel;
-<<<<<<< HEAD
-                                    }
-                                }
-
-                                // Pass global parameters to compute shader
-                                // TODO: get rid of this by making global parameters visible to compute shaders
-                                PushGlobalParams(camera, cmd, deferredComputeShader, kernel);
-                                hdCamera.SetupComputeShader(deferredComputeShader, cmd);
-
-                                // TODO: Update value like in ApplyDebugDisplaySettings() call. Sadly it is high likely that this will not be keep in sync. we really need to get rid of this by making global parameters visible to compute shaders
-                                cmd.SetComputeIntParam(deferredComputeShader, HDShaderIDs._DebugViewMaterial, debugViewMaterial);
-                                cmd.SetComputeIntParam(deferredComputeShader, HDShaderIDs._DebugLightingMode, debugLightingMode);
-                                cmd.SetComputeVectorParam(deferredComputeShader, HDShaderIDs._DebugLightingAlbedo, debugLightingAlbedo);
-                                cmd.SetComputeVectorParam(deferredComputeShader, HDShaderIDs._DebugLightingSmoothness, debugLightingSmoothness);
-
-                                cmd.SetComputeBufferParam(deferredComputeShader, kernel, HDShaderIDs.g_vLightListGlobal, bUseClusteredForDeferred ? s_PerVoxelLightLists : s_LightList);
-
-                                cmd.SetComputeTextureParam(deferredComputeShader, kernel, HDShaderIDs._DeferredShadowTexture, deferredShadowTexture);
-
-                                cmd.SetComputeTextureParam(deferredComputeShader, kernel, HDShaderIDs._MainDepthTexture, depthTexture);
-
-                                // TODO: Don't know why but If we use Shader.GetGlobalTexture(HDShaderIDs._GBufferTexture0) instead of HDShaderIDs._GBufferTexture0 the screen start to flicker in SceneView...
-                                // Need to investigate what is happening. But this may be unnecessary as development of SetGlobalTexture for compute shader have begin
-                                cmd.SetComputeTextureParam(deferredComputeShader, kernel, HDShaderIDs._GBufferTexture0, HDShaderIDs._GBufferTexture0);
-                                cmd.SetComputeTextureParam(deferredComputeShader, kernel, HDShaderIDs._GBufferTexture1, HDShaderIDs._GBufferTexture1);
-                                cmd.SetComputeTextureParam(deferredComputeShader, kernel, HDShaderIDs._GBufferTexture2, HDShaderIDs._GBufferTexture2);
-                                cmd.SetComputeTextureParam(deferredComputeShader, kernel, HDShaderIDs._GBufferTexture3, HDShaderIDs._GBufferTexture3);
-                                cmd.SetComputeTextureParam(deferredComputeShader, kernel, HDShaderIDs._AmbientOcclusionTexture, HDShaderIDs._AmbientOcclusionTexture);
-
-                                cmd.SetComputeTextureParam(deferredComputeShader, kernel, HDShaderIDs._LtcData, ltcData);
-                                cmd.SetComputeTextureParam(deferredComputeShader, kernel, HDShaderIDs._PreIntegratedFGD, preIntegratedFGD);
-                                cmd.SetComputeTextureParam(deferredComputeShader, kernel, HDShaderIDs._LtcGGXMatrix, ltcGGXMatrix);
-                                cmd.SetComputeTextureParam(deferredComputeShader, kernel, HDShaderIDs._LtcDisneyDiffuseMatrix, ltcDisneyDiffuseMatrix);
-                                cmd.SetComputeTextureParam(deferredComputeShader, kernel, HDShaderIDs._LtcMultiGGXFresnelDisneyDiffuse, ltcMultiGGXFresnelDisneyDiffuse);
-
-                                cmd.SetComputeMatrixParam(deferredComputeShader, HDShaderIDs.g_mInvScrProjection, invScrProjection);
-                                cmd.SetComputeIntParam(deferredComputeShader, HDShaderIDs._UseTileLightList, useTileLightList);
-
-                                cmd.SetComputeVectorParam(deferredComputeShader, HDShaderIDs._Time, time);
-                                cmd.SetComputeVectorParam(deferredComputeShader, HDShaderIDs._SinTime, sinTime);
-                                cmd.SetComputeVectorParam(deferredComputeShader, HDShaderIDs._CosTime, cosTime);
-                                cmd.SetComputeVectorParam(deferredComputeShader, HDShaderIDs.unity_DeltaTime, unity_DeltaTime);
-                                cmd.SetComputeIntParam(deferredComputeShader, HDShaderIDs._EnvLightSkyEnabled, envLightSkyEnabled);
-                                cmd.SetComputeVectorParam(deferredComputeShader, HDShaderIDs._AmbientOcclusionParam, ambientOcclusionParam);
-
-                                cmd.SetComputeTextureParam(deferredComputeShader, kernel, HDShaderIDs._SkyTexture, skyTexture ? skyTexture : m_DefaultTexture2DArray);
-                                cmd.SetComputeFloatParam(deferredComputeShader, HDShaderIDs._SkyTextureMipCount, skyTextureMipCount);
-
-                                // Set SSS parameters.
-                                cmd.SetComputeIntParam(        deferredComputeShader, HDShaderIDs._EnableSSSAndTransmission,   enableSSSAndTransmission);
-                                cmd.SetComputeIntParam(        deferredComputeShader, HDShaderIDs._TexturingModeFlags,         texturingModeFlags);
-                                cmd.SetComputeIntParam(        deferredComputeShader, HDShaderIDs._TransmissionFlags,          transmissionFlags);
-                                cmd.SetComputeIntParam(        deferredComputeShader, HDShaderIDs._UseDisneySSS,               useDisneySSS);
-                                cmd.SetComputeVectorArrayParam(deferredComputeShader, HDShaderIDs._ThicknessRemaps,            thicknessRemaps);
-                                cmd.SetComputeVectorArrayParam(deferredComputeShader, HDShaderIDs._ShapeParams,                shapeParams);
-                                cmd.SetComputeVectorArrayParam(deferredComputeShader, HDShaderIDs._TransmissionTints,          transmissionTints);
-                                cmd.SetComputeVectorArrayParam(deferredComputeShader, HDShaderIDs._HalfRcpVariancesAndWeights, halfRcpVariancesAndWeights);
-
-                                cmd.SetComputeTextureParam(deferredComputeShader, kernel, HDShaderIDs.specularLightingUAV, colorBuffers[0]);
-                                cmd.SetComputeTextureParam(deferredComputeShader, kernel, HDShaderIDs.diffuseLightingUAV,  colorBuffers[1]);
-
-                                if (options.volumetricLightingEnabled)
-                                {
-                                    // TODO: enable keyword VOLUMETRIC_LIGHTING_ENABLED.
-                                    // TODO: do not use globals, call HDRenderPipeline.SetVolumetricLightingData() instead.
-                                    HDRenderPipeline.SetVolumetricLightingDataFromGlobals(cmd, deferredComputeShader, kernel);
-                                }
-                                else
-                                {
-                                    // TODO: disable keyword VOLUMETRIC_LIGHTING_ENABLED.
-                                    // We should not access any volumetric lighting data in our shaders.
-                                }
-
-                                if (enableFeatureVariants)
-                                {
-                                    cmd.SetComputeIntParam(deferredComputeShader, HDShaderIDs.g_TileListOffset, variant * numTiles);
-                                    cmd.SetComputeBufferParam(deferredComputeShader, kernel, HDShaderIDs.g_TileList, s_TileList);
-                                    cmd.DispatchCompute(deferredComputeShader, kernel, s_DispatchIndirectBuffer, (uint)variant * 3 * sizeof(uint));
-=======
->>>>>>> 02409de0
                                 }
                                 else
                                 {
@@ -2306,6 +2226,18 @@
                             cmd.SetComputeVectorArrayParam(deferredComputeShader, HDShaderIDs._ShapeParams,                shapeParams);
                             cmd.SetComputeVectorArrayParam(deferredComputeShader, HDShaderIDs._TransmissionTints,          transmissionTints);
                             cmd.SetComputeVectorArrayParam(deferredComputeShader, HDShaderIDs._HalfRcpVariancesAndWeights, halfRcpVariancesAndWeights);
+
+                            if (options.volumetricLightingEnabled)
+                            {
+                                // TODO: enable keyword VOLUMETRIC_LIGHTING_ENABLED.
+                                // TODO: do not use globals, call HDRenderPipeline.SetVolumetricLightingData() instead.
+                                HDRenderPipeline.SetVolumetricLightingDataFromGlobals(cmd, deferredComputeShader, kernel);
+                            }
+                            else
+                            {
+                                // TODO: disable keyword VOLUMETRIC_LIGHTING_ENABLED.
+                                // We should not access any volumetric lighting data in our shaders.
+                            }
 
                             cmd.SetComputeTextureParam(deferredComputeShader, kernel, HDShaderIDs.specularLightingUAV, colorBuffers[0]);
                             cmd.SetComputeTextureParam(deferredComputeShader, kernel, HDShaderIDs.diffuseLightingUAV,  colorBuffers[1]);
