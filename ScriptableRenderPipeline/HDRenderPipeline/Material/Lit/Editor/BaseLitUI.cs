--- conflicted
+++ resolved
@@ -19,7 +19,7 @@
             public static GUIContent materialIDText = new GUIContent("Material type", "Subsurface Scattering: enable for translucent materials such as skin, vegetation, fruit, marble, wax and milk.");
 
             // Displacement mapping (POM, tessellation, per vertex)
-            public static GUIContent lockWithObjectScaleText = new GUIContent("Lock with object scale",           "Displacement mapping will take the absolute value of the scale of the object into account.");            
+            public static GUIContent lockWithObjectScaleText = new GUIContent("Lock with object scale",           "Displacement mapping will take the absolute value of the scale of the object into account.");
             public static GUIContent lockWithTilingRateText  = new GUIContent("Lock with height map tiling rate", "Displacement mapping will take the absolute value of the tiling rate of the height map into account.");
 
             // Per pixel displacement
@@ -27,12 +27,10 @@
             public static GUIContent ppdMinSamplesText = new GUIContent("Minimum steps", "Minimum steps (texture sample) to use with per pixel displacement mapping");
             public static GUIContent ppdMaxSamplesText = new GUIContent("Maximum steps", "Maximum steps (texture sample) to use with per pixel displacement mapping");
             public static GUIContent ppdLodThresholdText = new GUIContent("Fading mip level start", "Starting heightmap mipmap lod number where the parallax occlusion mapping effect start to disappear");
-<<<<<<< HEAD
+            public static GUIContent perPixelDisplacementObjectScaleText = new GUIContent("Lock with object scale", "Per Pixel displacement will take into account the tiling scale - Only work with uniform positive scale");
+
             public static GUIContent ppdPrimitiveLength = new GUIContent("Primitive length", "Dimensions of the primitive (with the scale of 1) to which the per-pixel displacement mapping is being applied. For example, the standard quad is 1 x 1 meter, while the standard plane is 10 x 10 meters.");
             public static GUIContent ppdPrimitiveWidth = new GUIContent("Primitive width", "Dimensions of the primitive (with the scale of 1) to which the per-pixel displacement mapping is being applied. For example, the standard quad is 1 x 1 meter, while the standard plane is 10 x 10 meters.");
-=======
-            public static GUIContent perPixelDisplacementObjectScaleText = new GUIContent("Lock with object scale", "Per Pixel displacement will take into account the tiling scale - Only work with uniform positive scale");
->>>>>>> d937965c
 
             // Vertex displacement
             public static string vertexDisplacementText = "Vertex displacement";
@@ -158,14 +156,10 @@
             ppdMinSamples = FindProperty(kPpdMinSamples, props);
             ppdMaxSamples = FindProperty(kPpdMaxSamples, props);
             ppdLodThreshold = FindProperty(kPpdLodThreshold, props);
-<<<<<<< HEAD
             ppdPrimitiveLength = FindProperty(kPpdPrimitiveLength, props);
             ppdPrimitiveWidth  = FindProperty(kPpdPrimitiveWidth, props);
-            perPixelDisplacementObjectScale = FindProperty(kPerPixelDisplacementObjectScale, props);            
-            perPixelDisplacementTilingScale = FindProperty(kPerPixelDisplacementTilingScale, props);            
-=======
             perPixelDisplacementObjectScale = FindProperty(kPerPixelDisplacementObjectScale, props);
->>>>>>> d937965c
+            perPixelDisplacementTilingScale = FindProperty(kPerPixelDisplacementTilingScale, props);
 
             // vertex displacement
             enableVertexDisplacement = FindProperty(kEnableVertexDisplacement, props);
@@ -231,18 +225,13 @@
                 m_MaterialEditor.ShaderProperty(ppdMaxSamples, StylesBaseLit.ppdMaxSamplesText);
                 ppdMinSamples.floatValue = Mathf.Min(ppdMinSamples.floatValue, ppdMaxSamples.floatValue);
                 m_MaterialEditor.ShaderProperty(ppdLodThreshold, StylesBaseLit.ppdLodThresholdText);
-<<<<<<< HEAD
                 m_MaterialEditor.ShaderProperty(ppdPrimitiveLength, StylesBaseLit.ppdPrimitiveLength);
                 ppdPrimitiveLength.floatValue = Mathf.Max(0.01f, ppdPrimitiveLength.floatValue);
                 m_MaterialEditor.ShaderProperty(ppdPrimitiveWidth, StylesBaseLit.ppdPrimitiveWidth);
                 ppdPrimitiveWidth.floatValue = Mathf.Max(0.01f, ppdPrimitiveWidth.floatValue);
                 m_MaterialEditor.ShaderProperty(perPixelDisplacementObjectScale, StylesBaseLit.lockWithObjectScaleText);
                 m_MaterialEditor.ShaderProperty(perPixelDisplacementTilingScale, StylesBaseLit.lockWithTilingRateText);
-                m_MaterialEditor.ShaderProperty(depthOffsetEnable, StylesBaseLit.depthOffsetEnableText);                
-=======
-                //m_MaterialEditor.ShaderProperty(perPixelDisplacementObjectScale, StylesBaseLit.perPixelDisplacementObjectScaleText);
                 m_MaterialEditor.ShaderProperty(depthOffsetEnable, StylesBaseLit.depthOffsetEnableText);
->>>>>>> d937965c
                 EditorGUI.indentLevel--;
             }
 
