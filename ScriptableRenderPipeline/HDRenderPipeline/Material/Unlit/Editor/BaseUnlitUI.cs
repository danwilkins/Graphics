--- conflicted
+++ resolved
@@ -1,4 +1,4 @@
-using System;
+﻿using System;
 using UnityEngine;
 using UnityEngine.Experimental.Rendering.HDPipeline;
 using UnityEngine.Rendering;
@@ -25,12 +25,8 @@
             public static GUIContent alphaCutoffText = new GUIContent("Alpha Cutoff", "Threshold for alpha cutoff");
             public static GUIContent alphaCutoffShadowText = new GUIContent("Alpha Cutoff Shadow", "Threshold for alpha cutoff in case of shadow pass");
             public static GUIContent alphaCutoffPrepassText = new GUIContent("Alpha Cutoff Prepass", "Threshold for alpha cutoff in case of depth prepass");
-<<<<<<< HEAD
             public static GUIContent transparentDepthPrepassEnableText = new GUIContent("Enable transparent depth prepass", "It allow to ");	
             public static GUIContent enableFogText = new GUIContent("Enable Fog");
-=======
-            public static GUIContent transparentDepthPrepassEnableText = new GUIContent("Enable transparent depth prepass", "It allow to ");
->>>>>>> 377e35a1
 
             public static GUIContent doubleSidedEnableText = new GUIContent("Double Sided", "This will render the two face of the objects (disable backface culling) and flip/mirror normal");
             public static GUIContent distortionEnableText = new GUIContent("Distortion", "Enable distortion on this shader");
@@ -87,10 +83,6 @@
         protected const string kDistortionOnly = "_DistortionOnly";
         protected MaterialProperty distortionDepthTest = null;
         protected const string kDistortionDepthTest = "_DistortionDepthTest";
-<<<<<<< HEAD
-        protected MaterialProperty enableFog = null;
-        protected const string kEnableFog = "_EnableFog";
-=======
         protected MaterialProperty distortionVectorMap = null;
         protected const string kDistortionVectorMap = "_DistortionVectorMap";
         protected MaterialProperty distortionBlendMode = null;
@@ -105,7 +97,8 @@
         protected const string kDistortionBlurRemapMax = "_DistortionBlurRemapMax";
         protected MaterialProperty preRefractionPass = null;
         protected const string kPreRefractionPass = "_PreRefractionPass";
->>>>>>> 377e35a1
+        protected MaterialProperty enableFog = null;
+        protected const string kEnableFog = "_EnableFog";
 
         // See comment in LitProperties.hlsl
         const string kEmissionColor = "_EmissionColor";
@@ -136,10 +129,6 @@
             distortionEnable = FindProperty(kDistortionEnable, props, false);
             distortionOnly = FindProperty(kDistortionOnly, props, false);
             distortionDepthTest = FindProperty(kDistortionDepthTest, props, false);
-<<<<<<< HEAD
-
-            enableFog = FindProperty(kEnableFog, props, false);
-=======
             distortionVectorMap = FindProperty(kDistortionVectorMap, props, false);
             distortionBlendMode = FindProperty(kDistortionBlendMode, props, false);
             distortionScale = FindProperty(kDistortionScale, props, false);
@@ -147,7 +136,8 @@
             distortionBlurRemapMin = FindProperty(kDistortionBlurRemapMin, props, false);
             distortionBlurRemapMax = FindProperty(kDistortionBlurRemapMax, props, false);
             preRefractionPass = FindProperty(kPreRefractionPass, props, false);
->>>>>>> 377e35a1
+
+            enableFog = FindProperty(kEnableFog, props, false);
         }
 
         void SurfaceTypePopup()
@@ -193,26 +183,11 @@
             {
                 BlendModePopup();
 
-<<<<<<< HEAD
                 if(enableFog != null)
                     m_MaterialEditor.ShaderProperty(enableFog, StylesBaseUnlit.enableFogText);
 
-                if (distortionEnable != null)
-                {
-                    m_MaterialEditor.ShaderProperty(distortionEnable, StylesBaseUnlit.distortionEnableText);
-
-                    if (distortionEnable.floatValue == 1.0f)
-                    {
-                        EditorGUI.indentLevel++;
-                        m_MaterialEditor.ShaderProperty(distortionOnly, StylesBaseUnlit.distortionOnlyText);
-                        m_MaterialEditor.ShaderProperty(distortionDepthTest, StylesBaseUnlit.distortionDepthTestText);
-                        EditorGUI.indentLevel--;
+                m_MaterialEditor.ShaderProperty(preRefractionPass, StylesBaseUnlit.transparentPrePassText);
                     }
-                }
-=======
-                m_MaterialEditor.ShaderProperty(preRefractionPass, StylesBaseUnlit.transparentPrePassText);
->>>>>>> 377e35a1
-            }
             m_MaterialEditor.ShaderProperty(alphaCutoffEnable, StylesBaseUnlit.alphaCutoffEnableText);
             if (alphaCutoffEnable.floatValue == 1.0f)
             {
@@ -372,7 +347,7 @@
             SetKeyword(material, "_ENABLE_FOG", fogEnabled);
 
             if (material.HasProperty(kDistortionEnable))
-            {
+            {                
                 bool distortionDepthTest = material.GetFloat(kDistortionDepthTest) > 0.0f;
                 if (distortionDepthTest)
                 {
@@ -397,7 +372,7 @@
                         material.SetInt("_DistortionBlurDstBlend", (int)UnityEngine.Rendering.BlendMode.One);
                         material.SetInt("_DistortionBlurBlendOp", (int)UnityEngine.Rendering.BlendOp.Max);
                             break;
-                    }
+            }
                     case 1: // Multiply
                         material.SetInt("_DistortionSrcBlend", (int)UnityEngine.Rendering.BlendMode.DstColor);
                         material.SetInt("_DistortionDstBlend", (int)UnityEngine.Rendering.BlendMode.Zero);
@@ -429,7 +404,7 @@
 
                 // If distortion only is enabled, disable all passes (except distortion and debug)
                 bool enablePass = !(distortionEnable && distortionOnly);
-
+                
                 // Disable all passes except distortion
                 // Distortion is setup in code above
                 material.SetShaderPassEnabled(HDShaderPassNames.s_ForwardStr, enablePass);
