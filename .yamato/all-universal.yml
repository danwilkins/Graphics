 
# This file is generated by .yamato/ruamel/build.py. Don't edit this file manually. 
# Introduce any changes under .yamato/config/*.metafile files (for most cases) or under .yamato/ruamel/* within Python (more elaborate cases), and rerun build.py to regenerate all .yml files. 
# Read more under .yamato/docs/readme.md 

{% metadata_file .yamato/_latest_editor_versions_trunk.metafile -%}

---

PR_Universal_trunk:
    name: Universal PR Job - trunk
    dependencies:
<<<<<<< HEAD
      -  path: .yamato/universal-win-dx11.yml#Universal_Win_DX11_Standalone_cache_mono_apiNet2_Linear_trunk
=======
      -  path: .yamato/universal-win-dx11.yml#Universal_Win_DX11_Standalone_mono_Linear_trunk
         rerun: on-new-revision
      -  path: .yamato/universal-win-dx11.yml#Universal_Win_DX11_playmode_XR_mono_Linear_trunk
         rerun: on-new-revision
      -  path: .yamato/universal-win-dx11.yml#Universal_Win_DX11_editmode_mono_Linear_trunk
         rerun: on-new-revision
      -  path: .yamato/universal-win-dx12.yml#Universal_Win_DX12_Standalone_mono_Linear_trunk
         rerun: on-new-revision
      -  path: .yamato/universal-win-vulkan.yml#Universal_Win_Vulkan_Standalone_mono_Linear_trunk
         rerun: on-new-revision
      -  path: .yamato/universal-linux-vulkan.yml#Universal_Linux_Vulkan_Standalone_mono_Linear_trunk
>>>>>>> 7d5b400e
         rerun: on-new-revision
      -  path: .yamato/universal-android-opengles3.yml#Universal_Android_OpenGLES3_Standalone_il2cpp_Linear_trunk
         rerun: on-new-revision
<<<<<<< HEAD
      -  path: .yamato/universal-win-dx11.yml#Universal_Win_DX11_playmode_cache_mono_apiNet2_Linear_trunk
=======
      -  path: .yamato/universal-android-vulkan.yml#Universal_Android_Vulkan_Standalone_il2cpp_Linear_trunk
>>>>>>> 7d5b400e
         rerun: on-new-revision
      -  path: .yamato/universal-iphone-metal.yml#Universal_iPhone_Metal_Standalone_il2cpp_Linear_trunk
         rerun: on-new-revision
<<<<<<< HEAD
      -  path: .yamato/universal-osx-metal.yml#Universal_OSX_Metal_playmode_cache_mono_apiNet2_Linear_trunk
=======
      -  path: .yamato/universal-osx-metal.yml#Universal_OSX_Metal_playmode_mono_Linear_trunk
>>>>>>> 7d5b400e
         rerun: on-new-revision
      -  path: .yamato/universal-osx-openglcore.yml#Universal_OSX_OpenGLCore_editmode_mono_Linear_trunk
         rerun: on-new-revision
      -  path: .yamato/universal-android-opengles3.yml#Universal_Android_OpenGLES3_Standalone_il2cpp_Linear_trunk
         rerun: on-new-revision
      -  path: .yamato/universal-android-vulkan.yml#Universal_Android_Vulkan_Standalone_il2cpp_Linear_trunk
         rerun: on-new-revision
      -  path: .yamato/universal-iphone-metal.yml#Universal_iPhone_Metal_Standalone_il2cpp_Linear_trunk
         rerun: on-new-revision
      -  path: .yamato/all-universal_stereo.yml#PR_Universal_Stereo_trunk
         rerun: on-new-revision
      -  path: .yamato/all-universal_hybrid.yml#PR_Universal_Hybrid_trunk
         rerun: on-new-revision
      -  path: .yamato/all-vfx_urp.yml#PR_VFX_URP_trunk
         rerun: on-new-revision
      -  path: .yamato/all-shadergraph.yml#PR_ShaderGraph_trunk
         rerun: on-new-revision
    triggers:
        expression: pull_request.target eq "master" AND NOT pull_request.draft AND pull_request.changes.any match ["com.unity.render-pipelines.universal/**/*", "TestProjects/UniversalGraphicsTest/**/*"]
    variables:
        UTR_VERSION: "current"
        TEST_FILTER: .*
Nightly_Universal_trunk:
    name: Nightly Universal - trunk
    dependencies:
<<<<<<< HEAD
      -  path: .yamato/universal-win-dx11.yml#Universal_Win_DX11_Standalone_cache_mono_apiNet2_Linear_CUSTOM-REVISION
=======
      -  path: .yamato/all-universal.yml#PR_Universal_trunk
         rerun: on-new-revision
      -  path: .yamato/all-universal_stereo.yml#Nightly_Universal_Stereo_trunk
         rerun: on-new-revision
      -  path: .yamato/all-universal_hybrid.yml#Nightly_Universal_Hybrid_trunk
         rerun: on-new-revision
      -  path: .yamato/all-vfx_urp.yml#Nightly_VFX_URP_trunk
         rerun: on-new-revision
      -  path: .yamato/all-shadergraph.yml#Nightly_ShaderGraph_trunk
         rerun: on-new-revision
      -  path: .yamato/all-smoke_test.yml#Nightly_Smoke_Test_trunk
         rerun: on-new-revision
      -  path: .yamato/universal-win-dx11.yml#Universal_Win_DX11_playmode_mono_Linear_trunk
         rerun: on-new-revision
      -  path: .yamato/universal-win-dx12.yml#Universal_Win_DX12_playmode_mono_Linear_trunk
         rerun: on-new-revision
      -  path: .yamato/universal-win-dx12.yml#Universal_Win_DX12_playmode_XR_mono_Linear_trunk
         rerun: on-new-revision
      -  path: .yamato/universal-win-vulkan.yml#Universal_Win_Vulkan_playmode_mono_Linear_trunk
         rerun: on-new-revision
      -  path: .yamato/universal-win-vulkan.yml#Universal_Win_Vulkan_playmode_XR_mono_Linear_trunk
         rerun: on-new-revision
      -  path: .yamato/universal-linux-vulkan.yml#Universal_Linux_Vulkan_playmode_mono_Linear_trunk
         rerun: on-new-revision
    variables:
        UTR_VERSION: "current"
        TEST_FILTER: .*
PR_Universal_CUSTOM-REVISION:
    name: Universal PR Job - CUSTOM-REVISION
    dependencies:
      -  path: .yamato/universal-win-dx11.yml#Universal_Win_DX11_Standalone_mono_Linear_CUSTOM-REVISION
         rerun: always
      -  path: .yamato/universal-win-dx11.yml#Universal_Win_DX11_playmode_XR_mono_Linear_CUSTOM-REVISION
         rerun: always
      -  path: .yamato/universal-win-dx11.yml#Universal_Win_DX11_editmode_mono_Linear_CUSTOM-REVISION
         rerun: always
      -  path: .yamato/universal-win-dx12.yml#Universal_Win_DX12_Standalone_mono_Linear_CUSTOM-REVISION
         rerun: always
      -  path: .yamato/universal-win-vulkan.yml#Universal_Win_Vulkan_Standalone_mono_Linear_CUSTOM-REVISION
         rerun: always
      -  path: .yamato/universal-linux-vulkan.yml#Universal_Linux_Vulkan_Standalone_mono_Linear_CUSTOM-REVISION
         rerun: always
      -  path: .yamato/universal-android-opengles3.yml#Universal_Android_OpenGLES3_Standalone_il2cpp_Linear_CUSTOM-REVISION
         rerun: always
      -  path: .yamato/universal-android-vulkan.yml#Universal_Android_Vulkan_Standalone_il2cpp_Linear_CUSTOM-REVISION
         rerun: always
      -  path: .yamato/universal-iphone-metal.yml#Universal_iPhone_Metal_Standalone_il2cpp_Linear_CUSTOM-REVISION
         rerun: always
      -  path: .yamato/universal-osx-metal.yml#Universal_OSX_Metal_playmode_mono_Linear_CUSTOM-REVISION
         rerun: always
      -  path: .yamato/universal-osx-openglcore.yml#Universal_OSX_OpenGLCore_editmode_mono_Linear_CUSTOM-REVISION
         rerun: always
      -  path: .yamato/universal-android-opengles3.yml#Universal_Android_OpenGLES3_Standalone_il2cpp_Linear_CUSTOM-REVISION
         rerun: always
      -  path: .yamato/universal-android-vulkan.yml#Universal_Android_Vulkan_Standalone_il2cpp_Linear_CUSTOM-REVISION
         rerun: always
      -  path: .yamato/universal-iphone-metal.yml#Universal_iPhone_Metal_Standalone_il2cpp_Linear_CUSTOM-REVISION
         rerun: always
      -  path: .yamato/all-universal_stereo.yml#PR_Universal_Stereo_CUSTOM-REVISION
         rerun: always
      -  path: .yamato/all-universal_hybrid.yml#PR_Universal_Hybrid_CUSTOM-REVISION
         rerun: always
      -  path: .yamato/all-vfx_urp.yml#PR_VFX_URP_CUSTOM-REVISION
         rerun: always
      -  path: .yamato/all-shadergraph.yml#PR_ShaderGraph_CUSTOM-REVISION
         rerun: always
    variables:
        CUSTOM_REVISION: custom_revision_not_set
        UTR_VERSION: "current"
        TEST_FILTER: .*
Nightly_Universal_CUSTOM-REVISION:
    name: Nightly Universal - CUSTOM-REVISION
    dependencies:
      -  path: .yamato/all-universal.yml#PR_Universal_CUSTOM-REVISION
         rerun: always
      -  path: .yamato/all-universal_stereo.yml#Nightly_Universal_Stereo_CUSTOM-REVISION
         rerun: always
      -  path: .yamato/all-universal_hybrid.yml#Nightly_Universal_Hybrid_CUSTOM-REVISION
         rerun: always
      -  path: .yamato/all-vfx_urp.yml#Nightly_VFX_URP_CUSTOM-REVISION
         rerun: always
      -  path: .yamato/all-shadergraph.yml#Nightly_ShaderGraph_CUSTOM-REVISION
>>>>>>> 7d5b400e
         rerun: always
      -  path: .yamato/all-smoke_test.yml#Nightly_Smoke_Test_CUSTOM-REVISION
         rerun: always
<<<<<<< HEAD
      -  path: .yamato/universal-win-dx11.yml#Universal_Win_DX11_playmode_cache_mono_apiNet2_Linear_CUSTOM-REVISION
=======
      -  path: .yamato/universal-win-dx11.yml#Universal_Win_DX11_playmode_mono_Linear_CUSTOM-REVISION
>>>>>>> 7d5b400e
         rerun: always
      -  path: .yamato/universal-win-dx12.yml#Universal_Win_DX12_playmode_mono_Linear_CUSTOM-REVISION
         rerun: always
<<<<<<< HEAD
      -  path: .yamato/universal-osx-metal.yml#Universal_OSX_Metal_playmode_cache_mono_apiNet2_Linear_CUSTOM-REVISION
=======
      -  path: .yamato/universal-win-dx12.yml#Universal_Win_DX12_playmode_XR_mono_Linear_CUSTOM-REVISION
>>>>>>> 7d5b400e
         rerun: always
      -  path: .yamato/universal-win-vulkan.yml#Universal_Win_Vulkan_playmode_mono_Linear_CUSTOM-REVISION
         rerun: always
      -  path: .yamato/universal-win-vulkan.yml#Universal_Win_Vulkan_playmode_XR_mono_Linear_CUSTOM-REVISION
         rerun: always
      -  path: .yamato/universal-linux-vulkan.yml#Universal_Linux_Vulkan_playmode_mono_Linear_CUSTOM-REVISION
         rerun: always
    variables:
        CUSTOM_REVISION: custom_revision_not_set
        UTR_VERSION: "current"
        TEST_FILTER: .*<|MERGE_RESOLUTION|>--- conflicted
+++ resolved
@@ -10,45 +10,33 @@
 PR_Universal_trunk:
     name: Universal PR Job - trunk
     dependencies:
-<<<<<<< HEAD
-      -  path: .yamato/universal-win-dx11.yml#Universal_Win_DX11_Standalone_cache_mono_apiNet2_Linear_trunk
-=======
-      -  path: .yamato/universal-win-dx11.yml#Universal_Win_DX11_Standalone_mono_Linear_trunk
+      -  path: .yamato/universal-win-dx11.yml#Universal_Win_DX11_Standalone_cache_mono_Linear_trunk
          rerun: on-new-revision
       -  path: .yamato/universal-win-dx11.yml#Universal_Win_DX11_playmode_XR_mono_Linear_trunk
          rerun: on-new-revision
       -  path: .yamato/universal-win-dx11.yml#Universal_Win_DX11_editmode_mono_Linear_trunk
          rerun: on-new-revision
-      -  path: .yamato/universal-win-dx12.yml#Universal_Win_DX12_Standalone_mono_Linear_trunk
+      -  path: .yamato/universal-win-dx12.yml#Universal_Win_DX12_Standalone_cache_mono_Linear_trunk
          rerun: on-new-revision
-      -  path: .yamato/universal-win-vulkan.yml#Universal_Win_Vulkan_Standalone_mono_Linear_trunk
+      -  path: .yamato/universal-win-vulkan.yml#Universal_Win_Vulkan_Standalone_cache_mono_Linear_trunk
          rerun: on-new-revision
-      -  path: .yamato/universal-linux-vulkan.yml#Universal_Linux_Vulkan_Standalone_mono_Linear_trunk
->>>>>>> 7d5b400e
+      -  path: .yamato/universal-linux-vulkan.yml#Universal_Linux_Vulkan_Standalone_cache_mono_Linear_trunk
          rerun: on-new-revision
-      -  path: .yamato/universal-android-opengles3.yml#Universal_Android_OpenGLES3_Standalone_il2cpp_Linear_trunk
+      -  path: .yamato/universal-android-opengles3.yml#Universal_Android_OpenGLES3_Standalone_cache_il2cpp_Linear_trunk
          rerun: on-new-revision
-<<<<<<< HEAD
-      -  path: .yamato/universal-win-dx11.yml#Universal_Win_DX11_playmode_cache_mono_apiNet2_Linear_trunk
-=======
-      -  path: .yamato/universal-android-vulkan.yml#Universal_Android_Vulkan_Standalone_il2cpp_Linear_trunk
->>>>>>> 7d5b400e
+      -  path: .yamato/universal-android-vulkan.yml#Universal_Android_Vulkan_Standalone_cache_il2cpp_Linear_trunk
          rerun: on-new-revision
-      -  path: .yamato/universal-iphone-metal.yml#Universal_iPhone_Metal_Standalone_il2cpp_Linear_trunk
+      -  path: .yamato/universal-iphone-metal.yml#Universal_iPhone_Metal_Standalone_cache_il2cpp_Linear_trunk
          rerun: on-new-revision
-<<<<<<< HEAD
-      -  path: .yamato/universal-osx-metal.yml#Universal_OSX_Metal_playmode_cache_mono_apiNet2_Linear_trunk
-=======
-      -  path: .yamato/universal-osx-metal.yml#Universal_OSX_Metal_playmode_mono_Linear_trunk
->>>>>>> 7d5b400e
+      -  path: .yamato/universal-osx-metal.yml#Universal_OSX_Metal_playmode_cache_mono_Linear_trunk
          rerun: on-new-revision
       -  path: .yamato/universal-osx-openglcore.yml#Universal_OSX_OpenGLCore_editmode_mono_Linear_trunk
          rerun: on-new-revision
-      -  path: .yamato/universal-android-opengles3.yml#Universal_Android_OpenGLES3_Standalone_il2cpp_Linear_trunk
+      -  path: .yamato/universal-android-opengles3.yml#Universal_Android_OpenGLES3_Standalone_cache_il2cpp_Linear_trunk
          rerun: on-new-revision
-      -  path: .yamato/universal-android-vulkan.yml#Universal_Android_Vulkan_Standalone_il2cpp_Linear_trunk
+      -  path: .yamato/universal-android-vulkan.yml#Universal_Android_Vulkan_Standalone_cache_il2cpp_Linear_trunk
          rerun: on-new-revision
-      -  path: .yamato/universal-iphone-metal.yml#Universal_iPhone_Metal_Standalone_il2cpp_Linear_trunk
+      -  path: .yamato/universal-iphone-metal.yml#Universal_iPhone_Metal_Standalone_cache_il2cpp_Linear_trunk
          rerun: on-new-revision
       -  path: .yamato/all-universal_stereo.yml#PR_Universal_Stereo_trunk
          rerun: on-new-revision
@@ -66,9 +54,6 @@
 Nightly_Universal_trunk:
     name: Nightly Universal - trunk
     dependencies:
-<<<<<<< HEAD
-      -  path: .yamato/universal-win-dx11.yml#Universal_Win_DX11_Standalone_cache_mono_apiNet2_Linear_CUSTOM-REVISION
-=======
       -  path: .yamato/all-universal.yml#PR_Universal_trunk
          rerun: on-new-revision
       -  path: .yamato/all-universal_stereo.yml#Nightly_Universal_Stereo_trunk
@@ -81,17 +66,17 @@
          rerun: on-new-revision
       -  path: .yamato/all-smoke_test.yml#Nightly_Smoke_Test_trunk
          rerun: on-new-revision
-      -  path: .yamato/universal-win-dx11.yml#Universal_Win_DX11_playmode_mono_Linear_trunk
+      -  path: .yamato/universal-win-dx11.yml#Universal_Win_DX11_playmode_cache_mono_Linear_trunk
          rerun: on-new-revision
-      -  path: .yamato/universal-win-dx12.yml#Universal_Win_DX12_playmode_mono_Linear_trunk
+      -  path: .yamato/universal-win-dx12.yml#Universal_Win_DX12_playmode_cache_mono_Linear_trunk
          rerun: on-new-revision
       -  path: .yamato/universal-win-dx12.yml#Universal_Win_DX12_playmode_XR_mono_Linear_trunk
          rerun: on-new-revision
-      -  path: .yamato/universal-win-vulkan.yml#Universal_Win_Vulkan_playmode_mono_Linear_trunk
+      -  path: .yamato/universal-win-vulkan.yml#Universal_Win_Vulkan_playmode_cache_mono_Linear_trunk
          rerun: on-new-revision
       -  path: .yamato/universal-win-vulkan.yml#Universal_Win_Vulkan_playmode_XR_mono_Linear_trunk
          rerun: on-new-revision
-      -  path: .yamato/universal-linux-vulkan.yml#Universal_Linux_Vulkan_playmode_mono_Linear_trunk
+      -  path: .yamato/universal-linux-vulkan.yml#Universal_Linux_Vulkan_playmode_cache_mono_Linear_trunk
          rerun: on-new-revision
     variables:
         UTR_VERSION: "current"
@@ -99,33 +84,33 @@
 PR_Universal_CUSTOM-REVISION:
     name: Universal PR Job - CUSTOM-REVISION
     dependencies:
-      -  path: .yamato/universal-win-dx11.yml#Universal_Win_DX11_Standalone_mono_Linear_CUSTOM-REVISION
+      -  path: .yamato/universal-win-dx11.yml#Universal_Win_DX11_Standalone_cache_mono_Linear_CUSTOM-REVISION
          rerun: always
       -  path: .yamato/universal-win-dx11.yml#Universal_Win_DX11_playmode_XR_mono_Linear_CUSTOM-REVISION
          rerun: always
       -  path: .yamato/universal-win-dx11.yml#Universal_Win_DX11_editmode_mono_Linear_CUSTOM-REVISION
          rerun: always
-      -  path: .yamato/universal-win-dx12.yml#Universal_Win_DX12_Standalone_mono_Linear_CUSTOM-REVISION
+      -  path: .yamato/universal-win-dx12.yml#Universal_Win_DX12_Standalone_cache_mono_Linear_CUSTOM-REVISION
          rerun: always
-      -  path: .yamato/universal-win-vulkan.yml#Universal_Win_Vulkan_Standalone_mono_Linear_CUSTOM-REVISION
+      -  path: .yamato/universal-win-vulkan.yml#Universal_Win_Vulkan_Standalone_cache_mono_Linear_CUSTOM-REVISION
          rerun: always
-      -  path: .yamato/universal-linux-vulkan.yml#Universal_Linux_Vulkan_Standalone_mono_Linear_CUSTOM-REVISION
+      -  path: .yamato/universal-linux-vulkan.yml#Universal_Linux_Vulkan_Standalone_cache_mono_Linear_CUSTOM-REVISION
          rerun: always
-      -  path: .yamato/universal-android-opengles3.yml#Universal_Android_OpenGLES3_Standalone_il2cpp_Linear_CUSTOM-REVISION
+      -  path: .yamato/universal-android-opengles3.yml#Universal_Android_OpenGLES3_Standalone_cache_il2cpp_Linear_CUSTOM-REVISION
          rerun: always
-      -  path: .yamato/universal-android-vulkan.yml#Universal_Android_Vulkan_Standalone_il2cpp_Linear_CUSTOM-REVISION
+      -  path: .yamato/universal-android-vulkan.yml#Universal_Android_Vulkan_Standalone_cache_il2cpp_Linear_CUSTOM-REVISION
          rerun: always
-      -  path: .yamato/universal-iphone-metal.yml#Universal_iPhone_Metal_Standalone_il2cpp_Linear_CUSTOM-REVISION
+      -  path: .yamato/universal-iphone-metal.yml#Universal_iPhone_Metal_Standalone_cache_il2cpp_Linear_CUSTOM-REVISION
          rerun: always
-      -  path: .yamato/universal-osx-metal.yml#Universal_OSX_Metal_playmode_mono_Linear_CUSTOM-REVISION
+      -  path: .yamato/universal-osx-metal.yml#Universal_OSX_Metal_playmode_cache_mono_Linear_CUSTOM-REVISION
          rerun: always
       -  path: .yamato/universal-osx-openglcore.yml#Universal_OSX_OpenGLCore_editmode_mono_Linear_CUSTOM-REVISION
          rerun: always
-      -  path: .yamato/universal-android-opengles3.yml#Universal_Android_OpenGLES3_Standalone_il2cpp_Linear_CUSTOM-REVISION
+      -  path: .yamato/universal-android-opengles3.yml#Universal_Android_OpenGLES3_Standalone_cache_il2cpp_Linear_CUSTOM-REVISION
          rerun: always
-      -  path: .yamato/universal-android-vulkan.yml#Universal_Android_Vulkan_Standalone_il2cpp_Linear_CUSTOM-REVISION
+      -  path: .yamato/universal-android-vulkan.yml#Universal_Android_Vulkan_Standalone_cache_il2cpp_Linear_CUSTOM-REVISION
          rerun: always
-      -  path: .yamato/universal-iphone-metal.yml#Universal_iPhone_Metal_Standalone_il2cpp_Linear_CUSTOM-REVISION
+      -  path: .yamato/universal-iphone-metal.yml#Universal_iPhone_Metal_Standalone_cache_il2cpp_Linear_CUSTOM-REVISION
          rerun: always
       -  path: .yamato/all-universal_stereo.yml#PR_Universal_Stereo_CUSTOM-REVISION
          rerun: always
@@ -151,29 +136,20 @@
       -  path: .yamato/all-vfx_urp.yml#Nightly_VFX_URP_CUSTOM-REVISION
          rerun: always
       -  path: .yamato/all-shadergraph.yml#Nightly_ShaderGraph_CUSTOM-REVISION
->>>>>>> 7d5b400e
          rerun: always
       -  path: .yamato/all-smoke_test.yml#Nightly_Smoke_Test_CUSTOM-REVISION
          rerun: always
-<<<<<<< HEAD
-      -  path: .yamato/universal-win-dx11.yml#Universal_Win_DX11_playmode_cache_mono_apiNet2_Linear_CUSTOM-REVISION
-=======
-      -  path: .yamato/universal-win-dx11.yml#Universal_Win_DX11_playmode_mono_Linear_CUSTOM-REVISION
->>>>>>> 7d5b400e
+      -  path: .yamato/universal-win-dx11.yml#Universal_Win_DX11_playmode_cache_mono_Linear_CUSTOM-REVISION
          rerun: always
-      -  path: .yamato/universal-win-dx12.yml#Universal_Win_DX12_playmode_mono_Linear_CUSTOM-REVISION
+      -  path: .yamato/universal-win-dx12.yml#Universal_Win_DX12_playmode_cache_mono_Linear_CUSTOM-REVISION
          rerun: always
-<<<<<<< HEAD
-      -  path: .yamato/universal-osx-metal.yml#Universal_OSX_Metal_playmode_cache_mono_apiNet2_Linear_CUSTOM-REVISION
-=======
       -  path: .yamato/universal-win-dx12.yml#Universal_Win_DX12_playmode_XR_mono_Linear_CUSTOM-REVISION
->>>>>>> 7d5b400e
          rerun: always
-      -  path: .yamato/universal-win-vulkan.yml#Universal_Win_Vulkan_playmode_mono_Linear_CUSTOM-REVISION
+      -  path: .yamato/universal-win-vulkan.yml#Universal_Win_Vulkan_playmode_cache_mono_Linear_CUSTOM-REVISION
          rerun: always
       -  path: .yamato/universal-win-vulkan.yml#Universal_Win_Vulkan_playmode_XR_mono_Linear_CUSTOM-REVISION
          rerun: always
-      -  path: .yamato/universal-linux-vulkan.yml#Universal_Linux_Vulkan_playmode_mono_Linear_CUSTOM-REVISION
+      -  path: .yamato/universal-linux-vulkan.yml#Universal_Linux_Vulkan_playmode_cache_mono_Linear_CUSTOM-REVISION
          rerun: always
     variables:
         CUSTOM_REVISION: custom_revision_not_set
