 
# This file is generated by .yamato/ruamel/build.py. Don't edit this file manually. 
# Introduce any changes under .yamato/config/*.metafile files (for most cases) or under .yamato/ruamel/* within Python (more elaborate cases), and rerun build.py to regenerate all .yml files. 
# Read more under .yamato/docs/readme.md 

<<<<<<< HEAD
Universal_OSX_Metal_Standalone_il2cpp_apiNet4_Linear_trunk:
    name: Universal on OSX_Metal_Standalone_il2cpp_apiNet4_Linear on version trunk
    agent:
        type: Unity::metal::macmini
        image: slough-ops/macos-10.14-xcode:stable
        flavor: m1.mac
    variables:
        UPM_REGISTRY: https://artifactory-slo.bf.unity3d.com/artifactory/api/npm/upm-candidates
    commands:
      -  curl -s https://artifactory.internal.unity3d.com/core-automation/tools/utr-standalone/utr --output TestProjects/UniversalGraphicsTest/utr
      -  chmod +x TestProjects/UniversalGraphicsTest/utr
      -  ssh -i ~/.ssh/id_rsa_macmini -o "StrictHostKeyChecking=no" bokken@$BOKKEN_DEVICE_IP "bash -lc 'pip3 install unity-downloader-cli --user --index-url https://artifactory.prd.it.unity3d.com/artifactory/api/pypi/pypi/simple --upgrade'"
      -  scp -i ~/.ssh/id_rsa_macmini -o "StrictHostKeyChecking=no" -r $YAMATO_SOURCE_DIR bokken@$BOKKEN_DEVICE_IP:~/Graphics
      -  scp -i ~/.ssh/id_rsa_macmini -o "StrictHostKeyChecking=no" ~/.ssh/id_rsa_macmini bokken@$BOKKEN_DEVICE_IP:~/.ssh/id_rsa_macmini
      -  ssh -i ~/.ssh/id_rsa_macmini -o "StrictHostKeyChecking=no" bokken@$BOKKEN_DEVICE_IP '$(/usr/local/bin/python3 -m site --user-base)/bin/unity-downloader-cli -u 37c5ec4c3cb13853f9074c74cbac49a232178bd8 -c editor -c il2cpp  --wait --published-only'
      -  |5-

                 ssh -i ~/.ssh/id_rsa_macmini -o "StrictHostKeyChecking=no" bokken@$BOKKEN_DEVICE_IP "export UPM_REGISTRY=https://artifactory-slo.bf.unity3d.com/artifactory/api/npm/upm-candidates; echo \$UPM_REGISTRY; cd ~/Graphics/TestProjects/UniversalGraphicsTest && ~/Graphics/TestProjects/UniversalGraphicsTest/utr --suite=playmode --platform=StandaloneOSX --artifacts_path=/Users/bokken/Graphics/TestProjects/UniversalGraphicsTest/test-results --testproject=/Users/bokken/Graphics/TestProjects/UniversalGraphicsTest --editor-location=/Users/bokken/.Editor --scripting-backend=IL2CPP --extra-editor-arg="-colorspace=Linear" --reruncount=2 --timeout=2400"
                 UTR_RESULT=$? 
                 mkdir -p TestProjects/UniversalGraphicsTest/test-results/
                 scp -i ~/.ssh/id_rsa_macmini -o "StrictHostKeyChecking=no" -r bokken@$BOKKEN_DEVICE_IP:/Users/bokken/Graphics/TestProjects/UniversalGraphicsTest/test-results/ TestProjects/UniversalGraphicsTest/test-results/
                 exit $UTR_RESULT
    artifacts:
        logs:
            paths:
              -  "**/test-results/**"
              -  "TestProjects/UniversalGraphicsTest/Logs/*.log"
Universal_OSX_Metal_Standalone_cache_il2cpp_apiNet4_Linear_trunk:
    name: Universal on OSX_Metal_Standalone_cache_il2cpp_apiNet4_Linear on version trunk
    agent:
        type: Unity::metal::macmini
        image: slough-ops/macos-10.14-xcode:stable
        flavor: m1.mac
    variables:
        UPM_REGISTRY: https://artifactory-slo.bf.unity3d.com/artifactory/api/npm/upm-candidates
    commands:
      -  curl -s https://artifactory.internal.unity3d.com/core-automation/tools/utr-standalone/utr --output TestProjects/UniversalGraphicsTest/utr
      -  chmod +x TestProjects/UniversalGraphicsTest/utr
      -  ssh -i ~/.ssh/id_rsa_macmini -o "StrictHostKeyChecking=no" bokken@$BOKKEN_DEVICE_IP "bash -lc 'pip3 install unity-downloader-cli --user --index-url https://artifactory.prd.it.unity3d.com/artifactory/api/pypi/pypi/simple --upgrade'"
      -  scp -i ~/.ssh/id_rsa_macmini -o "StrictHostKeyChecking=no" -r $YAMATO_SOURCE_DIR bokken@$BOKKEN_DEVICE_IP:~/Graphics
      -  scp -i ~/.ssh/id_rsa_macmini -o "StrictHostKeyChecking=no" ~/.ssh/id_rsa_macmini bokken@$BOKKEN_DEVICE_IP:~/.ssh/id_rsa_macmini
      -  ssh -i ~/.ssh/id_rsa_macmini -o "StrictHostKeyChecking=no" bokken@$BOKKEN_DEVICE_IP '$(/usr/local/bin/python3 -m site --user-base)/bin/unity-downloader-cli -u 37c5ec4c3cb13853f9074c74cbac49a232178bd8 -c editor -c il2cpp  --wait --published-only'
      -  |5-

                 ssh -i ~/.ssh/id_rsa_macmini -o "StrictHostKeyChecking=no" bokken@$BOKKEN_DEVICE_IP "export UPM_REGISTRY=https://artifactory-slo.bf.unity3d.com/artifactory/api/npm/upm-candidates; echo \$UPM_REGISTRY; cd ~/Graphics/TestProjects/UniversalGraphicsTest && ~/Graphics/TestProjects/UniversalGraphicsTest/utr --suite=playmode --platform=StandaloneOSX --artifacts_path=/Users/bokken/Graphics/TestProjects/UniversalGraphicsTest/test-results --testproject=/Users/bokken/Graphics/TestProjects/UniversalGraphicsTest --editor-location=/Users/bokken/.Editor --scripting-backend=IL2CPP --extra-editor-arg="-colorspace=Linear" --reruncount=2 --extra-editor-arg="-adb2" --extra-editor-arg="-enableCacheServer" --extra-editor-arg="-cacheServerEndpoint cacheserver-slo.hq.unity3d.com" --extra-editor-arg="-cacheServerNamespacePrefix SRP" --extra-editor-arg="-cacheServerEnableDownload true" --extra-editor-arg="-cacheServerEnableUpload true" --timeout=1200"
                 UTR_RESULT=$? 
                 mkdir -p TestProjects/UniversalGraphicsTest/test-results/
                 scp -i ~/.ssh/id_rsa_macmini -o "StrictHostKeyChecking=no" -r bokken@$BOKKEN_DEVICE_IP:/Users/bokken/Graphics/TestProjects/UniversalGraphicsTest/test-results/ TestProjects/UniversalGraphicsTest/test-results/
                 exit $UTR_RESULT
    artifacts:
        logs:
            paths:
              -  "**/test-results/**"
              -  "TestProjects/UniversalGraphicsTest/Logs/*.log"
Universal_OSX_Metal_playmode_il2cpp_apiNet4_Linear_trunk:
    name: Universal on OSX_Metal_playmode_il2cpp_apiNet4_Linear on version trunk
    agent:
        type: Unity::metal::macmini
        image: slough-ops/macos-10.14-xcode:stable
        flavor: m1.mac
    variables:
        UPM_REGISTRY: https://artifactory-slo.bf.unity3d.com/artifactory/api/npm/upm-candidates
    commands:
      -  curl -s https://artifactory.internal.unity3d.com/core-automation/tools/utr-standalone/utr --output TestProjects/UniversalGraphicsTest/utr
      -  chmod +x TestProjects/UniversalGraphicsTest/utr
      -  ssh -i ~/.ssh/id_rsa_macmini -o "StrictHostKeyChecking=no" bokken@$BOKKEN_DEVICE_IP "bash -lc 'pip3 install unity-downloader-cli --user --index-url https://artifactory.prd.it.unity3d.com/artifactory/api/pypi/pypi/simple --upgrade'"
      -  scp -i ~/.ssh/id_rsa_macmini -o "StrictHostKeyChecking=no" -r $YAMATO_SOURCE_DIR bokken@$BOKKEN_DEVICE_IP:~/Graphics
      -  scp -i ~/.ssh/id_rsa_macmini -o "StrictHostKeyChecking=no" ~/.ssh/id_rsa_macmini bokken@$BOKKEN_DEVICE_IP:~/.ssh/id_rsa_macmini
      -  ssh -i ~/.ssh/id_rsa_macmini -o "StrictHostKeyChecking=no" bokken@$BOKKEN_DEVICE_IP '$(/usr/local/bin/python3 -m site --user-base)/bin/unity-downloader-cli -u 37c5ec4c3cb13853f9074c74cbac49a232178bd8 -c editor -c il2cpp  --wait --published-only'
      -  |5-

                 ssh -i ~/.ssh/id_rsa_macmini -o "StrictHostKeyChecking=no" bokken@$BOKKEN_DEVICE_IP "export UPM_REGISTRY=https://artifactory-slo.bf.unity3d.com/artifactory/api/npm/upm-candidates; echo \$UPM_REGISTRY; cd ~/Graphics/TestProjects/UniversalGraphicsTest && ~/Graphics/TestProjects/UniversalGraphicsTest/utr --suite=playmode --testproject=/Users/bokken/Graphics/TestProjects/UniversalGraphicsTest --editor-location=/Users/bokken/.Editor --artifacts_path=/Users/bokken/Graphics/TestProjects/UniversalGraphicsTest/test-results --scripting-backend=IL2CPP --extra-editor-arg="-colorspace=Linear" --reruncount=2"
                 UTR_RESULT=$? 
                 mkdir -p TestProjects/UniversalGraphicsTest/test-results/
                 scp -i ~/.ssh/id_rsa_macmini -o "StrictHostKeyChecking=no" -r bokken@$BOKKEN_DEVICE_IP:/Users/bokken/Graphics/TestProjects/UniversalGraphicsTest/test-results/ TestProjects/UniversalGraphicsTest/test-results/
                 exit $UTR_RESULT
    artifacts:
        logs:
            paths:
              -  "**/test-results/**"
              -  "TestProjects/UniversalGraphicsTest/Logs/*.log"
Universal_OSX_Metal_playmode_cache_il2cpp_apiNet4_Linear_trunk:
    name: Universal on OSX_Metal_playmode_cache_il2cpp_apiNet4_Linear on version trunk
    agent:
        type: Unity::metal::macmini
        image: slough-ops/macos-10.14-xcode:stable
        flavor: m1.mac
    variables:
        UPM_REGISTRY: https://artifactory-slo.bf.unity3d.com/artifactory/api/npm/upm-candidates
    commands:
      -  curl -s https://artifactory.internal.unity3d.com/core-automation/tools/utr-standalone/utr --output TestProjects/UniversalGraphicsTest/utr
      -  chmod +x TestProjects/UniversalGraphicsTest/utr
      -  ssh -i ~/.ssh/id_rsa_macmini -o "StrictHostKeyChecking=no" bokken@$BOKKEN_DEVICE_IP "bash -lc 'pip3 install unity-downloader-cli --user --index-url https://artifactory.prd.it.unity3d.com/artifactory/api/pypi/pypi/simple --upgrade'"
      -  scp -i ~/.ssh/id_rsa_macmini -o "StrictHostKeyChecking=no" -r $YAMATO_SOURCE_DIR bokken@$BOKKEN_DEVICE_IP:~/Graphics
      -  scp -i ~/.ssh/id_rsa_macmini -o "StrictHostKeyChecking=no" ~/.ssh/id_rsa_macmini bokken@$BOKKEN_DEVICE_IP:~/.ssh/id_rsa_macmini
      -  ssh -i ~/.ssh/id_rsa_macmini -o "StrictHostKeyChecking=no" bokken@$BOKKEN_DEVICE_IP '$(/usr/local/bin/python3 -m site --user-base)/bin/unity-downloader-cli -u 37c5ec4c3cb13853f9074c74cbac49a232178bd8 -c editor -c il2cpp  --wait --published-only'
      -  |5-

                 ssh -i ~/.ssh/id_rsa_macmini -o "StrictHostKeyChecking=no" bokken@$BOKKEN_DEVICE_IP "export UPM_REGISTRY=https://artifactory-slo.bf.unity3d.com/artifactory/api/npm/upm-candidates; echo \$UPM_REGISTRY; cd ~/Graphics/TestProjects/UniversalGraphicsTest && ~/Graphics/TestProjects/UniversalGraphicsTest/utr --suite=playmode --testproject=/Users/bokken/Graphics/TestProjects/UniversalGraphicsTest --editor-location=/Users/bokken/.Editor --artifacts_path=/Users/bokken/Graphics/TestProjects/UniversalGraphicsTest/test-results --scripting-backend=IL2CPP --extra-editor-arg="-colorspace=Linear" --reruncount=2 --extra-editor-arg="-adb2" --extra-editor-arg="-enableCacheServer" --extra-editor-arg="-cacheServerEndpoint cacheserver-slo.hq.unity3d.com" --extra-editor-arg="-cacheServerNamespacePrefix SRP" --extra-editor-arg="-cacheServerEnableDownload true" --extra-editor-arg="-cacheServerEnableUpload true""
                 UTR_RESULT=$? 
                 mkdir -p TestProjects/UniversalGraphicsTest/test-results/
                 scp -i ~/.ssh/id_rsa_macmini -o "StrictHostKeyChecking=no" -r bokken@$BOKKEN_DEVICE_IP:/Users/bokken/Graphics/TestProjects/UniversalGraphicsTest/test-results/ TestProjects/UniversalGraphicsTest/test-results/
                 exit $UTR_RESULT
    artifacts:
        logs:
            paths:
              -  "**/test-results/**"
              -  "TestProjects/UniversalGraphicsTest/Logs/*.log"
Universal_OSX_Metal_playmode_XR_il2cpp_apiNet4_Linear_trunk:
    name: Universal on OSX_Metal_playmode_XR_il2cpp_apiNet4_Linear on version trunk
    agent:
        type: Unity::metal::macmini
        image: slough-ops/macos-10.14-xcode:stable
        flavor: m1.mac
    variables:
        UPM_REGISTRY: https://artifactory-slo.bf.unity3d.com/artifactory/api/npm/upm-candidates
    commands:
      -  curl -s https://artifactory.internal.unity3d.com/core-automation/tools/utr-standalone/utr --output TestProjects/UniversalGraphicsTest/utr
      -  chmod +x TestProjects/UniversalGraphicsTest/utr
      -  ssh -i ~/.ssh/id_rsa_macmini -o "StrictHostKeyChecking=no" bokken@$BOKKEN_DEVICE_IP "bash -lc 'pip3 install unity-downloader-cli --user --index-url https://artifactory.prd.it.unity3d.com/artifactory/api/pypi/pypi/simple --upgrade'"
      -  scp -i ~/.ssh/id_rsa_macmini -o "StrictHostKeyChecking=no" -r $YAMATO_SOURCE_DIR bokken@$BOKKEN_DEVICE_IP:~/Graphics
      -  scp -i ~/.ssh/id_rsa_macmini -o "StrictHostKeyChecking=no" ~/.ssh/id_rsa_macmini bokken@$BOKKEN_DEVICE_IP:~/.ssh/id_rsa_macmini
      -  ssh -i ~/.ssh/id_rsa_macmini -o "StrictHostKeyChecking=no" bokken@$BOKKEN_DEVICE_IP '$(/usr/local/bin/python3 -m site --user-base)/bin/unity-downloader-cli -u 37c5ec4c3cb13853f9074c74cbac49a232178bd8 -c editor -c il2cpp  --wait --published-only'
      -  |5-

                 ssh -i ~/.ssh/id_rsa_macmini -o "StrictHostKeyChecking=no" bokken@$BOKKEN_DEVICE_IP "export UPM_REGISTRY=https://artifactory-slo.bf.unity3d.com/artifactory/api/npm/upm-candidates; echo \$UPM_REGISTRY; cd ~/Graphics/TestProjects/UniversalGraphicsTest && ~/Graphics/TestProjects/UniversalGraphicsTest/utr --suite=playmode --testproject=/Users/bokken/Graphics/TestProjects/UniversalGraphicsTest --editor-location=/Users/bokken/.Editor --artifacts_path=/Users/bokken/Graphics/TestProjects/UniversalGraphicsTest/test-results --scripting-backend=IL2CPP --extra-editor-arg="-colorspace=Linear" --reruncount=2 --extra-editor-arg="-xr-tests""
                 UTR_RESULT=$? 
                 mkdir -p TestProjects/UniversalGraphicsTest/test-results/
                 scp -i ~/.ssh/id_rsa_macmini -o "StrictHostKeyChecking=no" -r bokken@$BOKKEN_DEVICE_IP:/Users/bokken/Graphics/TestProjects/UniversalGraphicsTest/test-results/ TestProjects/UniversalGraphicsTest/test-results/
                 exit $UTR_RESULT
    artifacts:
        logs:
            paths:
              -  "**/test-results/**"
              -  "TestProjects/UniversalGraphicsTest/Logs/*.log"
Universal_OSX_Metal_Standalone_mono_apiNet2_Linear_trunk:
    name: Universal on OSX_Metal_Standalone_mono_apiNet2_Linear on version trunk
    agent:
        type: Unity::metal::macmini
        image: slough-ops/macos-10.14-xcode:stable
        flavor: m1.mac
    variables:
        UPM_REGISTRY: https://artifactory-slo.bf.unity3d.com/artifactory/api/npm/upm-candidates
    commands:
      -  curl -s https://artifactory.internal.unity3d.com/core-automation/tools/utr-standalone/utr --output TestProjects/UniversalGraphicsTest/utr
      -  chmod +x TestProjects/UniversalGraphicsTest/utr
      -  ssh -i ~/.ssh/id_rsa_macmini -o "StrictHostKeyChecking=no" bokken@$BOKKEN_DEVICE_IP "bash -lc 'pip3 install unity-downloader-cli --user --index-url https://artifactory.prd.it.unity3d.com/artifactory/api/pypi/pypi/simple --upgrade'"
      -  scp -i ~/.ssh/id_rsa_macmini -o "StrictHostKeyChecking=no" -r $YAMATO_SOURCE_DIR bokken@$BOKKEN_DEVICE_IP:~/Graphics
      -  scp -i ~/.ssh/id_rsa_macmini -o "StrictHostKeyChecking=no" ~/.ssh/id_rsa_macmini bokken@$BOKKEN_DEVICE_IP:~/.ssh/id_rsa_macmini
      -  ssh -i ~/.ssh/id_rsa_macmini -o "StrictHostKeyChecking=no" bokken@$BOKKEN_DEVICE_IP '$(/usr/local/bin/python3 -m site --user-base)/bin/unity-downloader-cli -u 37c5ec4c3cb13853f9074c74cbac49a232178bd8 -c editor -c il2cpp  --wait --published-only'
      -  |5-

                 ssh -i ~/.ssh/id_rsa_macmini -o "StrictHostKeyChecking=no" bokken@$BOKKEN_DEVICE_IP "export UPM_REGISTRY=https://artifactory-slo.bf.unity3d.com/artifactory/api/npm/upm-candidates; echo \$UPM_REGISTRY; cd ~/Graphics/TestProjects/UniversalGraphicsTest && ~/Graphics/TestProjects/UniversalGraphicsTest/utr --suite=playmode --platform=StandaloneOSX --artifacts_path=/Users/bokken/Graphics/TestProjects/UniversalGraphicsTest/test-results --testproject=/Users/bokken/Graphics/TestProjects/UniversalGraphicsTest --editor-location=/Users/bokken/.Editor --scripting-backend=Mono2x --extra-editor-arg="-colorspace=Linear" --reruncount=2 --timeout=2400"
                 UTR_RESULT=$? 
                 mkdir -p TestProjects/UniversalGraphicsTest/test-results/
                 scp -i ~/.ssh/id_rsa_macmini -o "StrictHostKeyChecking=no" -r bokken@$BOKKEN_DEVICE_IP:/Users/bokken/Graphics/TestProjects/UniversalGraphicsTest/test-results/ TestProjects/UniversalGraphicsTest/test-results/
                 exit $UTR_RESULT
    artifacts:
        logs:
            paths:
              -  "**/test-results/**"
              -  "TestProjects/UniversalGraphicsTest/Logs/*.log"
Universal_OSX_Metal_Standalone_cache_mono_apiNet2_Linear_trunk:
    name: Universal on OSX_Metal_Standalone_cache_mono_apiNet2_Linear on version trunk
    agent:
        type: Unity::metal::macmini
        image: slough-ops/macos-10.14-xcode:stable
        flavor: m1.mac
    variables:
        UPM_REGISTRY: https://artifactory-slo.bf.unity3d.com/artifactory/api/npm/upm-candidates
    commands:
      -  curl -s https://artifactory.internal.unity3d.com/core-automation/tools/utr-standalone/utr --output TestProjects/UniversalGraphicsTest/utr
      -  chmod +x TestProjects/UniversalGraphicsTest/utr
      -  ssh -i ~/.ssh/id_rsa_macmini -o "StrictHostKeyChecking=no" bokken@$BOKKEN_DEVICE_IP "bash -lc 'pip3 install unity-downloader-cli --user --index-url https://artifactory.prd.it.unity3d.com/artifactory/api/pypi/pypi/simple --upgrade'"
      -  scp -i ~/.ssh/id_rsa_macmini -o "StrictHostKeyChecking=no" -r $YAMATO_SOURCE_DIR bokken@$BOKKEN_DEVICE_IP:~/Graphics
      -  scp -i ~/.ssh/id_rsa_macmini -o "StrictHostKeyChecking=no" ~/.ssh/id_rsa_macmini bokken@$BOKKEN_DEVICE_IP:~/.ssh/id_rsa_macmini
      -  ssh -i ~/.ssh/id_rsa_macmini -o "StrictHostKeyChecking=no" bokken@$BOKKEN_DEVICE_IP '$(/usr/local/bin/python3 -m site --user-base)/bin/unity-downloader-cli -u 37c5ec4c3cb13853f9074c74cbac49a232178bd8 -c editor -c il2cpp  --wait --published-only'
      -  |5-

                 ssh -i ~/.ssh/id_rsa_macmini -o "StrictHostKeyChecking=no" bokken@$BOKKEN_DEVICE_IP "export UPM_REGISTRY=https://artifactory-slo.bf.unity3d.com/artifactory/api/npm/upm-candidates; echo \$UPM_REGISTRY; cd ~/Graphics/TestProjects/UniversalGraphicsTest && ~/Graphics/TestProjects/UniversalGraphicsTest/utr --suite=playmode --platform=StandaloneOSX --artifacts_path=/Users/bokken/Graphics/TestProjects/UniversalGraphicsTest/test-results --testproject=/Users/bokken/Graphics/TestProjects/UniversalGraphicsTest --editor-location=/Users/bokken/.Editor --scripting-backend=Mono2x --extra-editor-arg="-colorspace=Linear" --reruncount=2 --extra-editor-arg="-adb2" --extra-editor-arg="-enableCacheServer" --extra-editor-arg="-cacheServerEndpoint cacheserver-slo.hq.unity3d.com" --extra-editor-arg="-cacheServerNamespacePrefix SRP" --extra-editor-arg="-cacheServerEnableDownload true" --extra-editor-arg="-cacheServerEnableUpload true" --timeout=1200"
                 UTR_RESULT=$? 
                 mkdir -p TestProjects/UniversalGraphicsTest/test-results/
                 scp -i ~/.ssh/id_rsa_macmini -o "StrictHostKeyChecking=no" -r bokken@$BOKKEN_DEVICE_IP:/Users/bokken/Graphics/TestProjects/UniversalGraphicsTest/test-results/ TestProjects/UniversalGraphicsTest/test-results/
                 exit $UTR_RESULT
    artifacts:
        logs:
            paths:
              -  "**/test-results/**"
              -  "TestProjects/UniversalGraphicsTest/Logs/*.log"
Universal_OSX_Metal_playmode_mono_apiNet2_Linear_trunk:
    name: Universal on OSX_Metal_playmode_mono_apiNet2_Linear on version trunk
    agent:
        type: Unity::metal::macmini
        image: slough-ops/macos-10.14-xcode:stable
        flavor: m1.mac
    variables:
        UPM_REGISTRY: https://artifactory-slo.bf.unity3d.com/artifactory/api/npm/upm-candidates
    commands:
      -  curl -s https://artifactory.internal.unity3d.com/core-automation/tools/utr-standalone/utr --output TestProjects/UniversalGraphicsTest/utr
      -  chmod +x TestProjects/UniversalGraphicsTest/utr
      -  ssh -i ~/.ssh/id_rsa_macmini -o "StrictHostKeyChecking=no" bokken@$BOKKEN_DEVICE_IP "bash -lc 'pip3 install unity-downloader-cli --user --index-url https://artifactory.prd.it.unity3d.com/artifactory/api/pypi/pypi/simple --upgrade'"
      -  scp -i ~/.ssh/id_rsa_macmini -o "StrictHostKeyChecking=no" -r $YAMATO_SOURCE_DIR bokken@$BOKKEN_DEVICE_IP:~/Graphics
      -  scp -i ~/.ssh/id_rsa_macmini -o "StrictHostKeyChecking=no" ~/.ssh/id_rsa_macmini bokken@$BOKKEN_DEVICE_IP:~/.ssh/id_rsa_macmini
      -  ssh -i ~/.ssh/id_rsa_macmini -o "StrictHostKeyChecking=no" bokken@$BOKKEN_DEVICE_IP '$(/usr/local/bin/python3 -m site --user-base)/bin/unity-downloader-cli -u 37c5ec4c3cb13853f9074c74cbac49a232178bd8 -c editor -c il2cpp  --wait --published-only'
      -  |5-

                 ssh -i ~/.ssh/id_rsa_macmini -o "StrictHostKeyChecking=no" bokken@$BOKKEN_DEVICE_IP "export UPM_REGISTRY=https://artifactory-slo.bf.unity3d.com/artifactory/api/npm/upm-candidates; echo \$UPM_REGISTRY; cd ~/Graphics/TestProjects/UniversalGraphicsTest && ~/Graphics/TestProjects/UniversalGraphicsTest/utr --suite=playmode --testproject=/Users/bokken/Graphics/TestProjects/UniversalGraphicsTest --editor-location=/Users/bokken/.Editor --artifacts_path=/Users/bokken/Graphics/TestProjects/UniversalGraphicsTest/test-results --scripting-backend=Mono2x --extra-editor-arg="-colorspace=Linear" --reruncount=2"
                 UTR_RESULT=$? 
                 mkdir -p TestProjects/UniversalGraphicsTest/test-results/
                 scp -i ~/.ssh/id_rsa_macmini -o "StrictHostKeyChecking=no" -r bokken@$BOKKEN_DEVICE_IP:/Users/bokken/Graphics/TestProjects/UniversalGraphicsTest/test-results/ TestProjects/UniversalGraphicsTest/test-results/
                 exit $UTR_RESULT
    artifacts:
        logs:
            paths:
              -  "**/test-results/**"
              -  "TestProjects/UniversalGraphicsTest/Logs/*.log"
Universal_OSX_Metal_playmode_cache_mono_apiNet2_Linear_trunk:
    name: Universal on OSX_Metal_playmode_cache_mono_apiNet2_Linear on version trunk
    agent:
        type: Unity::metal::macmini
        image: slough-ops/macos-10.14-xcode:stable
        flavor: m1.mac
    variables:
        UPM_REGISTRY: https://artifactory-slo.bf.unity3d.com/artifactory/api/npm/upm-candidates
    commands:
      -  curl -s https://artifactory.internal.unity3d.com/core-automation/tools/utr-standalone/utr --output TestProjects/UniversalGraphicsTest/utr
      -  chmod +x TestProjects/UniversalGraphicsTest/utr
      -  ssh -i ~/.ssh/id_rsa_macmini -o "StrictHostKeyChecking=no" bokken@$BOKKEN_DEVICE_IP "bash -lc 'pip3 install unity-downloader-cli --user --index-url https://artifactory.prd.it.unity3d.com/artifactory/api/pypi/pypi/simple --upgrade'"
      -  scp -i ~/.ssh/id_rsa_macmini -o "StrictHostKeyChecking=no" -r $YAMATO_SOURCE_DIR bokken@$BOKKEN_DEVICE_IP:~/Graphics
      -  scp -i ~/.ssh/id_rsa_macmini -o "StrictHostKeyChecking=no" ~/.ssh/id_rsa_macmini bokken@$BOKKEN_DEVICE_IP:~/.ssh/id_rsa_macmini
      -  ssh -i ~/.ssh/id_rsa_macmini -o "StrictHostKeyChecking=no" bokken@$BOKKEN_DEVICE_IP '$(/usr/local/bin/python3 -m site --user-base)/bin/unity-downloader-cli -u 37c5ec4c3cb13853f9074c74cbac49a232178bd8 -c editor -c il2cpp  --wait --published-only'
      -  |5-

                 ssh -i ~/.ssh/id_rsa_macmini -o "StrictHostKeyChecking=no" bokken@$BOKKEN_DEVICE_IP "export UPM_REGISTRY=https://artifactory-slo.bf.unity3d.com/artifactory/api/npm/upm-candidates; echo \$UPM_REGISTRY; cd ~/Graphics/TestProjects/UniversalGraphicsTest && ~/Graphics/TestProjects/UniversalGraphicsTest/utr --suite=playmode --testproject=/Users/bokken/Graphics/TestProjects/UniversalGraphicsTest --editor-location=/Users/bokken/.Editor --artifacts_path=/Users/bokken/Graphics/TestProjects/UniversalGraphicsTest/test-results --scripting-backend=Mono2x --extra-editor-arg="-colorspace=Linear" --reruncount=2 --extra-editor-arg="-adb2" --extra-editor-arg="-enableCacheServer" --extra-editor-arg="-cacheServerEndpoint cacheserver-slo.hq.unity3d.com" --extra-editor-arg="-cacheServerNamespacePrefix SRP" --extra-editor-arg="-cacheServerEnableDownload true" --extra-editor-arg="-cacheServerEnableUpload true""
                 UTR_RESULT=$? 
                 mkdir -p TestProjects/UniversalGraphicsTest/test-results/
                 scp -i ~/.ssh/id_rsa_macmini -o "StrictHostKeyChecking=no" -r bokken@$BOKKEN_DEVICE_IP:/Users/bokken/Graphics/TestProjects/UniversalGraphicsTest/test-results/ TestProjects/UniversalGraphicsTest/test-results/
                 exit $UTR_RESULT
    artifacts:
        logs:
            paths:
              -  "**/test-results/**"
              -  "TestProjects/UniversalGraphicsTest/Logs/*.log"
Universal_OSX_Metal_playmode_XR_mono_apiNet2_Linear_trunk:
    name: Universal on OSX_Metal_playmode_XR_mono_apiNet2_Linear on version trunk
    agent:
        type: Unity::metal::macmini
        image: slough-ops/macos-10.14-xcode:stable
        flavor: m1.mac
    variables:
        UPM_REGISTRY: https://artifactory-slo.bf.unity3d.com/artifactory/api/npm/upm-candidates
    commands:
      -  curl -s https://artifactory.internal.unity3d.com/core-automation/tools/utr-standalone/utr --output TestProjects/UniversalGraphicsTest/utr
      -  chmod +x TestProjects/UniversalGraphicsTest/utr
      -  ssh -i ~/.ssh/id_rsa_macmini -o "StrictHostKeyChecking=no" bokken@$BOKKEN_DEVICE_IP "bash -lc 'pip3 install unity-downloader-cli --user --index-url https://artifactory.prd.it.unity3d.com/artifactory/api/pypi/pypi/simple --upgrade'"
      -  scp -i ~/.ssh/id_rsa_macmini -o "StrictHostKeyChecking=no" -r $YAMATO_SOURCE_DIR bokken@$BOKKEN_DEVICE_IP:~/Graphics
      -  scp -i ~/.ssh/id_rsa_macmini -o "StrictHostKeyChecking=no" ~/.ssh/id_rsa_macmini bokken@$BOKKEN_DEVICE_IP:~/.ssh/id_rsa_macmini
      -  ssh -i ~/.ssh/id_rsa_macmini -o "StrictHostKeyChecking=no" bokken@$BOKKEN_DEVICE_IP '$(/usr/local/bin/python3 -m site --user-base)/bin/unity-downloader-cli -u 37c5ec4c3cb13853f9074c74cbac49a232178bd8 -c editor -c il2cpp  --wait --published-only'
      -  |5-
=======
{% metadata_file .yamato/_latest_editor_versions_trunk.metafile -%}

---
>>>>>>> 7d5b400e

Universal_OSX_Metal_Standalone_mono_Linear_trunk:
    name: Universal on OSX_Metal_Standalone_mono_Linear on version trunk
    agent:
        type: Unity::metal::macmini
        image: slough-ops/macos-10.14-xcode:stable
        flavor: m1.mac
    variables:
        UPM_REGISTRY: https://artifactory-slo.bf.unity3d.com/artifactory/api/npm/upm-candidates
        UTR_VERSION: "current"
        TEST_FILTER: .*
    commands:
      -  curl -s https://artifactory.internal.unity3d.com/core-automation/tools/utr-standalone/utr --output TestProjects/UniversalGraphicsTest/utr
      -  chmod +x TestProjects/UniversalGraphicsTest/utr
      -  ssh -i ~/.ssh/id_rsa_macmini -o "StrictHostKeyChecking=no" bokken@$BOKKEN_DEVICE_IP "bash -lc 'pip3 install unity-downloader-cli --user --index-url https://artifactory.prd.it.unity3d.com/artifactory/api/pypi/pypi/simple --upgrade'"
      -  scp -i ~/.ssh/id_rsa_macmini -o "StrictHostKeyChecking=no" -r $YAMATO_SOURCE_DIR bokken@$BOKKEN_DEVICE_IP:~/Graphics
      -  scp -i ~/.ssh/id_rsa_macmini -o "StrictHostKeyChecking=no" ~/.ssh/id_rsa_macmini bokken@$BOKKEN_DEVICE_IP:~/.ssh/id_rsa_macmini
      -  ssh -i ~/.ssh/id_rsa_macmini -o "StrictHostKeyChecking=no" bokken@$BOKKEN_DEVICE_IP '$(python3 -m site --user-base)/bin/unity-downloader-cli -u {{editor_versions.trunk_latest_internal.macos.revision}} -c editor -c il2cpp  --wait --published-only'
      -  |5-

                 ssh -i ~/.ssh/id_rsa_macmini -o "StrictHostKeyChecking=no" bokken@$BOKKEN_DEVICE_IP "export UPM_REGISTRY=https://artifactory-slo.bf.unity3d.com/artifactory/api/npm/upm-candidates; echo \$UPM_REGISTRY; cd ~/Graphics/TestProjects/UniversalGraphicsTest && ~/Graphics/TestProjects/UniversalGraphicsTest/utr --artifacts_path=/Users/bokken/Graphics/TestProjects/UniversalGraphicsTest/test-results --editor-location=/Users/bokken/.Editor --platform=StandaloneOSX --reruncount=2 --scripting-backend=Mono2x --suite=playmode --testfilter=$TEST_FILTER --testproject=/Users/bokken/Graphics/TestProjects/UniversalGraphicsTest --timeout=2400 --zero-tests-are-ok=1"
                 UTR_RESULT=$? 
                 mkdir -p TestProjects/UniversalGraphicsTest/test-results/
                 scp -i ~/.ssh/id_rsa_macmini -o "StrictHostKeyChecking=no" -r bokken@$BOKKEN_DEVICE_IP:/Users/bokken/Graphics/TestProjects/UniversalGraphicsTest/test-results/ TestProjects/UniversalGraphicsTest/test-results/
                 exit $UTR_RESULT
    artifacts:
        logs:
            paths:
              -  "**/test-results/**"
              -  "TestProjects/UniversalGraphicsTest/Logs/*.log"
<<<<<<< HEAD
    dependencies:
      -  path: .yamato/_editor_priming.yml#editor:priming:CUSTOM-REVISION:macos
         rerun: always
Universal_OSX_Metal_Standalone_cache_il2cpp_apiNet4_Linear_CUSTOM-REVISION:
    name: Universal on OSX_Metal_Standalone_cache_il2cpp_apiNet4_Linear on version CUSTOM-REVISION
    agent:
        type: Unity::metal::macmini
        image: slough-ops/macos-10.14-xcode:stable
        flavor: m1.mac
    variables:
        UPM_REGISTRY: https://artifactory-slo.bf.unity3d.com/artifactory/api/npm/upm-candidates
        CUSTOM_REVISION: custom_revision_not_set
    commands:
      -  curl -s https://artifactory.internal.unity3d.com/core-automation/tools/utr-standalone/utr --output TestProjects/UniversalGraphicsTest/utr
      -  chmod +x TestProjects/UniversalGraphicsTest/utr
      -  ssh -i ~/.ssh/id_rsa_macmini -o "StrictHostKeyChecking=no" bokken@$BOKKEN_DEVICE_IP "bash -lc 'pip3 install unity-downloader-cli --user --index-url https://artifactory.prd.it.unity3d.com/artifactory/api/pypi/pypi/simple --upgrade'"
      -  scp -i ~/.ssh/id_rsa_macmini -o "StrictHostKeyChecking=no" -r $YAMATO_SOURCE_DIR bokken@$BOKKEN_DEVICE_IP:~/Graphics
      -  scp -i ~/.ssh/id_rsa_macmini -o "StrictHostKeyChecking=no" ~/.ssh/id_rsa_macmini bokken@$BOKKEN_DEVICE_IP:~/.ssh/id_rsa_macmini
      -  ssh -i ~/.ssh/id_rsa_macmini -o "StrictHostKeyChecking=no" bokken@$BOKKEN_DEVICE_IP '$(/usr/local/bin/python3 -m site --user-base)/bin/unity-downloader-cli --source-file ~/Graphics/unity_revision.txt -c editor -c il2cpp  --wait --published-only'
      -  |5-

                 ssh -i ~/.ssh/id_rsa_macmini -o "StrictHostKeyChecking=no" bokken@$BOKKEN_DEVICE_IP "export UPM_REGISTRY=https://artifactory-slo.bf.unity3d.com/artifactory/api/npm/upm-candidates; echo \$UPM_REGISTRY; cd ~/Graphics/TestProjects/UniversalGraphicsTest && ~/Graphics/TestProjects/UniversalGraphicsTest/utr --suite=playmode --platform=StandaloneOSX --artifacts_path=/Users/bokken/Graphics/TestProjects/UniversalGraphicsTest/test-results --testproject=/Users/bokken/Graphics/TestProjects/UniversalGraphicsTest --editor-location=/Users/bokken/.Editor --scripting-backend=IL2CPP --extra-editor-arg="-colorspace=Linear" --reruncount=2 --extra-editor-arg="-adb2" --extra-editor-arg="-enableCacheServer" --extra-editor-arg="-cacheServerEndpoint cacheserver-slo.hq.unity3d.com" --extra-editor-arg="-cacheServerNamespacePrefix SRP" --extra-editor-arg="-cacheServerEnableDownload true" --extra-editor-arg="-cacheServerEnableUpload true" --timeout=1200"
                 UTR_RESULT=$? 
                 mkdir -p TestProjects/UniversalGraphicsTest/test-results/
                 scp -i ~/.ssh/id_rsa_macmini -o "StrictHostKeyChecking=no" -r bokken@$BOKKEN_DEVICE_IP:/Users/bokken/Graphics/TestProjects/UniversalGraphicsTest/test-results/ TestProjects/UniversalGraphicsTest/test-results/
                 exit $UTR_RESULT
    artifacts:
        logs:
            paths:
              -  "**/test-results/**"
              -  "TestProjects/UniversalGraphicsTest/Logs/*.log"
    dependencies:
      -  path: .yamato/_editor_priming.yml#editor:priming:CUSTOM-REVISION:macos
         rerun: always
Universal_OSX_Metal_playmode_il2cpp_apiNet4_Linear_CUSTOM-REVISION:
    name: Universal on OSX_Metal_playmode_il2cpp_apiNet4_Linear on version CUSTOM-REVISION
=======
Universal_OSX_Metal_playmode_mono_Linear_trunk:
    name: Universal on OSX_Metal_playmode_mono_Linear on version trunk
>>>>>>> 7d5b400e
    agent:
        type: Unity::metal::macmini
        image: slough-ops/macos-10.14-xcode:stable
        flavor: m1.mac
    variables:
        UPM_REGISTRY: https://artifactory-slo.bf.unity3d.com/artifactory/api/npm/upm-candidates
        UTR_VERSION: "current"
        TEST_FILTER: .*
    commands:
      -  curl -s https://artifactory.internal.unity3d.com/core-automation/tools/utr-standalone/utr --output TestProjects/UniversalGraphicsTest/utr
      -  chmod +x TestProjects/UniversalGraphicsTest/utr
      -  ssh -i ~/.ssh/id_rsa_macmini -o "StrictHostKeyChecking=no" bokken@$BOKKEN_DEVICE_IP "bash -lc 'pip3 install unity-downloader-cli --user --index-url https://artifactory.prd.it.unity3d.com/artifactory/api/pypi/pypi/simple --upgrade'"
      -  scp -i ~/.ssh/id_rsa_macmini -o "StrictHostKeyChecking=no" -r $YAMATO_SOURCE_DIR bokken@$BOKKEN_DEVICE_IP:~/Graphics
      -  scp -i ~/.ssh/id_rsa_macmini -o "StrictHostKeyChecking=no" ~/.ssh/id_rsa_macmini bokken@$BOKKEN_DEVICE_IP:~/.ssh/id_rsa_macmini
      -  ssh -i ~/.ssh/id_rsa_macmini -o "StrictHostKeyChecking=no" bokken@$BOKKEN_DEVICE_IP '$(python3 -m site --user-base)/bin/unity-downloader-cli -u {{editor_versions.trunk_latest_internal.macos.revision}} -c editor -c il2cpp  --wait --published-only'
      -  |5-

                 ssh -i ~/.ssh/id_rsa_macmini -o "StrictHostKeyChecking=no" bokken@$BOKKEN_DEVICE_IP "export UPM_REGISTRY=https://artifactory-slo.bf.unity3d.com/artifactory/api/npm/upm-candidates; echo \$UPM_REGISTRY; cd ~/Graphics/TestProjects/UniversalGraphicsTest && ~/Graphics/TestProjects/UniversalGraphicsTest/utr --artifacts_path=/Users/bokken/Graphics/TestProjects/UniversalGraphicsTest/test-results --editor-location=/Users/bokken/.Editor --extra-editor-arg="-colorspace=Linear" --reruncount=2 --scripting-backend=Mono2x --suite=playmode --testfilter=$TEST_FILTER --testproject=/Users/bokken/Graphics/TestProjects/UniversalGraphicsTest --zero-tests-are-ok=1"
                 UTR_RESULT=$? 
                 mkdir -p TestProjects/UniversalGraphicsTest/test-results/
                 scp -i ~/.ssh/id_rsa_macmini -o "StrictHostKeyChecking=no" -r bokken@$BOKKEN_DEVICE_IP:/Users/bokken/Graphics/TestProjects/UniversalGraphicsTest/test-results/ TestProjects/UniversalGraphicsTest/test-results/
                 exit $UTR_RESULT
    artifacts:
        logs:
            paths:
              -  "**/test-results/**"
              -  "TestProjects/UniversalGraphicsTest/Logs/*.log"
<<<<<<< HEAD
    dependencies:
      -  path: .yamato/_editor_priming.yml#editor:priming:CUSTOM-REVISION:macos
         rerun: always
Universal_OSX_Metal_playmode_cache_il2cpp_apiNet4_Linear_CUSTOM-REVISION:
    name: Universal on OSX_Metal_playmode_cache_il2cpp_apiNet4_Linear on version CUSTOM-REVISION
    agent:
        type: Unity::metal::macmini
        image: slough-ops/macos-10.14-xcode:stable
        flavor: m1.mac
    variables:
        UPM_REGISTRY: https://artifactory-slo.bf.unity3d.com/artifactory/api/npm/upm-candidates
        CUSTOM_REVISION: custom_revision_not_set
    commands:
      -  curl -s https://artifactory.internal.unity3d.com/core-automation/tools/utr-standalone/utr --output TestProjects/UniversalGraphicsTest/utr
      -  chmod +x TestProjects/UniversalGraphicsTest/utr
      -  ssh -i ~/.ssh/id_rsa_macmini -o "StrictHostKeyChecking=no" bokken@$BOKKEN_DEVICE_IP "bash -lc 'pip3 install unity-downloader-cli --user --index-url https://artifactory.prd.it.unity3d.com/artifactory/api/pypi/pypi/simple --upgrade'"
      -  scp -i ~/.ssh/id_rsa_macmini -o "StrictHostKeyChecking=no" -r $YAMATO_SOURCE_DIR bokken@$BOKKEN_DEVICE_IP:~/Graphics
      -  scp -i ~/.ssh/id_rsa_macmini -o "StrictHostKeyChecking=no" ~/.ssh/id_rsa_macmini bokken@$BOKKEN_DEVICE_IP:~/.ssh/id_rsa_macmini
      -  ssh -i ~/.ssh/id_rsa_macmini -o "StrictHostKeyChecking=no" bokken@$BOKKEN_DEVICE_IP '$(/usr/local/bin/python3 -m site --user-base)/bin/unity-downloader-cli --source-file ~/Graphics/unity_revision.txt -c editor -c il2cpp  --wait --published-only'
      -  |5-

                 ssh -i ~/.ssh/id_rsa_macmini -o "StrictHostKeyChecking=no" bokken@$BOKKEN_DEVICE_IP "export UPM_REGISTRY=https://artifactory-slo.bf.unity3d.com/artifactory/api/npm/upm-candidates; echo \$UPM_REGISTRY; cd ~/Graphics/TestProjects/UniversalGraphicsTest && ~/Graphics/TestProjects/UniversalGraphicsTest/utr --suite=playmode --testproject=/Users/bokken/Graphics/TestProjects/UniversalGraphicsTest --editor-location=/Users/bokken/.Editor --artifacts_path=/Users/bokken/Graphics/TestProjects/UniversalGraphicsTest/test-results --scripting-backend=IL2CPP --extra-editor-arg="-colorspace=Linear" --reruncount=2 --extra-editor-arg="-adb2" --extra-editor-arg="-enableCacheServer" --extra-editor-arg="-cacheServerEndpoint cacheserver-slo.hq.unity3d.com" --extra-editor-arg="-cacheServerNamespacePrefix SRP" --extra-editor-arg="-cacheServerEnableDownload true" --extra-editor-arg="-cacheServerEnableUpload true""
                 UTR_RESULT=$? 
                 mkdir -p TestProjects/UniversalGraphicsTest/test-results/
                 scp -i ~/.ssh/id_rsa_macmini -o "StrictHostKeyChecking=no" -r bokken@$BOKKEN_DEVICE_IP:/Users/bokken/Graphics/TestProjects/UniversalGraphicsTest/test-results/ TestProjects/UniversalGraphicsTest/test-results/
                 exit $UTR_RESULT
    artifacts:
        logs:
            paths:
              -  "**/test-results/**"
              -  "TestProjects/UniversalGraphicsTest/Logs/*.log"
    dependencies:
      -  path: .yamato/_editor_priming.yml#editor:priming:CUSTOM-REVISION:macos
         rerun: always
Universal_OSX_Metal_playmode_XR_il2cpp_apiNet4_Linear_CUSTOM-REVISION:
    name: Universal on OSX_Metal_playmode_XR_il2cpp_apiNet4_Linear on version CUSTOM-REVISION
=======
Universal_OSX_Metal_playmode_XR_mono_Linear_trunk:
    name: Universal on OSX_Metal_playmode_XR_mono_Linear on version trunk
>>>>>>> 7d5b400e
    agent:
        type: Unity::metal::macmini
        image: slough-ops/macos-10.14-xcode:stable
        flavor: m1.mac
    variables:
        UPM_REGISTRY: https://artifactory-slo.bf.unity3d.com/artifactory/api/npm/upm-candidates
        UTR_VERSION: "current"
        TEST_FILTER: .*
    commands:
      -  curl -s https://artifactory.internal.unity3d.com/core-automation/tools/utr-standalone/utr --output TestProjects/UniversalGraphicsTest/utr
      -  chmod +x TestProjects/UniversalGraphicsTest/utr
      -  ssh -i ~/.ssh/id_rsa_macmini -o "StrictHostKeyChecking=no" bokken@$BOKKEN_DEVICE_IP "bash -lc 'pip3 install unity-downloader-cli --user --index-url https://artifactory.prd.it.unity3d.com/artifactory/api/pypi/pypi/simple --upgrade'"
      -  scp -i ~/.ssh/id_rsa_macmini -o "StrictHostKeyChecking=no" -r $YAMATO_SOURCE_DIR bokken@$BOKKEN_DEVICE_IP:~/Graphics
      -  scp -i ~/.ssh/id_rsa_macmini -o "StrictHostKeyChecking=no" ~/.ssh/id_rsa_macmini bokken@$BOKKEN_DEVICE_IP:~/.ssh/id_rsa_macmini
      -  ssh -i ~/.ssh/id_rsa_macmini -o "StrictHostKeyChecking=no" bokken@$BOKKEN_DEVICE_IP '$(python3 -m site --user-base)/bin/unity-downloader-cli -u {{editor_versions.trunk_latest_internal.macos.revision}} -c editor -c il2cpp  --wait --published-only'
      -  |5-

                 ssh -i ~/.ssh/id_rsa_macmini -o "StrictHostKeyChecking=no" bokken@$BOKKEN_DEVICE_IP "export UPM_REGISTRY=https://artifactory-slo.bf.unity3d.com/artifactory/api/npm/upm-candidates; echo \$UPM_REGISTRY; cd ~/Graphics/TestProjects/UniversalGraphicsTest && ~/Graphics/TestProjects/UniversalGraphicsTest/utr --artifacts_path=/Users/bokken/Graphics/TestProjects/UniversalGraphicsTest/test-results --editor-location=/Users/bokken/.Editor --extra-editor-arg="-colorspace=Linear" --extra-editor-arg="-xr-tests" --reruncount=2 --scripting-backend=Mono2x --suite=playmode --testfilter=$TEST_FILTER --testproject=/Users/bokken/Graphics/TestProjects/UniversalGraphicsTest --zero-tests-are-ok=1"
                 UTR_RESULT=$? 
                 mkdir -p TestProjects/UniversalGraphicsTest/test-results/
                 scp -i ~/.ssh/id_rsa_macmini -o "StrictHostKeyChecking=no" -r bokken@$BOKKEN_DEVICE_IP:/Users/bokken/Graphics/TestProjects/UniversalGraphicsTest/test-results/ TestProjects/UniversalGraphicsTest/test-results/
                 exit $UTR_RESULT
    artifacts:
        logs:
            paths:
              -  "**/test-results/**"
              -  "TestProjects/UniversalGraphicsTest/Logs/*.log"
Universal_OSX_Metal_Standalone_mono_Linear_CUSTOM-REVISION:
    name: Universal on OSX_Metal_Standalone_mono_Linear on version CUSTOM-REVISION
    agent:
        type: Unity::metal::macmini
        image: slough-ops/macos-10.14-xcode:stable
        flavor: m1.mac
    variables:
        UPM_REGISTRY: https://artifactory-slo.bf.unity3d.com/artifactory/api/npm/upm-candidates
        CUSTOM_REVISION: custom_revision_not_set
        UTR_VERSION: "current"
        TEST_FILTER: .*
    commands:
      -  curl -s https://artifactory.internal.unity3d.com/core-automation/tools/utr-standalone/utr --output TestProjects/UniversalGraphicsTest/utr
      -  chmod +x TestProjects/UniversalGraphicsTest/utr
      -  ssh -i ~/.ssh/id_rsa_macmini -o "StrictHostKeyChecking=no" bokken@$BOKKEN_DEVICE_IP "bash -lc 'pip3 install unity-downloader-cli --user --index-url https://artifactory.prd.it.unity3d.com/artifactory/api/pypi/pypi/simple --upgrade'"
      -  scp -i ~/.ssh/id_rsa_macmini -o "StrictHostKeyChecking=no" -r $YAMATO_SOURCE_DIR bokken@$BOKKEN_DEVICE_IP:~/Graphics
      -  scp -i ~/.ssh/id_rsa_macmini -o "StrictHostKeyChecking=no" ~/.ssh/id_rsa_macmini bokken@$BOKKEN_DEVICE_IP:~/.ssh/id_rsa_macmini
      -  ssh -i ~/.ssh/id_rsa_macmini -o "StrictHostKeyChecking=no" bokken@$BOKKEN_DEVICE_IP '$(python3 -m site --user-base)/bin/unity-downloader-cli --source-file ~/Graphics/unity_revision.txt -c editor -c il2cpp  --wait --published-only'
      -  |5-

                 ssh -i ~/.ssh/id_rsa_macmini -o "StrictHostKeyChecking=no" bokken@$BOKKEN_DEVICE_IP "export UPM_REGISTRY=https://artifactory-slo.bf.unity3d.com/artifactory/api/npm/upm-candidates; echo \$UPM_REGISTRY; cd ~/Graphics/TestProjects/UniversalGraphicsTest && ~/Graphics/TestProjects/UniversalGraphicsTest/utr --artifacts_path=/Users/bokken/Graphics/TestProjects/UniversalGraphicsTest/test-results --editor-location=/Users/bokken/.Editor --platform=StandaloneOSX --reruncount=2 --scripting-backend=Mono2x --suite=playmode --testfilter=$TEST_FILTER --testproject=/Users/bokken/Graphics/TestProjects/UniversalGraphicsTest --timeout=2400 --zero-tests-are-ok=1"
                 UTR_RESULT=$? 
                 mkdir -p TestProjects/UniversalGraphicsTest/test-results/
                 scp -i ~/.ssh/id_rsa_macmini -o "StrictHostKeyChecking=no" -r bokken@$BOKKEN_DEVICE_IP:/Users/bokken/Graphics/TestProjects/UniversalGraphicsTest/test-results/ TestProjects/UniversalGraphicsTest/test-results/
                 exit $UTR_RESULT
    artifacts:
        logs:
            paths:
              -  "**/test-results/**"
              -  "TestProjects/UniversalGraphicsTest/Logs/*.log"
    dependencies:
      -  path: .yamato/_editor_priming.yml#editor:priming:CUSTOM-REVISION:macos
         rerun: always
<<<<<<< HEAD
Universal_OSX_Metal_Standalone_cache_mono_apiNet2_Linear_CUSTOM-REVISION:
    name: Universal on OSX_Metal_Standalone_cache_mono_apiNet2_Linear on version CUSTOM-REVISION
    agent:
        type: Unity::metal::macmini
        image: slough-ops/macos-10.14-xcode:stable
        flavor: m1.mac
    variables:
        UPM_REGISTRY: https://artifactory-slo.bf.unity3d.com/artifactory/api/npm/upm-candidates
        CUSTOM_REVISION: custom_revision_not_set
    commands:
      -  curl -s https://artifactory.internal.unity3d.com/core-automation/tools/utr-standalone/utr --output TestProjects/UniversalGraphicsTest/utr
      -  chmod +x TestProjects/UniversalGraphicsTest/utr
      -  ssh -i ~/.ssh/id_rsa_macmini -o "StrictHostKeyChecking=no" bokken@$BOKKEN_DEVICE_IP "bash -lc 'pip3 install unity-downloader-cli --user --index-url https://artifactory.prd.it.unity3d.com/artifactory/api/pypi/pypi/simple --upgrade'"
      -  scp -i ~/.ssh/id_rsa_macmini -o "StrictHostKeyChecking=no" -r $YAMATO_SOURCE_DIR bokken@$BOKKEN_DEVICE_IP:~/Graphics
      -  scp -i ~/.ssh/id_rsa_macmini -o "StrictHostKeyChecking=no" ~/.ssh/id_rsa_macmini bokken@$BOKKEN_DEVICE_IP:~/.ssh/id_rsa_macmini
      -  ssh -i ~/.ssh/id_rsa_macmini -o "StrictHostKeyChecking=no" bokken@$BOKKEN_DEVICE_IP '$(/usr/local/bin/python3 -m site --user-base)/bin/unity-downloader-cli --source-file ~/Graphics/unity_revision.txt -c editor -c il2cpp  --wait --published-only'
      -  |5-

                 ssh -i ~/.ssh/id_rsa_macmini -o "StrictHostKeyChecking=no" bokken@$BOKKEN_DEVICE_IP "export UPM_REGISTRY=https://artifactory-slo.bf.unity3d.com/artifactory/api/npm/upm-candidates; echo \$UPM_REGISTRY; cd ~/Graphics/TestProjects/UniversalGraphicsTest && ~/Graphics/TestProjects/UniversalGraphicsTest/utr --suite=playmode --platform=StandaloneOSX --artifacts_path=/Users/bokken/Graphics/TestProjects/UniversalGraphicsTest/test-results --testproject=/Users/bokken/Graphics/TestProjects/UniversalGraphicsTest --editor-location=/Users/bokken/.Editor --scripting-backend=Mono2x --extra-editor-arg="-colorspace=Linear" --reruncount=2 --extra-editor-arg="-adb2" --extra-editor-arg="-enableCacheServer" --extra-editor-arg="-cacheServerEndpoint cacheserver-slo.hq.unity3d.com" --extra-editor-arg="-cacheServerNamespacePrefix SRP" --extra-editor-arg="-cacheServerEnableDownload true" --extra-editor-arg="-cacheServerEnableUpload true" --timeout=1200"
                 UTR_RESULT=$? 
                 mkdir -p TestProjects/UniversalGraphicsTest/test-results/
                 scp -i ~/.ssh/id_rsa_macmini -o "StrictHostKeyChecking=no" -r bokken@$BOKKEN_DEVICE_IP:/Users/bokken/Graphics/TestProjects/UniversalGraphicsTest/test-results/ TestProjects/UniversalGraphicsTest/test-results/
                 exit $UTR_RESULT
    artifacts:
        logs:
            paths:
              -  "**/test-results/**"
              -  "TestProjects/UniversalGraphicsTest/Logs/*.log"
    dependencies:
      -  path: .yamato/_editor_priming.yml#editor:priming:CUSTOM-REVISION:macos
         rerun: always
Universal_OSX_Metal_playmode_mono_apiNet2_Linear_CUSTOM-REVISION:
    name: Universal on OSX_Metal_playmode_mono_apiNet2_Linear on version CUSTOM-REVISION
=======
Universal_OSX_Metal_playmode_mono_Linear_CUSTOM-REVISION:
    name: Universal on OSX_Metal_playmode_mono_Linear on version CUSTOM-REVISION
>>>>>>> 7d5b400e
    agent:
        type: Unity::metal::macmini
        image: slough-ops/macos-10.14-xcode:stable
        flavor: m1.mac
    variables:
        UPM_REGISTRY: https://artifactory-slo.bf.unity3d.com/artifactory/api/npm/upm-candidates
        CUSTOM_REVISION: custom_revision_not_set
        UTR_VERSION: "current"
        TEST_FILTER: .*
    commands:
      -  curl -s https://artifactory.internal.unity3d.com/core-automation/tools/utr-standalone/utr --output TestProjects/UniversalGraphicsTest/utr
      -  chmod +x TestProjects/UniversalGraphicsTest/utr
      -  ssh -i ~/.ssh/id_rsa_macmini -o "StrictHostKeyChecking=no" bokken@$BOKKEN_DEVICE_IP "bash -lc 'pip3 install unity-downloader-cli --user --index-url https://artifactory.prd.it.unity3d.com/artifactory/api/pypi/pypi/simple --upgrade'"
      -  scp -i ~/.ssh/id_rsa_macmini -o "StrictHostKeyChecking=no" -r $YAMATO_SOURCE_DIR bokken@$BOKKEN_DEVICE_IP:~/Graphics
      -  scp -i ~/.ssh/id_rsa_macmini -o "StrictHostKeyChecking=no" ~/.ssh/id_rsa_macmini bokken@$BOKKEN_DEVICE_IP:~/.ssh/id_rsa_macmini
      -  ssh -i ~/.ssh/id_rsa_macmini -o "StrictHostKeyChecking=no" bokken@$BOKKEN_DEVICE_IP '$(python3 -m site --user-base)/bin/unity-downloader-cli --source-file ~/Graphics/unity_revision.txt -c editor -c il2cpp  --wait --published-only'
      -  |5-

                 ssh -i ~/.ssh/id_rsa_macmini -o "StrictHostKeyChecking=no" bokken@$BOKKEN_DEVICE_IP "export UPM_REGISTRY=https://artifactory-slo.bf.unity3d.com/artifactory/api/npm/upm-candidates; echo \$UPM_REGISTRY; cd ~/Graphics/TestProjects/UniversalGraphicsTest && ~/Graphics/TestProjects/UniversalGraphicsTest/utr --artifacts_path=/Users/bokken/Graphics/TestProjects/UniversalGraphicsTest/test-results --editor-location=/Users/bokken/.Editor --extra-editor-arg="-colorspace=Linear" --reruncount=2 --scripting-backend=Mono2x --suite=playmode --testfilter=$TEST_FILTER --testproject=/Users/bokken/Graphics/TestProjects/UniversalGraphicsTest --zero-tests-are-ok=1"
                 UTR_RESULT=$? 
                 mkdir -p TestProjects/UniversalGraphicsTest/test-results/
                 scp -i ~/.ssh/id_rsa_macmini -o "StrictHostKeyChecking=no" -r bokken@$BOKKEN_DEVICE_IP:/Users/bokken/Graphics/TestProjects/UniversalGraphicsTest/test-results/ TestProjects/UniversalGraphicsTest/test-results/
                 exit $UTR_RESULT
    artifacts:
        logs:
            paths:
              -  "**/test-results/**"
              -  "TestProjects/UniversalGraphicsTest/Logs/*.log"
    dependencies:
      -  path: .yamato/_editor_priming.yml#editor:priming:CUSTOM-REVISION:macos
         rerun: always
<<<<<<< HEAD
Universal_OSX_Metal_playmode_cache_mono_apiNet2_Linear_CUSTOM-REVISION:
    name: Universal on OSX_Metal_playmode_cache_mono_apiNet2_Linear on version CUSTOM-REVISION
    agent:
        type: Unity::metal::macmini
        image: slough-ops/macos-10.14-xcode:stable
        flavor: m1.mac
    variables:
        UPM_REGISTRY: https://artifactory-slo.bf.unity3d.com/artifactory/api/npm/upm-candidates
        CUSTOM_REVISION: custom_revision_not_set
    commands:
      -  curl -s https://artifactory.internal.unity3d.com/core-automation/tools/utr-standalone/utr --output TestProjects/UniversalGraphicsTest/utr
      -  chmod +x TestProjects/UniversalGraphicsTest/utr
      -  ssh -i ~/.ssh/id_rsa_macmini -o "StrictHostKeyChecking=no" bokken@$BOKKEN_DEVICE_IP "bash -lc 'pip3 install unity-downloader-cli --user --index-url https://artifactory.prd.it.unity3d.com/artifactory/api/pypi/pypi/simple --upgrade'"
      -  scp -i ~/.ssh/id_rsa_macmini -o "StrictHostKeyChecking=no" -r $YAMATO_SOURCE_DIR bokken@$BOKKEN_DEVICE_IP:~/Graphics
      -  scp -i ~/.ssh/id_rsa_macmini -o "StrictHostKeyChecking=no" ~/.ssh/id_rsa_macmini bokken@$BOKKEN_DEVICE_IP:~/.ssh/id_rsa_macmini
      -  ssh -i ~/.ssh/id_rsa_macmini -o "StrictHostKeyChecking=no" bokken@$BOKKEN_DEVICE_IP '$(/usr/local/bin/python3 -m site --user-base)/bin/unity-downloader-cli --source-file ~/Graphics/unity_revision.txt -c editor -c il2cpp  --wait --published-only'
      -  |5-

                 ssh -i ~/.ssh/id_rsa_macmini -o "StrictHostKeyChecking=no" bokken@$BOKKEN_DEVICE_IP "export UPM_REGISTRY=https://artifactory-slo.bf.unity3d.com/artifactory/api/npm/upm-candidates; echo \$UPM_REGISTRY; cd ~/Graphics/TestProjects/UniversalGraphicsTest && ~/Graphics/TestProjects/UniversalGraphicsTest/utr --suite=playmode --testproject=/Users/bokken/Graphics/TestProjects/UniversalGraphicsTest --editor-location=/Users/bokken/.Editor --artifacts_path=/Users/bokken/Graphics/TestProjects/UniversalGraphicsTest/test-results --scripting-backend=Mono2x --extra-editor-arg="-colorspace=Linear" --reruncount=2 --extra-editor-arg="-adb2" --extra-editor-arg="-enableCacheServer" --extra-editor-arg="-cacheServerEndpoint cacheserver-slo.hq.unity3d.com" --extra-editor-arg="-cacheServerNamespacePrefix SRP" --extra-editor-arg="-cacheServerEnableDownload true" --extra-editor-arg="-cacheServerEnableUpload true""
                 UTR_RESULT=$? 
                 mkdir -p TestProjects/UniversalGraphicsTest/test-results/
                 scp -i ~/.ssh/id_rsa_macmini -o "StrictHostKeyChecking=no" -r bokken@$BOKKEN_DEVICE_IP:/Users/bokken/Graphics/TestProjects/UniversalGraphicsTest/test-results/ TestProjects/UniversalGraphicsTest/test-results/
                 exit $UTR_RESULT
    artifacts:
        logs:
            paths:
              -  "**/test-results/**"
              -  "TestProjects/UniversalGraphicsTest/Logs/*.log"
    dependencies:
      -  path: .yamato/_editor_priming.yml#editor:priming:CUSTOM-REVISION:macos
         rerun: always
Universal_OSX_Metal_playmode_XR_mono_apiNet2_Linear_CUSTOM-REVISION:
    name: Universal on OSX_Metal_playmode_XR_mono_apiNet2_Linear on version CUSTOM-REVISION
=======
Universal_OSX_Metal_playmode_XR_mono_Linear_CUSTOM-REVISION:
    name: Universal on OSX_Metal_playmode_XR_mono_Linear on version CUSTOM-REVISION
>>>>>>> 7d5b400e
    agent:
        type: Unity::metal::macmini
        image: slough-ops/macos-10.14-xcode:stable
        flavor: m1.mac
    variables:
        UPM_REGISTRY: https://artifactory-slo.bf.unity3d.com/artifactory/api/npm/upm-candidates
        CUSTOM_REVISION: custom_revision_not_set
        UTR_VERSION: "current"
        TEST_FILTER: .*
    commands:
      -  curl -s https://artifactory.internal.unity3d.com/core-automation/tools/utr-standalone/utr --output TestProjects/UniversalGraphicsTest/utr
      -  chmod +x TestProjects/UniversalGraphicsTest/utr
      -  ssh -i ~/.ssh/id_rsa_macmini -o "StrictHostKeyChecking=no" bokken@$BOKKEN_DEVICE_IP "bash -lc 'pip3 install unity-downloader-cli --user --index-url https://artifactory.prd.it.unity3d.com/artifactory/api/pypi/pypi/simple --upgrade'"
      -  scp -i ~/.ssh/id_rsa_macmini -o "StrictHostKeyChecking=no" -r $YAMATO_SOURCE_DIR bokken@$BOKKEN_DEVICE_IP:~/Graphics
      -  scp -i ~/.ssh/id_rsa_macmini -o "StrictHostKeyChecking=no" ~/.ssh/id_rsa_macmini bokken@$BOKKEN_DEVICE_IP:~/.ssh/id_rsa_macmini
      -  ssh -i ~/.ssh/id_rsa_macmini -o "StrictHostKeyChecking=no" bokken@$BOKKEN_DEVICE_IP '$(python3 -m site --user-base)/bin/unity-downloader-cli --source-file ~/Graphics/unity_revision.txt -c editor -c il2cpp  --wait --published-only'
      -  |5-

                 ssh -i ~/.ssh/id_rsa_macmini -o "StrictHostKeyChecking=no" bokken@$BOKKEN_DEVICE_IP "export UPM_REGISTRY=https://artifactory-slo.bf.unity3d.com/artifactory/api/npm/upm-candidates; echo \$UPM_REGISTRY; cd ~/Graphics/TestProjects/UniversalGraphicsTest && ~/Graphics/TestProjects/UniversalGraphicsTest/utr --artifacts_path=/Users/bokken/Graphics/TestProjects/UniversalGraphicsTest/test-results --editor-location=/Users/bokken/.Editor --extra-editor-arg="-colorspace=Linear" --extra-editor-arg="-xr-tests" --reruncount=2 --scripting-backend=Mono2x --suite=playmode --testfilter=$TEST_FILTER --testproject=/Users/bokken/Graphics/TestProjects/UniversalGraphicsTest --zero-tests-are-ok=1"
                 UTR_RESULT=$? 
                 mkdir -p TestProjects/UniversalGraphicsTest/test-results/
                 scp -i ~/.ssh/id_rsa_macmini -o "StrictHostKeyChecking=no" -r bokken@$BOKKEN_DEVICE_IP:/Users/bokken/Graphics/TestProjects/UniversalGraphicsTest/test-results/ TestProjects/UniversalGraphicsTest/test-results/
                 exit $UTR_RESULT
    artifacts:
        logs:
            paths:
              -  "**/test-results/**"
              -  "TestProjects/UniversalGraphicsTest/Logs/*.log"
    dependencies:
      -  path: .yamato/_editor_priming.yml#editor:priming:CUSTOM-REVISION:macos
         rerun: always<|MERGE_RESOLUTION|>--- conflicted
+++ resolved
@@ -3,271 +3,9 @@
 # Introduce any changes under .yamato/config/*.metafile files (for most cases) or under .yamato/ruamel/* within Python (more elaborate cases), and rerun build.py to regenerate all .yml files. 
 # Read more under .yamato/docs/readme.md 
 
-<<<<<<< HEAD
-Universal_OSX_Metal_Standalone_il2cpp_apiNet4_Linear_trunk:
-    name: Universal on OSX_Metal_Standalone_il2cpp_apiNet4_Linear on version trunk
-    agent:
-        type: Unity::metal::macmini
-        image: slough-ops/macos-10.14-xcode:stable
-        flavor: m1.mac
-    variables:
-        UPM_REGISTRY: https://artifactory-slo.bf.unity3d.com/artifactory/api/npm/upm-candidates
-    commands:
-      -  curl -s https://artifactory.internal.unity3d.com/core-automation/tools/utr-standalone/utr --output TestProjects/UniversalGraphicsTest/utr
-      -  chmod +x TestProjects/UniversalGraphicsTest/utr
-      -  ssh -i ~/.ssh/id_rsa_macmini -o "StrictHostKeyChecking=no" bokken@$BOKKEN_DEVICE_IP "bash -lc 'pip3 install unity-downloader-cli --user --index-url https://artifactory.prd.it.unity3d.com/artifactory/api/pypi/pypi/simple --upgrade'"
-      -  scp -i ~/.ssh/id_rsa_macmini -o "StrictHostKeyChecking=no" -r $YAMATO_SOURCE_DIR bokken@$BOKKEN_DEVICE_IP:~/Graphics
-      -  scp -i ~/.ssh/id_rsa_macmini -o "StrictHostKeyChecking=no" ~/.ssh/id_rsa_macmini bokken@$BOKKEN_DEVICE_IP:~/.ssh/id_rsa_macmini
-      -  ssh -i ~/.ssh/id_rsa_macmini -o "StrictHostKeyChecking=no" bokken@$BOKKEN_DEVICE_IP '$(/usr/local/bin/python3 -m site --user-base)/bin/unity-downloader-cli -u 37c5ec4c3cb13853f9074c74cbac49a232178bd8 -c editor -c il2cpp  --wait --published-only'
-      -  |5-
-
-                 ssh -i ~/.ssh/id_rsa_macmini -o "StrictHostKeyChecking=no" bokken@$BOKKEN_DEVICE_IP "export UPM_REGISTRY=https://artifactory-slo.bf.unity3d.com/artifactory/api/npm/upm-candidates; echo \$UPM_REGISTRY; cd ~/Graphics/TestProjects/UniversalGraphicsTest && ~/Graphics/TestProjects/UniversalGraphicsTest/utr --suite=playmode --platform=StandaloneOSX --artifacts_path=/Users/bokken/Graphics/TestProjects/UniversalGraphicsTest/test-results --testproject=/Users/bokken/Graphics/TestProjects/UniversalGraphicsTest --editor-location=/Users/bokken/.Editor --scripting-backend=IL2CPP --extra-editor-arg="-colorspace=Linear" --reruncount=2 --timeout=2400"
-                 UTR_RESULT=$? 
-                 mkdir -p TestProjects/UniversalGraphicsTest/test-results/
-                 scp -i ~/.ssh/id_rsa_macmini -o "StrictHostKeyChecking=no" -r bokken@$BOKKEN_DEVICE_IP:/Users/bokken/Graphics/TestProjects/UniversalGraphicsTest/test-results/ TestProjects/UniversalGraphicsTest/test-results/
-                 exit $UTR_RESULT
-    artifacts:
-        logs:
-            paths:
-              -  "**/test-results/**"
-              -  "TestProjects/UniversalGraphicsTest/Logs/*.log"
-Universal_OSX_Metal_Standalone_cache_il2cpp_apiNet4_Linear_trunk:
-    name: Universal on OSX_Metal_Standalone_cache_il2cpp_apiNet4_Linear on version trunk
-    agent:
-        type: Unity::metal::macmini
-        image: slough-ops/macos-10.14-xcode:stable
-        flavor: m1.mac
-    variables:
-        UPM_REGISTRY: https://artifactory-slo.bf.unity3d.com/artifactory/api/npm/upm-candidates
-    commands:
-      -  curl -s https://artifactory.internal.unity3d.com/core-automation/tools/utr-standalone/utr --output TestProjects/UniversalGraphicsTest/utr
-      -  chmod +x TestProjects/UniversalGraphicsTest/utr
-      -  ssh -i ~/.ssh/id_rsa_macmini -o "StrictHostKeyChecking=no" bokken@$BOKKEN_DEVICE_IP "bash -lc 'pip3 install unity-downloader-cli --user --index-url https://artifactory.prd.it.unity3d.com/artifactory/api/pypi/pypi/simple --upgrade'"
-      -  scp -i ~/.ssh/id_rsa_macmini -o "StrictHostKeyChecking=no" -r $YAMATO_SOURCE_DIR bokken@$BOKKEN_DEVICE_IP:~/Graphics
-      -  scp -i ~/.ssh/id_rsa_macmini -o "StrictHostKeyChecking=no" ~/.ssh/id_rsa_macmini bokken@$BOKKEN_DEVICE_IP:~/.ssh/id_rsa_macmini
-      -  ssh -i ~/.ssh/id_rsa_macmini -o "StrictHostKeyChecking=no" bokken@$BOKKEN_DEVICE_IP '$(/usr/local/bin/python3 -m site --user-base)/bin/unity-downloader-cli -u 37c5ec4c3cb13853f9074c74cbac49a232178bd8 -c editor -c il2cpp  --wait --published-only'
-      -  |5-
-
-                 ssh -i ~/.ssh/id_rsa_macmini -o "StrictHostKeyChecking=no" bokken@$BOKKEN_DEVICE_IP "export UPM_REGISTRY=https://artifactory-slo.bf.unity3d.com/artifactory/api/npm/upm-candidates; echo \$UPM_REGISTRY; cd ~/Graphics/TestProjects/UniversalGraphicsTest && ~/Graphics/TestProjects/UniversalGraphicsTest/utr --suite=playmode --platform=StandaloneOSX --artifacts_path=/Users/bokken/Graphics/TestProjects/UniversalGraphicsTest/test-results --testproject=/Users/bokken/Graphics/TestProjects/UniversalGraphicsTest --editor-location=/Users/bokken/.Editor --scripting-backend=IL2CPP --extra-editor-arg="-colorspace=Linear" --reruncount=2 --extra-editor-arg="-adb2" --extra-editor-arg="-enableCacheServer" --extra-editor-arg="-cacheServerEndpoint cacheserver-slo.hq.unity3d.com" --extra-editor-arg="-cacheServerNamespacePrefix SRP" --extra-editor-arg="-cacheServerEnableDownload true" --extra-editor-arg="-cacheServerEnableUpload true" --timeout=1200"
-                 UTR_RESULT=$? 
-                 mkdir -p TestProjects/UniversalGraphicsTest/test-results/
-                 scp -i ~/.ssh/id_rsa_macmini -o "StrictHostKeyChecking=no" -r bokken@$BOKKEN_DEVICE_IP:/Users/bokken/Graphics/TestProjects/UniversalGraphicsTest/test-results/ TestProjects/UniversalGraphicsTest/test-results/
-                 exit $UTR_RESULT
-    artifacts:
-        logs:
-            paths:
-              -  "**/test-results/**"
-              -  "TestProjects/UniversalGraphicsTest/Logs/*.log"
-Universal_OSX_Metal_playmode_il2cpp_apiNet4_Linear_trunk:
-    name: Universal on OSX_Metal_playmode_il2cpp_apiNet4_Linear on version trunk
-    agent:
-        type: Unity::metal::macmini
-        image: slough-ops/macos-10.14-xcode:stable
-        flavor: m1.mac
-    variables:
-        UPM_REGISTRY: https://artifactory-slo.bf.unity3d.com/artifactory/api/npm/upm-candidates
-    commands:
-      -  curl -s https://artifactory.internal.unity3d.com/core-automation/tools/utr-standalone/utr --output TestProjects/UniversalGraphicsTest/utr
-      -  chmod +x TestProjects/UniversalGraphicsTest/utr
-      -  ssh -i ~/.ssh/id_rsa_macmini -o "StrictHostKeyChecking=no" bokken@$BOKKEN_DEVICE_IP "bash -lc 'pip3 install unity-downloader-cli --user --index-url https://artifactory.prd.it.unity3d.com/artifactory/api/pypi/pypi/simple --upgrade'"
-      -  scp -i ~/.ssh/id_rsa_macmini -o "StrictHostKeyChecking=no" -r $YAMATO_SOURCE_DIR bokken@$BOKKEN_DEVICE_IP:~/Graphics
-      -  scp -i ~/.ssh/id_rsa_macmini -o "StrictHostKeyChecking=no" ~/.ssh/id_rsa_macmini bokken@$BOKKEN_DEVICE_IP:~/.ssh/id_rsa_macmini
-      -  ssh -i ~/.ssh/id_rsa_macmini -o "StrictHostKeyChecking=no" bokken@$BOKKEN_DEVICE_IP '$(/usr/local/bin/python3 -m site --user-base)/bin/unity-downloader-cli -u 37c5ec4c3cb13853f9074c74cbac49a232178bd8 -c editor -c il2cpp  --wait --published-only'
-      -  |5-
-
-                 ssh -i ~/.ssh/id_rsa_macmini -o "StrictHostKeyChecking=no" bokken@$BOKKEN_DEVICE_IP "export UPM_REGISTRY=https://artifactory-slo.bf.unity3d.com/artifactory/api/npm/upm-candidates; echo \$UPM_REGISTRY; cd ~/Graphics/TestProjects/UniversalGraphicsTest && ~/Graphics/TestProjects/UniversalGraphicsTest/utr --suite=playmode --testproject=/Users/bokken/Graphics/TestProjects/UniversalGraphicsTest --editor-location=/Users/bokken/.Editor --artifacts_path=/Users/bokken/Graphics/TestProjects/UniversalGraphicsTest/test-results --scripting-backend=IL2CPP --extra-editor-arg="-colorspace=Linear" --reruncount=2"
-                 UTR_RESULT=$? 
-                 mkdir -p TestProjects/UniversalGraphicsTest/test-results/
-                 scp -i ~/.ssh/id_rsa_macmini -o "StrictHostKeyChecking=no" -r bokken@$BOKKEN_DEVICE_IP:/Users/bokken/Graphics/TestProjects/UniversalGraphicsTest/test-results/ TestProjects/UniversalGraphicsTest/test-results/
-                 exit $UTR_RESULT
-    artifacts:
-        logs:
-            paths:
-              -  "**/test-results/**"
-              -  "TestProjects/UniversalGraphicsTest/Logs/*.log"
-Universal_OSX_Metal_playmode_cache_il2cpp_apiNet4_Linear_trunk:
-    name: Universal on OSX_Metal_playmode_cache_il2cpp_apiNet4_Linear on version trunk
-    agent:
-        type: Unity::metal::macmini
-        image: slough-ops/macos-10.14-xcode:stable
-        flavor: m1.mac
-    variables:
-        UPM_REGISTRY: https://artifactory-slo.bf.unity3d.com/artifactory/api/npm/upm-candidates
-    commands:
-      -  curl -s https://artifactory.internal.unity3d.com/core-automation/tools/utr-standalone/utr --output TestProjects/UniversalGraphicsTest/utr
-      -  chmod +x TestProjects/UniversalGraphicsTest/utr
-      -  ssh -i ~/.ssh/id_rsa_macmini -o "StrictHostKeyChecking=no" bokken@$BOKKEN_DEVICE_IP "bash -lc 'pip3 install unity-downloader-cli --user --index-url https://artifactory.prd.it.unity3d.com/artifactory/api/pypi/pypi/simple --upgrade'"
-      -  scp -i ~/.ssh/id_rsa_macmini -o "StrictHostKeyChecking=no" -r $YAMATO_SOURCE_DIR bokken@$BOKKEN_DEVICE_IP:~/Graphics
-      -  scp -i ~/.ssh/id_rsa_macmini -o "StrictHostKeyChecking=no" ~/.ssh/id_rsa_macmini bokken@$BOKKEN_DEVICE_IP:~/.ssh/id_rsa_macmini
-      -  ssh -i ~/.ssh/id_rsa_macmini -o "StrictHostKeyChecking=no" bokken@$BOKKEN_DEVICE_IP '$(/usr/local/bin/python3 -m site --user-base)/bin/unity-downloader-cli -u 37c5ec4c3cb13853f9074c74cbac49a232178bd8 -c editor -c il2cpp  --wait --published-only'
-      -  |5-
-
-                 ssh -i ~/.ssh/id_rsa_macmini -o "StrictHostKeyChecking=no" bokken@$BOKKEN_DEVICE_IP "export UPM_REGISTRY=https://artifactory-slo.bf.unity3d.com/artifactory/api/npm/upm-candidates; echo \$UPM_REGISTRY; cd ~/Graphics/TestProjects/UniversalGraphicsTest && ~/Graphics/TestProjects/UniversalGraphicsTest/utr --suite=playmode --testproject=/Users/bokken/Graphics/TestProjects/UniversalGraphicsTest --editor-location=/Users/bokken/.Editor --artifacts_path=/Users/bokken/Graphics/TestProjects/UniversalGraphicsTest/test-results --scripting-backend=IL2CPP --extra-editor-arg="-colorspace=Linear" --reruncount=2 --extra-editor-arg="-adb2" --extra-editor-arg="-enableCacheServer" --extra-editor-arg="-cacheServerEndpoint cacheserver-slo.hq.unity3d.com" --extra-editor-arg="-cacheServerNamespacePrefix SRP" --extra-editor-arg="-cacheServerEnableDownload true" --extra-editor-arg="-cacheServerEnableUpload true""
-                 UTR_RESULT=$? 
-                 mkdir -p TestProjects/UniversalGraphicsTest/test-results/
-                 scp -i ~/.ssh/id_rsa_macmini -o "StrictHostKeyChecking=no" -r bokken@$BOKKEN_DEVICE_IP:/Users/bokken/Graphics/TestProjects/UniversalGraphicsTest/test-results/ TestProjects/UniversalGraphicsTest/test-results/
-                 exit $UTR_RESULT
-    artifacts:
-        logs:
-            paths:
-              -  "**/test-results/**"
-              -  "TestProjects/UniversalGraphicsTest/Logs/*.log"
-Universal_OSX_Metal_playmode_XR_il2cpp_apiNet4_Linear_trunk:
-    name: Universal on OSX_Metal_playmode_XR_il2cpp_apiNet4_Linear on version trunk
-    agent:
-        type: Unity::metal::macmini
-        image: slough-ops/macos-10.14-xcode:stable
-        flavor: m1.mac
-    variables:
-        UPM_REGISTRY: https://artifactory-slo.bf.unity3d.com/artifactory/api/npm/upm-candidates
-    commands:
-      -  curl -s https://artifactory.internal.unity3d.com/core-automation/tools/utr-standalone/utr --output TestProjects/UniversalGraphicsTest/utr
-      -  chmod +x TestProjects/UniversalGraphicsTest/utr
-      -  ssh -i ~/.ssh/id_rsa_macmini -o "StrictHostKeyChecking=no" bokken@$BOKKEN_DEVICE_IP "bash -lc 'pip3 install unity-downloader-cli --user --index-url https://artifactory.prd.it.unity3d.com/artifactory/api/pypi/pypi/simple --upgrade'"
-      -  scp -i ~/.ssh/id_rsa_macmini -o "StrictHostKeyChecking=no" -r $YAMATO_SOURCE_DIR bokken@$BOKKEN_DEVICE_IP:~/Graphics
-      -  scp -i ~/.ssh/id_rsa_macmini -o "StrictHostKeyChecking=no" ~/.ssh/id_rsa_macmini bokken@$BOKKEN_DEVICE_IP:~/.ssh/id_rsa_macmini
-      -  ssh -i ~/.ssh/id_rsa_macmini -o "StrictHostKeyChecking=no" bokken@$BOKKEN_DEVICE_IP '$(/usr/local/bin/python3 -m site --user-base)/bin/unity-downloader-cli -u 37c5ec4c3cb13853f9074c74cbac49a232178bd8 -c editor -c il2cpp  --wait --published-only'
-      -  |5-
-
-                 ssh -i ~/.ssh/id_rsa_macmini -o "StrictHostKeyChecking=no" bokken@$BOKKEN_DEVICE_IP "export UPM_REGISTRY=https://artifactory-slo.bf.unity3d.com/artifactory/api/npm/upm-candidates; echo \$UPM_REGISTRY; cd ~/Graphics/TestProjects/UniversalGraphicsTest && ~/Graphics/TestProjects/UniversalGraphicsTest/utr --suite=playmode --testproject=/Users/bokken/Graphics/TestProjects/UniversalGraphicsTest --editor-location=/Users/bokken/.Editor --artifacts_path=/Users/bokken/Graphics/TestProjects/UniversalGraphicsTest/test-results --scripting-backend=IL2CPP --extra-editor-arg="-colorspace=Linear" --reruncount=2 --extra-editor-arg="-xr-tests""
-                 UTR_RESULT=$? 
-                 mkdir -p TestProjects/UniversalGraphicsTest/test-results/
-                 scp -i ~/.ssh/id_rsa_macmini -o "StrictHostKeyChecking=no" -r bokken@$BOKKEN_DEVICE_IP:/Users/bokken/Graphics/TestProjects/UniversalGraphicsTest/test-results/ TestProjects/UniversalGraphicsTest/test-results/
-                 exit $UTR_RESULT
-    artifacts:
-        logs:
-            paths:
-              -  "**/test-results/**"
-              -  "TestProjects/UniversalGraphicsTest/Logs/*.log"
-Universal_OSX_Metal_Standalone_mono_apiNet2_Linear_trunk:
-    name: Universal on OSX_Metal_Standalone_mono_apiNet2_Linear on version trunk
-    agent:
-        type: Unity::metal::macmini
-        image: slough-ops/macos-10.14-xcode:stable
-        flavor: m1.mac
-    variables:
-        UPM_REGISTRY: https://artifactory-slo.bf.unity3d.com/artifactory/api/npm/upm-candidates
-    commands:
-      -  curl -s https://artifactory.internal.unity3d.com/core-automation/tools/utr-standalone/utr --output TestProjects/UniversalGraphicsTest/utr
-      -  chmod +x TestProjects/UniversalGraphicsTest/utr
-      -  ssh -i ~/.ssh/id_rsa_macmini -o "StrictHostKeyChecking=no" bokken@$BOKKEN_DEVICE_IP "bash -lc 'pip3 install unity-downloader-cli --user --index-url https://artifactory.prd.it.unity3d.com/artifactory/api/pypi/pypi/simple --upgrade'"
-      -  scp -i ~/.ssh/id_rsa_macmini -o "StrictHostKeyChecking=no" -r $YAMATO_SOURCE_DIR bokken@$BOKKEN_DEVICE_IP:~/Graphics
-      -  scp -i ~/.ssh/id_rsa_macmini -o "StrictHostKeyChecking=no" ~/.ssh/id_rsa_macmini bokken@$BOKKEN_DEVICE_IP:~/.ssh/id_rsa_macmini
-      -  ssh -i ~/.ssh/id_rsa_macmini -o "StrictHostKeyChecking=no" bokken@$BOKKEN_DEVICE_IP '$(/usr/local/bin/python3 -m site --user-base)/bin/unity-downloader-cli -u 37c5ec4c3cb13853f9074c74cbac49a232178bd8 -c editor -c il2cpp  --wait --published-only'
-      -  |5-
-
-                 ssh -i ~/.ssh/id_rsa_macmini -o "StrictHostKeyChecking=no" bokken@$BOKKEN_DEVICE_IP "export UPM_REGISTRY=https://artifactory-slo.bf.unity3d.com/artifactory/api/npm/upm-candidates; echo \$UPM_REGISTRY; cd ~/Graphics/TestProjects/UniversalGraphicsTest && ~/Graphics/TestProjects/UniversalGraphicsTest/utr --suite=playmode --platform=StandaloneOSX --artifacts_path=/Users/bokken/Graphics/TestProjects/UniversalGraphicsTest/test-results --testproject=/Users/bokken/Graphics/TestProjects/UniversalGraphicsTest --editor-location=/Users/bokken/.Editor --scripting-backend=Mono2x --extra-editor-arg="-colorspace=Linear" --reruncount=2 --timeout=2400"
-                 UTR_RESULT=$? 
-                 mkdir -p TestProjects/UniversalGraphicsTest/test-results/
-                 scp -i ~/.ssh/id_rsa_macmini -o "StrictHostKeyChecking=no" -r bokken@$BOKKEN_DEVICE_IP:/Users/bokken/Graphics/TestProjects/UniversalGraphicsTest/test-results/ TestProjects/UniversalGraphicsTest/test-results/
-                 exit $UTR_RESULT
-    artifacts:
-        logs:
-            paths:
-              -  "**/test-results/**"
-              -  "TestProjects/UniversalGraphicsTest/Logs/*.log"
-Universal_OSX_Metal_Standalone_cache_mono_apiNet2_Linear_trunk:
-    name: Universal on OSX_Metal_Standalone_cache_mono_apiNet2_Linear on version trunk
-    agent:
-        type: Unity::metal::macmini
-        image: slough-ops/macos-10.14-xcode:stable
-        flavor: m1.mac
-    variables:
-        UPM_REGISTRY: https://artifactory-slo.bf.unity3d.com/artifactory/api/npm/upm-candidates
-    commands:
-      -  curl -s https://artifactory.internal.unity3d.com/core-automation/tools/utr-standalone/utr --output TestProjects/UniversalGraphicsTest/utr
-      -  chmod +x TestProjects/UniversalGraphicsTest/utr
-      -  ssh -i ~/.ssh/id_rsa_macmini -o "StrictHostKeyChecking=no" bokken@$BOKKEN_DEVICE_IP "bash -lc 'pip3 install unity-downloader-cli --user --index-url https://artifactory.prd.it.unity3d.com/artifactory/api/pypi/pypi/simple --upgrade'"
-      -  scp -i ~/.ssh/id_rsa_macmini -o "StrictHostKeyChecking=no" -r $YAMATO_SOURCE_DIR bokken@$BOKKEN_DEVICE_IP:~/Graphics
-      -  scp -i ~/.ssh/id_rsa_macmini -o "StrictHostKeyChecking=no" ~/.ssh/id_rsa_macmini bokken@$BOKKEN_DEVICE_IP:~/.ssh/id_rsa_macmini
-      -  ssh -i ~/.ssh/id_rsa_macmini -o "StrictHostKeyChecking=no" bokken@$BOKKEN_DEVICE_IP '$(/usr/local/bin/python3 -m site --user-base)/bin/unity-downloader-cli -u 37c5ec4c3cb13853f9074c74cbac49a232178bd8 -c editor -c il2cpp  --wait --published-only'
-      -  |5-
-
-                 ssh -i ~/.ssh/id_rsa_macmini -o "StrictHostKeyChecking=no" bokken@$BOKKEN_DEVICE_IP "export UPM_REGISTRY=https://artifactory-slo.bf.unity3d.com/artifactory/api/npm/upm-candidates; echo \$UPM_REGISTRY; cd ~/Graphics/TestProjects/UniversalGraphicsTest && ~/Graphics/TestProjects/UniversalGraphicsTest/utr --suite=playmode --platform=StandaloneOSX --artifacts_path=/Users/bokken/Graphics/TestProjects/UniversalGraphicsTest/test-results --testproject=/Users/bokken/Graphics/TestProjects/UniversalGraphicsTest --editor-location=/Users/bokken/.Editor --scripting-backend=Mono2x --extra-editor-arg="-colorspace=Linear" --reruncount=2 --extra-editor-arg="-adb2" --extra-editor-arg="-enableCacheServer" --extra-editor-arg="-cacheServerEndpoint cacheserver-slo.hq.unity3d.com" --extra-editor-arg="-cacheServerNamespacePrefix SRP" --extra-editor-arg="-cacheServerEnableDownload true" --extra-editor-arg="-cacheServerEnableUpload true" --timeout=1200"
-                 UTR_RESULT=$? 
-                 mkdir -p TestProjects/UniversalGraphicsTest/test-results/
-                 scp -i ~/.ssh/id_rsa_macmini -o "StrictHostKeyChecking=no" -r bokken@$BOKKEN_DEVICE_IP:/Users/bokken/Graphics/TestProjects/UniversalGraphicsTest/test-results/ TestProjects/UniversalGraphicsTest/test-results/
-                 exit $UTR_RESULT
-    artifacts:
-        logs:
-            paths:
-              -  "**/test-results/**"
-              -  "TestProjects/UniversalGraphicsTest/Logs/*.log"
-Universal_OSX_Metal_playmode_mono_apiNet2_Linear_trunk:
-    name: Universal on OSX_Metal_playmode_mono_apiNet2_Linear on version trunk
-    agent:
-        type: Unity::metal::macmini
-        image: slough-ops/macos-10.14-xcode:stable
-        flavor: m1.mac
-    variables:
-        UPM_REGISTRY: https://artifactory-slo.bf.unity3d.com/artifactory/api/npm/upm-candidates
-    commands:
-      -  curl -s https://artifactory.internal.unity3d.com/core-automation/tools/utr-standalone/utr --output TestProjects/UniversalGraphicsTest/utr
-      -  chmod +x TestProjects/UniversalGraphicsTest/utr
-      -  ssh -i ~/.ssh/id_rsa_macmini -o "StrictHostKeyChecking=no" bokken@$BOKKEN_DEVICE_IP "bash -lc 'pip3 install unity-downloader-cli --user --index-url https://artifactory.prd.it.unity3d.com/artifactory/api/pypi/pypi/simple --upgrade'"
-      -  scp -i ~/.ssh/id_rsa_macmini -o "StrictHostKeyChecking=no" -r $YAMATO_SOURCE_DIR bokken@$BOKKEN_DEVICE_IP:~/Graphics
-      -  scp -i ~/.ssh/id_rsa_macmini -o "StrictHostKeyChecking=no" ~/.ssh/id_rsa_macmini bokken@$BOKKEN_DEVICE_IP:~/.ssh/id_rsa_macmini
-      -  ssh -i ~/.ssh/id_rsa_macmini -o "StrictHostKeyChecking=no" bokken@$BOKKEN_DEVICE_IP '$(/usr/local/bin/python3 -m site --user-base)/bin/unity-downloader-cli -u 37c5ec4c3cb13853f9074c74cbac49a232178bd8 -c editor -c il2cpp  --wait --published-only'
-      -  |5-
-
-                 ssh -i ~/.ssh/id_rsa_macmini -o "StrictHostKeyChecking=no" bokken@$BOKKEN_DEVICE_IP "export UPM_REGISTRY=https://artifactory-slo.bf.unity3d.com/artifactory/api/npm/upm-candidates; echo \$UPM_REGISTRY; cd ~/Graphics/TestProjects/UniversalGraphicsTest && ~/Graphics/TestProjects/UniversalGraphicsTest/utr --suite=playmode --testproject=/Users/bokken/Graphics/TestProjects/UniversalGraphicsTest --editor-location=/Users/bokken/.Editor --artifacts_path=/Users/bokken/Graphics/TestProjects/UniversalGraphicsTest/test-results --scripting-backend=Mono2x --extra-editor-arg="-colorspace=Linear" --reruncount=2"
-                 UTR_RESULT=$? 
-                 mkdir -p TestProjects/UniversalGraphicsTest/test-results/
-                 scp -i ~/.ssh/id_rsa_macmini -o "StrictHostKeyChecking=no" -r bokken@$BOKKEN_DEVICE_IP:/Users/bokken/Graphics/TestProjects/UniversalGraphicsTest/test-results/ TestProjects/UniversalGraphicsTest/test-results/
-                 exit $UTR_RESULT
-    artifacts:
-        logs:
-            paths:
-              -  "**/test-results/**"
-              -  "TestProjects/UniversalGraphicsTest/Logs/*.log"
-Universal_OSX_Metal_playmode_cache_mono_apiNet2_Linear_trunk:
-    name: Universal on OSX_Metal_playmode_cache_mono_apiNet2_Linear on version trunk
-    agent:
-        type: Unity::metal::macmini
-        image: slough-ops/macos-10.14-xcode:stable
-        flavor: m1.mac
-    variables:
-        UPM_REGISTRY: https://artifactory-slo.bf.unity3d.com/artifactory/api/npm/upm-candidates
-    commands:
-      -  curl -s https://artifactory.internal.unity3d.com/core-automation/tools/utr-standalone/utr --output TestProjects/UniversalGraphicsTest/utr
-      -  chmod +x TestProjects/UniversalGraphicsTest/utr
-      -  ssh -i ~/.ssh/id_rsa_macmini -o "StrictHostKeyChecking=no" bokken@$BOKKEN_DEVICE_IP "bash -lc 'pip3 install unity-downloader-cli --user --index-url https://artifactory.prd.it.unity3d.com/artifactory/api/pypi/pypi/simple --upgrade'"
-      -  scp -i ~/.ssh/id_rsa_macmini -o "StrictHostKeyChecking=no" -r $YAMATO_SOURCE_DIR bokken@$BOKKEN_DEVICE_IP:~/Graphics
-      -  scp -i ~/.ssh/id_rsa_macmini -o "StrictHostKeyChecking=no" ~/.ssh/id_rsa_macmini bokken@$BOKKEN_DEVICE_IP:~/.ssh/id_rsa_macmini
-      -  ssh -i ~/.ssh/id_rsa_macmini -o "StrictHostKeyChecking=no" bokken@$BOKKEN_DEVICE_IP '$(/usr/local/bin/python3 -m site --user-base)/bin/unity-downloader-cli -u 37c5ec4c3cb13853f9074c74cbac49a232178bd8 -c editor -c il2cpp  --wait --published-only'
-      -  |5-
-
-                 ssh -i ~/.ssh/id_rsa_macmini -o "StrictHostKeyChecking=no" bokken@$BOKKEN_DEVICE_IP "export UPM_REGISTRY=https://artifactory-slo.bf.unity3d.com/artifactory/api/npm/upm-candidates; echo \$UPM_REGISTRY; cd ~/Graphics/TestProjects/UniversalGraphicsTest && ~/Graphics/TestProjects/UniversalGraphicsTest/utr --suite=playmode --testproject=/Users/bokken/Graphics/TestProjects/UniversalGraphicsTest --editor-location=/Users/bokken/.Editor --artifacts_path=/Users/bokken/Graphics/TestProjects/UniversalGraphicsTest/test-results --scripting-backend=Mono2x --extra-editor-arg="-colorspace=Linear" --reruncount=2 --extra-editor-arg="-adb2" --extra-editor-arg="-enableCacheServer" --extra-editor-arg="-cacheServerEndpoint cacheserver-slo.hq.unity3d.com" --extra-editor-arg="-cacheServerNamespacePrefix SRP" --extra-editor-arg="-cacheServerEnableDownload true" --extra-editor-arg="-cacheServerEnableUpload true""
-                 UTR_RESULT=$? 
-                 mkdir -p TestProjects/UniversalGraphicsTest/test-results/
-                 scp -i ~/.ssh/id_rsa_macmini -o "StrictHostKeyChecking=no" -r bokken@$BOKKEN_DEVICE_IP:/Users/bokken/Graphics/TestProjects/UniversalGraphicsTest/test-results/ TestProjects/UniversalGraphicsTest/test-results/
-                 exit $UTR_RESULT
-    artifacts:
-        logs:
-            paths:
-              -  "**/test-results/**"
-              -  "TestProjects/UniversalGraphicsTest/Logs/*.log"
-Universal_OSX_Metal_playmode_XR_mono_apiNet2_Linear_trunk:
-    name: Universal on OSX_Metal_playmode_XR_mono_apiNet2_Linear on version trunk
-    agent:
-        type: Unity::metal::macmini
-        image: slough-ops/macos-10.14-xcode:stable
-        flavor: m1.mac
-    variables:
-        UPM_REGISTRY: https://artifactory-slo.bf.unity3d.com/artifactory/api/npm/upm-candidates
-    commands:
-      -  curl -s https://artifactory.internal.unity3d.com/core-automation/tools/utr-standalone/utr --output TestProjects/UniversalGraphicsTest/utr
-      -  chmod +x TestProjects/UniversalGraphicsTest/utr
-      -  ssh -i ~/.ssh/id_rsa_macmini -o "StrictHostKeyChecking=no" bokken@$BOKKEN_DEVICE_IP "bash -lc 'pip3 install unity-downloader-cli --user --index-url https://artifactory.prd.it.unity3d.com/artifactory/api/pypi/pypi/simple --upgrade'"
-      -  scp -i ~/.ssh/id_rsa_macmini -o "StrictHostKeyChecking=no" -r $YAMATO_SOURCE_DIR bokken@$BOKKEN_DEVICE_IP:~/Graphics
-      -  scp -i ~/.ssh/id_rsa_macmini -o "StrictHostKeyChecking=no" ~/.ssh/id_rsa_macmini bokken@$BOKKEN_DEVICE_IP:~/.ssh/id_rsa_macmini
-      -  ssh -i ~/.ssh/id_rsa_macmini -o "StrictHostKeyChecking=no" bokken@$BOKKEN_DEVICE_IP '$(/usr/local/bin/python3 -m site --user-base)/bin/unity-downloader-cli -u 37c5ec4c3cb13853f9074c74cbac49a232178bd8 -c editor -c il2cpp  --wait --published-only'
-      -  |5-
-=======
 {% metadata_file .yamato/_latest_editor_versions_trunk.metafile -%}
 
 ---
->>>>>>> 7d5b400e
 
 Universal_OSX_Metal_Standalone_mono_Linear_trunk:
     name: Universal on OSX_Metal_Standalone_mono_Linear on version trunk
@@ -288,57 +26,47 @@
       -  ssh -i ~/.ssh/id_rsa_macmini -o "StrictHostKeyChecking=no" bokken@$BOKKEN_DEVICE_IP '$(python3 -m site --user-base)/bin/unity-downloader-cli -u {{editor_versions.trunk_latest_internal.macos.revision}} -c editor -c il2cpp  --wait --published-only'
       -  |5-
 
-                 ssh -i ~/.ssh/id_rsa_macmini -o "StrictHostKeyChecking=no" bokken@$BOKKEN_DEVICE_IP "export UPM_REGISTRY=https://artifactory-slo.bf.unity3d.com/artifactory/api/npm/upm-candidates; echo \$UPM_REGISTRY; cd ~/Graphics/TestProjects/UniversalGraphicsTest && ~/Graphics/TestProjects/UniversalGraphicsTest/utr --artifacts_path=/Users/bokken/Graphics/TestProjects/UniversalGraphicsTest/test-results --editor-location=/Users/bokken/.Editor --platform=StandaloneOSX --reruncount=2 --scripting-backend=Mono2x --suite=playmode --testfilter=$TEST_FILTER --testproject=/Users/bokken/Graphics/TestProjects/UniversalGraphicsTest --timeout=2400 --zero-tests-are-ok=1"
-                 UTR_RESULT=$? 
-                 mkdir -p TestProjects/UniversalGraphicsTest/test-results/
-                 scp -i ~/.ssh/id_rsa_macmini -o "StrictHostKeyChecking=no" -r bokken@$BOKKEN_DEVICE_IP:/Users/bokken/Graphics/TestProjects/UniversalGraphicsTest/test-results/ TestProjects/UniversalGraphicsTest/test-results/
-                 exit $UTR_RESULT
-    artifacts:
-        logs:
-            paths:
-              -  "**/test-results/**"
-              -  "TestProjects/UniversalGraphicsTest/Logs/*.log"
-<<<<<<< HEAD
-    dependencies:
-      -  path: .yamato/_editor_priming.yml#editor:priming:CUSTOM-REVISION:macos
-         rerun: always
-Universal_OSX_Metal_Standalone_cache_il2cpp_apiNet4_Linear_CUSTOM-REVISION:
-    name: Universal on OSX_Metal_Standalone_cache_il2cpp_apiNet4_Linear on version CUSTOM-REVISION
-    agent:
-        type: Unity::metal::macmini
-        image: slough-ops/macos-10.14-xcode:stable
-        flavor: m1.mac
-    variables:
-        UPM_REGISTRY: https://artifactory-slo.bf.unity3d.com/artifactory/api/npm/upm-candidates
-        CUSTOM_REVISION: custom_revision_not_set
-    commands:
-      -  curl -s https://artifactory.internal.unity3d.com/core-automation/tools/utr-standalone/utr --output TestProjects/UniversalGraphicsTest/utr
-      -  chmod +x TestProjects/UniversalGraphicsTest/utr
-      -  ssh -i ~/.ssh/id_rsa_macmini -o "StrictHostKeyChecking=no" bokken@$BOKKEN_DEVICE_IP "bash -lc 'pip3 install unity-downloader-cli --user --index-url https://artifactory.prd.it.unity3d.com/artifactory/api/pypi/pypi/simple --upgrade'"
-      -  scp -i ~/.ssh/id_rsa_macmini -o "StrictHostKeyChecking=no" -r $YAMATO_SOURCE_DIR bokken@$BOKKEN_DEVICE_IP:~/Graphics
-      -  scp -i ~/.ssh/id_rsa_macmini -o "StrictHostKeyChecking=no" ~/.ssh/id_rsa_macmini bokken@$BOKKEN_DEVICE_IP:~/.ssh/id_rsa_macmini
-      -  ssh -i ~/.ssh/id_rsa_macmini -o "StrictHostKeyChecking=no" bokken@$BOKKEN_DEVICE_IP '$(/usr/local/bin/python3 -m site --user-base)/bin/unity-downloader-cli --source-file ~/Graphics/unity_revision.txt -c editor -c il2cpp  --wait --published-only'
-      -  |5-
-
-                 ssh -i ~/.ssh/id_rsa_macmini -o "StrictHostKeyChecking=no" bokken@$BOKKEN_DEVICE_IP "export UPM_REGISTRY=https://artifactory-slo.bf.unity3d.com/artifactory/api/npm/upm-candidates; echo \$UPM_REGISTRY; cd ~/Graphics/TestProjects/UniversalGraphicsTest && ~/Graphics/TestProjects/UniversalGraphicsTest/utr --suite=playmode --platform=StandaloneOSX --artifacts_path=/Users/bokken/Graphics/TestProjects/UniversalGraphicsTest/test-results --testproject=/Users/bokken/Graphics/TestProjects/UniversalGraphicsTest --editor-location=/Users/bokken/.Editor --scripting-backend=IL2CPP --extra-editor-arg="-colorspace=Linear" --reruncount=2 --extra-editor-arg="-adb2" --extra-editor-arg="-enableCacheServer" --extra-editor-arg="-cacheServerEndpoint cacheserver-slo.hq.unity3d.com" --extra-editor-arg="-cacheServerNamespacePrefix SRP" --extra-editor-arg="-cacheServerEnableDownload true" --extra-editor-arg="-cacheServerEnableUpload true" --timeout=1200"
-                 UTR_RESULT=$? 
-                 mkdir -p TestProjects/UniversalGraphicsTest/test-results/
-                 scp -i ~/.ssh/id_rsa_macmini -o "StrictHostKeyChecking=no" -r bokken@$BOKKEN_DEVICE_IP:/Users/bokken/Graphics/TestProjects/UniversalGraphicsTest/test-results/ TestProjects/UniversalGraphicsTest/test-results/
-                 exit $UTR_RESULT
-    artifacts:
-        logs:
-            paths:
-              -  "**/test-results/**"
-              -  "TestProjects/UniversalGraphicsTest/Logs/*.log"
-    dependencies:
-      -  path: .yamato/_editor_priming.yml#editor:priming:CUSTOM-REVISION:macos
-         rerun: always
-Universal_OSX_Metal_playmode_il2cpp_apiNet4_Linear_CUSTOM-REVISION:
-    name: Universal on OSX_Metal_playmode_il2cpp_apiNet4_Linear on version CUSTOM-REVISION
-=======
+                 ssh -i ~/.ssh/id_rsa_macmini -o "StrictHostKeyChecking=no" bokken@$BOKKEN_DEVICE_IP "export UPM_REGISTRY=https://artifactory-slo.bf.unity3d.com/artifactory/api/npm/upm-candidates; echo \$UPM_REGISTRY; cd ~/Graphics/TestProjects/UniversalGraphicsTest && ~/Graphics/TestProjects/UniversalGraphicsTest/utr --artifacts_path=/Users/bokken/Graphics/TestProjects/UniversalGraphicsTest/test-results --editor-location=/Users/bokken/.Editor --platform=StandaloneOSX --reruncount=2 --scripting-backend=Mono2x --suite=playmode --testfilter=$TEST_FILTER --testproject=/Users/bokken/Graphics/TestProjects/UniversalGraphicsTest --timeout=1200 --zero-tests-are-ok=1"
+                 UTR_RESULT=$? 
+                 mkdir -p TestProjects/UniversalGraphicsTest/test-results/
+                 scp -i ~/.ssh/id_rsa_macmini -o "StrictHostKeyChecking=no" -r bokken@$BOKKEN_DEVICE_IP:/Users/bokken/Graphics/TestProjects/UniversalGraphicsTest/test-results/ TestProjects/UniversalGraphicsTest/test-results/
+                 exit $UTR_RESULT
+    artifacts:
+        logs:
+            paths:
+              -  "**/test-results/**"
+              -  "TestProjects/UniversalGraphicsTest/Logs/*.log"
+Universal_OSX_Metal_Standalone_cache_mono_Linear_trunk:
+    name: Universal on OSX_Metal_Standalone_cache_mono_Linear on version trunk
+    agent:
+        type: Unity::metal::macmini
+        image: slough-ops/macos-10.14-xcode:stable
+        flavor: m1.mac
+    variables:
+        UPM_REGISTRY: https://artifactory-slo.bf.unity3d.com/artifactory/api/npm/upm-candidates
+        UTR_VERSION: "current"
+        TEST_FILTER: .*
+    commands:
+      -  curl -s https://artifactory.internal.unity3d.com/core-automation/tools/utr-standalone/utr --output TestProjects/UniversalGraphicsTest/utr
+      -  chmod +x TestProjects/UniversalGraphicsTest/utr
+      -  ssh -i ~/.ssh/id_rsa_macmini -o "StrictHostKeyChecking=no" bokken@$BOKKEN_DEVICE_IP "bash -lc 'pip3 install unity-downloader-cli --user --index-url https://artifactory.prd.it.unity3d.com/artifactory/api/pypi/pypi/simple --upgrade'"
+      -  scp -i ~/.ssh/id_rsa_macmini -o "StrictHostKeyChecking=no" -r $YAMATO_SOURCE_DIR bokken@$BOKKEN_DEVICE_IP:~/Graphics
+      -  scp -i ~/.ssh/id_rsa_macmini -o "StrictHostKeyChecking=no" ~/.ssh/id_rsa_macmini bokken@$BOKKEN_DEVICE_IP:~/.ssh/id_rsa_macmini
+      -  ssh -i ~/.ssh/id_rsa_macmini -o "StrictHostKeyChecking=no" bokken@$BOKKEN_DEVICE_IP '$(python3 -m site --user-base)/bin/unity-downloader-cli -u {{editor_versions.trunk_latest_internal.macos.revision}} -c editor -c il2cpp  --wait --published-only'
+      -  |5-
+
+                 ssh -i ~/.ssh/id_rsa_macmini -o "StrictHostKeyChecking=no" bokken@$BOKKEN_DEVICE_IP "export UPM_REGISTRY=https://artifactory-slo.bf.unity3d.com/artifactory/api/npm/upm-candidates; echo \$UPM_REGISTRY; cd ~/Graphics/TestProjects/UniversalGraphicsTest && ~/Graphics/TestProjects/UniversalGraphicsTest/utr --artifacts_path=/Users/bokken/Graphics/TestProjects/UniversalGraphicsTest/test-results --editor-location=/Users/bokken/.Editor --platform=StandaloneOSX --reruncount=2 --scripting-backend=Mono2x --suite=playmode --testfilter=$TEST_FILTER --testproject=/Users/bokken/Graphics/TestProjects/UniversalGraphicsTest --timeout=1200 --zero-tests-are-ok=1"
+                 UTR_RESULT=$? 
+                 mkdir -p TestProjects/UniversalGraphicsTest/test-results/
+                 scp -i ~/.ssh/id_rsa_macmini -o "StrictHostKeyChecking=no" -r bokken@$BOKKEN_DEVICE_IP:/Users/bokken/Graphics/TestProjects/UniversalGraphicsTest/test-results/ TestProjects/UniversalGraphicsTest/test-results/
+                 exit $UTR_RESULT
+    artifacts:
+        logs:
+            paths:
+              -  "**/test-results/**"
+              -  "TestProjects/UniversalGraphicsTest/Logs/*.log"
 Universal_OSX_Metal_playmode_mono_Linear_trunk:
     name: Universal on OSX_Metal_playmode_mono_Linear on version trunk
->>>>>>> 7d5b400e
     agent:
         type: Unity::metal::macmini
         image: slough-ops/macos-10.14-xcode:stable
@@ -366,47 +94,37 @@
             paths:
               -  "**/test-results/**"
               -  "TestProjects/UniversalGraphicsTest/Logs/*.log"
-<<<<<<< HEAD
-    dependencies:
-      -  path: .yamato/_editor_priming.yml#editor:priming:CUSTOM-REVISION:macos
-         rerun: always
-Universal_OSX_Metal_playmode_cache_il2cpp_apiNet4_Linear_CUSTOM-REVISION:
-    name: Universal on OSX_Metal_playmode_cache_il2cpp_apiNet4_Linear on version CUSTOM-REVISION
-    agent:
-        type: Unity::metal::macmini
-        image: slough-ops/macos-10.14-xcode:stable
-        flavor: m1.mac
-    variables:
-        UPM_REGISTRY: https://artifactory-slo.bf.unity3d.com/artifactory/api/npm/upm-candidates
-        CUSTOM_REVISION: custom_revision_not_set
-    commands:
-      -  curl -s https://artifactory.internal.unity3d.com/core-automation/tools/utr-standalone/utr --output TestProjects/UniversalGraphicsTest/utr
-      -  chmod +x TestProjects/UniversalGraphicsTest/utr
-      -  ssh -i ~/.ssh/id_rsa_macmini -o "StrictHostKeyChecking=no" bokken@$BOKKEN_DEVICE_IP "bash -lc 'pip3 install unity-downloader-cli --user --index-url https://artifactory.prd.it.unity3d.com/artifactory/api/pypi/pypi/simple --upgrade'"
-      -  scp -i ~/.ssh/id_rsa_macmini -o "StrictHostKeyChecking=no" -r $YAMATO_SOURCE_DIR bokken@$BOKKEN_DEVICE_IP:~/Graphics
-      -  scp -i ~/.ssh/id_rsa_macmini -o "StrictHostKeyChecking=no" ~/.ssh/id_rsa_macmini bokken@$BOKKEN_DEVICE_IP:~/.ssh/id_rsa_macmini
-      -  ssh -i ~/.ssh/id_rsa_macmini -o "StrictHostKeyChecking=no" bokken@$BOKKEN_DEVICE_IP '$(/usr/local/bin/python3 -m site --user-base)/bin/unity-downloader-cli --source-file ~/Graphics/unity_revision.txt -c editor -c il2cpp  --wait --published-only'
-      -  |5-
-
-                 ssh -i ~/.ssh/id_rsa_macmini -o "StrictHostKeyChecking=no" bokken@$BOKKEN_DEVICE_IP "export UPM_REGISTRY=https://artifactory-slo.bf.unity3d.com/artifactory/api/npm/upm-candidates; echo \$UPM_REGISTRY; cd ~/Graphics/TestProjects/UniversalGraphicsTest && ~/Graphics/TestProjects/UniversalGraphicsTest/utr --suite=playmode --testproject=/Users/bokken/Graphics/TestProjects/UniversalGraphicsTest --editor-location=/Users/bokken/.Editor --artifacts_path=/Users/bokken/Graphics/TestProjects/UniversalGraphicsTest/test-results --scripting-backend=IL2CPP --extra-editor-arg="-colorspace=Linear" --reruncount=2 --extra-editor-arg="-adb2" --extra-editor-arg="-enableCacheServer" --extra-editor-arg="-cacheServerEndpoint cacheserver-slo.hq.unity3d.com" --extra-editor-arg="-cacheServerNamespacePrefix SRP" --extra-editor-arg="-cacheServerEnableDownload true" --extra-editor-arg="-cacheServerEnableUpload true""
-                 UTR_RESULT=$? 
-                 mkdir -p TestProjects/UniversalGraphicsTest/test-results/
-                 scp -i ~/.ssh/id_rsa_macmini -o "StrictHostKeyChecking=no" -r bokken@$BOKKEN_DEVICE_IP:/Users/bokken/Graphics/TestProjects/UniversalGraphicsTest/test-results/ TestProjects/UniversalGraphicsTest/test-results/
-                 exit $UTR_RESULT
-    artifacts:
-        logs:
-            paths:
-              -  "**/test-results/**"
-              -  "TestProjects/UniversalGraphicsTest/Logs/*.log"
-    dependencies:
-      -  path: .yamato/_editor_priming.yml#editor:priming:CUSTOM-REVISION:macos
-         rerun: always
-Universal_OSX_Metal_playmode_XR_il2cpp_apiNet4_Linear_CUSTOM-REVISION:
-    name: Universal on OSX_Metal_playmode_XR_il2cpp_apiNet4_Linear on version CUSTOM-REVISION
-=======
+Universal_OSX_Metal_playmode_cache_mono_Linear_trunk:
+    name: Universal on OSX_Metal_playmode_cache_mono_Linear on version trunk
+    agent:
+        type: Unity::metal::macmini
+        image: slough-ops/macos-10.14-xcode:stable
+        flavor: m1.mac
+    variables:
+        UPM_REGISTRY: https://artifactory-slo.bf.unity3d.com/artifactory/api/npm/upm-candidates
+        UTR_VERSION: "current"
+        TEST_FILTER: .*
+    commands:
+      -  curl -s https://artifactory.internal.unity3d.com/core-automation/tools/utr-standalone/utr --output TestProjects/UniversalGraphicsTest/utr
+      -  chmod +x TestProjects/UniversalGraphicsTest/utr
+      -  ssh -i ~/.ssh/id_rsa_macmini -o "StrictHostKeyChecking=no" bokken@$BOKKEN_DEVICE_IP "bash -lc 'pip3 install unity-downloader-cli --user --index-url https://artifactory.prd.it.unity3d.com/artifactory/api/pypi/pypi/simple --upgrade'"
+      -  scp -i ~/.ssh/id_rsa_macmini -o "StrictHostKeyChecking=no" -r $YAMATO_SOURCE_DIR bokken@$BOKKEN_DEVICE_IP:~/Graphics
+      -  scp -i ~/.ssh/id_rsa_macmini -o "StrictHostKeyChecking=no" ~/.ssh/id_rsa_macmini bokken@$BOKKEN_DEVICE_IP:~/.ssh/id_rsa_macmini
+      -  ssh -i ~/.ssh/id_rsa_macmini -o "StrictHostKeyChecking=no" bokken@$BOKKEN_DEVICE_IP '$(python3 -m site --user-base)/bin/unity-downloader-cli -u {{editor_versions.trunk_latest_internal.macos.revision}} -c editor -c il2cpp  --wait --published-only'
+      -  |5-
+
+                 ssh -i ~/.ssh/id_rsa_macmini -o "StrictHostKeyChecking=no" bokken@$BOKKEN_DEVICE_IP "export UPM_REGISTRY=https://artifactory-slo.bf.unity3d.com/artifactory/api/npm/upm-candidates; echo \$UPM_REGISTRY; cd ~/Graphics/TestProjects/UniversalGraphicsTest && ~/Graphics/TestProjects/UniversalGraphicsTest/utr --artifacts_path=/Users/bokken/Graphics/TestProjects/UniversalGraphicsTest/test-results --editor-location=/Users/bokken/.Editor --extra-editor-arg="-colorspace=Linear" --reruncount=2 --scripting-backend=Mono2x --suite=playmode --testfilter=$TEST_FILTER --testproject=/Users/bokken/Graphics/TestProjects/UniversalGraphicsTest --zero-tests-are-ok=1"
+                 UTR_RESULT=$? 
+                 mkdir -p TestProjects/UniversalGraphicsTest/test-results/
+                 scp -i ~/.ssh/id_rsa_macmini -o "StrictHostKeyChecking=no" -r bokken@$BOKKEN_DEVICE_IP:/Users/bokken/Graphics/TestProjects/UniversalGraphicsTest/test-results/ TestProjects/UniversalGraphicsTest/test-results/
+                 exit $UTR_RESULT
+    artifacts:
+        logs:
+            paths:
+              -  "**/test-results/**"
+              -  "TestProjects/UniversalGraphicsTest/Logs/*.log"
 Universal_OSX_Metal_playmode_XR_mono_Linear_trunk:
     name: Universal on OSX_Metal_playmode_XR_mono_Linear on version trunk
->>>>>>> 7d5b400e
     agent:
         type: Unity::metal::macmini
         image: slough-ops/macos-10.14-xcode:stable
@@ -454,7 +172,7 @@
       -  ssh -i ~/.ssh/id_rsa_macmini -o "StrictHostKeyChecking=no" bokken@$BOKKEN_DEVICE_IP '$(python3 -m site --user-base)/bin/unity-downloader-cli --source-file ~/Graphics/unity_revision.txt -c editor -c il2cpp  --wait --published-only'
       -  |5-
 
-                 ssh -i ~/.ssh/id_rsa_macmini -o "StrictHostKeyChecking=no" bokken@$BOKKEN_DEVICE_IP "export UPM_REGISTRY=https://artifactory-slo.bf.unity3d.com/artifactory/api/npm/upm-candidates; echo \$UPM_REGISTRY; cd ~/Graphics/TestProjects/UniversalGraphicsTest && ~/Graphics/TestProjects/UniversalGraphicsTest/utr --artifacts_path=/Users/bokken/Graphics/TestProjects/UniversalGraphicsTest/test-results --editor-location=/Users/bokken/.Editor --platform=StandaloneOSX --reruncount=2 --scripting-backend=Mono2x --suite=playmode --testfilter=$TEST_FILTER --testproject=/Users/bokken/Graphics/TestProjects/UniversalGraphicsTest --timeout=2400 --zero-tests-are-ok=1"
+                 ssh -i ~/.ssh/id_rsa_macmini -o "StrictHostKeyChecking=no" bokken@$BOKKEN_DEVICE_IP "export UPM_REGISTRY=https://artifactory-slo.bf.unity3d.com/artifactory/api/npm/upm-candidates; echo \$UPM_REGISTRY; cd ~/Graphics/TestProjects/UniversalGraphicsTest && ~/Graphics/TestProjects/UniversalGraphicsTest/utr --artifacts_path=/Users/bokken/Graphics/TestProjects/UniversalGraphicsTest/test-results --editor-location=/Users/bokken/.Editor --platform=StandaloneOSX --reruncount=2 --scripting-backend=Mono2x --suite=playmode --testfilter=$TEST_FILTER --testproject=/Users/bokken/Graphics/TestProjects/UniversalGraphicsTest --timeout=1200 --zero-tests-are-ok=1"
                  UTR_RESULT=$? 
                  mkdir -p TestProjects/UniversalGraphicsTest/test-results/
                  scp -i ~/.ssh/id_rsa_macmini -o "StrictHostKeyChecking=no" -r bokken@$BOKKEN_DEVICE_IP:/Users/bokken/Graphics/TestProjects/UniversalGraphicsTest/test-results/ TestProjects/UniversalGraphicsTest/test-results/
@@ -467,26 +185,27 @@
     dependencies:
       -  path: .yamato/_editor_priming.yml#editor:priming:CUSTOM-REVISION:macos
          rerun: always
-<<<<<<< HEAD
-Universal_OSX_Metal_Standalone_cache_mono_apiNet2_Linear_CUSTOM-REVISION:
-    name: Universal on OSX_Metal_Standalone_cache_mono_apiNet2_Linear on version CUSTOM-REVISION
-    agent:
-        type: Unity::metal::macmini
-        image: slough-ops/macos-10.14-xcode:stable
-        flavor: m1.mac
-    variables:
-        UPM_REGISTRY: https://artifactory-slo.bf.unity3d.com/artifactory/api/npm/upm-candidates
-        CUSTOM_REVISION: custom_revision_not_set
-    commands:
-      -  curl -s https://artifactory.internal.unity3d.com/core-automation/tools/utr-standalone/utr --output TestProjects/UniversalGraphicsTest/utr
-      -  chmod +x TestProjects/UniversalGraphicsTest/utr
-      -  ssh -i ~/.ssh/id_rsa_macmini -o "StrictHostKeyChecking=no" bokken@$BOKKEN_DEVICE_IP "bash -lc 'pip3 install unity-downloader-cli --user --index-url https://artifactory.prd.it.unity3d.com/artifactory/api/pypi/pypi/simple --upgrade'"
-      -  scp -i ~/.ssh/id_rsa_macmini -o "StrictHostKeyChecking=no" -r $YAMATO_SOURCE_DIR bokken@$BOKKEN_DEVICE_IP:~/Graphics
-      -  scp -i ~/.ssh/id_rsa_macmini -o "StrictHostKeyChecking=no" ~/.ssh/id_rsa_macmini bokken@$BOKKEN_DEVICE_IP:~/.ssh/id_rsa_macmini
-      -  ssh -i ~/.ssh/id_rsa_macmini -o "StrictHostKeyChecking=no" bokken@$BOKKEN_DEVICE_IP '$(/usr/local/bin/python3 -m site --user-base)/bin/unity-downloader-cli --source-file ~/Graphics/unity_revision.txt -c editor -c il2cpp  --wait --published-only'
-      -  |5-
-
-                 ssh -i ~/.ssh/id_rsa_macmini -o "StrictHostKeyChecking=no" bokken@$BOKKEN_DEVICE_IP "export UPM_REGISTRY=https://artifactory-slo.bf.unity3d.com/artifactory/api/npm/upm-candidates; echo \$UPM_REGISTRY; cd ~/Graphics/TestProjects/UniversalGraphicsTest && ~/Graphics/TestProjects/UniversalGraphicsTest/utr --suite=playmode --platform=StandaloneOSX --artifacts_path=/Users/bokken/Graphics/TestProjects/UniversalGraphicsTest/test-results --testproject=/Users/bokken/Graphics/TestProjects/UniversalGraphicsTest --editor-location=/Users/bokken/.Editor --scripting-backend=Mono2x --extra-editor-arg="-colorspace=Linear" --reruncount=2 --extra-editor-arg="-adb2" --extra-editor-arg="-enableCacheServer" --extra-editor-arg="-cacheServerEndpoint cacheserver-slo.hq.unity3d.com" --extra-editor-arg="-cacheServerNamespacePrefix SRP" --extra-editor-arg="-cacheServerEnableDownload true" --extra-editor-arg="-cacheServerEnableUpload true" --timeout=1200"
+Universal_OSX_Metal_Standalone_cache_mono_Linear_CUSTOM-REVISION:
+    name: Universal on OSX_Metal_Standalone_cache_mono_Linear on version CUSTOM-REVISION
+    agent:
+        type: Unity::metal::macmini
+        image: slough-ops/macos-10.14-xcode:stable
+        flavor: m1.mac
+    variables:
+        UPM_REGISTRY: https://artifactory-slo.bf.unity3d.com/artifactory/api/npm/upm-candidates
+        CUSTOM_REVISION: custom_revision_not_set
+        UTR_VERSION: "current"
+        TEST_FILTER: .*
+    commands:
+      -  curl -s https://artifactory.internal.unity3d.com/core-automation/tools/utr-standalone/utr --output TestProjects/UniversalGraphicsTest/utr
+      -  chmod +x TestProjects/UniversalGraphicsTest/utr
+      -  ssh -i ~/.ssh/id_rsa_macmini -o "StrictHostKeyChecking=no" bokken@$BOKKEN_DEVICE_IP "bash -lc 'pip3 install unity-downloader-cli --user --index-url https://artifactory.prd.it.unity3d.com/artifactory/api/pypi/pypi/simple --upgrade'"
+      -  scp -i ~/.ssh/id_rsa_macmini -o "StrictHostKeyChecking=no" -r $YAMATO_SOURCE_DIR bokken@$BOKKEN_DEVICE_IP:~/Graphics
+      -  scp -i ~/.ssh/id_rsa_macmini -o "StrictHostKeyChecking=no" ~/.ssh/id_rsa_macmini bokken@$BOKKEN_DEVICE_IP:~/.ssh/id_rsa_macmini
+      -  ssh -i ~/.ssh/id_rsa_macmini -o "StrictHostKeyChecking=no" bokken@$BOKKEN_DEVICE_IP '$(python3 -m site --user-base)/bin/unity-downloader-cli --source-file ~/Graphics/unity_revision.txt -c editor -c il2cpp  --wait --published-only'
+      -  |5-
+
+                 ssh -i ~/.ssh/id_rsa_macmini -o "StrictHostKeyChecking=no" bokken@$BOKKEN_DEVICE_IP "export UPM_REGISTRY=https://artifactory-slo.bf.unity3d.com/artifactory/api/npm/upm-candidates; echo \$UPM_REGISTRY; cd ~/Graphics/TestProjects/UniversalGraphicsTest && ~/Graphics/TestProjects/UniversalGraphicsTest/utr --artifacts_path=/Users/bokken/Graphics/TestProjects/UniversalGraphicsTest/test-results --editor-location=/Users/bokken/.Editor --platform=StandaloneOSX --reruncount=2 --scripting-backend=Mono2x --suite=playmode --testfilter=$TEST_FILTER --testproject=/Users/bokken/Graphics/TestProjects/UniversalGraphicsTest --timeout=1200 --zero-tests-are-ok=1"
                  UTR_RESULT=$? 
                  mkdir -p TestProjects/UniversalGraphicsTest/test-results/
                  scp -i ~/.ssh/id_rsa_macmini -o "StrictHostKeyChecking=no" -r bokken@$BOKKEN_DEVICE_IP:/Users/bokken/Graphics/TestProjects/UniversalGraphicsTest/test-results/ TestProjects/UniversalGraphicsTest/test-results/
@@ -499,12 +218,8 @@
     dependencies:
       -  path: .yamato/_editor_priming.yml#editor:priming:CUSTOM-REVISION:macos
          rerun: always
-Universal_OSX_Metal_playmode_mono_apiNet2_Linear_CUSTOM-REVISION:
-    name: Universal on OSX_Metal_playmode_mono_apiNet2_Linear on version CUSTOM-REVISION
-=======
 Universal_OSX_Metal_playmode_mono_Linear_CUSTOM-REVISION:
     name: Universal on OSX_Metal_playmode_mono_Linear on version CUSTOM-REVISION
->>>>>>> 7d5b400e
     agent:
         type: Unity::metal::macmini
         image: slough-ops/macos-10.14-xcode:stable
@@ -536,26 +251,27 @@
     dependencies:
       -  path: .yamato/_editor_priming.yml#editor:priming:CUSTOM-REVISION:macos
          rerun: always
-<<<<<<< HEAD
-Universal_OSX_Metal_playmode_cache_mono_apiNet2_Linear_CUSTOM-REVISION:
-    name: Universal on OSX_Metal_playmode_cache_mono_apiNet2_Linear on version CUSTOM-REVISION
-    agent:
-        type: Unity::metal::macmini
-        image: slough-ops/macos-10.14-xcode:stable
-        flavor: m1.mac
-    variables:
-        UPM_REGISTRY: https://artifactory-slo.bf.unity3d.com/artifactory/api/npm/upm-candidates
-        CUSTOM_REVISION: custom_revision_not_set
-    commands:
-      -  curl -s https://artifactory.internal.unity3d.com/core-automation/tools/utr-standalone/utr --output TestProjects/UniversalGraphicsTest/utr
-      -  chmod +x TestProjects/UniversalGraphicsTest/utr
-      -  ssh -i ~/.ssh/id_rsa_macmini -o "StrictHostKeyChecking=no" bokken@$BOKKEN_DEVICE_IP "bash -lc 'pip3 install unity-downloader-cli --user --index-url https://artifactory.prd.it.unity3d.com/artifactory/api/pypi/pypi/simple --upgrade'"
-      -  scp -i ~/.ssh/id_rsa_macmini -o "StrictHostKeyChecking=no" -r $YAMATO_SOURCE_DIR bokken@$BOKKEN_DEVICE_IP:~/Graphics
-      -  scp -i ~/.ssh/id_rsa_macmini -o "StrictHostKeyChecking=no" ~/.ssh/id_rsa_macmini bokken@$BOKKEN_DEVICE_IP:~/.ssh/id_rsa_macmini
-      -  ssh -i ~/.ssh/id_rsa_macmini -o "StrictHostKeyChecking=no" bokken@$BOKKEN_DEVICE_IP '$(/usr/local/bin/python3 -m site --user-base)/bin/unity-downloader-cli --source-file ~/Graphics/unity_revision.txt -c editor -c il2cpp  --wait --published-only'
-      -  |5-
-
-                 ssh -i ~/.ssh/id_rsa_macmini -o "StrictHostKeyChecking=no" bokken@$BOKKEN_DEVICE_IP "export UPM_REGISTRY=https://artifactory-slo.bf.unity3d.com/artifactory/api/npm/upm-candidates; echo \$UPM_REGISTRY; cd ~/Graphics/TestProjects/UniversalGraphicsTest && ~/Graphics/TestProjects/UniversalGraphicsTest/utr --suite=playmode --testproject=/Users/bokken/Graphics/TestProjects/UniversalGraphicsTest --editor-location=/Users/bokken/.Editor --artifacts_path=/Users/bokken/Graphics/TestProjects/UniversalGraphicsTest/test-results --scripting-backend=Mono2x --extra-editor-arg="-colorspace=Linear" --reruncount=2 --extra-editor-arg="-adb2" --extra-editor-arg="-enableCacheServer" --extra-editor-arg="-cacheServerEndpoint cacheserver-slo.hq.unity3d.com" --extra-editor-arg="-cacheServerNamespacePrefix SRP" --extra-editor-arg="-cacheServerEnableDownload true" --extra-editor-arg="-cacheServerEnableUpload true""
+Universal_OSX_Metal_playmode_cache_mono_Linear_CUSTOM-REVISION:
+    name: Universal on OSX_Metal_playmode_cache_mono_Linear on version CUSTOM-REVISION
+    agent:
+        type: Unity::metal::macmini
+        image: slough-ops/macos-10.14-xcode:stable
+        flavor: m1.mac
+    variables:
+        UPM_REGISTRY: https://artifactory-slo.bf.unity3d.com/artifactory/api/npm/upm-candidates
+        CUSTOM_REVISION: custom_revision_not_set
+        UTR_VERSION: "current"
+        TEST_FILTER: .*
+    commands:
+      -  curl -s https://artifactory.internal.unity3d.com/core-automation/tools/utr-standalone/utr --output TestProjects/UniversalGraphicsTest/utr
+      -  chmod +x TestProjects/UniversalGraphicsTest/utr
+      -  ssh -i ~/.ssh/id_rsa_macmini -o "StrictHostKeyChecking=no" bokken@$BOKKEN_DEVICE_IP "bash -lc 'pip3 install unity-downloader-cli --user --index-url https://artifactory.prd.it.unity3d.com/artifactory/api/pypi/pypi/simple --upgrade'"
+      -  scp -i ~/.ssh/id_rsa_macmini -o "StrictHostKeyChecking=no" -r $YAMATO_SOURCE_DIR bokken@$BOKKEN_DEVICE_IP:~/Graphics
+      -  scp -i ~/.ssh/id_rsa_macmini -o "StrictHostKeyChecking=no" ~/.ssh/id_rsa_macmini bokken@$BOKKEN_DEVICE_IP:~/.ssh/id_rsa_macmini
+      -  ssh -i ~/.ssh/id_rsa_macmini -o "StrictHostKeyChecking=no" bokken@$BOKKEN_DEVICE_IP '$(python3 -m site --user-base)/bin/unity-downloader-cli --source-file ~/Graphics/unity_revision.txt -c editor -c il2cpp  --wait --published-only'
+      -  |5-
+
+                 ssh -i ~/.ssh/id_rsa_macmini -o "StrictHostKeyChecking=no" bokken@$BOKKEN_DEVICE_IP "export UPM_REGISTRY=https://artifactory-slo.bf.unity3d.com/artifactory/api/npm/upm-candidates; echo \$UPM_REGISTRY; cd ~/Graphics/TestProjects/UniversalGraphicsTest && ~/Graphics/TestProjects/UniversalGraphicsTest/utr --artifacts_path=/Users/bokken/Graphics/TestProjects/UniversalGraphicsTest/test-results --editor-location=/Users/bokken/.Editor --extra-editor-arg="-colorspace=Linear" --reruncount=2 --scripting-backend=Mono2x --suite=playmode --testfilter=$TEST_FILTER --testproject=/Users/bokken/Graphics/TestProjects/UniversalGraphicsTest --zero-tests-are-ok=1"
                  UTR_RESULT=$? 
                  mkdir -p TestProjects/UniversalGraphicsTest/test-results/
                  scp -i ~/.ssh/id_rsa_macmini -o "StrictHostKeyChecking=no" -r bokken@$BOKKEN_DEVICE_IP:/Users/bokken/Graphics/TestProjects/UniversalGraphicsTest/test-results/ TestProjects/UniversalGraphicsTest/test-results/
@@ -568,12 +284,8 @@
     dependencies:
       -  path: .yamato/_editor_priming.yml#editor:priming:CUSTOM-REVISION:macos
          rerun: always
-Universal_OSX_Metal_playmode_XR_mono_apiNet2_Linear_CUSTOM-REVISION:
-    name: Universal on OSX_Metal_playmode_XR_mono_apiNet2_Linear on version CUSTOM-REVISION
-=======
 Universal_OSX_Metal_playmode_XR_mono_Linear_CUSTOM-REVISION:
     name: Universal on OSX_Metal_playmode_XR_mono_Linear on version CUSTOM-REVISION
->>>>>>> 7d5b400e
     agent:
         type: Unity::metal::macmini
         image: slough-ops/macos-10.14-xcode:stable
