--- conflicted
+++ resolved
@@ -60,81 +60,7 @@
     commands:
       -  curl -s https://artifactory.internal.unity3d.com/core-automation/tools/utr-standalone/utr.bat --output TestProjects/VisualEffectGraph_URP/utr.bat
       -  pip install unity-downloader-cli --index-url https://artifactory.prd.it.unity3d.com/artifactory/api/pypi/pypi/simple --upgrade
-<<<<<<< HEAD
-      -  cd TestProjects/VisualEffectGraph_URP && unity-downloader-cli -u 5181ec54d595526303eb2714f480cbc3ee1911bd -c editor -c il2cpp  --wait --published-only
-      -  |5-
-
-                  git rev-parse HEAD | git show -s --format=%%cI > revdate.tmp
-                  set /p GIT_REVISIONDATE=<revdate.tmp
-                  echo %GIT_REVISIONDATE%
-                  del revdate.tmp
-                  cd TestProjects/VisualEffectGraph_URP && utr --suite=playmode --testproject=. --editor-location=.Editor --artifacts_path=test-results --scripting-backend=Mono2x --extra-editor-arg="-colorspace=Linear" --reruncount=2 --extra-editor-arg="-force-vulkan"
-    artifacts:
-        logs:
-            paths:
-              -  "**/test-results/**"
-              -  "TestProjects/VisualEffectGraph_URP/Logs/*.log"
-VFX_URP_Win_Vulkan_Standalone_mono_apiNet2_Linear_2020.2:
-    name: VFX_URP on Win_Vulkan_Standalone_mono_apiNet2_Linear on version 2020.2
-    agent:
-        type: Unity::VM::GPU
-        image: sdet/gamecode_win10:stable
-        flavor: b1.large
-    variables:
-        UPM_REGISTRY: https://artifactory-slo.bf.unity3d.com/artifactory/api/npm/upm-candidates
-    commands:
-      -  curl -s https://artifactory.internal.unity3d.com/core-automation/tools/utr-standalone/utr.bat --output TestProjects/VisualEffectGraph_URP/utr.bat
-      -  cd TestProjects/VisualEffectGraph_URP && utr --suite=playmode --platform=StandaloneWindows64 --artifacts_path=test-results --player-load-path=../../players --player-connection-ip=auto --scripting-backend=Mono2x --extra-editor-arg="-colorspace=Linear" --reruncount=2 --timeout=1200
-    artifacts:
-        logs:
-            paths:
-              -  "**/test-results/**"
-              -  "TestProjects/VisualEffectGraph_URP/Logs/*.log"
-    dependencies:
-      -  path: .yamato/vfx_urp-win-vulkan.yml#Build_VFX_URP_Win_Vulkan_Standalone_Player_mono_apiNet2_Linear_2020.2
-         rerun: on-new-revision
-Build_VFX_URP_Win_Vulkan_Standalone_Player_mono_apiNet2_Linear_2020.2:
-    name: Build VFX_URP on Win_Vulkan_mono_apiNet2_Linear_Standalone_build_Player on version 2020.2
-    agent:
-        type: Unity::VM
-        image: sdet/gamecode_win10:stable
-        flavor: b1.xlarge
-    variables:
-        UPM_REGISTRY: https://artifactory-slo.bf.unity3d.com/artifactory/api/npm/upm-candidates
-    commands:
-      -  curl -s https://artifactory.internal.unity3d.com/core-automation/tools/utr-standalone/utr.bat --output TestProjects/VisualEffectGraph_URP/utr.bat
-      -  pip install unity-downloader-cli --index-url https://artifactory.prd.it.unity3d.com/artifactory/api/pypi/pypi/simple --upgrade
-      -  cd TestProjects/VisualEffectGraph_URP && unity-downloader-cli -u dff91d65251a9ab8c12af258ce88fee061d85a7d -c editor -c il2cpp  --wait --published-only
-      -  |5-
-
-                  git rev-parse HEAD | git show -s --format=%%cI > revdate.tmp
-                  set /p GIT_REVISIONDATE=<revdate.tmp
-                  echo %GIT_REVISIONDATE%
-                  del revdate.tmp
-                  cd TestProjects/VisualEffectGraph_URP && utr --suite=playmode --platform=StandaloneWindows64 --testproject=. --extra-editor-arg="-playergraphicsapi=Vulkan" --editor-location=.Editor --artifacts_path=test-results --player-save-path=../../players --build-only --scripting-backend=Mono2x --extra-editor-arg="-colorspace=Linear" --timeout=1200 --extra-editor-arg="-executemethod" --extra-editor-arg="CustomBuild.BuildWindowsVulkanLinear"
-    artifacts:
-        logs:
-            paths:
-              -  "**/test-results/**"
-              -  "TestProjects/VisualEffectGraph_URP/Logs/*.log"
-        players:
-            paths:
-              -  "players/**"
-VFX_URP_Win_Vulkan_playmode_mono_apiNet2_Linear_2020.2:
-    name: VFX_URP on Win_Vulkan_playmode_mono_apiNet2_Linear on version 2020.2
-    agent:
-        type: Unity::VM::GPU
-        image: sdet/gamecode_win10:stable
-        flavor: b1.large
-    variables:
-        UPM_REGISTRY: https://artifactory-slo.bf.unity3d.com/artifactory/api/npm/upm-candidates
-    commands:
-      -  curl -s https://artifactory.internal.unity3d.com/core-automation/tools/utr-standalone/utr.bat --output TestProjects/VisualEffectGraph_URP/utr.bat
-      -  pip install unity-downloader-cli --index-url https://artifactory.prd.it.unity3d.com/artifactory/api/pypi/pypi/simple --upgrade
-      -  cd TestProjects/VisualEffectGraph_URP && unity-downloader-cli -u dff91d65251a9ab8c12af258ce88fee061d85a7d -c editor -c il2cpp  --wait --published-only
-=======
       -  cd TestProjects/VisualEffectGraph_URP && unity-downloader-cli -u 37c5ec4c3cb13853f9074c74cbac49a232178bd8 -c editor -c il2cpp  --wait --published-only
->>>>>>> 33e0650b
       -  |5-
 
                   git rev-parse HEAD | git show -s --format=%%cI > revdate.tmp
