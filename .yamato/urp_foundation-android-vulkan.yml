
# This file is generated by .yamato/ruamel/build.py. Don't edit this file manually.
# Introduce any changes under .yamato/config/*.metafile files (for most cases) or under .yamato/ruamel/* within Python (more elaborate cases), and rerun build.py to regenerate all .yml files.
# Read more under .yamato/docs/readme.md

{% metadata_file .yamato/_cache_config.metafile -%}
{% metadata_file .yamato/_latest_editor_versions_trunk.metafile -%}

---

URP_Foundation_Android_Vulkan_Standalone_il2cpp_Linear_trunk:
    name: URP_Foundation on Android_Vulkan_Standalone_il2cpp_Linear on version trunk
    agent:
        type: Unity::mobile::samsung
        model: s10e-eu
        image: mobile/android-execution-r19:stable
        flavor: b1.large
    variables:
        UPM_REGISTRY: https://artifactory-slo.bf.unity3d.com/artifactory/api/npm/upm-candidates
        CUSTOM_REVISION: '{{trunk.changeset.id}}'
        CACHE_ARGS: '{{cache.flags}}'
        UTR_VERSION: "current"
        TEST_FILTER: .*
    commands:
<<<<<<< HEAD
      -  '%ANDROID_SDK_ROOT%\platform-tools\adb.exe connect %BOKKEN_DEVICE_IP%'
      -  powershell %ANDROID_SDK_ROOT%\platform-tools\adb.exe devices
      -  NetSh Advfirewall set allprofiles state off
      -  curl -s https://artifactory.prd.it.unity3d.com/artifactory/unity-tools-local/utr-standalone/utr.bat --output utr.bat
      -  |5-
              git rev-parse HEAD | git show -s --format=%%cI > revdate.tmp
              set /p GIT_REVISIONDATE=<revdate.tmp
              echo %GIT_REVISIONDATE%
              del revdate.tmp
              utr --architecture=ARM64 --artifacts_path=TestProjects/UniversalGraphicsTest_Foundation/test-results --platform=Android --player-load-path=players --suite=playmode --timeout=1200 --zero-tests-are-ok=1
      -  start %ANDROID_SDK_ROOT%\platform-tools\adb.exe kill-server
=======
      -  command: '%ANDROID_SDK_ROOT%\platform-tools\adb.exe connect %BOKKEN_DEVICE_IP%'
         retries: 2
      -  command: powershell %ANDROID_SDK_ROOT%\platform-tools\adb.exe devices
         retries: 2
      -  command: NetSh Advfirewall set allprofiles state off
      -  command: curl -s https://artifactory.prd.it.unity3d.com/artifactory/unity-tools-local/utr-standalone/utr.bat --output utr.bat
         retries: 2
      -  command: |5-
                set ANDROID_DEVICE_CONNECTION=%BOKKEN_DEVICE_IP%
                git rev-parse HEAD | git show -s --format=%%cI > revdate.tmp
                set /p GIT_REVISIONDATE=<revdate.tmp
                echo %GIT_REVISIONDATE%
                del revdate.tmp
                utr --architecture=ARM64 --artifacts_path=TestProjects/UniversalGraphicsTest_Foundation/test-results --platform=Android --player-load-path=players --suite=playmode --timeout=1200 --zero-tests-are-ok=1
      -  command: start %ANDROID_SDK_ROOT%\platform-tools\adb.exe kill-server
         retries: 2
>>>>>>> 28e2493e
    artifacts:
        logs:
            paths:
              -  "**/test-results/**"
              -  "TestProjects/UniversalGraphicsTest_Foundation/Logs/*.log"
    dependencies:
      -  path: .yamato/_editor_priming.yml#editor:priming:trunk:Android
         rerun: on_new_revision
      -  path: .yamato/urp_foundation-android-vulkan.yml#Build_URP_Foundation_Android_Vulkan_Standalone_il2cpp_Linear_trunk
         rerun: on_new_revision
Build_URP_Foundation_Android_Vulkan_Standalone_il2cpp_Linear_trunk:
    name: Build URP_Foundation on Android_Vulkan_il2cpp_Linear_Standalone_build_Player on version trunk
    agent:
        type: Unity::VM
        image: mobile/android-execution-r19:stable
        flavor: b1.large
    variables:
        UPM_REGISTRY: https://artifactory-slo.bf.unity3d.com/artifactory/api/npm/upm-candidates
        CUSTOM_REVISION: '{{trunk.changeset.id}}'
        CACHE_ARGS: '{{cache.flags}}'
        UTR_VERSION: "current"
        TEST_FILTER: .*
    commands:
<<<<<<< HEAD
      -  NetSh Advfirewall set allprofiles state off
      -  curl -s https://artifactory.prd.it.unity3d.com/artifactory/unity-tools-local/utr-standalone/utr.bat --output utr.bat
      -  choco install unity-downloader-cli -y -s https://artifactory.prd.it.unity3d.com/artifactory/api/nuget/unity-choco-local
      -  unity-downloader-cli --source-file unity_revision.txt -p WindowsEditor -c editor -c il2cpp -c android  --wait --published-only
      -  |5-
              git rev-parse HEAD | git show -s --format=%%cI > revdate.tmp
              set /p GIT_REVISIONDATE=<revdate.tmp
              echo %GIT_REVISIONDATE%
              del revdate.tmp
              utr --architecture=ARM64 --artifacts_path=TestProjects/UniversalGraphicsTest_Foundation/test-results --build-only --editor-location=./WindowsEditor --extra-editor-arg="-colorspace=Linear" --extra-editor-arg="-executemethod" --extra-editor-arg="SetupProject.ApplySettings" --extra-editor-arg="vulkan" --extra-editor-arg="Linear" --extra-editor-arg="-playergraphicsapi=Vulkan" --platform=Android --player-save-path=players --scripting-backend=IL2CPP --suite=playmode --testfilter=%TEST_FILTER% --testproject=./TestProjects/UniversalGraphicsTest_Foundation --timeout=3000
=======
      -  command: NetSh Advfirewall set allprofiles state off
      -  command: curl -s https://artifactory.prd.it.unity3d.com/artifactory/unity-tools-local/utr-standalone/utr.bat --output utr.bat
         retries: 2
      -  command: choco install unity-downloader-cli -y -s https://artifactory.prd.it.unity3d.com/artifactory/api/nuget/unity-choco-local
         retries: 2
      -  command: unity-downloader-cli --source-file unity_revision.txt -p WindowsEditor -c editor -c il2cpp -c android  --wait --published-only
         retries: 2
      -  command: |5-
                set ANDROID_DEVICE_CONNECTION=%BOKKEN_DEVICE_IP%
                git rev-parse HEAD | git show -s --format=%%cI > revdate.tmp
                set /p GIT_REVISIONDATE=<revdate.tmp
                echo %GIT_REVISIONDATE%
                del revdate.tmp
                utr %CACHE_ARGS% --architecture=ARM64 --artifacts_path=TestProjects/UniversalGraphicsTest_Foundation/test-results --build-only --editor-location=./WindowsEditor --extra-editor-arg="-colorspace=Linear" --extra-editor-arg="-executemethod" --extra-editor-arg="SetupProject.ApplySettings" --extra-editor-arg="vulkan" --extra-editor-arg="Linear" --extra-editor-arg="-playergraphicsapi=Vulkan" --platform=Android --player-save-path=players --scripting-backend=IL2CPP --suite=playmode --testfilter=%TEST_FILTER% --testproject=./TestProjects/UniversalGraphicsTest_Foundation --timeout=3000
>>>>>>> 28e2493e
    artifacts:
        logs:
            paths:
              -  "**/test-results/**"
              -  "TestProjects/UniversalGraphicsTest_Foundation/Logs/*.log"
        players:
            paths:
              -  "players*/**"
    dependencies:
      -  path: .yamato/_editor_priming.yml#editor:priming:trunk:Android
         rerun: on_new_revision
URP_Foundation_Android_Vulkan_Standalone_XR_il2cpp_Linear_trunk:
    name: URP_Foundation on Android_Vulkan_Standalone_XR_il2cpp_Linear on version trunk
    agent:
        type: Unity::mobile::samsung
        model: s10e-eu
        image: mobile/android-execution-r19:stable
        flavor: b1.large
    variables:
        UPM_REGISTRY: https://artifactory-slo.bf.unity3d.com/artifactory/api/npm/upm-candidates
        CUSTOM_REVISION: '{{trunk.changeset.id}}'
        CACHE_ARGS: '{{cache.flags}}'
        UTR_VERSION: "current"
        TEST_FILTER: .*
    commands:
<<<<<<< HEAD
      -  '%ANDROID_SDK_ROOT%\platform-tools\adb.exe connect %BOKKEN_DEVICE_IP%'
      -  powershell %ANDROID_SDK_ROOT%\platform-tools\adb.exe devices
      -  NetSh Advfirewall set allprofiles state off
      -  curl -s https://artifactory.prd.it.unity3d.com/artifactory/unity-tools-local/utr-standalone/utr.bat --output utr.bat
      -  |5-
              git rev-parse HEAD | git show -s --format=%%cI > revdate.tmp
              set /p GIT_REVISIONDATE=<revdate.tmp
              echo %GIT_REVISIONDATE%
              del revdate.tmp
              utr --architecture=ARM64 --artifacts_path=TestProjects/UniversalGraphicsTest_Foundation/test-results --platform=Android --player-load-path=players --suite=playmode --timeout=1200 --zero-tests-are-ok=1
      -  start %ANDROID_SDK_ROOT%\platform-tools\adb.exe kill-server
=======
      -  command: '%ANDROID_SDK_ROOT%\platform-tools\adb.exe connect %BOKKEN_DEVICE_IP%'
         retries: 2
      -  command: powershell %ANDROID_SDK_ROOT%\platform-tools\adb.exe devices
         retries: 2
      -  command: NetSh Advfirewall set allprofiles state off
      -  command: curl -s https://artifactory.prd.it.unity3d.com/artifactory/unity-tools-local/utr-standalone/utr.bat --output utr.bat
         retries: 2
      -  command: |5-
                set ANDROID_DEVICE_CONNECTION=%BOKKEN_DEVICE_IP%
                git rev-parse HEAD | git show -s --format=%%cI > revdate.tmp
                set /p GIT_REVISIONDATE=<revdate.tmp
                echo %GIT_REVISIONDATE%
                del revdate.tmp
                utr --architecture=ARM64 --artifacts_path=TestProjects/UniversalGraphicsTest_Foundation/test-results --extra-editor-arg="-xr-reuse-tests" --platform=Android --player-load-path=players --suite=playmode --timeout=1200 --zero-tests-are-ok=1
      -  command: start %ANDROID_SDK_ROOT%\platform-tools\adb.exe kill-server
         retries: 2
>>>>>>> 28e2493e
    artifacts:
        logs:
            paths:
              -  "**/test-results/**"
              -  "TestProjects/UniversalGraphicsTest_Foundation/Logs/*.log"
    dependencies:
      -  path: .yamato/_editor_priming.yml#editor:priming:trunk:Android
         rerun: on_new_revision
      -  path: .yamato/urp_foundation-android-vulkan.yml#Build_URP_Foundation_Android_Vulkan_Standalone_XR_il2cpp_Linear_trunk
         rerun: on_new_revision
Build_URP_Foundation_Android_Vulkan_Standalone_XR_il2cpp_Linear_trunk:
    name: Build URP_Foundation on Android_Vulkan_il2cpp_Linear_Standalone_XR_build_Player on version trunk
    agent:
        type: Unity::VM
        image: mobile/android-execution-r19:stable
        flavor: b1.large
    variables:
        UPM_REGISTRY: https://artifactory-slo.bf.unity3d.com/artifactory/api/npm/upm-candidates
        CUSTOM_REVISION: '{{trunk.changeset.id}}'
        CACHE_ARGS: '{{cache.flags}}'
        UTR_VERSION: "current"
        TEST_FILTER: .*
    commands:
<<<<<<< HEAD
      -  NetSh Advfirewall set allprofiles state off
      -  curl -s https://artifactory.prd.it.unity3d.com/artifactory/unity-tools-local/utr-standalone/utr.bat --output utr.bat
      -  choco install unity-downloader-cli -y -s https://artifactory.prd.it.unity3d.com/artifactory/api/nuget/unity-choco-local
      -  unity-downloader-cli --source-file unity_revision.txt -p WindowsEditor -c editor -c il2cpp -c android  --wait --published-only
      -  |5-
              git rev-parse HEAD | git show -s --format=%%cI > revdate.tmp
              set /p GIT_REVISIONDATE=<revdate.tmp
              echo %GIT_REVISIONDATE%
              del revdate.tmp
              utr --architecture=ARM64 --artifacts_path=TestProjects/UniversalGraphicsTest_Foundation/test-results --build-only --editor-location=./WindowsEditor --extra-editor-arg="-adb2" --extra-editor-arg="-cacheServerEnableDownload" --extra-editor-arg="true" --extra-editor-arg="-cacheServerEnableUpload" --extra-editor-arg="true" --extra-editor-arg="-cacheServerEndpoint" --extra-editor-arg="cacheserver-slo.hq.unity3d.com" --extra-editor-arg="-cacheServerNamespacePrefix" --extra-editor-arg="{{cache.cacheServerNamespacePrefix}}" --extra-editor-arg="-colorspace=Linear" --extra-editor-arg="-enableCacheServer" --extra-editor-arg="-executemethod" --extra-editor-arg="SetupProject.ApplySettings" --extra-editor-arg="vulkan" --extra-editor-arg="Linear" --extra-editor-arg="-playergraphicsapi=Vulkan" --platform=Android --player-save-path=players --scripting-backend=IL2CPP --suite=playmode --testfilter=%TEST_FILTER% --testproject=./TestProjects/UniversalGraphicsTest_Foundation --timeout=3000
=======
      -  command: NetSh Advfirewall set allprofiles state off
      -  command: curl -s https://artifactory.prd.it.unity3d.com/artifactory/unity-tools-local/utr-standalone/utr.bat --output utr.bat
         retries: 2
      -  command: choco install unity-downloader-cli -y -s https://artifactory.prd.it.unity3d.com/artifactory/api/nuget/unity-choco-local
         retries: 2
      -  command: unity-downloader-cli --source-file unity_revision.txt -p WindowsEditor -c editor -c il2cpp -c android  --wait --published-only
         retries: 2
      -  command: |5-
                set ANDROID_DEVICE_CONNECTION=%BOKKEN_DEVICE_IP%
                git rev-parse HEAD | git show -s --format=%%cI > revdate.tmp
                set /p GIT_REVISIONDATE=<revdate.tmp
                echo %GIT_REVISIONDATE%
                del revdate.tmp
                utr %CACHE_ARGS% --architecture=ARM64 --artifacts_path=TestProjects/UniversalGraphicsTest_Foundation/test-results --build-only --editor-location=./WindowsEditor --extra-editor-arg="-colorspace=Linear" --extra-editor-arg="-executemethod" --extra-editor-arg="SetupProject.ApplySettings" --extra-editor-arg="vulkan" --extra-editor-arg="Linear" --extra-editor-arg="-playergraphicsapi=Vulkan" --extra-editor-arg="-xr-reuse-tests" --platform=Android --player-save-path=players --scripting-backend=IL2CPP --suite=playmode --testfilter=%TEST_FILTER% --testproject=./TestProjects/UniversalGraphicsTest_Foundation --timeout=3000
>>>>>>> 28e2493e
    artifacts:
        logs:
            paths:
              -  "**/test-results/**"
              -  "TestProjects/UniversalGraphicsTest_Foundation/Logs/*.log"
        players:
            paths:
              -  "players*/**"
    dependencies:
      -  path: .yamato/_editor_priming.yml#editor:priming:trunk:Android
         rerun: on_new_revision
URP_Foundation_Android_Vulkan_Standalone_il2cpp_Linear_CUSTOM-REVISION:
    name: URP_Foundation on Android_Vulkan_Standalone_il2cpp_Linear on version CUSTOM-REVISION
    agent:
        type: Unity::mobile::samsung
        model: s10e-eu
        image: mobile/android-execution-r19:stable
        flavor: b1.large
    variables:
        UPM_REGISTRY: https://artifactory-slo.bf.unity3d.com/artifactory/api/npm/upm-candidates
        CUSTOM_REVISION: custom_revision_not_set
        CACHE_ARGS: '{{cache.flags}}'
        UTR_VERSION: "current"
        TEST_FILTER: .*
    commands:
<<<<<<< HEAD
      -  '%ANDROID_SDK_ROOT%\platform-tools\adb.exe connect %BOKKEN_DEVICE_IP%'
      -  powershell %ANDROID_SDK_ROOT%\platform-tools\adb.exe devices
      -  NetSh Advfirewall set allprofiles state off
      -  curl -s https://artifactory.prd.it.unity3d.com/artifactory/unity-tools-local/utr-standalone/utr.bat --output utr.bat
      -  |5-
              git rev-parse HEAD | git show -s --format=%%cI > revdate.tmp
              set /p GIT_REVISIONDATE=<revdate.tmp
              echo %GIT_REVISIONDATE%
              del revdate.tmp
              utr --architecture=ARM64 --artifacts_path=TestProjects/UniversalGraphicsTest_Foundation/test-results --platform=Android --player-load-path=players --suite=playmode --timeout=1200 --zero-tests-are-ok=1
      -  start %ANDROID_SDK_ROOT%\platform-tools\adb.exe kill-server
=======
      -  command: '%ANDROID_SDK_ROOT%\platform-tools\adb.exe connect %BOKKEN_DEVICE_IP%'
         retries: 2
      -  command: powershell %ANDROID_SDK_ROOT%\platform-tools\adb.exe devices
         retries: 2
      -  command: NetSh Advfirewall set allprofiles state off
      -  command: curl -s https://artifactory.prd.it.unity3d.com/artifactory/unity-tools-local/utr-standalone/utr.bat --output utr.bat
         retries: 2
      -  command: |5-
                set ANDROID_DEVICE_CONNECTION=%BOKKEN_DEVICE_IP%
                git rev-parse HEAD | git show -s --format=%%cI > revdate.tmp
                set /p GIT_REVISIONDATE=<revdate.tmp
                echo %GIT_REVISIONDATE%
                del revdate.tmp
                utr --architecture=ARM64 --artifacts_path=TestProjects/UniversalGraphicsTest_Foundation/test-results --platform=Android --player-load-path=players --suite=playmode --timeout=1200 --zero-tests-are-ok=1
      -  command: start %ANDROID_SDK_ROOT%\platform-tools\adb.exe kill-server
         retries: 2
>>>>>>> 28e2493e
    artifacts:
        logs:
            paths:
              -  "**/test-results/**"
              -  "TestProjects/UniversalGraphicsTest_Foundation/Logs/*.log"
    dependencies:
      -  path: .yamato/_editor_priming.yml#editor:priming:CUSTOM-REVISION:Android
         rerun: on_new_revision
      -  path: .yamato/urp_foundation-android-vulkan.yml#Build_URP_Foundation_Android_Vulkan_Standalone_il2cpp_Linear_CUSTOM-REVISION
         rerun: on_new_revision
Build_URP_Foundation_Android_Vulkan_Standalone_il2cpp_Linear_CUSTOM-REVISION:
    name: Build URP_Foundation on Android_Vulkan_il2cpp_Linear_Standalone_build_Player on version CUSTOM-REVISION
    agent:
        type: Unity::VM
        image: mobile/android-execution-r19:stable
        flavor: b1.large
    variables:
        UPM_REGISTRY: https://artifactory-slo.bf.unity3d.com/artifactory/api/npm/upm-candidates
        CUSTOM_REVISION: custom_revision_not_set
        CACHE_ARGS: '{{cache.flags}}'
        UTR_VERSION: "current"
        TEST_FILTER: .*
    commands:
<<<<<<< HEAD
      -  NetSh Advfirewall set allprofiles state off
      -  curl -s https://artifactory.prd.it.unity3d.com/artifactory/unity-tools-local/utr-standalone/utr.bat --output utr.bat
      -  choco install unity-downloader-cli -y -s https://artifactory.prd.it.unity3d.com/artifactory/api/nuget/unity-choco-local
      -  unity-downloader-cli --source-file unity_revision.txt -p WindowsEditor -c editor -c il2cpp -c android  --wait --published-only
      -  |5-
              git rev-parse HEAD | git show -s --format=%%cI > revdate.tmp
              set /p GIT_REVISIONDATE=<revdate.tmp
              echo %GIT_REVISIONDATE%
              del revdate.tmp
              utr --architecture=ARM64 --artifacts_path=TestProjects/UniversalGraphicsTest_Foundation/test-results --build-only --editor-location=./WindowsEditor --extra-editor-arg="-colorspace=Linear" --extra-editor-arg="-executemethod" --extra-editor-arg="SetupProject.ApplySettings" --extra-editor-arg="vulkan" --extra-editor-arg="Linear" --extra-editor-arg="-playergraphicsapi=Vulkan" --platform=Android --player-save-path=players --scripting-backend=IL2CPP --suite=playmode --testfilter=%TEST_FILTER% --testproject=./TestProjects/UniversalGraphicsTest_Foundation --timeout=3000
=======
      -  command: NetSh Advfirewall set allprofiles state off
      -  command: curl -s https://artifactory.prd.it.unity3d.com/artifactory/unity-tools-local/utr-standalone/utr.bat --output utr.bat
         retries: 2
      -  command: choco install unity-downloader-cli -y -s https://artifactory.prd.it.unity3d.com/artifactory/api/nuget/unity-choco-local
         retries: 2
      -  command: unity-downloader-cli --source-file unity_revision.txt -p WindowsEditor -c editor -c il2cpp -c android  --wait --published-only
         retries: 2
      -  command: |5-
                set ANDROID_DEVICE_CONNECTION=%BOKKEN_DEVICE_IP%
                git rev-parse HEAD | git show -s --format=%%cI > revdate.tmp
                set /p GIT_REVISIONDATE=<revdate.tmp
                echo %GIT_REVISIONDATE%
                del revdate.tmp
                utr %CACHE_ARGS% --architecture=ARM64 --artifacts_path=TestProjects/UniversalGraphicsTest_Foundation/test-results --build-only --editor-location=./WindowsEditor --extra-editor-arg="-colorspace=Linear" --extra-editor-arg="-executemethod" --extra-editor-arg="SetupProject.ApplySettings" --extra-editor-arg="vulkan" --extra-editor-arg="Linear" --extra-editor-arg="-playergraphicsapi=Vulkan" --platform=Android --player-save-path=players --scripting-backend=IL2CPP --suite=playmode --testfilter=%TEST_FILTER% --testproject=./TestProjects/UniversalGraphicsTest_Foundation --timeout=3000
>>>>>>> 28e2493e
    artifacts:
        logs:
            paths:
              -  "**/test-results/**"
              -  "TestProjects/UniversalGraphicsTest_Foundation/Logs/*.log"
        players:
            paths:
              -  "players*/**"
    dependencies:
      -  path: .yamato/_editor_priming.yml#editor:priming:CUSTOM-REVISION:Android
         rerun: on_new_revision
URP_Foundation_Android_Vulkan_Standalone_XR_il2cpp_Linear_CUSTOM-REVISION:
    name: URP_Foundation on Android_Vulkan_Standalone_XR_il2cpp_Linear on version CUSTOM-REVISION
    agent:
        type: Unity::mobile::samsung
        model: s10e-eu
        image: mobile/android-execution-r19:stable
        flavor: b1.large
    variables:
        UPM_REGISTRY: https://artifactory-slo.bf.unity3d.com/artifactory/api/npm/upm-candidates
        CUSTOM_REVISION: custom_revision_not_set
        CACHE_ARGS: '{{cache.flags}}'
        UTR_VERSION: "current"
        TEST_FILTER: .*
    commands:
<<<<<<< HEAD
      -  '%ANDROID_SDK_ROOT%\platform-tools\adb.exe connect %BOKKEN_DEVICE_IP%'
      -  powershell %ANDROID_SDK_ROOT%\platform-tools\adb.exe devices
      -  NetSh Advfirewall set allprofiles state off
      -  curl -s https://artifactory.prd.it.unity3d.com/artifactory/unity-tools-local/utr-standalone/utr.bat --output utr.bat
      -  |5-
              git rev-parse HEAD | git show -s --format=%%cI > revdate.tmp
              set /p GIT_REVISIONDATE=<revdate.tmp
              echo %GIT_REVISIONDATE%
              del revdate.tmp
              utr --architecture=ARM64 --artifacts_path=TestProjects/UniversalGraphicsTest_Foundation/test-results --platform=Android --player-load-path=players --suite=playmode --timeout=1200 --zero-tests-are-ok=1
      -  start %ANDROID_SDK_ROOT%\platform-tools\adb.exe kill-server
=======
      -  command: '%ANDROID_SDK_ROOT%\platform-tools\adb.exe connect %BOKKEN_DEVICE_IP%'
         retries: 2
      -  command: powershell %ANDROID_SDK_ROOT%\platform-tools\adb.exe devices
         retries: 2
      -  command: NetSh Advfirewall set allprofiles state off
      -  command: curl -s https://artifactory.prd.it.unity3d.com/artifactory/unity-tools-local/utr-standalone/utr.bat --output utr.bat
         retries: 2
      -  command: |5-
                set ANDROID_DEVICE_CONNECTION=%BOKKEN_DEVICE_IP%
                git rev-parse HEAD | git show -s --format=%%cI > revdate.tmp
                set /p GIT_REVISIONDATE=<revdate.tmp
                echo %GIT_REVISIONDATE%
                del revdate.tmp
                utr --architecture=ARM64 --artifacts_path=TestProjects/UniversalGraphicsTest_Foundation/test-results --extra-editor-arg="-xr-reuse-tests" --platform=Android --player-load-path=players --suite=playmode --timeout=1200 --zero-tests-are-ok=1
      -  command: start %ANDROID_SDK_ROOT%\platform-tools\adb.exe kill-server
         retries: 2
>>>>>>> 28e2493e
    artifacts:
        logs:
            paths:
              -  "**/test-results/**"
              -  "TestProjects/UniversalGraphicsTest_Foundation/Logs/*.log"
    dependencies:
      -  path: .yamato/_editor_priming.yml#editor:priming:CUSTOM-REVISION:Android
         rerun: on_new_revision
      -  path: .yamato/urp_foundation-android-vulkan.yml#Build_URP_Foundation_Android_Vulkan_Standalone_XR_il2cpp_Linear_CUSTOM-REVISION
         rerun: on_new_revision
Build_URP_Foundation_Android_Vulkan_Standalone_XR_il2cpp_Linear_CUSTOM-REVISION:
    name: Build URP_Foundation on Android_Vulkan_il2cpp_Linear_Standalone_XR_build_Player on version CUSTOM-REVISION
    agent:
        type: Unity::VM
        image: mobile/android-execution-r19:stable
        flavor: b1.large
    variables:
        UPM_REGISTRY: https://artifactory-slo.bf.unity3d.com/artifactory/api/npm/upm-candidates
        CUSTOM_REVISION: custom_revision_not_set
        CACHE_ARGS: '{{cache.flags}}'
        UTR_VERSION: "current"
        TEST_FILTER: .*
    commands:
<<<<<<< HEAD
      -  NetSh Advfirewall set allprofiles state off
      -  curl -s https://artifactory.prd.it.unity3d.com/artifactory/unity-tools-local/utr-standalone/utr.bat --output utr.bat
      -  choco install unity-downloader-cli -y -s https://artifactory.prd.it.unity3d.com/artifactory/api/nuget/unity-choco-local
      -  unity-downloader-cli --source-file unity_revision.txt -p WindowsEditor -c editor -c il2cpp -c android  --wait --published-only
      -  |5-
              git rev-parse HEAD | git show -s --format=%%cI > revdate.tmp
              set /p GIT_REVISIONDATE=<revdate.tmp
              echo %GIT_REVISIONDATE%
              del revdate.tmp
              utr --architecture=ARM64 --artifacts_path=TestProjects/UniversalGraphicsTest_Foundation/test-results --build-only --editor-location=./WindowsEditor --extra-editor-arg="-adb2" --extra-editor-arg="-cacheServerEnableDownload" --extra-editor-arg="true" --extra-editor-arg="-cacheServerEnableUpload" --extra-editor-arg="true" --extra-editor-arg="-cacheServerEndpoint" --extra-editor-arg="cacheserver-slo.hq.unity3d.com" --extra-editor-arg="-cacheServerNamespacePrefix" --extra-editor-arg="{{cache.cacheServerNamespacePrefix}}" --extra-editor-arg="-colorspace=Linear" --extra-editor-arg="-enableCacheServer" --extra-editor-arg="-executemethod" --extra-editor-arg="SetupProject.ApplySettings" --extra-editor-arg="vulkan" --extra-editor-arg="Linear" --extra-editor-arg="-playergraphicsapi=Vulkan" --platform=Android --player-save-path=players --scripting-backend=IL2CPP --suite=playmode --testfilter=%TEST_FILTER% --testproject=./TestProjects/UniversalGraphicsTest_Foundation --timeout=3000
=======
      -  command: NetSh Advfirewall set allprofiles state off
      -  command: curl -s https://artifactory.prd.it.unity3d.com/artifactory/unity-tools-local/utr-standalone/utr.bat --output utr.bat
         retries: 2
      -  command: choco install unity-downloader-cli -y -s https://artifactory.prd.it.unity3d.com/artifactory/api/nuget/unity-choco-local
         retries: 2
      -  command: unity-downloader-cli --source-file unity_revision.txt -p WindowsEditor -c editor -c il2cpp -c android  --wait --published-only
         retries: 2
      -  command: |5-
                set ANDROID_DEVICE_CONNECTION=%BOKKEN_DEVICE_IP%
                git rev-parse HEAD | git show -s --format=%%cI > revdate.tmp
                set /p GIT_REVISIONDATE=<revdate.tmp
                echo %GIT_REVISIONDATE%
                del revdate.tmp
                utr %CACHE_ARGS% --architecture=ARM64 --artifacts_path=TestProjects/UniversalGraphicsTest_Foundation/test-results --build-only --editor-location=./WindowsEditor --extra-editor-arg="-colorspace=Linear" --extra-editor-arg="-executemethod" --extra-editor-arg="SetupProject.ApplySettings" --extra-editor-arg="vulkan" --extra-editor-arg="Linear" --extra-editor-arg="-playergraphicsapi=Vulkan" --extra-editor-arg="-xr-reuse-tests" --platform=Android --player-save-path=players --scripting-backend=IL2CPP --suite=playmode --testfilter=%TEST_FILTER% --testproject=./TestProjects/UniversalGraphicsTest_Foundation --timeout=3000
>>>>>>> 28e2493e
    artifacts:
        logs:
            paths:
              -  "**/test-results/**"
              -  "TestProjects/UniversalGraphicsTest_Foundation/Logs/*.log"
        players:
            paths:
              -  "players*/**"
    dependencies:
      -  path: .yamato/_editor_priming.yml#editor:priming:CUSTOM-REVISION:Android
         rerun: on_new_revision<|MERGE_RESOLUTION|>--- conflicted
+++ resolved
@@ -22,19 +22,6 @@
         UTR_VERSION: "current"
         TEST_FILTER: .*
     commands:
-<<<<<<< HEAD
-      -  '%ANDROID_SDK_ROOT%\platform-tools\adb.exe connect %BOKKEN_DEVICE_IP%'
-      -  powershell %ANDROID_SDK_ROOT%\platform-tools\adb.exe devices
-      -  NetSh Advfirewall set allprofiles state off
-      -  curl -s https://artifactory.prd.it.unity3d.com/artifactory/unity-tools-local/utr-standalone/utr.bat --output utr.bat
-      -  |5-
-              git rev-parse HEAD | git show -s --format=%%cI > revdate.tmp
-              set /p GIT_REVISIONDATE=<revdate.tmp
-              echo %GIT_REVISIONDATE%
-              del revdate.tmp
-              utr --architecture=ARM64 --artifacts_path=TestProjects/UniversalGraphicsTest_Foundation/test-results --platform=Android --player-load-path=players --suite=playmode --timeout=1200 --zero-tests-are-ok=1
-      -  start %ANDROID_SDK_ROOT%\platform-tools\adb.exe kill-server
-=======
       -  command: '%ANDROID_SDK_ROOT%\platform-tools\adb.exe connect %BOKKEN_DEVICE_IP%'
          retries: 2
       -  command: powershell %ANDROID_SDK_ROOT%\platform-tools\adb.exe devices
@@ -43,7 +30,6 @@
       -  command: curl -s https://artifactory.prd.it.unity3d.com/artifactory/unity-tools-local/utr-standalone/utr.bat --output utr.bat
          retries: 2
       -  command: |5-
-                set ANDROID_DEVICE_CONNECTION=%BOKKEN_DEVICE_IP%
                 git rev-parse HEAD | git show -s --format=%%cI > revdate.tmp
                 set /p GIT_REVISIONDATE=<revdate.tmp
                 echo %GIT_REVISIONDATE%
@@ -51,7 +37,6 @@
                 utr --architecture=ARM64 --artifacts_path=TestProjects/UniversalGraphicsTest_Foundation/test-results --platform=Android --player-load-path=players --suite=playmode --timeout=1200 --zero-tests-are-ok=1
       -  command: start %ANDROID_SDK_ROOT%\platform-tools\adb.exe kill-server
          retries: 2
->>>>>>> 28e2493e
     artifacts:
         logs:
             paths:
@@ -75,18 +60,6 @@
         UTR_VERSION: "current"
         TEST_FILTER: .*
     commands:
-<<<<<<< HEAD
-      -  NetSh Advfirewall set allprofiles state off
-      -  curl -s https://artifactory.prd.it.unity3d.com/artifactory/unity-tools-local/utr-standalone/utr.bat --output utr.bat
-      -  choco install unity-downloader-cli -y -s https://artifactory.prd.it.unity3d.com/artifactory/api/nuget/unity-choco-local
-      -  unity-downloader-cli --source-file unity_revision.txt -p WindowsEditor -c editor -c il2cpp -c android  --wait --published-only
-      -  |5-
-              git rev-parse HEAD | git show -s --format=%%cI > revdate.tmp
-              set /p GIT_REVISIONDATE=<revdate.tmp
-              echo %GIT_REVISIONDATE%
-              del revdate.tmp
-              utr --architecture=ARM64 --artifacts_path=TestProjects/UniversalGraphicsTest_Foundation/test-results --build-only --editor-location=./WindowsEditor --extra-editor-arg="-colorspace=Linear" --extra-editor-arg="-executemethod" --extra-editor-arg="SetupProject.ApplySettings" --extra-editor-arg="vulkan" --extra-editor-arg="Linear" --extra-editor-arg="-playergraphicsapi=Vulkan" --platform=Android --player-save-path=players --scripting-backend=IL2CPP --suite=playmode --testfilter=%TEST_FILTER% --testproject=./TestProjects/UniversalGraphicsTest_Foundation --timeout=3000
-=======
       -  command: NetSh Advfirewall set allprofiles state off
       -  command: curl -s https://artifactory.prd.it.unity3d.com/artifactory/unity-tools-local/utr-standalone/utr.bat --output utr.bat
          retries: 2
@@ -95,13 +68,11 @@
       -  command: unity-downloader-cli --source-file unity_revision.txt -p WindowsEditor -c editor -c il2cpp -c android  --wait --published-only
          retries: 2
       -  command: |5-
-                set ANDROID_DEVICE_CONNECTION=%BOKKEN_DEVICE_IP%
                 git rev-parse HEAD | git show -s --format=%%cI > revdate.tmp
                 set /p GIT_REVISIONDATE=<revdate.tmp
                 echo %GIT_REVISIONDATE%
                 del revdate.tmp
                 utr %CACHE_ARGS% --architecture=ARM64 --artifacts_path=TestProjects/UniversalGraphicsTest_Foundation/test-results --build-only --editor-location=./WindowsEditor --extra-editor-arg="-colorspace=Linear" --extra-editor-arg="-executemethod" --extra-editor-arg="SetupProject.ApplySettings" --extra-editor-arg="vulkan" --extra-editor-arg="Linear" --extra-editor-arg="-playergraphicsapi=Vulkan" --platform=Android --player-save-path=players --scripting-backend=IL2CPP --suite=playmode --testfilter=%TEST_FILTER% --testproject=./TestProjects/UniversalGraphicsTest_Foundation --timeout=3000
->>>>>>> 28e2493e
     artifacts:
         logs:
             paths:
@@ -127,19 +98,6 @@
         UTR_VERSION: "current"
         TEST_FILTER: .*
     commands:
-<<<<<<< HEAD
-      -  '%ANDROID_SDK_ROOT%\platform-tools\adb.exe connect %BOKKEN_DEVICE_IP%'
-      -  powershell %ANDROID_SDK_ROOT%\platform-tools\adb.exe devices
-      -  NetSh Advfirewall set allprofiles state off
-      -  curl -s https://artifactory.prd.it.unity3d.com/artifactory/unity-tools-local/utr-standalone/utr.bat --output utr.bat
-      -  |5-
-              git rev-parse HEAD | git show -s --format=%%cI > revdate.tmp
-              set /p GIT_REVISIONDATE=<revdate.tmp
-              echo %GIT_REVISIONDATE%
-              del revdate.tmp
-              utr --architecture=ARM64 --artifacts_path=TestProjects/UniversalGraphicsTest_Foundation/test-results --platform=Android --player-load-path=players --suite=playmode --timeout=1200 --zero-tests-are-ok=1
-      -  start %ANDROID_SDK_ROOT%\platform-tools\adb.exe kill-server
-=======
       -  command: '%ANDROID_SDK_ROOT%\platform-tools\adb.exe connect %BOKKEN_DEVICE_IP%'
          retries: 2
       -  command: powershell %ANDROID_SDK_ROOT%\platform-tools\adb.exe devices
@@ -148,7 +106,6 @@
       -  command: curl -s https://artifactory.prd.it.unity3d.com/artifactory/unity-tools-local/utr-standalone/utr.bat --output utr.bat
          retries: 2
       -  command: |5-
-                set ANDROID_DEVICE_CONNECTION=%BOKKEN_DEVICE_IP%
                 git rev-parse HEAD | git show -s --format=%%cI > revdate.tmp
                 set /p GIT_REVISIONDATE=<revdate.tmp
                 echo %GIT_REVISIONDATE%
@@ -156,7 +113,6 @@
                 utr --architecture=ARM64 --artifacts_path=TestProjects/UniversalGraphicsTest_Foundation/test-results --extra-editor-arg="-xr-reuse-tests" --platform=Android --player-load-path=players --suite=playmode --timeout=1200 --zero-tests-are-ok=1
       -  command: start %ANDROID_SDK_ROOT%\platform-tools\adb.exe kill-server
          retries: 2
->>>>>>> 28e2493e
     artifacts:
         logs:
             paths:
@@ -180,18 +136,6 @@
         UTR_VERSION: "current"
         TEST_FILTER: .*
     commands:
-<<<<<<< HEAD
-      -  NetSh Advfirewall set allprofiles state off
-      -  curl -s https://artifactory.prd.it.unity3d.com/artifactory/unity-tools-local/utr-standalone/utr.bat --output utr.bat
-      -  choco install unity-downloader-cli -y -s https://artifactory.prd.it.unity3d.com/artifactory/api/nuget/unity-choco-local
-      -  unity-downloader-cli --source-file unity_revision.txt -p WindowsEditor -c editor -c il2cpp -c android  --wait --published-only
-      -  |5-
-              git rev-parse HEAD | git show -s --format=%%cI > revdate.tmp
-              set /p GIT_REVISIONDATE=<revdate.tmp
-              echo %GIT_REVISIONDATE%
-              del revdate.tmp
-              utr --architecture=ARM64 --artifacts_path=TestProjects/UniversalGraphicsTest_Foundation/test-results --build-only --editor-location=./WindowsEditor --extra-editor-arg="-adb2" --extra-editor-arg="-cacheServerEnableDownload" --extra-editor-arg="true" --extra-editor-arg="-cacheServerEnableUpload" --extra-editor-arg="true" --extra-editor-arg="-cacheServerEndpoint" --extra-editor-arg="cacheserver-slo.hq.unity3d.com" --extra-editor-arg="-cacheServerNamespacePrefix" --extra-editor-arg="{{cache.cacheServerNamespacePrefix}}" --extra-editor-arg="-colorspace=Linear" --extra-editor-arg="-enableCacheServer" --extra-editor-arg="-executemethod" --extra-editor-arg="SetupProject.ApplySettings" --extra-editor-arg="vulkan" --extra-editor-arg="Linear" --extra-editor-arg="-playergraphicsapi=Vulkan" --platform=Android --player-save-path=players --scripting-backend=IL2CPP --suite=playmode --testfilter=%TEST_FILTER% --testproject=./TestProjects/UniversalGraphicsTest_Foundation --timeout=3000
-=======
       -  command: NetSh Advfirewall set allprofiles state off
       -  command: curl -s https://artifactory.prd.it.unity3d.com/artifactory/unity-tools-local/utr-standalone/utr.bat --output utr.bat
          retries: 2
@@ -200,13 +144,11 @@
       -  command: unity-downloader-cli --source-file unity_revision.txt -p WindowsEditor -c editor -c il2cpp -c android  --wait --published-only
          retries: 2
       -  command: |5-
-                set ANDROID_DEVICE_CONNECTION=%BOKKEN_DEVICE_IP%
                 git rev-parse HEAD | git show -s --format=%%cI > revdate.tmp
                 set /p GIT_REVISIONDATE=<revdate.tmp
                 echo %GIT_REVISIONDATE%
                 del revdate.tmp
                 utr %CACHE_ARGS% --architecture=ARM64 --artifacts_path=TestProjects/UniversalGraphicsTest_Foundation/test-results --build-only --editor-location=./WindowsEditor --extra-editor-arg="-colorspace=Linear" --extra-editor-arg="-executemethod" --extra-editor-arg="SetupProject.ApplySettings" --extra-editor-arg="vulkan" --extra-editor-arg="Linear" --extra-editor-arg="-playergraphicsapi=Vulkan" --extra-editor-arg="-xr-reuse-tests" --platform=Android --player-save-path=players --scripting-backend=IL2CPP --suite=playmode --testfilter=%TEST_FILTER% --testproject=./TestProjects/UniversalGraphicsTest_Foundation --timeout=3000
->>>>>>> 28e2493e
     artifacts:
         logs:
             paths:
@@ -232,19 +174,6 @@
         UTR_VERSION: "current"
         TEST_FILTER: .*
     commands:
-<<<<<<< HEAD
-      -  '%ANDROID_SDK_ROOT%\platform-tools\adb.exe connect %BOKKEN_DEVICE_IP%'
-      -  powershell %ANDROID_SDK_ROOT%\platform-tools\adb.exe devices
-      -  NetSh Advfirewall set allprofiles state off
-      -  curl -s https://artifactory.prd.it.unity3d.com/artifactory/unity-tools-local/utr-standalone/utr.bat --output utr.bat
-      -  |5-
-              git rev-parse HEAD | git show -s --format=%%cI > revdate.tmp
-              set /p GIT_REVISIONDATE=<revdate.tmp
-              echo %GIT_REVISIONDATE%
-              del revdate.tmp
-              utr --architecture=ARM64 --artifacts_path=TestProjects/UniversalGraphicsTest_Foundation/test-results --platform=Android --player-load-path=players --suite=playmode --timeout=1200 --zero-tests-are-ok=1
-      -  start %ANDROID_SDK_ROOT%\platform-tools\adb.exe kill-server
-=======
       -  command: '%ANDROID_SDK_ROOT%\platform-tools\adb.exe connect %BOKKEN_DEVICE_IP%'
          retries: 2
       -  command: powershell %ANDROID_SDK_ROOT%\platform-tools\adb.exe devices
@@ -253,7 +182,6 @@
       -  command: curl -s https://artifactory.prd.it.unity3d.com/artifactory/unity-tools-local/utr-standalone/utr.bat --output utr.bat
          retries: 2
       -  command: |5-
-                set ANDROID_DEVICE_CONNECTION=%BOKKEN_DEVICE_IP%
                 git rev-parse HEAD | git show -s --format=%%cI > revdate.tmp
                 set /p GIT_REVISIONDATE=<revdate.tmp
                 echo %GIT_REVISIONDATE%
@@ -261,7 +189,6 @@
                 utr --architecture=ARM64 --artifacts_path=TestProjects/UniversalGraphicsTest_Foundation/test-results --platform=Android --player-load-path=players --suite=playmode --timeout=1200 --zero-tests-are-ok=1
       -  command: start %ANDROID_SDK_ROOT%\platform-tools\adb.exe kill-server
          retries: 2
->>>>>>> 28e2493e
     artifacts:
         logs:
             paths:
@@ -285,18 +212,6 @@
         UTR_VERSION: "current"
         TEST_FILTER: .*
     commands:
-<<<<<<< HEAD
-      -  NetSh Advfirewall set allprofiles state off
-      -  curl -s https://artifactory.prd.it.unity3d.com/artifactory/unity-tools-local/utr-standalone/utr.bat --output utr.bat
-      -  choco install unity-downloader-cli -y -s https://artifactory.prd.it.unity3d.com/artifactory/api/nuget/unity-choco-local
-      -  unity-downloader-cli --source-file unity_revision.txt -p WindowsEditor -c editor -c il2cpp -c android  --wait --published-only
-      -  |5-
-              git rev-parse HEAD | git show -s --format=%%cI > revdate.tmp
-              set /p GIT_REVISIONDATE=<revdate.tmp
-              echo %GIT_REVISIONDATE%
-              del revdate.tmp
-              utr --architecture=ARM64 --artifacts_path=TestProjects/UniversalGraphicsTest_Foundation/test-results --build-only --editor-location=./WindowsEditor --extra-editor-arg="-colorspace=Linear" --extra-editor-arg="-executemethod" --extra-editor-arg="SetupProject.ApplySettings" --extra-editor-arg="vulkan" --extra-editor-arg="Linear" --extra-editor-arg="-playergraphicsapi=Vulkan" --platform=Android --player-save-path=players --scripting-backend=IL2CPP --suite=playmode --testfilter=%TEST_FILTER% --testproject=./TestProjects/UniversalGraphicsTest_Foundation --timeout=3000
-=======
       -  command: NetSh Advfirewall set allprofiles state off
       -  command: curl -s https://artifactory.prd.it.unity3d.com/artifactory/unity-tools-local/utr-standalone/utr.bat --output utr.bat
          retries: 2
@@ -305,13 +220,11 @@
       -  command: unity-downloader-cli --source-file unity_revision.txt -p WindowsEditor -c editor -c il2cpp -c android  --wait --published-only
          retries: 2
       -  command: |5-
-                set ANDROID_DEVICE_CONNECTION=%BOKKEN_DEVICE_IP%
                 git rev-parse HEAD | git show -s --format=%%cI > revdate.tmp
                 set /p GIT_REVISIONDATE=<revdate.tmp
                 echo %GIT_REVISIONDATE%
                 del revdate.tmp
                 utr %CACHE_ARGS% --architecture=ARM64 --artifacts_path=TestProjects/UniversalGraphicsTest_Foundation/test-results --build-only --editor-location=./WindowsEditor --extra-editor-arg="-colorspace=Linear" --extra-editor-arg="-executemethod" --extra-editor-arg="SetupProject.ApplySettings" --extra-editor-arg="vulkan" --extra-editor-arg="Linear" --extra-editor-arg="-playergraphicsapi=Vulkan" --platform=Android --player-save-path=players --scripting-backend=IL2CPP --suite=playmode --testfilter=%TEST_FILTER% --testproject=./TestProjects/UniversalGraphicsTest_Foundation --timeout=3000
->>>>>>> 28e2493e
     artifacts:
         logs:
             paths:
@@ -337,19 +250,6 @@
         UTR_VERSION: "current"
         TEST_FILTER: .*
     commands:
-<<<<<<< HEAD
-      -  '%ANDROID_SDK_ROOT%\platform-tools\adb.exe connect %BOKKEN_DEVICE_IP%'
-      -  powershell %ANDROID_SDK_ROOT%\platform-tools\adb.exe devices
-      -  NetSh Advfirewall set allprofiles state off
-      -  curl -s https://artifactory.prd.it.unity3d.com/artifactory/unity-tools-local/utr-standalone/utr.bat --output utr.bat
-      -  |5-
-              git rev-parse HEAD | git show -s --format=%%cI > revdate.tmp
-              set /p GIT_REVISIONDATE=<revdate.tmp
-              echo %GIT_REVISIONDATE%
-              del revdate.tmp
-              utr --architecture=ARM64 --artifacts_path=TestProjects/UniversalGraphicsTest_Foundation/test-results --platform=Android --player-load-path=players --suite=playmode --timeout=1200 --zero-tests-are-ok=1
-      -  start %ANDROID_SDK_ROOT%\platform-tools\adb.exe kill-server
-=======
       -  command: '%ANDROID_SDK_ROOT%\platform-tools\adb.exe connect %BOKKEN_DEVICE_IP%'
          retries: 2
       -  command: powershell %ANDROID_SDK_ROOT%\platform-tools\adb.exe devices
@@ -358,7 +258,6 @@
       -  command: curl -s https://artifactory.prd.it.unity3d.com/artifactory/unity-tools-local/utr-standalone/utr.bat --output utr.bat
          retries: 2
       -  command: |5-
-                set ANDROID_DEVICE_CONNECTION=%BOKKEN_DEVICE_IP%
                 git rev-parse HEAD | git show -s --format=%%cI > revdate.tmp
                 set /p GIT_REVISIONDATE=<revdate.tmp
                 echo %GIT_REVISIONDATE%
@@ -366,7 +265,6 @@
                 utr --architecture=ARM64 --artifacts_path=TestProjects/UniversalGraphicsTest_Foundation/test-results --extra-editor-arg="-xr-reuse-tests" --platform=Android --player-load-path=players --suite=playmode --timeout=1200 --zero-tests-are-ok=1
       -  command: start %ANDROID_SDK_ROOT%\platform-tools\adb.exe kill-server
          retries: 2
->>>>>>> 28e2493e
     artifacts:
         logs:
             paths:
@@ -390,18 +288,6 @@
         UTR_VERSION: "current"
         TEST_FILTER: .*
     commands:
-<<<<<<< HEAD
-      -  NetSh Advfirewall set allprofiles state off
-      -  curl -s https://artifactory.prd.it.unity3d.com/artifactory/unity-tools-local/utr-standalone/utr.bat --output utr.bat
-      -  choco install unity-downloader-cli -y -s https://artifactory.prd.it.unity3d.com/artifactory/api/nuget/unity-choco-local
-      -  unity-downloader-cli --source-file unity_revision.txt -p WindowsEditor -c editor -c il2cpp -c android  --wait --published-only
-      -  |5-
-              git rev-parse HEAD | git show -s --format=%%cI > revdate.tmp
-              set /p GIT_REVISIONDATE=<revdate.tmp
-              echo %GIT_REVISIONDATE%
-              del revdate.tmp
-              utr --architecture=ARM64 --artifacts_path=TestProjects/UniversalGraphicsTest_Foundation/test-results --build-only --editor-location=./WindowsEditor --extra-editor-arg="-adb2" --extra-editor-arg="-cacheServerEnableDownload" --extra-editor-arg="true" --extra-editor-arg="-cacheServerEnableUpload" --extra-editor-arg="true" --extra-editor-arg="-cacheServerEndpoint" --extra-editor-arg="cacheserver-slo.hq.unity3d.com" --extra-editor-arg="-cacheServerNamespacePrefix" --extra-editor-arg="{{cache.cacheServerNamespacePrefix}}" --extra-editor-arg="-colorspace=Linear" --extra-editor-arg="-enableCacheServer" --extra-editor-arg="-executemethod" --extra-editor-arg="SetupProject.ApplySettings" --extra-editor-arg="vulkan" --extra-editor-arg="Linear" --extra-editor-arg="-playergraphicsapi=Vulkan" --platform=Android --player-save-path=players --scripting-backend=IL2CPP --suite=playmode --testfilter=%TEST_FILTER% --testproject=./TestProjects/UniversalGraphicsTest_Foundation --timeout=3000
-=======
       -  command: NetSh Advfirewall set allprofiles state off
       -  command: curl -s https://artifactory.prd.it.unity3d.com/artifactory/unity-tools-local/utr-standalone/utr.bat --output utr.bat
          retries: 2
@@ -410,13 +296,11 @@
       -  command: unity-downloader-cli --source-file unity_revision.txt -p WindowsEditor -c editor -c il2cpp -c android  --wait --published-only
          retries: 2
       -  command: |5-
-                set ANDROID_DEVICE_CONNECTION=%BOKKEN_DEVICE_IP%
                 git rev-parse HEAD | git show -s --format=%%cI > revdate.tmp
                 set /p GIT_REVISIONDATE=<revdate.tmp
                 echo %GIT_REVISIONDATE%
                 del revdate.tmp
                 utr %CACHE_ARGS% --architecture=ARM64 --artifacts_path=TestProjects/UniversalGraphicsTest_Foundation/test-results --build-only --editor-location=./WindowsEditor --extra-editor-arg="-colorspace=Linear" --extra-editor-arg="-executemethod" --extra-editor-arg="SetupProject.ApplySettings" --extra-editor-arg="vulkan" --extra-editor-arg="Linear" --extra-editor-arg="-playergraphicsapi=Vulkan" --extra-editor-arg="-xr-reuse-tests" --platform=Android --player-save-path=players --scripting-backend=IL2CPP --suite=playmode --testfilter=%TEST_FILTER% --testproject=./TestProjects/UniversalGraphicsTest_Foundation --timeout=3000
->>>>>>> 28e2493e
     artifacts:
         logs:
             paths:
