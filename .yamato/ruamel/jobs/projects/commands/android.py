--- conflicted
+++ resolved
@@ -48,30 +48,12 @@
         ]
     return base
 
-<<<<<<< HEAD
-        
-def cmd_standalone_build(project_folder, platform, api, test_platform_args):
-    base = _cmd_base(project_folder, platform["components"])
-    base.extend([  
-        f'mklink /d WindowsEditor\Data\PlaybackEngines\AndroidPlayer\OpenJDK %JAVA_HOME% || exit 0',
-        f'mklink /d WindowsEditor\Data\PlaybackEngines\AndroidPlayer\SDK %ANDROID_SDK_ROOT% || exit 0',
-        f'mklink /d WindowsEditor\Data\PlaybackEngines\AndroidPlayer\\NDK %ANDROID_NDK_ROOT% || exit 0'
-        ])
-    if api["name"].lower() =='vulkan':
-        base.append(f'utr --suite=playmode --platform=Android --testproject={TEST_PROJECTS_DIR}\{project_folder} --extra-editor-arg="-executemethod" --extra-editor-arg="SetupProject.ApplySettings" --extra-editor-arg="vulkan" --editor-location=WindowsEditor --artifacts_path={PATH_TEST_RESULTS} --player-save-path={PATH_PLAYERS} --scripting-backend=il2cpp --timeout=1800 --build-only{_get_extra_utr_arg(project_folder)}')
-    elif api["name"].lower() == 'opengles2':
-        base.append(f'utr --suite=playmode --platform=Android --testproject={TEST_PROJECTS_DIR}\{project_folder} --extra-editor-arg="-executemethod" --extra-editor-arg="SetupProject.ApplySettings" --extra-editor-arg="opengles2" --extra-editor-arg="-executemethod" --extra-editor-arg="SetupProject.ApplySettings" --extra-editor-arg="gamma" --editor-location=WindowsEditor --artifacts_path={PATH_TEST_RESULTS} --player-save-path={PATH_PLAYERS} --scripting-backend=il2cpp --timeout=1800 --build-only{_get_extra_utr_arg(project_folder)}')
-    else:
-        base.append(f'utr --suite=playmode --platform=Android --testproject={TEST_PROJECTS_DIR}\{project_folder} --editor-location=WindowsEditor --artifacts_path={PATH_TEST_RESULTS} --player-save-path={PATH_PLAYERS} --scripting-backend=il2cpp --timeout=1800 --build-only{_get_extra_utr_arg(project_folder)}')
-    return base
-=======
 def cmd_standalone(project_folder, platform, api, test_platform, editor):
     
     utr_args = utr_standalone_split_flags(platform_spec='', platform='Android', testproject=f'{TEST_PROJECTS_DIR}\{project_folder}', player_load_path=PATH_PLAYERS, player_conn_ip=None)
     utr_args.extend(test_platform["extra_utr_flags"])
     utr_args.extend(['--scripting-backend=il2cpp', f'--editor-location=WindowsEditor'])
     utr_args.append(f'--timeout={get_timeout(test_platform, "Android")}')
->>>>>>> e57285b1
 
 
     return [ 
@@ -96,7 +78,10 @@
 
     if api["name"].lower() =='vulkan':
         utr_args.extend(['--extra-editor-arg="-executemethod"', f'--extra-editor-arg="SetupProject.ApplySettings"','--extra-editor-arg="vulkan"'])
-
+    elif api["name"].lower() == 'opengles2':
+        utr_args.extend(['--extra-editor-arg="-executemethod"', f'--extra-editor-arg="SetupProject.ApplySettings"', '--extra-editor-arg="opengles2"'])
+        utr_args.extend(['--extra-editor-arg="-executemethod"', f'--extra-editor-arg="SetupProject.ApplySettings"', '--extra-editor-arg="gamma"']) # GLES2 does not work with default, linear colorspace
+        
     return [  
         f'curl -s {UTR_INSTALL_URL}.bat --output utr.bat',
         f'pip install unity-downloader-cli --index-url {UNITY_DOWNLOADER_CLI_URL} --upgrade',
