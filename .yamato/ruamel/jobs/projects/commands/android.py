from ...shared.constants import TEST_PROJECTS_DIR, PATH_UNITY_REVISION, PATH_TEST_RESULTS, PATH_PLAYERS, UTR_INSTALL_URL, UNITY_DOWNLOADER_CLI_URL
from ruamel.yaml.scalarstring import PreservedScalarString as pss

def _cmd_base(project_folder, components):
    return [
<<<<<<< HEAD
        f'curl -s https://artifactory.internal.unity3d.com/core-automation/tools/utr-standalone/utr.bat --output utr.bat',
        f'pip install unity-downloader-cli --index-url https://artifactory.prd.it.unity3d.com/artifactory/api/pypi/pypi/simple --upgrade',
=======
        f'curl -s {UTR_INSTALL_URL}.bat --output utr.bat',
        f'pip install unity-downloader-cli --index-url {UNITY_DOWNLOADER_CLI_URL} --upgrade',
>>>>>>> dc83ea12
        f'unity-downloader-cli --source-file %YAMATO_SOURCE_DIR%/{PATH_UNITY_REVISION} -p WindowsEditor {"".join([f"-c {c} " for c in components])} --wait --published-only'
    ]


def cmd_not_standalone(project_folder, platform, api, test_platform_args):
    raise Exception('android: only standalone available')

def cmd_standalone(project_folder, platform, api, test_platform_args):
    base = [
        f'curl -s {UTR_INSTALL_URL}.bat --output utr.bat'
    ]
    base.extend([ 
        f'%ANDROID_SDK_ROOT%\platform-tools\\adb.exe connect %BOKKEN_DEVICE_IP%',
        f'powershell %ANDROID_SDK_ROOT%\platform-tools\\adb.exe devices',
        f'NetSh Advfirewall set allprofiles state off',
        pss(f'''
        set ANDROID_DEVICE_CONNECTION=%BOKKEN_DEVICE_IP%
        utr --suite=playmode --platform=Android --editor-location=WindowsEditor --artifacts_path={PATH_TEST_RESULTS} --player-load-path={PATH_PLAYERS} --scripting-backend=il2cpp --timeout=1200{_get_extra_utr_arg(project_folder)}'''),
        f'start %ANDROID_SDK_ROOT%\platform-tools\\adb.exe kill-server'
        ])
    return base

        
def cmd_standalone_build(project_folder, platform, api, test_platform_args):
    base = _cmd_base(project_folder, platform["components"])
    base.extend([  
        f'mklink /d WindowsEditor\Data\PlaybackEngines\AndroidPlayer\OpenJDK %JAVA_HOME% || exit 0',
        f'mklink /d WindowsEditor\Data\PlaybackEngines\AndroidPlayer\SDK %ANDROID_SDK_ROOT% || exit 0',
        f'mklink /d WindowsEditor\Data\PlaybackEngines\AndroidPlayer\\NDK %ANDROID_NDK_ROOT% || exit 0'
        ])
    
    if api["name"].lower() =='vulkan':
        base.append(f'utr --suite=playmode --platform=Android --testproject={TEST_PROJECTS_DIR}\{project_folder} --extra-editor-arg="-executemethod" --extra-editor-arg="SetupProject.ApplySettings" --extra-editor-arg="vulkan" --editor-location=WindowsEditor --artifacts_path={PATH_TEST_RESULTS} --player-save-path={PATH_PLAYERS} --scripting-backend=il2cpp --timeout=1800 --build-only{_get_extra_utr_arg(project_folder)}')
    else:
        base.append(f'utr --suite=playmode --platform=Android --testproject={TEST_PROJECTS_DIR}\{project_folder} --editor-location=WindowsEditor --artifacts_path={PATH_TEST_RESULTS} --player-save-path={PATH_PLAYERS} --scripting-backend=il2cpp --timeout=1800 --build-only{_get_extra_utr_arg(project_folder)}')
    return base



def _get_extra_utr_arg(project_folder):
    return ' --compilation-errors-as-warnings' if project_folder.lower() in ['universalhybridtest', 'hdrp_hybridtests'] else ''<|MERGE_RESOLUTION|>--- conflicted
+++ resolved
@@ -3,13 +3,8 @@
 
 def _cmd_base(project_folder, components):
     return [
-<<<<<<< HEAD
-        f'curl -s https://artifactory.internal.unity3d.com/core-automation/tools/utr-standalone/utr.bat --output utr.bat',
-        f'pip install unity-downloader-cli --index-url https://artifactory.prd.it.unity3d.com/artifactory/api/pypi/pypi/simple --upgrade',
-=======
         f'curl -s {UTR_INSTALL_URL}.bat --output utr.bat',
         f'pip install unity-downloader-cli --index-url {UNITY_DOWNLOADER_CLI_URL} --upgrade',
->>>>>>> dc83ea12
         f'unity-downloader-cli --source-file %YAMATO_SOURCE_DIR%/{PATH_UNITY_REVISION} -p WindowsEditor {"".join([f"-c {c} " for c in components])} --wait --published-only'
     ]
 
