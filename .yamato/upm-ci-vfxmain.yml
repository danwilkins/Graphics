--- conflicted
+++ resolved
@@ -55,7 +55,7 @@
     flavor: {{ platform.flavor }}
   commands:
     - git clone git@github.cds.internal.unity3d.com:unity/utr.git TestProjects/{{ project.folder }}/utr
-    - npm install upm-ci-utils@stable -g --registry https://api.bintray.com/npm/unity/unity-npm
+    - npm install upm-ci-utils -g --registry https://api.bintray.com/npm/unity/unity-npm
     - pip install unity-downloader-cli --extra-index-url https://artifactory.eu-cph-1.unityops.net/api/pypi/common-python/simple
     - cd TestProjects/{{ project.folder }} && unity-downloader-cli {{ editor.cmd }} -c editor --wait --published    
 
@@ -127,11 +127,7 @@
   commands:
     - sudo -H pip install --upgrade pip
     - sudo -H pip install unity-downloader-cli --extra-index-url https://artifactory.eu-cph-1.unityops.net/api/pypi/common-python/simple
-<<<<<<< HEAD
-    - sudo npm install upm-ci-utils@stable -g --registry https://api.bintray.com/npm/unity/unity-npm
-=======
     - sudo npm install upm-ci-utils@0.16.0 --registry https://api.bintray.com/npm/unity/unity-npm -g
->>>>>>> 6ca1afe7
     - git clone git@github.cds.internal.unity3d.com:unity/utr.git TestProjects/{{ project.folder }}/utr
     - cd TestProjects/{{ project.folder }} && sudo unity-downloader-cli {{ editor.cmd }} -c editor --wait --published
     {% if testplatform.name == "Standalone" %}
