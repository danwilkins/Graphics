--- conflicted
+++ resolved
@@ -80,26 +80,18 @@
         UTR_VERSION: "current"
         TEST_FILTER: .*
     commands:
-<<<<<<< HEAD
-      -  curl -s https://artifactory.internal.unity3d.com/core-automation/tools/utr-standalone/utr.bat --output utr.bat
-=======
-      -  curl -s https://artifactory.prd.it.unity3d.com/artifactory/unity-tools-local/utr-standalone/utr.bat --output utr.bat
->>>>>>> cae6172c
-      -  '%ANDROID_SDK_ROOT%\platform-tools\adb.exe connect %BOKKEN_DEVICE_IP%'
-      -  powershell %ANDROID_SDK_ROOT%\platform-tools\adb.exe devices
-      -  NetSh Advfirewall set allprofiles state off
-      -  |5-
-
-                 set ANDROID_DEVICE_CONNECTION=%BOKKEN_DEVICE_IP%
-                  git rev-parse HEAD | git show -s --format=%%cI > revdate.tmp
-                  set /p GIT_REVISIONDATE=<revdate.tmp
-                  echo %GIT_REVISIONDATE%
-                  del revdate.tmp
-<<<<<<< HEAD
-                 utr --architecture=ARM64 --artifacts_path=test-results --extra-editor-arg="-adb2" --extra-editor-arg="-cacheServerEnableDownload" --extra-editor-arg="true" --extra-editor-arg="-cacheServerEnableUpload" --extra-editor-arg="true" --extra-editor-arg="-cacheServerEndpoint" --extra-editor-arg="cacheserver-slo.hq.unity3d.com" --extra-editor-arg="-cacheServerNamespacePrefix" --extra-editor-arg="SRP" --extra-editor-arg="-enableCacheServer" --platform=Android --player-load-path=players --reruncount=2 --suite=playmode --timeout=1200 --zero-tests-are-ok=1
-=======
+      -  curl -s https://artifactory.prd.it.unity3d.com/artifactory/unity-tools-local/utr-standalone/utr.bat --output utr.bat
+      -  '%ANDROID_SDK_ROOT%\platform-tools\adb.exe connect %BOKKEN_DEVICE_IP%'
+      -  powershell %ANDROID_SDK_ROOT%\platform-tools\adb.exe devices
+      -  NetSh Advfirewall set allprofiles state off
+      -  |5-
+
+                 set ANDROID_DEVICE_CONNECTION=%BOKKEN_DEVICE_IP%
+                  git rev-parse HEAD | git show -s --format=%%cI > revdate.tmp
+                  set /p GIT_REVISIONDATE=<revdate.tmp
+                  echo %GIT_REVISIONDATE%
+                  del revdate.tmp
                  utr --architecture=ARM64 --artifacts_path=test-results --extra-editor-arg="-adb2" --extra-editor-arg="-cacheServerEnableDownload" --extra-editor-arg="true" --extra-editor-arg="-cacheServerEnableUpload" --extra-editor-arg="true" --extra-editor-arg="-cacheServerEndpoint" --extra-editor-arg="cacheserver-slo.hq.unity3d.com" --extra-editor-arg="-cacheServerNamespacePrefix" --extra-editor-arg="SRP" --extra-editor-arg="-enableCacheServer" --platform=Android --player-load-path=players --suite=playmode --timeout=1200 --zero-tests-are-ok=1
->>>>>>> cae6172c
       -  start %ANDROID_SDK_ROOT%\platform-tools\adb.exe kill-server
     artifacts:
         logs:
@@ -120,11 +112,7 @@
         UTR_VERSION: "current"
         TEST_FILTER: .*
     commands:
-<<<<<<< HEAD
-      -  curl -s https://artifactory.internal.unity3d.com/core-automation/tools/utr-standalone/utr.bat --output utr.bat
-=======
-      -  curl -s https://artifactory.prd.it.unity3d.com/artifactory/unity-tools-local/utr-standalone/utr.bat --output utr.bat
->>>>>>> cae6172c
+      -  curl -s https://artifactory.prd.it.unity3d.com/artifactory/unity-tools-local/utr-standalone/utr.bat --output utr.bat
       -  pip install unity-downloader-cli --index-url https://artifactory.prd.it.unity3d.com/artifactory/api/pypi/pypi/simple --upgrade
       -  unity-downloader-cli -u {{editor_versions.trunk_latest_internal.android.revision}} -p WindowsEditor -c editor -c il2cpp -c android  --wait --published-only
       -  NetSh Advfirewall set allprofiles state off
@@ -224,26 +212,18 @@
         UTR_VERSION: "current"
         TEST_FILTER: .*
     commands:
-<<<<<<< HEAD
-      -  curl -s https://artifactory.internal.unity3d.com/core-automation/tools/utr-standalone/utr.bat --output utr.bat
-=======
-      -  curl -s https://artifactory.prd.it.unity3d.com/artifactory/unity-tools-local/utr-standalone/utr.bat --output utr.bat
->>>>>>> cae6172c
-      -  '%ANDROID_SDK_ROOT%\platform-tools\adb.exe connect %BOKKEN_DEVICE_IP%'
-      -  powershell %ANDROID_SDK_ROOT%\platform-tools\adb.exe devices
-      -  NetSh Advfirewall set allprofiles state off
-      -  |5-
-
-                 set ANDROID_DEVICE_CONNECTION=%BOKKEN_DEVICE_IP%
-                  git rev-parse HEAD | git show -s --format=%%cI > revdate.tmp
-                  set /p GIT_REVISIONDATE=<revdate.tmp
-                  echo %GIT_REVISIONDATE%
-                  del revdate.tmp
-<<<<<<< HEAD
-                 utr --architecture=ARM64 --artifacts_path=test-results --extra-editor-arg="-adb2" --extra-editor-arg="-cacheServerEnableDownload" --extra-editor-arg="true" --extra-editor-arg="-cacheServerEnableUpload" --extra-editor-arg="true" --extra-editor-arg="-cacheServerEndpoint" --extra-editor-arg="cacheserver-slo.hq.unity3d.com" --extra-editor-arg="-cacheServerNamespacePrefix" --extra-editor-arg="SRP" --extra-editor-arg="-enableCacheServer" --platform=Android --player-load-path=players --reruncount=2 --suite=playmode --timeout=1200 --zero-tests-are-ok=1
-=======
+      -  curl -s https://artifactory.prd.it.unity3d.com/artifactory/unity-tools-local/utr-standalone/utr.bat --output utr.bat
+      -  '%ANDROID_SDK_ROOT%\platform-tools\adb.exe connect %BOKKEN_DEVICE_IP%'
+      -  powershell %ANDROID_SDK_ROOT%\platform-tools\adb.exe devices
+      -  NetSh Advfirewall set allprofiles state off
+      -  |5-
+
+                 set ANDROID_DEVICE_CONNECTION=%BOKKEN_DEVICE_IP%
+                  git rev-parse HEAD | git show -s --format=%%cI > revdate.tmp
+                  set /p GIT_REVISIONDATE=<revdate.tmp
+                  echo %GIT_REVISIONDATE%
+                  del revdate.tmp
                  utr --architecture=ARM64 --artifacts_path=test-results --extra-editor-arg="-adb2" --extra-editor-arg="-cacheServerEnableDownload" --extra-editor-arg="true" --extra-editor-arg="-cacheServerEnableUpload" --extra-editor-arg="true" --extra-editor-arg="-cacheServerEndpoint" --extra-editor-arg="cacheserver-slo.hq.unity3d.com" --extra-editor-arg="-cacheServerNamespacePrefix" --extra-editor-arg="SRP" --extra-editor-arg="-enableCacheServer" --platform=Android --player-load-path=players --suite=playmode --timeout=1200 --zero-tests-are-ok=1
->>>>>>> cae6172c
       -  start %ANDROID_SDK_ROOT%\platform-tools\adb.exe kill-server
     artifacts:
         logs:
@@ -267,11 +247,7 @@
         UTR_VERSION: "current"
         TEST_FILTER: .*
     commands:
-<<<<<<< HEAD
-      -  curl -s https://artifactory.internal.unity3d.com/core-automation/tools/utr-standalone/utr.bat --output utr.bat
-=======
-      -  curl -s https://artifactory.prd.it.unity3d.com/artifactory/unity-tools-local/utr-standalone/utr.bat --output utr.bat
->>>>>>> cae6172c
+      -  curl -s https://artifactory.prd.it.unity3d.com/artifactory/unity-tools-local/utr-standalone/utr.bat --output utr.bat
       -  pip install unity-downloader-cli --index-url https://artifactory.prd.it.unity3d.com/artifactory/api/pypi/pypi/simple --upgrade
       -  unity-downloader-cli --source-file unity_revision.txt -p WindowsEditor -c editor -c il2cpp -c android  --wait --published-only
       -  NetSh Advfirewall set allprofiles state off
