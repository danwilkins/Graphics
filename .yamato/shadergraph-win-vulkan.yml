 
# This file is generated by .yamato/ruamel/build.py. Don't edit this file manually. 
# Introduce any changes under .yamato/config/*.metafile files (for most cases) or under .yamato/ruamel/* within Python (more elaborate cases), and rerun build.py to regenerate all .yml files. 
# Read more under .yamato/docs/readme.md 

{% metadata_file .yamato/_latest_editor_versions_trunk.metafile -%}

---

ShaderGraph_Win_Vulkan_Standalone_mono_Linear_trunk:
    name: ShaderGraph on Win_Vulkan_Standalone_mono_Linear on version trunk
    agent:
        type: Unity::VM::GPU
        image: sdet/gamecode_win10:stable
        flavor: b1.large
    variables:
        UPM_REGISTRY: https://artifactory-slo.bf.unity3d.com/artifactory/api/npm/upm-candidates
        UTR_VERSION: "current"
        TEST_FILTER: .*
    commands:
      -  curl -s https://artifactory.prd.it.unity3d.com/artifactory/unity-tools-local/utr-standalone/utr.bat --output TestProjects/ShaderGraph/utr.bat
      -  cd TestProjects/ShaderGraph && utr --artifacts_path=test-results --platform=StandaloneWindows64 --player-connection-ip=auto --player-load-path=../../players --suite=playmode --timeout=1200 --zero-tests-are-ok=1
    artifacts:
        logs:
            paths:
              -  "**/test-results/**"
              -  "TestProjects/ShaderGraph/Logs/*.log"
    dependencies:
      -  path: .yamato/shadergraph-win-vulkan.yml#Build_ShaderGraph_Win_Vulkan_Standalone_mono_Linear_trunk
         rerun: on-new-revision
Build_ShaderGraph_Win_Vulkan_Standalone_mono_Linear_trunk:
    name: Build ShaderGraph on Win_Vulkan_mono_Linear_Standalone_build_Player on version trunk
    agent:
        type: Unity::VM
        image: sdet/gamecode_win10:stable
        flavor: b1.xlarge
    variables:
        UPM_REGISTRY: https://artifactory-slo.bf.unity3d.com/artifactory/api/npm/upm-candidates
        UTR_VERSION: "current"
        TEST_FILTER: .*
    commands:
      -  curl -s https://artifactory.prd.it.unity3d.com/artifactory/unity-tools-local/utr-standalone/utr.bat --output TestProjects/ShaderGraph/utr.bat
      -  choco install unity-downloader-cli -y -s https://artifactory.prd.it.unity3d.com/artifactory/api/nuget/unity-choco-local
      -  NetSh Advfirewall set allprofiles state off
      -  cd TestProjects/ShaderGraph && unity-downloader-cli -u {{editor_versions.trunk_latest_internal.windows.revision}} -c editor -c il2cpp  --wait --published-only
      -  |5-

                  git rev-parse HEAD | git show -s --format=%%cI > revdate.tmp
                  set /p GIT_REVISIONDATE=<revdate.tmp
                  echo %GIT_REVISIONDATE%
                  del revdate.tmp
      -  |5-

                  cd TestProjects/ShaderGraph && utr --artifacts_path=test-results --build-only --editor-location=.Editor --extra-editor-arg="-colorspace=Linear" --extra-editor-arg="-executemethod" --extra-editor-arg="SetupProject.ApplySettings" --extra-editor-arg="vulkan" --extra-editor-arg="Linear" --extra-editor-arg="-playergraphicsapi=Vulkan" --platform=StandaloneWindows64 --player-save-path=../../players --scripting-backend=Mono2x --suite=playmode --testfilter=%TEST_FILTER% --testproject=. --timeout=1200
    artifacts:
        logs:
            paths:
              -  "**/test-results/**"
              -  "TestProjects/ShaderGraph/Logs/*.log"
        players:
            paths:
              -  "players*/**"
ShaderGraph_Win_Vulkan_playmode_mono_Linear_trunk:
    name: ShaderGraph on Win_Vulkan_playmode_mono_Linear on version trunk
    agent:
        type: Unity::VM::GPU
        image: sdet/gamecode_win10:stable
        flavor: b1.xlarge
        model: rtx2080
    variables:
        UPM_REGISTRY: https://artifactory-slo.bf.unity3d.com/artifactory/api/npm/upm-candidates
        UTR_VERSION: "current"
        TEST_FILTER: .*
    commands:
      -  curl -s https://artifactory.prd.it.unity3d.com/artifactory/unity-tools-local/utr-standalone/utr.bat --output TestProjects/ShaderGraph/utr.bat
      -  choco install unity-downloader-cli -y -s https://artifactory.prd.it.unity3d.com/artifactory/api/nuget/unity-choco-local
      -  NetSh Advfirewall set allprofiles state off
      -  cd TestProjects/ShaderGraph && unity-downloader-cli -u {{editor_versions.trunk_latest_internal.windows.revision}} -c editor -c il2cpp  --wait --published-only
      -  |5-

                  git rev-parse HEAD | git show -s --format=%%cI > revdate.tmp
                  set /p GIT_REVISIONDATE=<revdate.tmp
                  echo %GIT_REVISIONDATE%
                  del revdate.tmp
      -  |5-

                  cd TestProjects/ShaderGraph && utr --artifacts_path=test-results --editor-location=.Editor --extra-editor-arg="-colorspace=Linear" --extra-editor-arg="-force-vulkan" --scripting-backend=Mono2x --suite=playmode --testfilter=%TEST_FILTER% --testproject=. --zero-tests-are-ok=1
    artifacts:
        logs:
            paths:
              -  "**/test-results/**"
              -  "TestProjects/ShaderGraph/Logs/*.log"
ShaderGraph_Win_Vulkan_playmode_cache_mono_Linear_trunk:
    name: ShaderGraph on Win_Vulkan_playmode_cache_mono_Linear on version trunk
    agent:
        type: Unity::VM::GPU
        image: sdet/gamecode_win10:stable
        flavor: b1.xlarge
        model: rtx2080
    variables:
        UPM_REGISTRY: https://artifactory-slo.bf.unity3d.com/artifactory/api/npm/upm-candidates
        UTR_VERSION: "current"
        TEST_FILTER: .*
    commands:
      -  curl -s https://artifactory.prd.it.unity3d.com/artifactory/unity-tools-local/utr-standalone/utr.bat --output TestProjects/ShaderGraph/utr.bat
      -  choco install unity-downloader-cli -y -s https://artifactory.prd.it.unity3d.com/artifactory/api/nuget/unity-choco-local
      -  NetSh Advfirewall set allprofiles state off
      -  cd TestProjects/ShaderGraph && unity-downloader-cli -u {{editor_versions.trunk_latest_internal.windows.revision}} -c editor -c il2cpp  --wait --published-only
      -  |5-

                  git rev-parse HEAD | git show -s --format=%%cI > revdate.tmp
                  set /p GIT_REVISIONDATE=<revdate.tmp
                  echo %GIT_REVISIONDATE%
                  del revdate.tmp
<<<<<<< HEAD
                  cd TestProjects/ShaderGraph && utr --artifacts_path=test-results --editor-location=.Editor --extra-editor-arg="-adb2" --extra-editor-arg="-cacheServerEnableDownload" --extra-editor-arg="true" --extra-editor-arg="-cacheServerEnableUpload" --extra-editor-arg="true" --extra-editor-arg="-cacheServerEndpoint" --extra-editor-arg="cacheserver-slo.hq.unity3d.com" --extra-editor-arg="-cacheServerNamespacePrefix" --extra-editor-arg="SRP" --extra-editor-arg="-colorspace=Linear" --extra-editor-arg="-enableCacheServer" --extra-editor-arg="-force-vulkan" --reruncount=2 --scripting-backend=Mono2x --suite=playmode --testfilter=%TEST_FILTER% --testproject=. --zero-tests-are-ok=1
=======
      -  |5-

                  cd TestProjects/ShaderGraph && utr --artifacts_path=test-results --editor-location=.Editor --extra-editor-arg="-adb2" --extra-editor-arg="-cacheServerEnableDownload" --extra-editor-arg="true" --extra-editor-arg="-cacheServerEnableUpload" --extra-editor-arg="true" --extra-editor-arg="-cacheServerEndpoint" --extra-editor-arg="cacheserver-slo.hq.unity3d.com" --extra-editor-arg="-cacheServerNamespacePrefix" --extra-editor-arg="SRP" --extra-editor-arg="-colorspace=Linear" --extra-editor-arg="-enableCacheServer" --extra-editor-arg="-force-vulkan" --scripting-backend=Mono2x --suite=playmode --testfilter=%TEST_FILTER% --testproject=. --zero-tests-are-ok=1
>>>>>>> cae6172c
    artifacts:
        logs:
            paths:
              -  "**/test-results/**"
              -  "TestProjects/ShaderGraph/Logs/*.log"
ShaderGraph_Win_Vulkan_editmode_mono_Linear_trunk:
    name: ShaderGraph on Win_Vulkan_editmode_mono_Linear on version trunk
    agent:
        type: Unity::VM
        image: sdet/gamecode_win10:stable
        flavor: b1.large
    variables:
        UPM_REGISTRY: https://artifactory-slo.bf.unity3d.com/artifactory/api/npm/upm-candidates
        UTR_VERSION: "current"
        TEST_FILTER: .*
    commands:
      -  curl -s https://artifactory.prd.it.unity3d.com/artifactory/unity-tools-local/utr-standalone/utr.bat --output TestProjects/ShaderGraph/utr.bat
      -  choco install unity-downloader-cli -y -s https://artifactory.prd.it.unity3d.com/artifactory/api/nuget/unity-choco-local
      -  NetSh Advfirewall set allprofiles state off
      -  cd TestProjects/ShaderGraph && unity-downloader-cli -u {{editor_versions.trunk_latest_internal.windows.revision}} -c editor -c il2cpp  --wait --published-only
      -  |5-

                  git rev-parse HEAD | git show -s --format=%%cI > revdate.tmp
                  set /p GIT_REVISIONDATE=<revdate.tmp
                  echo %GIT_REVISIONDATE%
                  del revdate.tmp
      -  |5-

                  cd TestProjects/ShaderGraph && utr --artifacts_path=test-results --editor-location=.Editor --extra-editor-arg="-colorspace=Linear" --extra-editor-arg="-force-vulkan" --extra-editor-arg="-playergraphicsapi=Vulkan" --platform=editmode --scripting-backend=Mono2x --suite=editor --testfilter=%TEST_FILTER% --testproject=. --zero-tests-are-ok=1
    artifacts:
        logs:
            paths:
              -  "**/test-results/**"
              -  "TestProjects/ShaderGraph/Logs/*.log"
ShaderGraph_Win_Vulkan_Standalone_cache_mono_Linear_trunk:
    name: ShaderGraph on Win_Vulkan_Standalone_cache_mono_Linear on version trunk
    agent:
        type: Unity::VM::GPU
        image: sdet/gamecode_win10:stable
        flavor: b1.large
    variables:
        UPM_REGISTRY: https://artifactory-slo.bf.unity3d.com/artifactory/api/npm/upm-candidates
        UTR_VERSION: "current"
        TEST_FILTER: .*
    commands:
      -  curl -s https://artifactory.prd.it.unity3d.com/artifactory/unity-tools-local/utr-standalone/utr.bat --output TestProjects/ShaderGraph/utr.bat
      -  cd TestProjects/ShaderGraph && utr --artifacts_path=test-results --extra-editor-arg="-adb2" --extra-editor-arg="-cacheServerEnableDownload" --extra-editor-arg="true" --extra-editor-arg="-cacheServerEnableUpload" --extra-editor-arg="true" --extra-editor-arg="-cacheServerEndpoint" --extra-editor-arg="cacheserver-slo.hq.unity3d.com" --extra-editor-arg="-cacheServerNamespacePrefix" --extra-editor-arg="SRP" --extra-editor-arg="-enableCacheServer" --platform=StandaloneWindows64 --player-connection-ip=auto --player-load-path=../../players --suite=playmode --timeout=1200 --zero-tests-are-ok=1
    artifacts:
        logs:
            paths:
              -  "**/test-results/**"
              -  "TestProjects/ShaderGraph/Logs/*.log"
    dependencies:
      -  path: .yamato/shadergraph-win-vulkan.yml#Build_ShaderGraph_Win_Vulkan_Standalone_cache_mono_Linear_trunk
         rerun: on-new-revision
Build_ShaderGraph_Win_Vulkan_Standalone_cache_mono_Linear_trunk:
    name: Build ShaderGraph on Win_Vulkan_mono_Linear_Standalone_cache_build_Player on version trunk
    agent:
        type: Unity::VM
        image: sdet/gamecode_win10:stable
        flavor: b1.xlarge
    variables:
        UPM_REGISTRY: https://artifactory-slo.bf.unity3d.com/artifactory/api/npm/upm-candidates
        UTR_VERSION: "current"
        TEST_FILTER: .*
    commands:
      -  curl -s https://artifactory.prd.it.unity3d.com/artifactory/unity-tools-local/utr-standalone/utr.bat --output TestProjects/ShaderGraph/utr.bat
      -  choco install unity-downloader-cli -y -s https://artifactory.prd.it.unity3d.com/artifactory/api/nuget/unity-choco-local
      -  NetSh Advfirewall set allprofiles state off
      -  cd TestProjects/ShaderGraph && unity-downloader-cli -u {{editor_versions.trunk_latest_internal.windows.revision}} -c editor -c il2cpp  --wait --published-only
      -  |5-

                  git rev-parse HEAD | git show -s --format=%%cI > revdate.tmp
                  set /p GIT_REVISIONDATE=<revdate.tmp
                  echo %GIT_REVISIONDATE%
                  del revdate.tmp
      -  |5-

                  cd TestProjects/ShaderGraph && utr --artifacts_path=test-results --build-only --editor-location=.Editor --extra-editor-arg="-adb2" --extra-editor-arg="-cacheServerEnableDownload" --extra-editor-arg="true" --extra-editor-arg="-cacheServerEnableUpload" --extra-editor-arg="true" --extra-editor-arg="-cacheServerEndpoint" --extra-editor-arg="cacheserver-slo.hq.unity3d.com" --extra-editor-arg="-cacheServerNamespacePrefix" --extra-editor-arg="SRP" --extra-editor-arg="-colorspace=Linear" --extra-editor-arg="-enableCacheServer" --extra-editor-arg="-executemethod" --extra-editor-arg="SetupProject.ApplySettings" --extra-editor-arg="vulkan" --extra-editor-arg="Linear" --extra-editor-arg="-playergraphicsapi=Vulkan" --platform=StandaloneWindows64 --player-save-path=../../players --scripting-backend=Mono2x --suite=playmode --testfilter=%TEST_FILTER% --testproject=. --timeout=3000
    artifacts:
        logs:
            paths:
              -  "**/test-results/**"
              -  "TestProjects/ShaderGraph/Logs/*.log"
<<<<<<< HEAD
ShaderGraph_Win_Vulkan_Standalone_cache_mono_Linear_trunk:
    name: ShaderGraph on Win_Vulkan_Standalone_cache_mono_Linear on version trunk
    agent:
        type: Unity::VM::GPU
        image: sdet/gamecode_win10:stable
        flavor: b1.large
    variables:
        UPM_REGISTRY: https://artifactory-slo.bf.unity3d.com/artifactory/api/npm/upm-candidates
        UTR_VERSION: "current"
        TEST_FILTER: .*
    commands:
      -  curl -s https://artifactory.internal.unity3d.com/core-automation/tools/utr-standalone/utr.bat --output TestProjects/ShaderGraph/utr.bat
      -  cd TestProjects/ShaderGraph && utr --artifacts_path=test-results --extra-editor-arg="-adb2" --extra-editor-arg="-cacheServerEnableDownload" --extra-editor-arg="true" --extra-editor-arg="-cacheServerEnableUpload" --extra-editor-arg="true" --extra-editor-arg="-cacheServerEndpoint" --extra-editor-arg="cacheserver-slo.hq.unity3d.com" --extra-editor-arg="-cacheServerNamespacePrefix" --extra-editor-arg="SRP" --extra-editor-arg="-enableCacheServer" --platform=StandaloneWindows64 --player-connection-ip=auto --player-load-path=../../players --reruncount=2 --suite=playmode --timeout=1200 --zero-tests-are-ok=1
    artifacts:
        logs:
            paths:
              -  "**/test-results/**"
              -  "TestProjects/ShaderGraph/Logs/*.log"
    dependencies:
      -  path: .yamato/shadergraph-win-vulkan.yml#Build_ShaderGraph_Win_Vulkan_Standalone_cache_mono_Linear_trunk
         rerun: on-new-revision
Build_ShaderGraph_Win_Vulkan_Standalone_cache_mono_Linear_trunk:
    name: Build ShaderGraph on Win_Vulkan_mono_Linear_Standalone_cache_build_Player on version trunk
    agent:
        type: Unity::VM
        image: sdet/gamecode_win10:stable
        flavor: b1.xlarge
    variables:
        UPM_REGISTRY: https://artifactory-slo.bf.unity3d.com/artifactory/api/npm/upm-candidates
        UTR_VERSION: "current"
        TEST_FILTER: .*
    commands:
      -  curl -s https://artifactory.internal.unity3d.com/core-automation/tools/utr-standalone/utr.bat --output TestProjects/ShaderGraph/utr.bat
      -  choco install unity-downloader-cli -y -s https://artifactory.prd.it.unity3d.com/artifactory/api/nuget/unity-choco-local
      -  NetSh Advfirewall set allprofiles state off
      -  cd TestProjects/ShaderGraph && unity-downloader-cli -u {{editor_versions.trunk_latest_internal.windows.revision}} -c editor -c il2cpp  --wait --published-only
      -  |5-

                  git rev-parse HEAD | git show -s --format=%%cI > revdate.tmp
                  set /p GIT_REVISIONDATE=<revdate.tmp
                  echo %GIT_REVISIONDATE%
                  del revdate.tmp
                  cd TestProjects/ShaderGraph && utr --artifacts_path=test-results --build-only --editor-location=.Editor --extra-editor-arg="-adb2" --extra-editor-arg="-cacheServerEnableDownload" --extra-editor-arg="true" --extra-editor-arg="-cacheServerEnableUpload" --extra-editor-arg="true" --extra-editor-arg="-cacheServerEndpoint" --extra-editor-arg="cacheserver-slo.hq.unity3d.com" --extra-editor-arg="-cacheServerNamespacePrefix" --extra-editor-arg="SRP" --extra-editor-arg="-colorspace=Linear" --extra-editor-arg="-enableCacheServer" --extra-editor-arg="-executemethod" --extra-editor-arg="SetupProject.ApplySettings" --extra-editor-arg="vulkan" --extra-editor-arg="Linear" --extra-editor-arg="-playergraphicsapi=Vulkan" --platform=StandaloneWindows64 --player-save-path=../../players --scripting-backend=Mono2x --suite=playmode --testfilter=%TEST_FILTER% --testproject=. --timeout=3000
    artifacts:
        logs:
            paths:
              -  "**/test-results/**"
              -  "TestProjects/ShaderGraph/Logs/*.log"
=======
>>>>>>> cae6172c
        players:
            paths:
              -  "players*/**"
ShaderGraph_Win_Vulkan_Standalone_mono_Linear_CUSTOM-REVISION:
    name: ShaderGraph on Win_Vulkan_Standalone_mono_Linear on version CUSTOM-REVISION
    agent:
        type: Unity::VM::GPU
        image: sdet/gamecode_win10:stable
        flavor: b1.large
    variables:
        UPM_REGISTRY: https://artifactory-slo.bf.unity3d.com/artifactory/api/npm/upm-candidates
        CUSTOM_REVISION: custom_revision_not_set
        UTR_VERSION: "current"
        TEST_FILTER: .*
    commands:
      -  curl -s https://artifactory.prd.it.unity3d.com/artifactory/unity-tools-local/utr-standalone/utr.bat --output TestProjects/ShaderGraph/utr.bat
      -  cd TestProjects/ShaderGraph && utr --artifacts_path=test-results --platform=StandaloneWindows64 --player-connection-ip=auto --player-load-path=../../players --suite=playmode --timeout=1200 --zero-tests-are-ok=1
    artifacts:
        logs:
            paths:
              -  "**/test-results/**"
              -  "TestProjects/ShaderGraph/Logs/*.log"
    dependencies:
      -  path: .yamato/_editor_priming.yml#editor:priming:CUSTOM-REVISION:windows
         rerun: always
      -  path: .yamato/shadergraph-win-vulkan.yml#Build_ShaderGraph_Win_Vulkan_Standalone_mono_Linear_CUSTOM-REVISION
         rerun: always
Build_ShaderGraph_Win_Vulkan_Standalone_mono_Linear_CUSTOM-REVISION:
    name: Build ShaderGraph on Win_Vulkan_mono_Linear_Standalone_build_Player on version CUSTOM-REVISION
    agent:
        type: Unity::VM
        image: sdet/gamecode_win10:stable
        flavor: b1.xlarge
    variables:
        UPM_REGISTRY: https://artifactory-slo.bf.unity3d.com/artifactory/api/npm/upm-candidates
        CUSTOM_REVISION: custom_revision_not_set
        UTR_VERSION: "current"
        TEST_FILTER: .*
    commands:
      -  curl -s https://artifactory.prd.it.unity3d.com/artifactory/unity-tools-local/utr-standalone/utr.bat --output TestProjects/ShaderGraph/utr.bat
      -  choco install unity-downloader-cli -y -s https://artifactory.prd.it.unity3d.com/artifactory/api/nuget/unity-choco-local
      -  NetSh Advfirewall set allprofiles state off
      -  cd TestProjects/ShaderGraph && unity-downloader-cli --source-file ../../unity_revision.txt -c editor -c il2cpp  --wait --published-only
      -  |5-

                  git rev-parse HEAD | git show -s --format=%%cI > revdate.tmp
                  set /p GIT_REVISIONDATE=<revdate.tmp
                  echo %GIT_REVISIONDATE%
                  del revdate.tmp
      -  |5-

                  cd TestProjects/ShaderGraph && utr --artifacts_path=test-results --build-only --editor-location=.Editor --extra-editor-arg="-colorspace=Linear" --extra-editor-arg="-executemethod" --extra-editor-arg="SetupProject.ApplySettings" --extra-editor-arg="vulkan" --extra-editor-arg="Linear" --extra-editor-arg="-playergraphicsapi=Vulkan" --platform=StandaloneWindows64 --player-save-path=../../players --scripting-backend=Mono2x --suite=playmode --testfilter=%TEST_FILTER% --testproject=. --timeout=1200
    artifacts:
        logs:
            paths:
              -  "**/test-results/**"
              -  "TestProjects/ShaderGraph/Logs/*.log"
        players:
            paths:
              -  "players*/**"
    dependencies:
      -  path: .yamato/_editor_priming.yml#editor:priming:CUSTOM-REVISION:windows
         rerun: always
ShaderGraph_Win_Vulkan_playmode_mono_Linear_CUSTOM-REVISION:
    name: ShaderGraph on Win_Vulkan_playmode_mono_Linear on version CUSTOM-REVISION
    agent:
        type: Unity::VM::GPU
        image: sdet/gamecode_win10:stable
        flavor: b1.xlarge
        model: rtx2080
    variables:
        UPM_REGISTRY: https://artifactory-slo.bf.unity3d.com/artifactory/api/npm/upm-candidates
        CUSTOM_REVISION: custom_revision_not_set
        UTR_VERSION: "current"
        TEST_FILTER: .*
    commands:
      -  curl -s https://artifactory.prd.it.unity3d.com/artifactory/unity-tools-local/utr-standalone/utr.bat --output TestProjects/ShaderGraph/utr.bat
      -  choco install unity-downloader-cli -y -s https://artifactory.prd.it.unity3d.com/artifactory/api/nuget/unity-choco-local
      -  NetSh Advfirewall set allprofiles state off
      -  cd TestProjects/ShaderGraph && unity-downloader-cli --source-file ../../unity_revision.txt -c editor -c il2cpp  --wait --published-only
      -  |5-

                  git rev-parse HEAD | git show -s --format=%%cI > revdate.tmp
                  set /p GIT_REVISIONDATE=<revdate.tmp
                  echo %GIT_REVISIONDATE%
                  del revdate.tmp
      -  |5-

                  cd TestProjects/ShaderGraph && utr --artifacts_path=test-results --editor-location=.Editor --extra-editor-arg="-colorspace=Linear" --extra-editor-arg="-force-vulkan" --scripting-backend=Mono2x --suite=playmode --testfilter=%TEST_FILTER% --testproject=. --zero-tests-are-ok=1
    artifacts:
        logs:
            paths:
              -  "**/test-results/**"
              -  "TestProjects/ShaderGraph/Logs/*.log"
    dependencies:
      -  path: .yamato/_editor_priming.yml#editor:priming:CUSTOM-REVISION:windows
         rerun: always
ShaderGraph_Win_Vulkan_playmode_cache_mono_Linear_CUSTOM-REVISION:
    name: ShaderGraph on Win_Vulkan_playmode_cache_mono_Linear on version CUSTOM-REVISION
    agent:
        type: Unity::VM::GPU
        image: sdet/gamecode_win10:stable
        flavor: b1.xlarge
        model: rtx2080
    variables:
        UPM_REGISTRY: https://artifactory-slo.bf.unity3d.com/artifactory/api/npm/upm-candidates
        CUSTOM_REVISION: custom_revision_not_set
        UTR_VERSION: "current"
        TEST_FILTER: .*
    commands:
      -  curl -s https://artifactory.prd.it.unity3d.com/artifactory/unity-tools-local/utr-standalone/utr.bat --output TestProjects/ShaderGraph/utr.bat
      -  choco install unity-downloader-cli -y -s https://artifactory.prd.it.unity3d.com/artifactory/api/nuget/unity-choco-local
      -  NetSh Advfirewall set allprofiles state off
      -  cd TestProjects/ShaderGraph && unity-downloader-cli --source-file ../../unity_revision.txt -c editor -c il2cpp  --wait --published-only
      -  |5-

                  git rev-parse HEAD | git show -s --format=%%cI > revdate.tmp
                  set /p GIT_REVISIONDATE=<revdate.tmp
                  echo %GIT_REVISIONDATE%
                  del revdate.tmp
<<<<<<< HEAD
                  cd TestProjects/ShaderGraph && utr --artifacts_path=test-results --editor-location=.Editor --extra-editor-arg="-adb2" --extra-editor-arg="-cacheServerEnableDownload" --extra-editor-arg="true" --extra-editor-arg="-cacheServerEnableUpload" --extra-editor-arg="true" --extra-editor-arg="-cacheServerEndpoint" --extra-editor-arg="cacheserver-slo.hq.unity3d.com" --extra-editor-arg="-cacheServerNamespacePrefix" --extra-editor-arg="SRP" --extra-editor-arg="-colorspace=Linear" --extra-editor-arg="-enableCacheServer" --extra-editor-arg="-force-vulkan" --reruncount=2 --scripting-backend=Mono2x --suite=playmode --testfilter=%TEST_FILTER% --testproject=. --zero-tests-are-ok=1
=======
      -  |5-

                  cd TestProjects/ShaderGraph && utr --artifacts_path=test-results --editor-location=.Editor --extra-editor-arg="-adb2" --extra-editor-arg="-cacheServerEnableDownload" --extra-editor-arg="true" --extra-editor-arg="-cacheServerEnableUpload" --extra-editor-arg="true" --extra-editor-arg="-cacheServerEndpoint" --extra-editor-arg="cacheserver-slo.hq.unity3d.com" --extra-editor-arg="-cacheServerNamespacePrefix" --extra-editor-arg="SRP" --extra-editor-arg="-colorspace=Linear" --extra-editor-arg="-enableCacheServer" --extra-editor-arg="-force-vulkan" --scripting-backend=Mono2x --suite=playmode --testfilter=%TEST_FILTER% --testproject=. --zero-tests-are-ok=1
>>>>>>> cae6172c
    artifacts:
        logs:
            paths:
              -  "**/test-results/**"
              -  "TestProjects/ShaderGraph/Logs/*.log"
    dependencies:
      -  path: .yamato/_editor_priming.yml#editor:priming:CUSTOM-REVISION:windows
         rerun: always
ShaderGraph_Win_Vulkan_editmode_mono_Linear_CUSTOM-REVISION:
    name: ShaderGraph on Win_Vulkan_editmode_mono_Linear on version CUSTOM-REVISION
    agent:
        type: Unity::VM
        image: sdet/gamecode_win10:stable
        flavor: b1.large
    variables:
        UPM_REGISTRY: https://artifactory-slo.bf.unity3d.com/artifactory/api/npm/upm-candidates
        CUSTOM_REVISION: custom_revision_not_set
        UTR_VERSION: "current"
        TEST_FILTER: .*
    commands:
      -  curl -s https://artifactory.prd.it.unity3d.com/artifactory/unity-tools-local/utr-standalone/utr.bat --output TestProjects/ShaderGraph/utr.bat
      -  choco install unity-downloader-cli -y -s https://artifactory.prd.it.unity3d.com/artifactory/api/nuget/unity-choco-local
      -  NetSh Advfirewall set allprofiles state off
      -  cd TestProjects/ShaderGraph && unity-downloader-cli --source-file ../../unity_revision.txt -c editor -c il2cpp  --wait --published-only
      -  |5-

                  git rev-parse HEAD | git show -s --format=%%cI > revdate.tmp
                  set /p GIT_REVISIONDATE=<revdate.tmp
                  echo %GIT_REVISIONDATE%
                  del revdate.tmp
      -  |5-

                  cd TestProjects/ShaderGraph && utr --artifacts_path=test-results --editor-location=.Editor --extra-editor-arg="-colorspace=Linear" --extra-editor-arg="-force-vulkan" --extra-editor-arg="-playergraphicsapi=Vulkan" --platform=editmode --scripting-backend=Mono2x --suite=editor --testfilter=%TEST_FILTER% --testproject=. --zero-tests-are-ok=1
    artifacts:
        logs:
            paths:
              -  "**/test-results/**"
              -  "TestProjects/ShaderGraph/Logs/*.log"
    dependencies:
      -  path: .yamato/_editor_priming.yml#editor:priming:CUSTOM-REVISION:windows
         rerun: always
ShaderGraph_Win_Vulkan_Standalone_cache_mono_Linear_CUSTOM-REVISION:
    name: ShaderGraph on Win_Vulkan_Standalone_cache_mono_Linear on version CUSTOM-REVISION
    agent:
        type: Unity::VM::GPU
        image: sdet/gamecode_win10:stable
        flavor: b1.large
    variables:
        UPM_REGISTRY: https://artifactory-slo.bf.unity3d.com/artifactory/api/npm/upm-candidates
        CUSTOM_REVISION: custom_revision_not_set
        UTR_VERSION: "current"
        TEST_FILTER: .*
    commands:
      -  curl -s https://artifactory.prd.it.unity3d.com/artifactory/unity-tools-local/utr-standalone/utr.bat --output TestProjects/ShaderGraph/utr.bat
      -  cd TestProjects/ShaderGraph && utr --artifacts_path=test-results --extra-editor-arg="-adb2" --extra-editor-arg="-cacheServerEnableDownload" --extra-editor-arg="true" --extra-editor-arg="-cacheServerEnableUpload" --extra-editor-arg="true" --extra-editor-arg="-cacheServerEndpoint" --extra-editor-arg="cacheserver-slo.hq.unity3d.com" --extra-editor-arg="-cacheServerNamespacePrefix" --extra-editor-arg="SRP" --extra-editor-arg="-enableCacheServer" --platform=StandaloneWindows64 --player-connection-ip=auto --player-load-path=../../players --suite=playmode --timeout=1200 --zero-tests-are-ok=1
    artifacts:
        logs:
            paths:
              -  "**/test-results/**"
              -  "TestProjects/ShaderGraph/Logs/*.log"
    dependencies:
      -  path: .yamato/_editor_priming.yml#editor:priming:CUSTOM-REVISION:windows
         rerun: always
<<<<<<< HEAD
ShaderGraph_Win_Vulkan_Standalone_cache_mono_Linear_CUSTOM-REVISION:
    name: ShaderGraph on Win_Vulkan_Standalone_cache_mono_Linear on version CUSTOM-REVISION
    agent:
        type: Unity::VM::GPU
        image: sdet/gamecode_win10:stable
        flavor: b1.large
    variables:
        UPM_REGISTRY: https://artifactory-slo.bf.unity3d.com/artifactory/api/npm/upm-candidates
        CUSTOM_REVISION: custom_revision_not_set
        UTR_VERSION: "current"
        TEST_FILTER: .*
    commands:
      -  curl -s https://artifactory.internal.unity3d.com/core-automation/tools/utr-standalone/utr.bat --output TestProjects/ShaderGraph/utr.bat
      -  cd TestProjects/ShaderGraph && utr --artifacts_path=test-results --extra-editor-arg="-adb2" --extra-editor-arg="-cacheServerEnableDownload" --extra-editor-arg="true" --extra-editor-arg="-cacheServerEnableUpload" --extra-editor-arg="true" --extra-editor-arg="-cacheServerEndpoint" --extra-editor-arg="cacheserver-slo.hq.unity3d.com" --extra-editor-arg="-cacheServerNamespacePrefix" --extra-editor-arg="SRP" --extra-editor-arg="-enableCacheServer" --platform=StandaloneWindows64 --player-connection-ip=auto --player-load-path=../../players --reruncount=2 --suite=playmode --timeout=1200 --zero-tests-are-ok=1
    artifacts:
        logs:
            paths:
              -  "**/test-results/**"
              -  "TestProjects/ShaderGraph/Logs/*.log"
    dependencies:
      -  path: .yamato/_editor_priming.yml#editor:priming:CUSTOM-REVISION:windows
         rerun: always
=======
>>>>>>> cae6172c
      -  path: .yamato/shadergraph-win-vulkan.yml#Build_ShaderGraph_Win_Vulkan_Standalone_cache_mono_Linear_CUSTOM-REVISION
         rerun: always
Build_ShaderGraph_Win_Vulkan_Standalone_cache_mono_Linear_CUSTOM-REVISION:
    name: Build ShaderGraph on Win_Vulkan_mono_Linear_Standalone_cache_build_Player on version CUSTOM-REVISION
    agent:
        type: Unity::VM
        image: sdet/gamecode_win10:stable
        flavor: b1.xlarge
    variables:
        UPM_REGISTRY: https://artifactory-slo.bf.unity3d.com/artifactory/api/npm/upm-candidates
        CUSTOM_REVISION: custom_revision_not_set
        UTR_VERSION: "current"
        TEST_FILTER: .*
    commands:
<<<<<<< HEAD
      -  curl -s https://artifactory.internal.unity3d.com/core-automation/tools/utr-standalone/utr.bat --output TestProjects/ShaderGraph/utr.bat
=======
      -  curl -s https://artifactory.prd.it.unity3d.com/artifactory/unity-tools-local/utr-standalone/utr.bat --output TestProjects/ShaderGraph/utr.bat
>>>>>>> cae6172c
      -  choco install unity-downloader-cli -y -s https://artifactory.prd.it.unity3d.com/artifactory/api/nuget/unity-choco-local
      -  NetSh Advfirewall set allprofiles state off
      -  cd TestProjects/ShaderGraph && unity-downloader-cli --source-file ../../unity_revision.txt -c editor -c il2cpp  --wait --published-only
      -  |5-

                  git rev-parse HEAD | git show -s --format=%%cI > revdate.tmp
                  set /p GIT_REVISIONDATE=<revdate.tmp
                  echo %GIT_REVISIONDATE%
                  del revdate.tmp
<<<<<<< HEAD
=======
      -  |5-

>>>>>>> cae6172c
                  cd TestProjects/ShaderGraph && utr --artifacts_path=test-results --build-only --editor-location=.Editor --extra-editor-arg="-adb2" --extra-editor-arg="-cacheServerEnableDownload" --extra-editor-arg="true" --extra-editor-arg="-cacheServerEnableUpload" --extra-editor-arg="true" --extra-editor-arg="-cacheServerEndpoint" --extra-editor-arg="cacheserver-slo.hq.unity3d.com" --extra-editor-arg="-cacheServerNamespacePrefix" --extra-editor-arg="SRP" --extra-editor-arg="-colorspace=Linear" --extra-editor-arg="-enableCacheServer" --extra-editor-arg="-executemethod" --extra-editor-arg="SetupProject.ApplySettings" --extra-editor-arg="vulkan" --extra-editor-arg="Linear" --extra-editor-arg="-playergraphicsapi=Vulkan" --platform=StandaloneWindows64 --player-save-path=../../players --scripting-backend=Mono2x --suite=playmode --testfilter=%TEST_FILTER% --testproject=. --timeout=3000
    artifacts:
        logs:
            paths:
              -  "**/test-results/**"
              -  "TestProjects/ShaderGraph/Logs/*.log"
        players:
            paths:
              -  "players*/**"
    dependencies:
      -  path: .yamato/_editor_priming.yml#editor:priming:CUSTOM-REVISION:windows
         rerun: always<|MERGE_RESOLUTION|>--- conflicted
+++ resolved
@@ -112,13 +112,9 @@
                   set /p GIT_REVISIONDATE=<revdate.tmp
                   echo %GIT_REVISIONDATE%
                   del revdate.tmp
-<<<<<<< HEAD
-                  cd TestProjects/ShaderGraph && utr --artifacts_path=test-results --editor-location=.Editor --extra-editor-arg="-adb2" --extra-editor-arg="-cacheServerEnableDownload" --extra-editor-arg="true" --extra-editor-arg="-cacheServerEnableUpload" --extra-editor-arg="true" --extra-editor-arg="-cacheServerEndpoint" --extra-editor-arg="cacheserver-slo.hq.unity3d.com" --extra-editor-arg="-cacheServerNamespacePrefix" --extra-editor-arg="SRP" --extra-editor-arg="-colorspace=Linear" --extra-editor-arg="-enableCacheServer" --extra-editor-arg="-force-vulkan" --reruncount=2 --scripting-backend=Mono2x --suite=playmode --testfilter=%TEST_FILTER% --testproject=. --zero-tests-are-ok=1
-=======
       -  |5-
 
                   cd TestProjects/ShaderGraph && utr --artifacts_path=test-results --editor-location=.Editor --extra-editor-arg="-adb2" --extra-editor-arg="-cacheServerEnableDownload" --extra-editor-arg="true" --extra-editor-arg="-cacheServerEnableUpload" --extra-editor-arg="true" --extra-editor-arg="-cacheServerEndpoint" --extra-editor-arg="cacheserver-slo.hq.unity3d.com" --extra-editor-arg="-cacheServerNamespacePrefix" --extra-editor-arg="SRP" --extra-editor-arg="-colorspace=Linear" --extra-editor-arg="-enableCacheServer" --extra-editor-arg="-force-vulkan" --scripting-backend=Mono2x --suite=playmode --testfilter=%TEST_FILTER% --testproject=. --zero-tests-are-ok=1
->>>>>>> cae6172c
     artifacts:
         logs:
             paths:
@@ -203,57 +199,6 @@
             paths:
               -  "**/test-results/**"
               -  "TestProjects/ShaderGraph/Logs/*.log"
-<<<<<<< HEAD
-ShaderGraph_Win_Vulkan_Standalone_cache_mono_Linear_trunk:
-    name: ShaderGraph on Win_Vulkan_Standalone_cache_mono_Linear on version trunk
-    agent:
-        type: Unity::VM::GPU
-        image: sdet/gamecode_win10:stable
-        flavor: b1.large
-    variables:
-        UPM_REGISTRY: https://artifactory-slo.bf.unity3d.com/artifactory/api/npm/upm-candidates
-        UTR_VERSION: "current"
-        TEST_FILTER: .*
-    commands:
-      -  curl -s https://artifactory.internal.unity3d.com/core-automation/tools/utr-standalone/utr.bat --output TestProjects/ShaderGraph/utr.bat
-      -  cd TestProjects/ShaderGraph && utr --artifacts_path=test-results --extra-editor-arg="-adb2" --extra-editor-arg="-cacheServerEnableDownload" --extra-editor-arg="true" --extra-editor-arg="-cacheServerEnableUpload" --extra-editor-arg="true" --extra-editor-arg="-cacheServerEndpoint" --extra-editor-arg="cacheserver-slo.hq.unity3d.com" --extra-editor-arg="-cacheServerNamespacePrefix" --extra-editor-arg="SRP" --extra-editor-arg="-enableCacheServer" --platform=StandaloneWindows64 --player-connection-ip=auto --player-load-path=../../players --reruncount=2 --suite=playmode --timeout=1200 --zero-tests-are-ok=1
-    artifacts:
-        logs:
-            paths:
-              -  "**/test-results/**"
-              -  "TestProjects/ShaderGraph/Logs/*.log"
-    dependencies:
-      -  path: .yamato/shadergraph-win-vulkan.yml#Build_ShaderGraph_Win_Vulkan_Standalone_cache_mono_Linear_trunk
-         rerun: on-new-revision
-Build_ShaderGraph_Win_Vulkan_Standalone_cache_mono_Linear_trunk:
-    name: Build ShaderGraph on Win_Vulkan_mono_Linear_Standalone_cache_build_Player on version trunk
-    agent:
-        type: Unity::VM
-        image: sdet/gamecode_win10:stable
-        flavor: b1.xlarge
-    variables:
-        UPM_REGISTRY: https://artifactory-slo.bf.unity3d.com/artifactory/api/npm/upm-candidates
-        UTR_VERSION: "current"
-        TEST_FILTER: .*
-    commands:
-      -  curl -s https://artifactory.internal.unity3d.com/core-automation/tools/utr-standalone/utr.bat --output TestProjects/ShaderGraph/utr.bat
-      -  choco install unity-downloader-cli -y -s https://artifactory.prd.it.unity3d.com/artifactory/api/nuget/unity-choco-local
-      -  NetSh Advfirewall set allprofiles state off
-      -  cd TestProjects/ShaderGraph && unity-downloader-cli -u {{editor_versions.trunk_latest_internal.windows.revision}} -c editor -c il2cpp  --wait --published-only
-      -  |5-
-
-                  git rev-parse HEAD | git show -s --format=%%cI > revdate.tmp
-                  set /p GIT_REVISIONDATE=<revdate.tmp
-                  echo %GIT_REVISIONDATE%
-                  del revdate.tmp
-                  cd TestProjects/ShaderGraph && utr --artifacts_path=test-results --build-only --editor-location=.Editor --extra-editor-arg="-adb2" --extra-editor-arg="-cacheServerEnableDownload" --extra-editor-arg="true" --extra-editor-arg="-cacheServerEnableUpload" --extra-editor-arg="true" --extra-editor-arg="-cacheServerEndpoint" --extra-editor-arg="cacheserver-slo.hq.unity3d.com" --extra-editor-arg="-cacheServerNamespacePrefix" --extra-editor-arg="SRP" --extra-editor-arg="-colorspace=Linear" --extra-editor-arg="-enableCacheServer" --extra-editor-arg="-executemethod" --extra-editor-arg="SetupProject.ApplySettings" --extra-editor-arg="vulkan" --extra-editor-arg="Linear" --extra-editor-arg="-playergraphicsapi=Vulkan" --platform=StandaloneWindows64 --player-save-path=../../players --scripting-backend=Mono2x --suite=playmode --testfilter=%TEST_FILTER% --testproject=. --timeout=3000
-    artifacts:
-        logs:
-            paths:
-              -  "**/test-results/**"
-              -  "TestProjects/ShaderGraph/Logs/*.log"
-=======
->>>>>>> cae6172c
         players:
             paths:
               -  "players*/**"
@@ -374,13 +319,9 @@
                   set /p GIT_REVISIONDATE=<revdate.tmp
                   echo %GIT_REVISIONDATE%
                   del revdate.tmp
-<<<<<<< HEAD
-                  cd TestProjects/ShaderGraph && utr --artifacts_path=test-results --editor-location=.Editor --extra-editor-arg="-adb2" --extra-editor-arg="-cacheServerEnableDownload" --extra-editor-arg="true" --extra-editor-arg="-cacheServerEnableUpload" --extra-editor-arg="true" --extra-editor-arg="-cacheServerEndpoint" --extra-editor-arg="cacheserver-slo.hq.unity3d.com" --extra-editor-arg="-cacheServerNamespacePrefix" --extra-editor-arg="SRP" --extra-editor-arg="-colorspace=Linear" --extra-editor-arg="-enableCacheServer" --extra-editor-arg="-force-vulkan" --reruncount=2 --scripting-backend=Mono2x --suite=playmode --testfilter=%TEST_FILTER% --testproject=. --zero-tests-are-ok=1
-=======
       -  |5-
 
                   cd TestProjects/ShaderGraph && utr --artifacts_path=test-results --editor-location=.Editor --extra-editor-arg="-adb2" --extra-editor-arg="-cacheServerEnableDownload" --extra-editor-arg="true" --extra-editor-arg="-cacheServerEnableUpload" --extra-editor-arg="true" --extra-editor-arg="-cacheServerEndpoint" --extra-editor-arg="cacheserver-slo.hq.unity3d.com" --extra-editor-arg="-cacheServerNamespacePrefix" --extra-editor-arg="SRP" --extra-editor-arg="-colorspace=Linear" --extra-editor-arg="-enableCacheServer" --extra-editor-arg="-force-vulkan" --scripting-backend=Mono2x --suite=playmode --testfilter=%TEST_FILTER% --testproject=. --zero-tests-are-ok=1
->>>>>>> cae6172c
     artifacts:
         logs:
             paths:
@@ -444,31 +385,6 @@
     dependencies:
       -  path: .yamato/_editor_priming.yml#editor:priming:CUSTOM-REVISION:windows
          rerun: always
-<<<<<<< HEAD
-ShaderGraph_Win_Vulkan_Standalone_cache_mono_Linear_CUSTOM-REVISION:
-    name: ShaderGraph on Win_Vulkan_Standalone_cache_mono_Linear on version CUSTOM-REVISION
-    agent:
-        type: Unity::VM::GPU
-        image: sdet/gamecode_win10:stable
-        flavor: b1.large
-    variables:
-        UPM_REGISTRY: https://artifactory-slo.bf.unity3d.com/artifactory/api/npm/upm-candidates
-        CUSTOM_REVISION: custom_revision_not_set
-        UTR_VERSION: "current"
-        TEST_FILTER: .*
-    commands:
-      -  curl -s https://artifactory.internal.unity3d.com/core-automation/tools/utr-standalone/utr.bat --output TestProjects/ShaderGraph/utr.bat
-      -  cd TestProjects/ShaderGraph && utr --artifacts_path=test-results --extra-editor-arg="-adb2" --extra-editor-arg="-cacheServerEnableDownload" --extra-editor-arg="true" --extra-editor-arg="-cacheServerEnableUpload" --extra-editor-arg="true" --extra-editor-arg="-cacheServerEndpoint" --extra-editor-arg="cacheserver-slo.hq.unity3d.com" --extra-editor-arg="-cacheServerNamespacePrefix" --extra-editor-arg="SRP" --extra-editor-arg="-enableCacheServer" --platform=StandaloneWindows64 --player-connection-ip=auto --player-load-path=../../players --reruncount=2 --suite=playmode --timeout=1200 --zero-tests-are-ok=1
-    artifacts:
-        logs:
-            paths:
-              -  "**/test-results/**"
-              -  "TestProjects/ShaderGraph/Logs/*.log"
-    dependencies:
-      -  path: .yamato/_editor_priming.yml#editor:priming:CUSTOM-REVISION:windows
-         rerun: always
-=======
->>>>>>> cae6172c
       -  path: .yamato/shadergraph-win-vulkan.yml#Build_ShaderGraph_Win_Vulkan_Standalone_cache_mono_Linear_CUSTOM-REVISION
          rerun: always
 Build_ShaderGraph_Win_Vulkan_Standalone_cache_mono_Linear_CUSTOM-REVISION:
@@ -483,11 +399,7 @@
         UTR_VERSION: "current"
         TEST_FILTER: .*
     commands:
-<<<<<<< HEAD
-      -  curl -s https://artifactory.internal.unity3d.com/core-automation/tools/utr-standalone/utr.bat --output TestProjects/ShaderGraph/utr.bat
-=======
-      -  curl -s https://artifactory.prd.it.unity3d.com/artifactory/unity-tools-local/utr-standalone/utr.bat --output TestProjects/ShaderGraph/utr.bat
->>>>>>> cae6172c
+      -  curl -s https://artifactory.prd.it.unity3d.com/artifactory/unity-tools-local/utr-standalone/utr.bat --output TestProjects/ShaderGraph/utr.bat
       -  choco install unity-downloader-cli -y -s https://artifactory.prd.it.unity3d.com/artifactory/api/nuget/unity-choco-local
       -  NetSh Advfirewall set allprofiles state off
       -  cd TestProjects/ShaderGraph && unity-downloader-cli --source-file ../../unity_revision.txt -c editor -c il2cpp  --wait --published-only
@@ -497,11 +409,8 @@
                   set /p GIT_REVISIONDATE=<revdate.tmp
                   echo %GIT_REVISIONDATE%
                   del revdate.tmp
-<<<<<<< HEAD
-=======
-      -  |5-
-
->>>>>>> cae6172c
+      -  |5-
+
                   cd TestProjects/ShaderGraph && utr --artifacts_path=test-results --build-only --editor-location=.Editor --extra-editor-arg="-adb2" --extra-editor-arg="-cacheServerEnableDownload" --extra-editor-arg="true" --extra-editor-arg="-cacheServerEnableUpload" --extra-editor-arg="true" --extra-editor-arg="-cacheServerEndpoint" --extra-editor-arg="cacheserver-slo.hq.unity3d.com" --extra-editor-arg="-cacheServerNamespacePrefix" --extra-editor-arg="SRP" --extra-editor-arg="-colorspace=Linear" --extra-editor-arg="-enableCacheServer" --extra-editor-arg="-executemethod" --extra-editor-arg="SetupProject.ApplySettings" --extra-editor-arg="vulkan" --extra-editor-arg="Linear" --extra-editor-arg="-playergraphicsapi=Vulkan" --platform=StandaloneWindows64 --player-save-path=../../players --scripting-backend=Mono2x --suite=playmode --testfilter=%TEST_FILTER% --testproject=. --timeout=3000
     artifacts:
         logs:
