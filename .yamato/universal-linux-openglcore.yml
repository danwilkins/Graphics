--- conflicted
+++ resolved
@@ -36,7 +36,7 @@
       -  sudo -H pip install unity-downloader-cli --index-url https://artifactory.prd.it.unity3d.com/artifactory/api/pypi/pypi/simple --upgrade
       -  curl -s https://artifactory.internal.unity3d.com/core-automation/tools/utr-standalone/utr --output TestProjects/UniversalGraphicsTest/utr
       -  chmod +x TestProjects/UniversalGraphicsTest/utr
-      -  cd TestProjects/UniversalGraphicsTest && sudo unity-downloader-cli -u 5181ec54d595526303eb2714f480cbc3ee1911bd -c editor -c il2cpp  --wait --published-only
+      -  cd TestProjects/UniversalGraphicsTest && sudo unity-downloader-cli -u 37c5ec4c3cb13853f9074c74cbac49a232178bd8 -c editor -c il2cpp  --wait --published-only
       -  cd TestProjects/UniversalGraphicsTest && DISPLAY=:0.0 ./utr --suite=playmode --testproject=. --editor-location=.Editor --artifacts_path=test-results --scripting-backend=IL2CPP --extra-editor-arg="-colorspace=Linear" --reruncount=2 --extra-editor-arg="-adb2" --extra-editor-arg="-enableCacheServer" --extra-editor-arg="-cacheServerEndpoint cacheserver-slo.hq.unity3d.com" --extra-editor-arg="-cacheServerNamespacePrefix SRP" --extra-editor-arg="-cacheServerEnableDownload true" --extra-editor-arg="-cacheServerEnableUpload true" --extra-editor-arg="-force-glcore"
     artifacts:
         logs:
@@ -96,7 +96,7 @@
       -  sudo -H pip install unity-downloader-cli --index-url https://artifactory.prd.it.unity3d.com/artifactory/api/pypi/pypi/simple --upgrade
       -  curl -s https://artifactory.internal.unity3d.com/core-automation/tools/utr-standalone/utr --output TestProjects/UniversalGraphicsTest/utr
       -  chmod +x TestProjects/UniversalGraphicsTest/utr
-      -  cd TestProjects/UniversalGraphicsTest && sudo unity-downloader-cli -u 5181ec54d595526303eb2714f480cbc3ee1911bd -c editor -c il2cpp  --wait --published-only
+      -  cd TestProjects/UniversalGraphicsTest && sudo unity-downloader-cli -u 37c5ec4c3cb13853f9074c74cbac49a232178bd8 -c editor -c il2cpp  --wait --published-only
       -  cd TestProjects/UniversalGraphicsTest && DISPLAY=:0.0 ./utr --suite=playmode --testproject=. --editor-location=.Editor --artifacts_path=test-results --scripting-backend=Mono2x --extra-editor-arg="-colorspace=Linear" --reruncount=2 --extra-editor-arg="-adb2" --extra-editor-arg="-enableCacheServer" --extra-editor-arg="-cacheServerEndpoint cacheserver-slo.hq.unity3d.com" --extra-editor-arg="-cacheServerNamespacePrefix SRP" --extra-editor-arg="-cacheServerEnableDownload true" --extra-editor-arg="-cacheServerEnableUpload true" --extra-editor-arg="-force-glcore"
     artifacts:
         logs:
@@ -116,131 +116,7 @@
       -  sudo -H pip install unity-downloader-cli --index-url https://artifactory.prd.it.unity3d.com/artifactory/api/pypi/pypi/simple --upgrade
       -  curl -s https://artifactory.internal.unity3d.com/core-automation/tools/utr-standalone/utr --output TestProjects/UniversalGraphicsTest/utr
       -  chmod +x TestProjects/UniversalGraphicsTest/utr
-<<<<<<< HEAD
-      -  cd TestProjects/UniversalGraphicsTest && sudo unity-downloader-cli -u 5181ec54d595526303eb2714f480cbc3ee1911bd -c editor -c il2cpp  --wait --published-only
-      -  cd TestProjects/UniversalGraphicsTest && DISPLAY=:0.0 ./utr --suite=editor --platform=editmode --testproject=. --editor-location=.Editor --artifacts_path=test-results --scripting-backend=Mono2x --extra-editor-arg="-colorspace=Linear" --reruncount=2 --extra-editor-arg="-force-glcore"
-    artifacts:
-        logs:
-            paths:
-              -  "**/test-results/**"
-              -  "TestProjects/UniversalGraphicsTest/Logs/*.log"
-Universal_Linux_OpenGLCore_playmode_il2cpp_apiNet4_Linear_2020.2:
-    name: Universal on Linux_OpenGLCore_playmode_il2cpp_apiNet4_Linear on version 2020.2
-    agent:
-        type: Unity::VM::GPU
-        image: cds-ops/ubuntu-18.04-base:stable
-        flavor: b1.large
-    variables:
-        UPM_REGISTRY: https://artifactory-slo.bf.unity3d.com/artifactory/api/npm/upm-candidates
-    commands:
-      -  sudo -H pip install --upgrade pip
-      -  sudo -H pip install unity-downloader-cli --index-url https://artifactory.prd.it.unity3d.com/artifactory/api/pypi/pypi/simple --upgrade
-      -  curl -s https://artifactory.internal.unity3d.com/core-automation/tools/utr-standalone/utr --output TestProjects/UniversalGraphicsTest/utr
-      -  chmod +x TestProjects/UniversalGraphicsTest/utr
-      -  cd TestProjects/UniversalGraphicsTest && sudo unity-downloader-cli -u dff91d65251a9ab8c12af258ce88fee061d85a7d -c editor -c il2cpp  --wait --published-only
-      -  cd TestProjects/UniversalGraphicsTest && DISPLAY=:0.0 ./utr --suite=playmode --testproject=. --editor-location=.Editor --artifacts_path=test-results --scripting-backend=IL2CPP --extra-editor-arg="-colorspace=Linear" --reruncount=2 --extra-editor-arg="-force-glcore"
-    artifacts:
-        logs:
-            paths:
-              -  "**/test-results/**"
-              -  "TestProjects/UniversalGraphicsTest/Logs/*.log"
-Universal_Linux_OpenGLCore_playmode_cache_il2cpp_apiNet4_Linear_2020.2:
-    name: Universal on Linux_OpenGLCore_playmode_cache_il2cpp_apiNet4_Linear on version 2020.2
-    agent:
-        type: Unity::VM::GPU
-        image: cds-ops/ubuntu-18.04-base:stable
-        flavor: b1.large
-    variables:
-        UPM_REGISTRY: https://artifactory-slo.bf.unity3d.com/artifactory/api/npm/upm-candidates
-    commands:
-      -  sudo -H pip install --upgrade pip
-      -  sudo -H pip install unity-downloader-cli --index-url https://artifactory.prd.it.unity3d.com/artifactory/api/pypi/pypi/simple --upgrade
-      -  curl -s https://artifactory.internal.unity3d.com/core-automation/tools/utr-standalone/utr --output TestProjects/UniversalGraphicsTest/utr
-      -  chmod +x TestProjects/UniversalGraphicsTest/utr
-      -  cd TestProjects/UniversalGraphicsTest && sudo unity-downloader-cli -u dff91d65251a9ab8c12af258ce88fee061d85a7d -c editor -c il2cpp  --wait --published-only
-      -  cd TestProjects/UniversalGraphicsTest && DISPLAY=:0.0 ./utr --suite=playmode --testproject=. --editor-location=.Editor --artifacts_path=test-results --scripting-backend=IL2CPP --extra-editor-arg="-colorspace=Linear" --reruncount=2 --extra-editor-arg="-adb2" --extra-editor-arg="-enableCacheServer" --extra-editor-arg="-cacheServerEndpoint cacheserver-slo.hq.unity3d.com" --extra-editor-arg="-cacheServerNamespacePrefix SRP" --extra-editor-arg="-cacheServerEnableDownload true" --extra-editor-arg="-cacheServerEnableUpload true" --extra-editor-arg="-force-glcore"
-    artifacts:
-        logs:
-            paths:
-              -  "**/test-results/**"
-              -  "TestProjects/UniversalGraphicsTest/Logs/*.log"
-Universal_Linux_OpenGLCore_editmode_il2cpp_apiNet4_Linear_2020.2:
-    name: Universal on Linux_OpenGLCore_editmode_il2cpp_apiNet4_Linear on version 2020.2
-    agent:
-        type: Unity::VM
-        image: cds-ops/ubuntu-18.04-base:stable
-        flavor: b1.large
-    variables:
-        UPM_REGISTRY: https://artifactory-slo.bf.unity3d.com/artifactory/api/npm/upm-candidates
-    commands:
-      -  sudo -H pip install --upgrade pip
-      -  sudo -H pip install unity-downloader-cli --index-url https://artifactory.prd.it.unity3d.com/artifactory/api/pypi/pypi/simple --upgrade
-      -  curl -s https://artifactory.internal.unity3d.com/core-automation/tools/utr-standalone/utr --output TestProjects/UniversalGraphicsTest/utr
-      -  chmod +x TestProjects/UniversalGraphicsTest/utr
-      -  cd TestProjects/UniversalGraphicsTest && sudo unity-downloader-cli -u dff91d65251a9ab8c12af258ce88fee061d85a7d -c editor -c il2cpp  --wait --published-only
-      -  cd TestProjects/UniversalGraphicsTest && DISPLAY=:0.0 ./utr --suite=editor --platform=editmode --testproject=. --editor-location=.Editor --artifacts_path=test-results --scripting-backend=IL2CPP --extra-editor-arg="-colorspace=Linear" --reruncount=2 --extra-editor-arg="-force-glcore"
-    artifacts:
-        logs:
-            paths:
-              -  "**/test-results/**"
-              -  "TestProjects/UniversalGraphicsTest/Logs/*.log"
-Universal_Linux_OpenGLCore_playmode_mono_apiNet2_Linear_2020.2:
-    name: Universal on Linux_OpenGLCore_playmode_mono_apiNet2_Linear on version 2020.2
-    agent:
-        type: Unity::VM::GPU
-        image: cds-ops/ubuntu-18.04-base:stable
-        flavor: b1.large
-    variables:
-        UPM_REGISTRY: https://artifactory-slo.bf.unity3d.com/artifactory/api/npm/upm-candidates
-    commands:
-      -  sudo -H pip install --upgrade pip
-      -  sudo -H pip install unity-downloader-cli --index-url https://artifactory.prd.it.unity3d.com/artifactory/api/pypi/pypi/simple --upgrade
-      -  curl -s https://artifactory.internal.unity3d.com/core-automation/tools/utr-standalone/utr --output TestProjects/UniversalGraphicsTest/utr
-      -  chmod +x TestProjects/UniversalGraphicsTest/utr
-      -  cd TestProjects/UniversalGraphicsTest && sudo unity-downloader-cli -u dff91d65251a9ab8c12af258ce88fee061d85a7d -c editor -c il2cpp  --wait --published-only
-      -  cd TestProjects/UniversalGraphicsTest && DISPLAY=:0.0 ./utr --suite=playmode --testproject=. --editor-location=.Editor --artifacts_path=test-results --scripting-backend=Mono2x --extra-editor-arg="-colorspace=Linear" --reruncount=2 --extra-editor-arg="-force-glcore"
-    artifacts:
-        logs:
-            paths:
-              -  "**/test-results/**"
-              -  "TestProjects/UniversalGraphicsTest/Logs/*.log"
-Universal_Linux_OpenGLCore_playmode_cache_mono_apiNet2_Linear_2020.2:
-    name: Universal on Linux_OpenGLCore_playmode_cache_mono_apiNet2_Linear on version 2020.2
-    agent:
-        type: Unity::VM::GPU
-        image: cds-ops/ubuntu-18.04-base:stable
-        flavor: b1.large
-    variables:
-        UPM_REGISTRY: https://artifactory-slo.bf.unity3d.com/artifactory/api/npm/upm-candidates
-    commands:
-      -  sudo -H pip install --upgrade pip
-      -  sudo -H pip install unity-downloader-cli --index-url https://artifactory.prd.it.unity3d.com/artifactory/api/pypi/pypi/simple --upgrade
-      -  curl -s https://artifactory.internal.unity3d.com/core-automation/tools/utr-standalone/utr --output TestProjects/UniversalGraphicsTest/utr
-      -  chmod +x TestProjects/UniversalGraphicsTest/utr
-      -  cd TestProjects/UniversalGraphicsTest && sudo unity-downloader-cli -u dff91d65251a9ab8c12af258ce88fee061d85a7d -c editor -c il2cpp  --wait --published-only
-      -  cd TestProjects/UniversalGraphicsTest && DISPLAY=:0.0 ./utr --suite=playmode --testproject=. --editor-location=.Editor --artifacts_path=test-results --scripting-backend=Mono2x --extra-editor-arg="-colorspace=Linear" --reruncount=2 --extra-editor-arg="-adb2" --extra-editor-arg="-enableCacheServer" --extra-editor-arg="-cacheServerEndpoint cacheserver-slo.hq.unity3d.com" --extra-editor-arg="-cacheServerNamespacePrefix SRP" --extra-editor-arg="-cacheServerEnableDownload true" --extra-editor-arg="-cacheServerEnableUpload true" --extra-editor-arg="-force-glcore"
-    artifacts:
-        logs:
-            paths:
-              -  "**/test-results/**"
-              -  "TestProjects/UniversalGraphicsTest/Logs/*.log"
-Universal_Linux_OpenGLCore_editmode_mono_apiNet2_Linear_2020.2:
-    name: Universal on Linux_OpenGLCore_editmode_mono_apiNet2_Linear on version 2020.2
-    agent:
-        type: Unity::VM
-        image: cds-ops/ubuntu-18.04-base:stable
-        flavor: b1.large
-    variables:
-        UPM_REGISTRY: https://artifactory-slo.bf.unity3d.com/artifactory/api/npm/upm-candidates
-    commands:
-      -  sudo -H pip install --upgrade pip
-      -  sudo -H pip install unity-downloader-cli --index-url https://artifactory.prd.it.unity3d.com/artifactory/api/pypi/pypi/simple --upgrade
-      -  curl -s https://artifactory.internal.unity3d.com/core-automation/tools/utr-standalone/utr --output TestProjects/UniversalGraphicsTest/utr
-      -  chmod +x TestProjects/UniversalGraphicsTest/utr
-      -  cd TestProjects/UniversalGraphicsTest && sudo unity-downloader-cli -u dff91d65251a9ab8c12af258ce88fee061d85a7d -c editor -c il2cpp  --wait --published-only
-=======
-      -  cd TestProjects/UniversalGraphicsTest && sudo unity-downloader-cli -u 37c5ec4c3cb13853f9074c74cbac49a232178bd8 -c editor -c il2cpp  --wait --published-only
->>>>>>> 33e0650b
+      -  cd TestProjects/UniversalGraphicsTest && sudo unity-downloader-cli -u 37c5ec4c3cb13853f9074c74cbac49a232178bd8 -c editor -c il2cpp  --wait --published-only
       -  cd TestProjects/UniversalGraphicsTest && DISPLAY=:0.0 ./utr --suite=editor --platform=editmode --testproject=. --editor-location=.Editor --artifacts_path=test-results --scripting-backend=Mono2x --extra-editor-arg="-colorspace=Linear" --reruncount=2 --extra-editor-arg="-force-glcore"
     artifacts:
         logs:
