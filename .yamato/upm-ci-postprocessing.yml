editors:
  - version: trunk
    cmd: -u trunk
  - version: fast-trunk
    cmd: -u trunk --fast 
platforms:
  - name: Win
    type: Unity::VM::GPU
    image: sdet/gamecode_win10:stable
    flavor: b1.large
  - name: OSX_Metal
    type: Unity::metal::macmini
    image: slough-ops/macos-10.14-xcode
    flavor: m1.mac
  - name: OSX_OpenGLCore
    type: Unity::VM::osx
    image: buildfarm/mac:stable
    flavor: m1.mac
  - name: Linux
    type: Unity::VM::GPU
    image: cds-ops/ubuntu-18.04-base:stable
    flavor: b1.large
testplatforms:
  - name: Standalone
    args: --suite=playmode --platform=Standalone
  - name: playmode
    args: --suite=playmode
  - name: editmode
    args: --suite=editor --platform=editmode
projects:
  - name: PostProcessing
    folder: PostProcessing
win_apis:
  - name: DX11
    cmd: -force-d3d11
  - name: Vulkan
    cmd: -force-vulkan
mac_apis:
  - name: metal
  - name: openglcore
linux_apis:
  - name: OpenGLCore
    cmd: -force-glcore
  - name: Vulkan
    cmd: -force-vulkan
---
{% for project in projects %}
{% for editor in editors %}
{% for platform in platforms %}

{% if platform.name == "Windows64" %}

{% for testplatform in testplatforms %}
{% for win_api in win_apis %}
{{ project.name }}_Windows64_{{ win_api.name }}_{{ testplatform.name }}_{{ editor.version }}:
  name : {{ project.name }} on Windows64_{{ win_api.name }}_{{ testplatform.name }} on version {{ editor.version }}
  agent:
    {% if testplatform.name == "editmode" %}
    type: Unity::VM
    {% else %}
    type: {{ platform.type }}
    {% endif %} 
    image: {{ platform.image }}      
    flavor: {{ platform.flavor }}
  commands:
    - git clone git@github.cds.internal.unity3d.com:unity/utr.git TestProjects/{{ project.folder }}/utr
    - npm install upm-ci-utils -g --registry https://api.bintray.com/npm/unity/unity-npm
    - pip install unity-downloader-cli --extra-index-url https://artifactory.eu-cph-1.unityops.net/api/pypi/common-python/simple
    - cd TestProjects/{{ project.folder }} && unity-downloader-cli {{ editor.cmd }} -c editor --wait --published    

    {% if testplatform.name == "Standalone" %}
    - cd TestProjects/{{ project.folder }} && utr\utr {{ testplatform.args }}Windows64 --extra-editor-arg="-executemethod" --extra-editor-arg="CustomBuild.BuildWindows{{ win_api.name }}Linear" --testproject=. --editor-location=.Editor --artifacts_path=upm-ci~/test-results --timeout=1200
    {% else %}
    - cd TestProjects/{{ project.folder }} && utr\utr {{ testplatform.args }} --extra-editor-arg="{{ win_api.cmd }}" --testproject=. --editor-location=.Editor --artifacts_path=upm-ci~/test-results
    {% endif %}
  artifacts:
    logs:
      paths:
        - "**/test-results/**"
{% endfor %}    
{% endfor %}

{% elsif platform.name == "OSX_OpenGLCore" %}

{% for testplatform in testplatforms %}
<<<<<<< HEAD
{{ project.name }}_OSX_OpenGLCore_{{ testplatform.name }}_{{ editor.version }}:
  name : {{ project.name }} on OSX_OpenGLCore_{{ testplatform.name }} on version {{ editor.version }}
=======
{% for win_api in win_apis %}
{{ project.name }}_Win_{{ testplatform.name }}_{{ win_api.name }}_{{ editor.version }}:
  name : {{ project.name }} on Win_{{ testplatform.name }}_{{ win_api.name }} on version {{ editor.version }}
>>>>>>> 81dd6026
  agent:
    type: {{ platform.type }}
    image: {{ platform.image }}      
    flavor: {{ platform.flavor }}
  commands:
    - git clone git@github.cds.internal.unity3d.com:unity/utr.git TestProjects/{{ project.folder }}/utr
    - npm install upm-ci-utils -g --registry https://api.bintray.com/npm/unity/unity-npm
    - pip install unity-downloader-cli --extra-index-url https://artifactory.eu-cph-1.unityops.net/api/pypi/common-python/simple
    - cd TestProjects/{{ project.folder }} && unity-downloader-cli {{ editor.cmd }} -c editor --wait --published
    
    {% if testplatform.name == "Standalone" %}
    - cd TestProjects/{{ project.folder }} && utr/utr {{ testplatform.args }}OSX --testproject=. --editor-location=.Editor --artifacts_path=upm-ci~/test-results --timeout=1200
    {% else %}
    - cd TestProjects/{{ project.folder }} && utr/utr {{ testplatform.args }} --testproject=. --editor-location=.Editor --artifacts_path=upm-ci~/test-results
    {% endif %}
  artifacts:
    logs:
      paths:
        - "**/test-results/**"
{% endfor %}

{% elsif platform.name == "OSX_Metal" %}

{% for testplatform in testplatforms %}
{% if testplatform.name == "editmode" %}
#skip because we don't need a GPU to run editmode tests
{% else %}
{{ project.name }}_OSX_Metal_{{ testplatform.name }}_{{ editor.version }}:
  name : {{ project.name }} on OSX_Metal_{{ testplatform.name }} on version {{ editor.version }}
  agent:
    type: {{ platform.type }}
    image: {{ platform.image }}      
    flavor: {{ platform.flavor }}
  commands:
    - git clone git@github.cds.internal.unity3d.com:unity/utr.git TestProjects/{{ project.folder }}/utr
    
    - ssh -i ~/.ssh/id_rsa_macmini -o "StrictHostKeyChecking=no" bokken@$BOKKEN_DEVICE_IP "bash -lc 'pip3 install --user unity-downloader-cli --extra-index-url https://artifactory.eu-cph-1.unityops.net/api/pypi/common-python/simple'"
    - scp -i ~/.ssh/id_rsa_macmini -o "StrictHostKeyChecking=no" -r ../ScriptableRenderPipeline/ bokken@$BOKKEN_DEVICE_IP:~/ScriptableRenderPipeline
    - scp -i ~/.ssh/id_rsa_macmini -o "StrictHostKeyChecking=no" ~/.ssh/id_rsa_macmini bokken@$BOKKEN_DEVICE_IP:~/.ssh/id_rsa_macmini
    - ssh -i ~/.ssh/id_rsa_macmini -o "StrictHostKeyChecking=no" bokken@$BOKKEN_DEVICE_IP '/Users/bokken/Library/Python/3.7/bin/unity-downloader-cli {{ editor.cmd }} -c editor --wait --published'
    {% if testplatform.name == "Standalone" %}
    - |
      ssh -i ~/.ssh/id_rsa_macmini -o "StrictHostKeyChecking=no" bokken@$BOKKEN_DEVICE_IP 'cd ~/ScriptableRenderPipeline/TestProjects/{{ project.folder }} && ~/ScriptableRenderPipeline/TestProjects/{{ project.folder }}/utr/utr {{ testplatform.args }}OSX --extra-editor-arg="-executemethod" --extra-editor-arg="CustomBuild.BuildMacOSMetalLinear"  --testproject=/Users/bokken/ScriptableRenderPipeline/TestProjects/{{ project.folder }} --editor-location=/Users/bokken/.Editor --artifacts_path=/Users/bokken/ScriptableRenderPipeline/TestProjects/{{ project.folder }}/test-results --timeout=1200'
    {% else %}
    - |
      ssh -i ~/.ssh/id_rsa_macmini -o "StrictHostKeyChecking=no" bokken@$BOKKEN_DEVICE_IP 'cd ~/ScriptableRenderPipeline/TestProjects/{{ project.folder }} && ~/ScriptableRenderPipeline/TestProjects/{{ project.folder }}/utr/utr {{ testplatform.args }} --extra-editor-arg="-force-metal" --testproject=/Users/bokken/ScriptableRenderPipeline/TestProjects/{{ project.folder }} --editor-location=/Users/bokken/.Editor --artifacts_path=/Users/bokken/ScriptableRenderPipeline/TestProjects/{{ project.folder }}/test-results'
    {% endif %}
      UTR_RESULT=$?
      mkdir -p TestProjects/{{ project.folder }}/test-results/
      scp -i ~/.ssh/id_rsa_macmini -o "StrictHostKeyChecking=no" -r bokken@$BOKKEN_DEVICE_IP:/Users/bokken/ScriptableRenderPipeline/TestProjects/{{ project.folder }}/test-results/ TestProjects/{{ project.folder }}/test-results/
      exit $UTR_RESULT

  artifacts:
    logs:
      paths:
        - "**/test-results/**"
{% endif %}
{% endfor %}

{% elsif platform.name == "Linux" %}

{% for testplatform in testplatforms %}
{% for linux_api in linux_apis %}
# Separate block for linux, because the linux agents currently need extra configuration
{{ project.name }}_Linux_{{ linux_api.name }}_{{ testplatform.name }}_{{ editor.version }}:
  name : {{ project.name }} on Linux_{{ linux_api.name }}_{{ testplatform.name }} on version {{ editor.version }}
  agent:
    {% if testplatform.name == "editmode" %}
    type: Unity::VM
    {% else %}
    type: {{ platform.type }}
    {% endif %} 
    image: {{ platform.image }}      
    flavor: {{ platform.flavor }}
  commands:
    - sudo -H pip install --upgrade pip
    - sudo -H pip install unity-downloader-cli --extra-index-url https://artifactory.eu-cph-1.unityops.net/api/pypi/common-python/simple
    - sudo npm install upm-ci-utils@0.16.0 --registry https://api.bintray.com/npm/unity/unity-npm -g
    - git clone git@github.cds.internal.unity3d.com:unity/utr.git TestProjects/{{ project.folder }}/utr
    - cd TestProjects/{{ project.folder }} && sudo unity-downloader-cli {{ editor.cmd }} -c editor --wait --published
    {% if testplatform.name == "Standalone" %}
    - cd TestProjects/{{ project.folder }} && DISPLAY=:0.0 utr/utr {{ testplatform.args }}Linux64 --extra-editor-arg="-executemethod" --extra-editor-arg="CustomBuild.BuildLinux{{ linux_api.name }}Linear" --testproject=. --editor-location=.Editor --artifacts_path=upm-ci~/test-results
    {% else %}
    - cd TestProjects/{{ project.folder }} && DISPLAY=:0.0 utr/utr --extra-editor-arg="{{ linux_api.cmd }}"  {{ testplatform.args }} --testproject=. --editor-location=.Editor --artifacts_path=upm-ci~/test-results
    {% endif %}
  artifacts:
    logs:
      paths:
        - "**/upm-ci~/test-results/**/*"  
{% endfor %}   
{% endfor %}


{% endif %}
{% endfor %}


All_{{ project.name }}_{{ editor.version }}:
  name: All {{ project.name }} CI - {{ editor.version }}
  agent:
    type: Unity::VM
    image: cds-ops/ubuntu-18.04-agent:latest
    flavor: b1.small
  commands:
    - dir
  dependencies:
  {% for platform in platforms %}
  {% for testplatform in testplatforms %}
  {% if platform.name == "OSX_OpenGLCore" %}
  
  {% if testplatform.name == "editmode" %}
    - .yamato/upm-ci-{{ project.name | downcase }}.yml#{{ project.name }}_{{ platform.name }}_{{ testplatform.name }}_{{ editor.version }}
  {% endif %}
  
  {% elsif platform.name == "OSX_Metal"  and testplatform.name == "editmode" %}
  
  {% elsif platform.name == "OSX_Metal" %}
  #skip
  {% elsif platform.name == "Linux" %}
  #skip
  
  {% elsif platform.name == "Win" %}
  {% for win_api in win_apis %}
  {% if win_api.name == "Vulkan" %}
  #skip
  {% else %}
    - .yamato/upm-ci-{{ project.name | downcase }}.yml#{{ project.name }}_{{ platform.name }}_{{ win_api.name }}_{{ testplatform.name }}_{{ editor.version }}
  {% endif %}
  {% endfor %}

  {% else %}
    - .yamato/upm-ci-{{ project.name | downcase }}.yml#{{ project.name }}_{{ platform.name }}_{{ testplatform.name }}_{{ editor.version }} 
  {% endif %}
    
  {% endfor %}
  {% endfor %}

{% endfor %}    
{% endfor %}<|MERGE_RESOLUTION|>--- conflicted
+++ resolved
@@ -83,14 +83,9 @@
 {% elsif platform.name == "OSX_OpenGLCore" %}
 
 {% for testplatform in testplatforms %}
-<<<<<<< HEAD
-{{ project.name }}_OSX_OpenGLCore_{{ testplatform.name }}_{{ editor.version }}:
-  name : {{ project.name }} on OSX_OpenGLCore_{{ testplatform.name }} on version {{ editor.version }}
-=======
 {% for win_api in win_apis %}
 {{ project.name }}_Win_{{ testplatform.name }}_{{ win_api.name }}_{{ editor.version }}:
   name : {{ project.name }} on Win_{{ testplatform.name }}_{{ win_api.name }} on version {{ editor.version }}
->>>>>>> 81dd6026
   agent:
     type: {{ platform.type }}
     image: {{ platform.image }}      
