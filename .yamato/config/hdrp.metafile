project:
  name: HDRP
  folder: HDRP_Tests
  folder_standalone: HDRP_RuntimeTests
test_platforms:
  - type: playmode
  - type: playmode
    name: playmode_cache
    utr_flags:
    - [all]: --extra-editor-arg="-adb2"
    - [all]: --extra-editor-arg="-enableCacheServer"
    - [all]: --extra-editor-arg="-cacheServerEndpoint" --extra-editor-arg="cacheserver-slo.hq.unity3d.com"
    - [all]: --extra-editor-arg="-cacheServerNamespacePrefix" --extra-editor-arg="SRP"
    - [all]: --extra-editor-arg="-cacheServerEnableDownload" --extra-editor-arg="true"
    - [all]: --extra-editor-arg="-cacheServerEnableUpload" --extra-editor-arg="true"
  - type: playmode
    name: playmode_XR
    utr_flags:
      - [all]: --extra-editor-arg="-xr-reuse-tests"
  - type: playmode
    name: playmode_XR_cache
    utr_flags:
    - [all]: --extra-editor-arg="-xr-reuse-tests"
    - [all]: --extra-editor-arg="-adb2"
    - [all]: --extra-editor-arg="-enableCacheServer"
    - [all]: --extra-editor-arg="-cacheServerEndpoint" --extra-editor-arg="cacheserver-slo.hq.unity3d.com"
    - [all]: --extra-editor-arg="-cacheServerNamespacePrefix" --extra-editor-arg="SRP"
    - [all]: --extra-editor-arg="-cacheServerEnableDownload" --extra-editor-arg="true"
    - [all]: --extra-editor-arg="-cacheServerEnableUpload" --extra-editor-arg="true"
  - type: editmode
  - type: Standalone
    utr_flags:
      - [OSX_Metal]: --timeout=2400
  - type: Standalone
    name: Standalone_cache
    utr_flags:
    - [all]: --extra-editor-arg="-adb2"
    - [all]: --extra-editor-arg="-enableCacheServer"
    - [all]: --extra-editor-arg="-cacheServerEndpoint" --extra-editor-arg="cacheserver-slo.hq.unity3d.com"
    - [all]: --extra-editor-arg="-cacheServerNamespacePrefix" --extra-editor-arg="SRP"
    - [all]: --extra-editor-arg="-cacheServerEnableDownload" --extra-editor-arg="true"
    - [all]: --extra-editor-arg="-cacheServerEnableUpload" --extra-editor-arg="true"
    utr_flags_build:
    - [all]: --timeout=3000
    - [all]: --extra-editor-arg="-adb2"
    - [all]: --extra-editor-arg="-enableCacheServer"
    - [all]: --extra-editor-arg="-cacheServerEndpoint" --extra-editor-arg="cacheserver-slo.hq.unity3d.com"
    - [all]: --extra-editor-arg="-cacheServerNamespacePrefix" --extra-editor-arg="SRP"
    - [all]: --extra-editor-arg="-cacheServerEnableDownload" --extra-editor-arg="true"
    - [all]: --extra-editor-arg="-cacheServerEnableUpload" --extra-editor-arg="true"
expression_trigger:
  expression: 'pull_request.target eq "master" AND NOT pull_request.draft AND pull_request.changes.any match ["com.unity.render-pipelines.high-definition/**/*", "com.unity.render-pipelines.high-definition-config/**/*",  "TestProjects/HDRP_Tests/**/*"] AND NOT pull_request.push.changes.all match ["*.md", "**/*.md", "doc/**/*", "**/Documentation*/**/*"]'
platforms:
  - name: Win
    apis:
      - name: DX11
      - name: DX12
      - name: Vulkan
    build_configs:
      - name: mono
    color_spaces:
      - Linear
    agents_project:
      default:
        type: Unity::VM::GPU
        image: graphics-foundation/win10-dxr:stable
        flavor: b1.xlarge
        model: rtx2080
      editmode:
        type: Unity::VM
        image: graphics-foundation/win10-dxr:stable
        flavor: b1.xlarge
      standalone:
        type: Unity::VM::GPU
        image: graphics-foundation/win10-dxr:stable
        flavor: b1.xlarge
        model: rtx2080
      standalone_build:
        type: Unity::VM
        image: graphics-foundation/win10-dxr:stable
        flavor: b1.xlarge
  - name: OSX
    apis:
      - name: Metal
        exclude_test_platforms:
          - name: editmode
    build_configs:
      - name: mono
    color_spaces:
      - Linear
  - name: Linux
    apis:
      - name: Vulkan
        exclude_test_platforms:
          - name: playmode_XR
          - name: playmode_XR_cache
    build_configs:
      - name: mono
    color_spaces:
      - Linear
pr:
  dependencies:
    - platform: Win
      api: DX11
      build_config: mono
      color_space: Linear
      test_platforms:
        - Standalone_cache
        - playmode_cache
        - playmode_XR_cache
        - editmode
    - platform: Win
      api: DX12
      build_config: mono
      color_space: Linear
      test_platforms:
        - playmode_cache
    - platform: Win
      api: Vulkan
      build_config: mono
      color_space: Linear
      test_platforms:
        - playmode_cache
    - platform: OSX
      api: Metal
      build_config: mono
      color_space: Linear
      test_platforms:
        # - Standalone
        - playmode_cache
    - platform: Linux
      api: Vulkan
      build_config: mono
      color_space: Linear
      test_platforms:
        - Standalone
        - playmode_cache
    - project: HDRP_DXR
      pr: true
    - project: HDRP_Hybrid
      pr: true
    - project: VFX_HDRP
      pr: true
nightly:
  dependencies:
    - project: HDRP
      pr: true
    - project: HDRP_DXR
      nightly: true
    - project: HDRP_Hybrid
      nightly: true
    - project: VFX_HDRP
      nightly: true
    - project: Smoke_Test
      nightly: true
    - platform: Win
      api: DX12
      build_config: mono
      color_space: Linear
      test_platforms:
        - Standalone_cache
<<<<<<< HEAD
        - playmode_XR
=======
        - playmode_XR_cache
>>>>>>> cae6172c
    - platform: Win
      api: Vulkan
      build_config: mono
      color_space: Linear
      test_platforms:
        - Standalone_cache
<<<<<<< HEAD
        - playmode_XR
=======
        - playmode_XR_cache
>>>>>>> cae6172c
    - platform: Linux
      api: Vulkan
      build_config: mono
      color_space: Linear
      test_platforms:
        - editmode<|MERGE_RESOLUTION|>--- conflicted
+++ resolved
@@ -159,22 +159,14 @@
       color_space: Linear
       test_platforms:
         - Standalone_cache
-<<<<<<< HEAD
-        - playmode_XR
-=======
         - playmode_XR_cache
->>>>>>> cae6172c
     - platform: Win
       api: Vulkan
       build_config: mono
       color_space: Linear
       test_platforms:
         - Standalone_cache
-<<<<<<< HEAD
-        - playmode_XR
-=======
         - playmode_XR_cache
->>>>>>> cae6172c
     - platform: Linux
       api: Vulkan
       build_config: mono
