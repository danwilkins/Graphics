--- conflicted
+++ resolved
@@ -16,9 +16,6 @@
   - type: playmode
     name: playmode_XR
     utr_flags:
-<<<<<<< HEAD
-      - [all]: --extra-editor-arg="-xr-tests"
-=======
       - [all]: --extra-editor-arg="-xr-reuse-tests"
   - type: playmode
     name: playmode_XR_cache
@@ -30,7 +27,6 @@
     - [all]: --extra-editor-arg="-cacheServerNamespacePrefix" --extra-editor-arg="SRP"
     - [all]: --extra-editor-arg="-cacheServerEnableDownload" --extra-editor-arg="true"
     - [all]: --extra-editor-arg="-cacheServerEnableUpload" --extra-editor-arg="true"
->>>>>>> cae6172c
   - type: Standalone
     name: Standalone_cache
     utr_flags:
@@ -81,9 +77,5 @@
       build_config: mono
       color_space: Linear
       test_platforms:
-<<<<<<< HEAD
-        - playmode_XR
-=======
         - playmode_XR_cache
->>>>>>> cae6172c
         # - Standalone_cache