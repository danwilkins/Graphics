--- conflicted
+++ resolved
@@ -6,16 +6,10 @@
     utr_flags:
       - [OSX_Metal]: --timeout=2400
     utr_flags_build:
-<<<<<<< HEAD
-      - [Android_OpenGles3, Android_OpenGles2, Android_Vulkan]: --timeout=2700
-      - [Win_DX11, Win_DX12, Win_Vulkan]: --timeout=2000
-      - [iPhone_Metal]: --timeout=1800
-=======
-      #- [Android_OpenGles3, Android_Vulkan]: --timeout=2700
+      #- [Android_OpenGles3, Android_OpenGles2, Android_Vulkan]: --timeout=2700
       #- [Win_DX11, Win_DX12, Win_Vulkan]: --timeout=2000
       #- [iPhone_Metal]: --timeout=1800
       - [all]: --timeout=3000
->>>>>>> 24b8ad90
   - type: playmode
   - type: editmode
   - type: playmode
