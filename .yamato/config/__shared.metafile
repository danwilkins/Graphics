--- conflicted
+++ resolved
@@ -62,69 +62,48 @@
       - [Linux_OpenGlCore, Linux_Vulkan]: --platform=StandaloneLinux64
       - [OSX_OpenGlCore, OSX_Metal, OSX_Apple_Silicon_Metal]: --platform=StandaloneOSX
       - [iPhone_Metal]: --platform=iOS
-<<<<<<< HEAD
-      - [Android_OpenGLES3, Android_Vulkan]: --platform=Android
-
-      - [Android_OpenGLES3, Android_Vulkan, iPhone_Metal, OSX_Apple_Silicon_Metal, Win_DX11, Win_DX12, Win_Vulkan, Win_, Linux_OpenGlCore, Linux_Vulkan]: --player-load-path=players
-
-=======
       - [Android_OpenGLES3, Android_Vulkan, XRQuest_OpenGLES3, XRQuest_Vulkan]: --platform=Android
-      
-      - [Android_OpenGLES3, Android_Vulkan, iPhone_Metal,Win_DX11, Win_DX12, Win_Vulkan, Win_, Linux_OpenGlCore, Linux_Vulkan, XRQuest_OpenGLES3, XRQuest_Vulkan]: --player-load-path=players
-      
->>>>>>> ed962901
+
+      - [Android_OpenGLES3, Android_Vulkan, iPhone_Metal, OSX_Apple_Silicon_Metal, Win_DX11, Win_DX12, Win_Vulkan, Win_, Linux_OpenGlCore, Linux_Vulkan, XRQuest_OpenGLES3, XRQuest_Vulkan]: --player-load-path=players
+
       - [all]: --artifacts_path=TestProjects/<PROJECT_FOLDER>/test-results
       - [OSX_Metal]: --artifacts_path=/Users/bokken/Graphics/TestProjects/<PROJECT_FOLDER>/test-results
-        
+
       - [OSX_Metal]: --editor-location=.Editor
 
       - [OSX_Metal]: --scripting-backend=<SCRIPTING_BACKEND>
-      - [OSX_Metal]: --testfilter=%TEST_FILTER% 
-     
+      - [OSX_Metal]: --testfilter=%TEST_FILTER%
+
       - [Android_OpenGLES3, Android_Vulkan, XRQuest_OpenGLES3, XRQuest_Vulkan]: --architecture=ARM64
       - [OSX_Metal]: --testproject=/Users/bokken/Graphics/TestProjects/<PROJECT_FOLDER>
-<<<<<<< HEAD
-      - [Win_DX11, Win_DX12, Win_Vulkan, Win_, Linux_OpenGlCore, Linux_Vulkan, OSX_Apple_Silicon_Metal]: --player-connection-ip=auto
       - [OSX_Apple_Silicon_Metal]: --architecture=arm64 --device=arm64 --configuration=metal
-=======
-      - [Win_DX11, Win_DX12, Win_Vulkan, Win_, Linux_OpenGlCore, Linux_Vulkan]: --player-connection-ip=auto 
->>>>>>> ed962901
+      - [Win_DX11, Win_DX12, Win_Vulkan, Win_, OSX_Apple_Silicon_Metal, Linux_OpenGlCore, Linux_Vulkan]: --player-connection-ip=auto
 
     utr_flags_build:
-      - [all]: --testfilter=%TEST_FILTER% 
+      - [all]: --testfilter=%TEST_FILTER%
       - [all]: --suite=playmode
       - [all]: --build-only
       - [all]: --scripting-backend=<SCRIPTING_BACKEND>
-      - [all]: --extra-editor-arg="-colorspace=<COLORSPACE>" 
-      
+      - [all]: --extra-editor-arg="-colorspace=<COLORSPACE>"
+
       - [Win_DX11, Win_DX12, Win_Vulkan, Win_]: --platform=StandaloneWindows64
       - [Linux_OpenGlCore, Linux_Vulkan]: --platform=StandaloneLinux64
       - [OSX_OpenGlCore, OSX_Metal, OSX_Apple_Silicon_Metal]: --platform=StandaloneOSX
       - [iPhone_Metal]: --platform=iOS
-<<<<<<< HEAD
-      - [Android_OpenGLES3, Android_Vulkan]: --platform=Android
       - [OSX_Apple_Silicon_Metal]: --architecture=arm64 --device=arm64 --configuration=metal
 
-=======
       - [Android_OpenGLES3, Android_Vulkan, XRQuest_OpenGLES3, XRQuest_Vulkan]: --platform=Android
-      
->>>>>>> ed962901
+
       - [all]: --testproject=./TestProjects/<PROJECT_FOLDER>
-      
+
       - [all]: --editor-location=.Editor
       - [Android_OpenGLES3, Android_Vulkan, XRQuest_OpenGLES3, XRQuest_Vulkan]: --editor-location=./WindowsEditor
       - [XRQuest_Vulkan, XRQuest_OpenGLES3]: --extra-editor-arg="-enabledxrtargets=OculusXRSDK"
-      
+
       - [all]: --artifacts_path=TestProjects/<PROJECT_FOLDER>/test-results
-<<<<<<< HEAD
-
-      - [Android_OpenGLES3, Android_Vulkan, iPhone_Metal, OSX_Apple_Silicon_Metal, Win_DX11, Win_DX12, Win_Vulkan, Win_, Linux_OpenGlCore, Linux_Vulkan]: --player-save-path=players
-
-=======
-      
-      - [Android_OpenGLES3, Android_Vulkan, iPhone_Metal, Win_DX11, Win_DX12, Win_Vulkan, Win_, Linux_OpenGlCore, Linux_Vulkan, XRQuest_OpenGLES3, XRQuest_Vulkan]: --player-save-path=players
-      
->>>>>>> ed962901
+
+      - [Android_OpenGLES3, Android_Vulkan, iPhone_Metal, Win_DX11, OSX_Apple_Silicon_Metal, Win_DX12, Win_Vulkan, Win_, Linux_OpenGlCore, Linux_Vulkan, XRQuest_OpenGLES3, XRQuest_Vulkan]: --player-save-path=players
+
       - [all]: --timeout=1200
       - [Android_OpenGLES3, Android_Vulkan, XRQuest_OpenGLES3, XRQuest_Vulkan]: --timeout=2700
       - [iPhone]: --timeout=1800
@@ -132,31 +111,17 @@
       ### The method and values live in /com.unity.testframework.graphics/.../Editor/SetupProject.cs
       - [Win_DX11]: --extra-editor-arg="-executemethod" --extra-editor-arg="SetupProject.ApplySettings" --extra-editor-arg="d3d11" --extra-editor-arg="<COLORSPACE>"
       - [Win_DX12]: --extra-editor-arg="-executemethod" --extra-editor-arg="SetupProject.ApplySettings" --extra-editor-arg="d3d12" --extra-editor-arg="<COLORSPACE>"
-<<<<<<< HEAD
-      - [Win_Vulkan, Linux_Vulkan, Android_Vulkan]: --extra-editor-arg="-executemethod" --extra-editor-arg="SetupProject.ApplySettings" --extra-editor-arg="vulkan" --extra-editor-arg="<COLORSPACE>"
-      - [Android_OpenGLES3]: --extra-editor-arg="-executemethod" --extra-editor-arg="SetupProject.ApplySettings" --extra-editor-arg="gles3" --extra-editor-arg="<COLORSPACE>"
-      - [iPhone_Metal, OSX_Apple_Silicon_Metal]: --extra-editor-arg="-executemethod" --extra-editor-arg="SetupProject.ApplySettings" --extra-editor-arg="metal" --extra-editor-arg="<COLORSPACE>"
-
-      - [Win_DX11]: --extra-editor-arg="-playergraphicsapi=Direct3D11"
-      - [Win_DX12]: --extra-editor-arg="-playergraphicsapi=Direct3D12"
-      - [Win_Vulkan, Linux_Vulkan, Android_Vulkan]: --extra-editor-arg="-playergraphicsapi=Vulkan"
-      - [Android_OpenGLES3]: --extra-editor-arg="-playergraphicsapi=OpenGLES3"
-      - [iPhone_Metal, OSX_Apple_Silicon_Metal]: --extra-editor-arg="-playergraphicsapi=Metal"
-
-      - [Android_OpenGLES3, Android_Vulkan]: --architecture=ARM64
-=======
       - [Win_Vulkan, Linux_Vulkan, Android_Vulkan, XRQuest_Vulkan]: --extra-editor-arg="-executemethod" --extra-editor-arg="SetupProject.ApplySettings" --extra-editor-arg="vulkan" --extra-editor-arg="<COLORSPACE>"
       - [Android_OpenGLES3, XRQuest_OpenGLES3]: --extra-editor-arg="-executemethod" --extra-editor-arg="SetupProject.ApplySettings" --extra-editor-arg="gles3" --extra-editor-arg="<COLORSPACE>"
-      - [iPhone_Metal]: --extra-editor-arg="-executemethod" --extra-editor-arg="SetupProject.ApplySettings" --extra-editor-arg="metal" --extra-editor-arg="<COLORSPACE>"
-      
+      - [iPhone_Metal, OSX_Apple_Silicon_Metal]: --extra-editor-arg="-executemethod" --extra-editor-arg="SetupProject.ApplySettings" --extra-editor-arg="metal" --extra-editor-arg="<COLORSPACE>"
+
       - [Win_DX11]: --extra-editor-arg="-playergraphicsapi=Direct3D11"
       - [Win_DX12]: --extra-editor-arg="-playergraphicsapi=Direct3D12"
       - [Win_Vulkan, Linux_Vulkan, Android_Vulkan, XRQuest_Vulkan]: --extra-editor-arg="-playergraphicsapi=Vulkan"
       - [Android_OpenGLES3, XRQuest_OpenGLES3]: --extra-editor-arg="-playergraphicsapi=OpenGLES3"
-      - [iPhone_Metal]: --extra-editor-arg="-playergraphicsapi=Metal"
-      
+      - [iPhone_Metal, OSX_Apple_Silicon_Metal]: --extra-editor-arg="-playergraphicsapi=Metal"
+
       - [Android_OpenGLES3, Android_Vulkan, XRQuest_OpenGLES3, XRQuest_Vulkan]: --architecture=ARM64
->>>>>>> ed962901
     commands:
       - [Android_OpenGLES3, Android_Vulkan]: <shared.platform.commands.connect_bokken>
       - [Win_DX11, Win_DX12, Win_Vulkan, Android_OpenGLES3, Android_Vulkan]: <shared.platform.commands.turn_off_firewall>
@@ -171,20 +136,20 @@
       - [all]: <shared.platform.commands.call_utr>
   - type: playmode
     utr_flags:
-      - [all]: --testfilter=%TEST_FILTER% 
+      - [all]: --testfilter=%TEST_FILTER%
       - [all]: --zero-tests-are-ok=1
       - [all]: --suite=playmode
-      - [all]: --scripting-backend=<SCRIPTING_BACKEND> 
+      - [all]: --scripting-backend=<SCRIPTING_BACKEND>
       # - [all]: --reruncount=2
       - [all]: --extra-editor-arg="-colorspace=<COLORSPACE>"
-      
+
       - [all]: --testproject=./TestProjects/<PROJECT_FOLDER>
       - [OSX_Metal]: --testproject=/Users/bokken/Graphics/TestProjects/<PROJECT_FOLDER>
 
       - [all]: --editor-location=.Editor
       - [Android_OpenGLES3, Android_Vulkan]: --editor-location=./WindowsEditor
       - [OSX_Metal]: --editor-location=/Users/bokken/.Editor
-      
+
       - [all]: --artifacts_path=TestProjects/<PROJECT_FOLDER>/test-results
       - [OSX_Metal]: --artifacts_path=/Users/bokken/Graphics/TestProjects/<PROJECT_FOLDER>/test-results
 
@@ -197,26 +162,26 @@
       - [all]: <shared.platform.commands.setup_utr>
       - [all]: <shared.platform.commands.unity_downloader_cli>
       - [all]: <shared.platform.commands.call_utr>
-      
+
   - type: editmode
     utr_flags:
-      - [all]: --testfilter=%TEST_FILTER% 
+      - [all]: --testfilter=%TEST_FILTER%
       - [all]: --zero-tests-are-ok=1
       - [all]: --suite=editor
       # - [all]: --reruncount=2
-      - [all]: --scripting-backend=<SCRIPTING_BACKEND> 
+      - [all]: --scripting-backend=<SCRIPTING_BACKEND>
       - [all]: --platform=editmode
       - [all]: --extra-editor-arg="-colorspace=<COLORSPACE>"
       - [Android_OpenGLES3, Android_Vulkan]: --platform=Android
       - [iPhone_Metal]: --platform=iOS
-      
+
       - [all]: --testproject=./TestProjects/<PROJECT_FOLDER>
       - [OSX_Metal]: --testproject=/Users/bokken/Graphics/TestProjects/<PROJECT_FOLDER>
 
       - [all]: --editor-location=.Editor
       - [Android_OpenGLES3, Android_Vulkan]: --editor-location=./WindowsEditor
       - [OSX_Metal]: --editor-location=Users/bokken/.Editor
-      
+
       - [all]: --artifacts_path=TestProjects/<PROJECT_FOLDER>/test-results
       - [OSX_Metal]: --artifacts_path=/Users/bokken/Graphics/TestProjects/<PROJECT_FOLDER>/test-results
 
@@ -282,12 +247,12 @@
                     echo %GIT_REVISIONDATE%
                     del revdate.tmp
                     utr <UTR_FLAGS> & exit 0
-        unity_downloader_cli: 
+        unity_downloader_cli:
           - choco install unity-downloader-cli -y -s https://artifactory.prd.it.unity3d.com/artifactory/api/nuget/unity-choco-local
           - unity-downloader-cli <EDITOR_REVISION_CMD> -c editor -c il2cpp  --wait --published-only
-        turn_off_firewall: 
+        turn_off_firewall:
           - NetSh Advfirewall set allprofiles state off
-  
+
   OSX:
     name: OSX
     os: macos
@@ -312,7 +277,7 @@
     editorpath: "$(pwd)/.Editor/Unity.app/Contents/MacOS/Unity"
     commands:
       [Metal]:
-        setup_utr: 
+        setup_utr:
           - curl -s https://artifactory.prd.it.unity3d.com/artifactory/unity-tools-local/utr-standalone/utr --output utr
           - chmod +x utr
           - scp -i ~/.ssh/id_rsa_macmini -r $YAMATO_SOURCE_DIR bokken@$BOKKEN_DEVICE_IP:~/Graphics
@@ -320,14 +285,14 @@
         call_utr: # TODO add git commands when needed
           - |5-
                     ssh -i ~/.ssh/id_rsa_macmini bokken@$BOKKEN_DEVICE_IP "export UPM_REGISTRY=https://artifactory-slo.bf.unity3d.com/artifactory/api/npm/upm-candidates; ~/Graphics/utr  <UTR_FLAGS> "
-                    UTR_RESULT=$? 
+                    UTR_RESULT=$?
                     mkdir -p TestProjects/<PROJECT_FOLDER>/test-results/
                     scp -i ~/.ssh/id_rsa_macmini -r bokken@$BOKKEN_DEVICE_IP:/Users/bokken/Graphics/TestProjects/<PROJECT_FOLDER>/test-results/ TestProjects/<PROJECT_FOLDER>/test-results/
                     exit $UTR_RESULT
         call_utr_without_git:
           - |5-
                     ssh -i ~/.ssh/id_rsa_macmini bokken@$BOKKEN_DEVICE_IP "export UPM_REGISTRY=https://artifactory-slo.bf.unity3d.com/artifactory/api/npm/upm-candidates; ~/Graphics/utr  <UTR_FLAGS> "
-                    UTR_RESULT=$? 
+                    UTR_RESULT=$?
                     mkdir -p TestProjects/<PROJECT_FOLDER>/test-results/
                     scp -i ~/.ssh/id_rsa_macmini -r bokken@$BOKKEN_DEVICE_IP:/Users/bokken/Graphics/TestProjects/<PROJECT_FOLDER>/test-results/ TestProjects/<PROJECT_FOLDER>/test-results/
                     exit $UTR_RESULT
@@ -405,7 +370,7 @@
         flavor: b1.xlarge
     commands:
       [OpenGlCore, Vulkan]:
-        setup_utr: 
+        setup_utr:
           - curl -s https://artifactory.prd.it.unity3d.com/artifactory/unity-tools-local/utr-standalone/utr --output utr
           - chmod +x utr
         call_utr:
@@ -418,10 +383,6 @@
           - sudo apt update
           - sudo apt install unity-downloader-cli
           - sudo unity-downloader-cli <EDITOR_REVISION_CMD> -c editor -c il2cpp  --wait --published-only
-<<<<<<< HEAD
-=======
-      
->>>>>>> ed962901
 
   Android:
     name: Android
@@ -441,7 +402,7 @@
         flavor: b1.large
     commands:
       [OpenGLES3, Vulkan]:
-        setup_utr: 
+        setup_utr:
           - curl -s https://artifactory.prd.it.unity3d.com/artifactory/unity-tools-local/utr-standalone/utr.bat --output utr.bat
         call_utr:
           - |5-
@@ -456,14 +417,14 @@
         unity_downloader_cli:
           - pip install unity-downloader-cli --index-url https://artifactory.prd.it.unity3d.com/artifactory/api/pypi/pypi/simple --upgrade
           - unity-downloader-cli <EDITOR_REVISION_CMD> -p WindowsEditor -c editor -c il2cpp -c android  --wait --published-only
-        turn_off_firewall: 
+        turn_off_firewall:
           - NetSh Advfirewall set allprofiles state off
         connect_bokken:
           - '%ANDROID_SDK_ROOT%\platform-tools\adb.exe connect %BOKKEN_DEVICE_IP%'
           - powershell %ANDROID_SDK_ROOT%\platform-tools\adb.exe devices
-        kill_server: 
+        kill_server:
           - start %ANDROID_SDK_ROOT%\platform-tools\adb.exe kill-server
-      
+
 
   XRQuest:
     name: XRQuest
@@ -502,12 +463,12 @@
         unity_downloader_cli:
           - pip install unity-downloader-cli --index-url https://artifactory.prd.it.unity3d.com/artifactory/api/pypi/pypi/simple --upgrade
           - unity-downloader-cli <EDITOR_REVISION_CMD> -p WindowsEditor -c editor -c il2cpp -c android  --wait --published-only
-        turn_off_firewall: 
+        turn_off_firewall:
           - NetSh Advfirewall set allprofiles state off
         connect_bokken:
           - '%ANDROID_SDK_ROOT%\platform-tools\adb.exe connect %BOKKEN_DEVICE_IP%'
           - powershell %ANDROID_SDK_ROOT%\platform-tools\adb.exe devices
-        kill_server: 
+        kill_server:
           - start %ANDROID_SDK_ROOT%\platform-tools\adb.exe kill-server
 
   iPhone:
@@ -553,7 +514,7 @@
   package_ci_ubuntu_small_v124:
     type: Unity::VM
     image: package-ci/ubuntu:v1.2.4-701242
-    flavor: b1.small    
+    flavor: b1.small
   package_ci_win_large:
     type: Unity::VM
     image: package-ci/win10:stable
