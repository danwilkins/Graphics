--- conflicted
+++ resolved
@@ -26,17 +26,10 @@
               -  "**/test-results/**"
               -  "TestProjects/UniversalGfxTestStereo/Logs/*.log"
     dependencies:
-<<<<<<< HEAD
-      -  path: .yamato/universal_stereo-win.yml#Build_Universal_Stereo_Win_Standalone_Player_mono_apiNet2_Linear_trunk
-         rerun: on-new-revision
-Build_Universal_Stereo_Win_Standalone_Player_mono_apiNet2_Linear_trunk:
-    name: Build Universal_Stereo on Win__mono_apiNet2_Linear_Standalone_build_Player on version trunk
-=======
       -  path: .yamato/universal_stereo-win.yml#Build_Universal_Stereo_Win_Standalone_mono_Linear_trunk
          rerun: on-new-revision
 Build_Universal_Stereo_Win_Standalone_mono_Linear_trunk:
     name: Build Universal_Stereo on Win__mono_Linear_Standalone_build_Player on version trunk
->>>>>>> 7d5b400e
     agent:
         type: Unity::VM
         image: sdet/gamecode_win10:stable
@@ -112,17 +105,10 @@
     dependencies:
       -  path: .yamato/_editor_priming.yml#editor:priming:CUSTOM-REVISION:windows
          rerun: always
-<<<<<<< HEAD
-      -  path: .yamato/universal_stereo-win.yml#Build_Universal_Stereo_Win_Standalone_Player_mono_apiNet2_Linear_CUSTOM-REVISION
-         rerun: always
-Build_Universal_Stereo_Win_Standalone_Player_mono_apiNet2_Linear_CUSTOM-REVISION:
-    name: Build Universal_Stereo on Win__mono_apiNet2_Linear_Standalone_build_Player on version CUSTOM-REVISION
-=======
       -  path: .yamato/universal_stereo-win.yml#Build_Universal_Stereo_Win_Standalone_mono_Linear_CUSTOM-REVISION
          rerun: always
 Build_Universal_Stereo_Win_Standalone_mono_Linear_CUSTOM-REVISION:
     name: Build Universal_Stereo on Win__mono_Linear_Standalone_build_Player on version CUSTOM-REVISION
->>>>>>> 7d5b400e
     agent:
         type: Unity::VM
         image: sdet/gamecode_win10:stable
