#ifndef __PROBEVOLUME_HLSL__
#define __PROBEVOLUME_HLSL__

#ifndef DECODE_SH
#include "Packages/com.unity.render-pipelines.core/Runtime/Lighting/ProbeVolume/DecodeSH.hlsl"
#endif

// APV specific code
struct APVConstants
{
    float3x4    WStoRS;
    float       normalBias; // amount of biasing along the normal
    int3        centerRS;   // index center location in refspace
    int3        centerIS;   // index center location in index space
    uint3       indexDim;   // resolution of the index
    uint3       poolDim;    // resolution of the brick pool
};

static const int kAPVConstantsSize = 12 + 1 + 3 + 3 + 3 + 3;

struct APVResources
{
    StructuredBuffer<int> index;

    Texture3D L0_L1Rx;

    Texture3D L1G_L1Ry;
    Texture3D L1B_L1Rz;

#ifdef PROBE_VOLUMES_L2
    Texture3D L2_0;
    Texture3D L2_1;
    Texture3D L2_2;
    Texture3D L2_3;
#endif
};

// Resources required for APV
StructuredBuffer<int> _APVResIndex;

TEXTURE3D(_APVResL0_L1Rx);

TEXTURE3D(_APVResL1G_L1Ry);
TEXTURE3D(_APVResL1B_L1Rz);

#ifdef PROBE_VOLUMES_L2
TEXTURE3D(_APVResL2_0);
TEXTURE3D(_APVResL2_1);
TEXTURE3D(_APVResL2_2);
TEXTURE3D(_APVResL2_3);
#endif

APVConstants LoadAPVConstants( StructuredBuffer<int> index )
{
    APVConstants apvc;
    apvc.WStoRS[0][0] = asfloat( index[ 0] );
    apvc.WStoRS[1][0] = asfloat( index[ 1] );
    apvc.WStoRS[2][0] = asfloat( index[ 2] );
    apvc.WStoRS[0][1] = asfloat( index[ 3] );
    apvc.WStoRS[1][1] = asfloat( index[ 4] );
    apvc.WStoRS[2][1] = asfloat( index[ 5] );
    apvc.WStoRS[0][2] = asfloat( index[ 6] );
    apvc.WStoRS[1][2] = asfloat( index[ 7] );
    apvc.WStoRS[2][2] = asfloat( index[ 8] );
    apvc.WStoRS[0][3] = asfloat( index[ 9] );
    apvc.WStoRS[1][3] = asfloat( index[10] );
    apvc.WStoRS[2][3] = asfloat( index[11] );
    apvc.normalBias   = asfloat( index[12] );
    apvc.centerRS.x   = index[13];
    apvc.centerRS.y   = index[14];
    apvc.centerRS.z   = index[15];
    apvc.centerIS.x   = index[16];
    apvc.centerIS.y   = index[17];
    apvc.centerIS.z   = index[18];
    apvc.indexDim.x   = index[19];
    apvc.indexDim.y   = index[20];
    apvc.indexDim.z   = index[21];
    apvc.poolDim.x    = index[22];
    apvc.poolDim.y    = index[23];
    apvc.poolDim.z    = index[24];
    return apvc;
}

<<<<<<< HEAD
float3 DecodeSH(float l0, float3 l1)
{
    // TODO: We're working on irradiance instead of radiance coefficients
    //       Add safety margin 2 to avoid out-of-bounds values
    // const float l1scale = 1.7320508f; // 3/(2*sqrt(3)) * 2

    // return (l1 - 0.5f) * 2.0f * l1scale * l0;
    return l1;
}

void DecodeSH_L2(float3 l0, inout float4 l2_R, inout float4 l2_G, inout float4 l2_B, inout float4 l2_C)
{
    // TODO: We're working on irradiance instead of radiance coefficients
    //       Add safety margin 2 to avoid out-of-bounds values
    // const float l2scale = 3.5777088f; // 4/sqrt(5) * 2

    // l2_R = (l2_R - 0.5f) * l2scale * l0.r;
    // l2_G = (l2_G - 0.5f) * l2scale * l0.g;
    // l2_B = (l2_B - 0.5f) * l2scale * l0.b;
    // l2_C = (l2_C - 0.5f) * l2scale;

    // l2_C.r *= l0.r;
    // l2_C.g *= l0.g;
    // l2_C.b *= l0.b;
}

=======
>>>>>>> caf4a991
#define APV_USE_BASE_OFFSET

// We split the evaluation in several steps to make variants with different bands easier.
float3 EvaluateAPVL0(APVResources apvRes, float3 uvw, out float L1Rx)
{
    float4 L0_L1Rx = SAMPLE_TEXTURE3D_LOD(apvRes.L0_L1Rx, s_linear_clamp_sampler, uvw, 0).rgba;
    L1Rx = L0_L1Rx.w;

    return L0_L1Rx.xyz;
}

void EvaluateAPVL1(APVResources apvRes, float3 L0, float L1Rx, float3 N, float3 backN, float3 uvw, out float3 diffuseLighting, out float3 backDiffuseLighting)
{
    float4 L1G_L1Ry = SAMPLE_TEXTURE3D_LOD(apvRes.L1G_L1Ry, s_linear_clamp_sampler, uvw, 0).rgba;
    float4 L1B_L1Rz = SAMPLE_TEXTURE3D_LOD(apvRes.L1B_L1Rz, s_linear_clamp_sampler, uvw, 0).rgba;

    float3 l1_R = float3(L1Rx, L1G_L1Ry.w, L1B_L1Rz.w);
    float3 l1_G = L1G_L1Ry.xyz;
    float3 l1_B = L1B_L1Rz.xyz;

    // decode the L1 coefficients
    l1_R = DecodeSH(L0.r, l1_R);
    l1_G = DecodeSH(L0.g, l1_G);
    l1_B = DecodeSH(L0.b, l1_B);

    diffuseLighting     = SHEvalLinearL1(N, l1_R, l1_G, l1_B);
    backDiffuseLighting = SHEvalLinearL1(backN, l1_R, l1_G, l1_B);
}

#ifdef PROBE_VOLUMES_L2
void EvaluateAPVL1L2(APVResources apvRes, float3 L0, float L1Rx, float3 N, float3 backN, float3 uvw, out float3 diffuseLighting, out float3 backDiffuseLighting)
{
    EvaluateAPVL1(apvRes, L0, L1Rx, N, backN, uvw, diffuseLighting, backDiffuseLighting);
    float4 l2_R = SAMPLE_TEXTURE3D_LOD(apvRes.L2_0, s_linear_clamp_sampler, uvw, 0).rgba;
    float4 l2_G = SAMPLE_TEXTURE3D_LOD(apvRes.L2_1, s_linear_clamp_sampler, uvw, 0).rgba;
    float4 l2_B = SAMPLE_TEXTURE3D_LOD(apvRes.L2_2, s_linear_clamp_sampler, uvw, 0).rgba;

    float4 l2_C = SAMPLE_TEXTURE3D_LOD(apvRes.L2_3, s_linear_clamp_sampler, uvw, 0).rgba;

    DecodeSH_L2(L0, l2_R, l2_G, l2_B, l2_C);

    diffuseLighting += SHEvalLinearL2(N, l2_R, l2_G, l2_B, l2_C);
    backDiffuseLighting += SHEvalLinearL2(backN, l2_R, l2_G, l2_B, l2_C);
}
#endif

bool TryToGetPoolUVW(APVResources apvRes, float3 posWS, float3 normalWS, out float3 uvw)
{
    uvw = 0;
    // Note: we could instead early return when we know we'll have invalid UVs, but some bade code gen on Vulkan generates shader warnings if we do.
    bool hasValidUVW = true;

    APVConstants apvConst = LoadAPVConstants(apvRes.index);
    // transform into APV space
    float3 posRS = mul(apvConst.WStoRS, float4(posWS + normalWS * apvConst.normalBias, 1.0));
    posRS -= apvConst.centerRS;

    // check bounds
#ifdef APV_USE_BASE_OFFSET
    if (any(abs(posRS.xz) > float2(apvConst.indexDim.xz / 2)))
#else
    if (any(abs(posRS) > float3(apvConst.indexDim / 2)))
#endif
    {
        hasValidUVW = false;
    }

    // convert to index
    int3 index = apvConst.centerIS + floor(posRS);
    index = index % apvConst.indexDim;

#ifdef APV_USE_BASE_OFFSET
    // get the y-offset
    int  yoffset = apvRes.index[kAPVConstantsSize + index.z * apvConst.indexDim.x + index.x];
    if (yoffset == -1 || posRS.y < yoffset || posRS.y >= float(apvConst.indexDim.y))
    {
        hasValidUVW = false;
    }

    index.y = posRS.y - yoffset;
#endif

    // resolve the index
    int  base_offset = kAPVConstantsSize + apvConst.indexDim.x * apvConst.indexDim.z;
    int  flattened_index = index.z * (apvConst.indexDim.x * apvConst.indexDim.y) + index.x * apvConst.indexDim.y + index.y;
    uint packed_pool_idx = apvRes.index[base_offset + flattened_index];

    // no valid brick loaded for this index, fallback to ambient probe
    if (packed_pool_idx == 0xffffffff)
    {
        hasValidUVW = false;
    }

    // unpack pool idx
    // size is encoded in the upper 4 bits
    uint   subdiv = (packed_pool_idx >> 28) & 15;
    float  cellSize = pow(3.0, subdiv);
    uint   flattened_pool_idx = packed_pool_idx & ((1 << 28) - 1);
    uint3  pool_idx;
    pool_idx.z = flattened_pool_idx / (apvConst.poolDim.x * apvConst.poolDim.y);
    flattened_pool_idx -= pool_idx.z * (apvConst.poolDim.x * apvConst.poolDim.y);
    pool_idx.y = flattened_pool_idx / apvConst.poolDim.x;
    pool_idx.x = flattened_pool_idx - (pool_idx.y * apvConst.poolDim.x);
    uvw = ((float3) pool_idx + 0.5) / (float3) apvConst.poolDim;

    // calculate uv offset and scale
    float3 offset = frac(posRS / (float)cellSize);  // [0;1] in brick space
    //offset    = clamp( offset, 0.25, 0.75 );      // [0.25;0.75] in brick space (is this actually necessary?)
    offset *= 3.0 / (float3) apvConst.poolDim;      // convert brick footprint to texels footprint in pool texel space
    uvw += offset;                                  // add the final offset

    return hasValidUVW;
}

void EvaluateAdaptiveProbeVolume(in float3 posWS, in float3 normalWS, in float3 backNormalWS, in APVResources apvRes,
    out float3 bakeDiffuseLighting, out float3 backBakeDiffuseLighting)
{
    bakeDiffuseLighting = float3(0.0, 0.0, 0.0);
    backBakeDiffuseLighting = float3(0.0, 0.0, 0.0);

    float3 pool_uvw;
    if (TryToGetPoolUVW(apvRes, posWS, normalWS, pool_uvw))
    {
        float L1Rx;
        float3 L0 = EvaluateAPVL0(apvRes, pool_uvw, L1Rx);

#ifdef PROBE_VOLUMES_L1
        EvaluateAPVL1(apvRes, L0, L1Rx, normalWS, backNormalWS, pool_uvw, bakeDiffuseLighting, backBakeDiffuseLighting);
#elif PROBE_VOLUMES_L2
        EvaluateAPVL1L2(apvRes, L0, L1Rx, normalWS, backNormalWS, pool_uvw, bakeDiffuseLighting, backBakeDiffuseLighting);
#endif

        bakeDiffuseLighting += L0;
        backBakeDiffuseLighting += L0;
    }
    else
    {
        // no valid brick, fallback to ambient probe
        bakeDiffuseLighting = EvaluateAmbientProbe(normalWS);
        backBakeDiffuseLighting = EvaluateAmbientProbe(backNormalWS);
    }
}

float3 EvaluateAdaptiveProbeVolumeL0(in float3 posWS, in float3 normalWS, in APVResources apvRes)
{
    float3 bakeDiffuseLighting = float3(0.0, 0.0, 0.0);

    float3 pool_uvw;
    if (TryToGetPoolUVW(apvRes, posWS, normalWS, pool_uvw))
    {
        float unused;
        float3 L0 = EvaluateAPVL0(apvRes, pool_uvw, unused);
        bakeDiffuseLighting = L0;
    }
    else
    {
        // no valid brick, fallback to ambient probe
        bakeDiffuseLighting = EvaluateAmbientProbe(normalWS);
    }

    return bakeDiffuseLighting;
}

APVResources FillAPVResources()
{
    APVResources apvRes;
    apvRes.index = _APVResIndex;

    apvRes.L0_L1Rx = _APVResL0_L1Rx;

    apvRes.L1G_L1Ry = _APVResL1G_L1Ry;
    apvRes.L1B_L1Rz = _APVResL1B_L1Rz;

#if PROBE_VOLUMES_L2
    apvRes.L2_0 = _APVResL2_0;
    apvRes.L2_1 = _APVResL2_1;
    apvRes.L2_2 = _APVResL2_2;
    apvRes.L2_3 = _APVResL2_3;
#endif

    return apvRes;
}

void EvaluateAdaptiveProbeVolume(in float3 posWS, in float3 normalWS, in float3 backNormalWS,
    out float3 bakeDiffuseLighting, out float3 backBakeDiffuseLighting)
{
    APVResources apvRes = FillAPVResources();

    EvaluateAdaptiveProbeVolume(posWS, normalWS, backNormalWS, apvRes,
        bakeDiffuseLighting, backBakeDiffuseLighting);
}

void EvaluateAdaptiveProbeVolume(in float3 posWS, out float3 bakeDiffuseLighting)
{
    APVResources apvRes = FillAPVResources();
    bakeDiffuseLighting = EvaluateAdaptiveProbeVolumeL0(posWS, float3(0.0f, 0.0f, 0.0f), apvRes);
}

#endif // __PROBEVOLUME_HLSL__<|MERGE_RESOLUTION|>--- conflicted
+++ resolved
@@ -81,35 +81,6 @@
     return apvc;
 }
 
-<<<<<<< HEAD
-float3 DecodeSH(float l0, float3 l1)
-{
-    // TODO: We're working on irradiance instead of radiance coefficients
-    //       Add safety margin 2 to avoid out-of-bounds values
-    // const float l1scale = 1.7320508f; // 3/(2*sqrt(3)) * 2
-
-    // return (l1 - 0.5f) * 2.0f * l1scale * l0;
-    return l1;
-}
-
-void DecodeSH_L2(float3 l0, inout float4 l2_R, inout float4 l2_G, inout float4 l2_B, inout float4 l2_C)
-{
-    // TODO: We're working on irradiance instead of radiance coefficients
-    //       Add safety margin 2 to avoid out-of-bounds values
-    // const float l2scale = 3.5777088f; // 4/sqrt(5) * 2
-
-    // l2_R = (l2_R - 0.5f) * l2scale * l0.r;
-    // l2_G = (l2_G - 0.5f) * l2scale * l0.g;
-    // l2_B = (l2_B - 0.5f) * l2scale * l0.b;
-    // l2_C = (l2_C - 0.5f) * l2scale;
-
-    // l2_C.r *= l0.r;
-    // l2_C.g *= l0.g;
-    // l2_C.b *= l0.b;
-}
-
-=======
->>>>>>> caf4a991
 #define APV_USE_BASE_OFFSET
 
 // We split the evaluation in several steps to make variants with different bands easier.
