--- conflicted
+++ resolved
@@ -148,10 +148,6 @@
 #if UNITY_EDITOR
             if (m_Profile == null)
                 m_Profile = CreateReferenceVolumeProfile(gameObject.scene, gameObject.name);
-<<<<<<< HEAD
-
-=======
->>>>>>> c69c9ecc
 #endif
             QueueAssetLoading();
         }
