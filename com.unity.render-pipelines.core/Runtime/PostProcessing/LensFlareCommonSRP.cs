namespace UnityEngine.Rendering
{
    /// <summary>
    /// Common code for all Data-Driven Lens Flare used
    /// </summary>
    public sealed class LensFlareCommonSRP
    {
        private static LensFlareCommonSRP m_Instance = null;
        private static readonly object m_Padlock = new object();
        private static System.Collections.Generic.List<LensFlareComponentSRP> m_Data = new System.Collections.Generic.List<LensFlareComponentSRP>();

        private LensFlareCommonSRP()
        {
        }

        /// <summary>
        /// Current unique instance
        /// </summary>
        public static LensFlareCommonSRP Instance
        {
            get
            {
                if (m_Instance == null)
                {
                    lock (m_Padlock)
                    {
                        if (m_Instance == null)
                        {
                            m_Instance = new LensFlareCommonSRP();
                        }
                    }
                }
                return m_Instance;
            }
        }

        private System.Collections.Generic.List<LensFlareComponentSRP> Data { get { return LensFlareCommonSRP.m_Data; } }

        /// <summary>
        /// Return the pool of Lens Flare added
        /// </summary>
        /// <returns>The Lens Flare Pool</returns>
        public System.Collections.Generic.List<LensFlareComponentSRP> GetData()
        {
            return Data;
        }

        /// <summary>
        /// Check if we have at least one Lens Flare added on the pool
        /// </summary>
        /// <returns>true if no Lens Flare were added</returns>
        public bool IsEmpty()
        {
            return Data.Count == 0;
        }

        /// <summary>
        /// Add a new lens flare component on the pool.
        /// </summary>
        /// <param name="newData">The new data added</param>
        public void AddData(LensFlareComponentSRP newData)
        {
            Debug.Assert(Instance == this, "LensFlareCommonSRP can have only one instance");

            if (!m_Data.Contains(newData))
            {
                m_Data.Add(newData);
            }
        }

        /// <summary>
        /// Attenuation by Light Shape for Point Light
        /// </summary>
        /// <returns>Attenuation Factor</returns>
        static public float ShapeAttenuationPointLight()
        {
            return 1.0f;
        }

        /// <summary>
        /// Attenuation by Light Shape for Directional Light
        /// </summary>
        /// <param name="forward">Forward Vector of Directional Light</param>
        /// <param name="wo">Vector pointing to the eye</param>
        /// <returns>Attenuation Factor</returns>
        static public float ShapeAttenuationDirLight(Vector3 forward, Vector3 wo)
        {
            return Mathf.Max(Vector3.Dot(forward, wo), 0.0f);
        }

        /// <summary>
        /// Attenuation by Light Shape for Spot Light with Cone Shape
        /// </summary>
        /// <param name="forward">Forward Vector of Directional Light</param>
        /// <param name="wo">Vector pointing to the eye</param>
        /// <param name="spotAngle">The angle of the light's spotlight cone in degrees.</param>
        /// <param name="innerSpotPercent01">Get the inner spot radius between 0 and 1.</param>
        /// <returns>Attenuation Factor</returns>
        static public float ShapeAttenuationSpotConeLight(Vector3 forward, Vector3 wo, float spotAngle, float innerSpotPercent01)
        {
            float outerDot = Mathf.Max(Mathf.Cos(0.5f * spotAngle * Mathf.Deg2Rad), 0.0f);
            float innerDot = Mathf.Max(Mathf.Cos(0.5f * spotAngle * Mathf.Deg2Rad * innerSpotPercent01), 0.0f);
            float dot = Mathf.Max(Vector3.Dot(forward, wo), 0.0f);
            return Mathf.Clamp01((dot - outerDot) / (innerDot - outerDot));
        }

        /// <summary>
        /// Attenuation by Light Shape for Spot Light with Box Shape
        /// </summary>
        /// <param name="forward">Forward Vector of Directional Light</param>
        /// <param name="wo">Vector pointing to the eye</param>
        /// <returns>Attenuation Factor</returns>
        static public float ShapeAttenuationSpotBoxLight(Vector3 forward, Vector3 wo)
        {
            return Mathf.Max(Mathf.Sign(Vector3.Dot(forward, wo)), 0.0f);
        }

        /// <summary>
        /// Attenuation by Light Shape for Spot Light with Pyramid Shape
        /// </summary>
        /// <param name="forward">Forward Vector of Directional Light</param>
        /// <param name="wo">Vector pointing to the eye</param>
        /// <returns>Attenuation Factor</returns>
        static public float ShapeAttenuationSpotPyramidLight(Vector3 forward, Vector3 wo)
        {
            return ShapeAttenuationSpotBoxLight(forward, wo);
        }

        /// <summary>
        /// Attenuation by Light Shape for Area Light with Tube Shape
        /// </summary>
        /// <param name="lightPositionWS">World Space position of the Light</param>
        /// <param name="lightSide">Vector pointing to the side (right or left) or the light</param>
        /// <param name="lightWidth">Width (half extent) of the tube light</param>
        /// <param name="cam">Camera rendering the Tube Light</param>
        /// <returns>Attenuation Factor</returns>
        static public float ShapeAttenuationAreaTubeLight(Vector3 lightPositionWS, Vector3 lightSide, float lightWidth, Camera cam)
        {
            // Ref: https://hal.archives-ouvertes.fr/hal-02155101/document
            // Listing 1.6. Analytic line-diffuse integration.
            float Fpo(float d, float l)
            {
                return l / (d * (d * d + l * l)) + Mathf.Atan(l / d) / (d * d);
            }

            float Fwt(float d, float l)
            {
                return l * l / (d * (d * d + l * l));
            }

            Vector3 p1Global = lightPositionWS + lightSide * lightWidth * 0.5f;
            Vector3 p2Global = lightPositionWS - lightSide * lightWidth * 0.5f;
            Vector3 p1Front = lightPositionWS + cam.transform.right * lightWidth * 0.5f;
            Vector3 p2Front = lightPositionWS - cam.transform.right * lightWidth * 0.5f;

            Vector3 p1World = cam.transform.InverseTransformPoint(p1Global);
            Vector3 p2World = cam.transform.InverseTransformPoint(p2Global);
            Vector3 p1WorldFront = cam.transform.InverseTransformPoint(p1Front);
            Vector3 p2WorldFront = cam.transform.InverseTransformPoint(p2Front);

            float DiffLineIntegral(Vector3 p1, Vector3 p2)
            {
                float diffIntegral;
                // tangent
                Vector3 wt = (p2 - p1).normalized;
                // clamping
                if (p1.z <= 0.0 && p2.z <= 0.0)
                {
                    diffIntegral = 0.0f;
                }
                else
                {
                    if (p1.z < 0.0)
                        p1 = (p1 * p2.z - p2 * p1.z) / (+p2.z - p1.z);
                    if (p2.z < 0.0)
                        p2 = (-p1 * p2.z + p2 * p1.z) / (-p2.z + p1.z);
                    // parameterization
                    float l1 = Vector3.Dot(p1, wt);
                    float l2 = Vector3.Dot(p2, wt);
                    // shading point orthonormal projection on the line
                    Vector3 po = p1 - l1 * wt;
                    // distance to line
                    float d = po.magnitude;
                    // integral
                    float integral = (Fpo(d, l2) - Fpo(d, l1)) * po.z + (Fwt(d, l2) - Fwt(d, l1)) * wt.z;
                    diffIntegral = integral / Mathf.PI;
                }

                return diffIntegral;
            }

            float frontModulation = DiffLineIntegral(p1WorldFront, p2WorldFront);
            float worldModulation = DiffLineIntegral(p1World, p2World);

            return frontModulation > 0.0f ? worldModulation / frontModulation : 1.0f;
        }

        /// <summary>
        /// Attenuation by Light Shape for Area Light with Rectangular Shape
        /// </summary>
        /// <param name="forward">Forward Vector of Directional Light</param>
        /// <param name="wo">Vector pointing to the eye</param>
        /// <returns>Attenuation Factor</returns>
        static public float ShapeAttenuationAreaRectangleLight(Vector3 forward, Vector3 wo)
        {
            return ShapeAttenuationDirLight(forward, wo);
        }

        /// <summary>
        /// Attenuation by Light Shape for Area Light with Disc Shape
        /// </summary>
        /// <param name="forward">Forward Vector of Directional Light</param>
        /// <param name="wo">Vector pointing to the eye</param>
        /// <returns>Attenuation Factor</returns>
        static public float ShapeAttenuationAreaDiscLight(Vector3 forward, Vector3 wo)
        {
            return ShapeAttenuationDirLight(forward, wo);
        }

<<<<<<< HEAD
        static Vector4 GetFlareData0(Vector2 screenPos, Vector2 translationScale, Vector2 rayOff0, Vector2 vLocalScreenRatio, float angleDeg, float position, float angularOffset, Vector2 positionOffset, bool autoRotate)
=======
        /// <summary>
        /// Compute internal parameters needed to render single flare
        /// </summary>
        /// <param name="screenPos"></param>
        /// <param name="translationScale"></param>
        /// <param name="vLocalScreenRatio"></param>
        /// <param name="angleDeg"></param>
        /// <param name="position"></param>
        /// <param name="angularOffset"></param>
        /// <param name="positionOffset"></param>
        /// <param name="autoRotate"></param>
        /// <returns>Parameter used on the shader for _FlareData0</returns>
        static public Vector4 GetFlareData0(Vector2 screenPos, Vector2 translationScale, Vector2 vLocalScreenRatio, float angleDeg, float position, float angularOffset, Vector2 positionOffset, bool autoRotate)
>>>>>>> c29be7bf
        {
            float globalCos0 = Mathf.Cos(-angularOffset * Mathf.Deg2Rad);
            float globalSin0 = Mathf.Sin(-angularOffset * Mathf.Deg2Rad);

            Vector2 rayOff = -translationScale * (screenPos + screenPos * (position - 1.0f));
            rayOff = new Vector2(globalCos0 * rayOff.x - globalSin0 * rayOff.y,
                globalSin0 * rayOff.x + globalCos0 * rayOff.y);

            float rotation = angleDeg;

            rotation += 180.0f;
            if (!autoRotate)
            {
                rotation = Mathf.Abs(rotation) < 1e-4f ? -360.0f : -rotation;
            }
            else
            {
                Vector2 pos = (rayOff.normalized * vLocalScreenRatio) * translationScale;
                rotation -= Mathf.Rad2Deg * Mathf.Atan2(pos.y, pos.x);
            }
            rotation *= Mathf.Deg2Rad;
            float localCos0 = Mathf.Cos(-rotation);
            float localSin0 = Mathf.Sin(-rotation);

            return new Vector4(localCos0, localSin0, positionOffset.x + rayOff0.x * translationScale.x, -positionOffset.y + rayOff0.y * translationScale.y);
        }

        static Vector2 GetLensFlareRayOffset(Vector2 screenPos, float position, float globalCos0, float globalSin0)
        {
            Vector2 rayOff = -(screenPos + screenPos * (position - 1.0f));
            return new Vector2(globalCos0 * rayOff.x - globalSin0 * rayOff.y,
                globalSin0 * rayOff.x + globalCos0 * rayOff.y);
        }

        static Vector3 WorldToViewport(bool isCameraRelative, Matrix4x4 viewProjMatrix, Vector3 cameraPosWS, Vector3 positionWS)
        {
            Vector3 localPositionWS = positionWS;
            if (isCameraRelative)
            {
                localPositionWS -= cameraPosWS;
            }
            Vector4 viewportPos4 = viewProjMatrix * localPositionWS;
            Vector3 viewportPos = new Vector3(viewportPos4.x, viewportPos4.y, 0f);
            viewportPos /= viewportPos4.w;
            viewportPos.x = viewportPos.x * 0.5f + 0.5f;
            viewportPos.y = viewportPos.y * 0.5f + 0.5f;
            viewportPos.y = 1.0f - viewportPos.y;
            viewportPos.z = viewportPos4.w;

            return viewportPos;
        }

        /// <summary>
        /// Effective Job of drawing the set of Lens Flare registered
        /// </summary>
        /// <param name="lensFlareShader">Lens Flare material (HDRP or URP shader)</param>
        /// <param name="lensFlares">Set of Lens Flare</param>
        /// <param name="cam">Camera</param>
        /// <param name="actualWidth">Width actually used for rendering after dynamic resolution and XR is applied.</param>
        /// <param name="actualHeight">Height actually used for rendering after dynamic resolution and XR is applied.</param>
        /// <param name="usePanini">Set if use Panani Projection</param>
        /// <param name="paniniDistance">Distance used for Panini projection</param>
        /// <param name="paniniCropToFit">CropToFit parameter used for Panini projection</param>
        /// <param name="viewProjMatrix">View Projection Matrix of the current camera</param>
        /// <param name="cmd">Command Buffer</param>
        /// <param name="colorBuffer">Source Render Target which contains the Color Buffer</param>
        /// <param name="GetLensFlareLightAttenuation">Delegate to which return return the Attenuation of the light based on their shape which uses the functions ShapeAttenuation...(...), must reimplemented per SRP</param>
        /// <param name="_FlareTex">ShaderID for the FlareTex</param>
        /// <param name="_FlareColorValue">ShaderID for the FlareColor</param>
        /// <param name="_FlareData0">ShaderID for the FlareData0</param>
        /// <param name="_FlareData1">ShaderID for the FlareData1</param>
        /// <param name="_FlareData2">ShaderID for the FlareData2</param>
        /// <param name="_FlareData3">ShaderID for the FlareData3</param>
        /// <param name="_FlareData4">ShaderID for the FlareData4</param>
        /// <param name="debugView">Debug View which setup black background to see only Lens Flare</param>
        static public void DoLensFlareDataDrivenCommon(Material lensFlareShader, LensFlareCommonSRP lensFlares, Camera cam, float actualWidth, float actualHeight,
            bool usePanini, float paniniDistance, float paniniCropToFit,
            bool isCameraRelative,
            Matrix4x4 viewProjMatrix,
            Rendering.CommandBuffer cmd,
            Rendering.RenderTargetIdentifier colorBuffer,
            System.Func<Light, Camera, Vector3, float> GetLensFlareLightAttenuation,
            int _FlareTex, int _FlareColorValue, int _FlareData0, int _FlareData1, int _FlareData2, int _FlareData3, int _FlareData4,
            bool debugView)
        {
            Vector2 vScreenRatio;

            if (lensFlares.IsEmpty())
                return;

            Vector2 screenSize = new Vector2(actualWidth, actualHeight);
            float screenRatio = screenSize.x / screenSize.y;
            vScreenRatio = new Vector2(screenRatio, 1.0f);

            Rendering.CoreUtils.SetRenderTarget(cmd, colorBuffer);
            if (debugView)
            {
                // Background pitch black to see only the Flares
                cmd.ClearRenderTarget(false, true, Color.black);
            }

#if UNITY_EDITOR
            if (cam.cameraType == CameraType.SceneView)
            {
                // Determine whether the "Animated Materials" checkbox is checked for the current view.
                for (int i = 0; i < UnityEditor.SceneView.sceneViews.Count; i++) // Using a foreach on an ArrayList generates garbage ...
                {
                    var sv = UnityEditor.SceneView.sceneViews[i] as UnityEditor.SceneView;
                    if (sv.camera == cam && !sv.sceneViewState.flaresEnabled)
                    {
                        return;
                    }
                }
            }
#endif

            foreach (LensFlareComponentSRP comp in lensFlares.GetData())
            {
                if (comp == null)
                    continue;

                LensFlareDataSRP data = comp.lensFlareData;

                if (!comp.enabled ||
                    !comp.gameObject.activeSelf ||
                    !comp.gameObject.activeInHierarchy ||
                    data == null ||
                    data.elements == null ||
                    data.elements.Length == 0)
                    continue;

                Light light = comp.GetComponent<Light>();

                Vector3 positionWS;
                Vector3 viewportPos;

                bool isDirLight = false;
                if (light != null && light.type == LightType.Directional)
                {
                    positionWS = -light.transform.forward * cam.farClipPlane;
                    isDirLight = true;
                }
                else
                {
                    positionWS = comp.transform.position;
                }

                viewportPos = WorldToViewport(isCameraRelative, viewProjMatrix, cam.transform.position, positionWS);

                if (usePanini && cam == Camera.main)
                {
                    viewportPos = DoPaniniProjection(viewportPos, actualWidth, actualHeight, cam.fieldOfView, paniniCropToFit, paniniDistance);
                }

                if (viewportPos.z < 0.0f)
                    continue;

                if (!comp.allowOffScreen)
                {
                    if (viewportPos.x < 0.0f || viewportPos.x > 1.0f ||
                        viewportPos.y < 0.0f || viewportPos.y > 1.0f)
                        continue;
                }

                Vector4 modulationByColor = Vector4.one;
                Vector4 modulationAttenuation = Vector4.one;
                Vector3 diffToObject = positionWS - cam.transform.position;
                float distToObject = diffToObject.magnitude;
                float coefDistSample = distToObject / comp.maxAttenuationDistance;
                float coefScaleSample = distToObject / comp.maxAttenuationScale;
                float distanceAttenuation = !isDirLight && comp.distanceAttenuationCurve.length > 0 ? comp.distanceAttenuationCurve.Evaluate(coefDistSample) : 1.0f;
                float scaleByDistance = !isDirLight && comp.scaleByDistanceCurve.length >= 1 ? comp.scaleByDistanceCurve.Evaluate(coefScaleSample) : 1.0f;

                Color globalColorModulation = Color.white;

                if (light != null)
                {
                    if (comp.attenuationByLightShape)
                        globalColorModulation *= GetLensFlareLightAttenuation(light, cam, -diffToObject.normalized);
                }

                globalColorModulation *= distanceAttenuation;

                Vector3 dir = (cam.transform.position - comp.transform.position).normalized;
                Vector3 screenPosZ = WorldToViewport(isCameraRelative, viewProjMatrix, cam.transform.position, positionWS + dir * comp.occlusionOffset);
                Vector2 occlusionRadiusEdgeScreenPos0 = (Vector2)viewportPos;
                Vector2 occlusionRadiusEdgeScreenPos1 = (Vector2)WorldToViewport(isCameraRelative, viewProjMatrix, cam.transform.position, positionWS + cam.transform.up * comp.occlusionRadius);
                float occlusionRadius = (occlusionRadiusEdgeScreenPos1 - occlusionRadiusEdgeScreenPos0).magnitude;
                cmd.SetGlobalVector(_FlareData1, new Vector4(occlusionRadius, comp.sampleCount, screenPosZ.z, actualHeight / actualWidth));

                if (comp.useOcclusion)
                {
                    cmd.EnableShaderKeyword("FLARE_OCCLUSION");
                }
                else
                {
                    cmd.DisableShaderKeyword("FLARE_OCCLUSION");
                }

                foreach (LensFlareDataElementSRP element in data.elements)
                {
                    if (element == null ||
                        element.visible == false ||
                        (element.lensFlareTexture == null && element.flareType == SRPLensFlareType.Image) ||
                        element.localIntensity <= 0.0f ||
                        element.count <= 0)
                        continue;

                    Color colorModulation = globalColorModulation;
                    if (light != null && element.modulateByLightColor)
                    {
                        if (light.useColorTemperature)
                            colorModulation *= light.color * Mathf.CorrelatedColorTemperatureToRGB(light.colorTemperature);
                        else
                            colorModulation *= light.color;
                    }

                    Color curColor = colorModulation;
                    Vector2 screenPos = new Vector2(2.0f * viewportPos.x - 1.0f, 1.0f - 2.0f * viewportPos.y);
                    Vector2 translationScale = new Vector2(element.translationScale.x, element.translationScale.y);
                    Texture texture = element.lensFlareTexture;
                    float usedAspectRatio;
                    if (element.flareType == SRPLensFlareType.Image)
                        usedAspectRatio = element.preserveAspectRatio ? ((((float)texture.height) / (float)texture.width)) : 1.0f;
                    else
                        usedAspectRatio = 1.0f;

                    float rotation = element.rotation;
                    Vector4 tint = Vector4.Scale(element.tint, curColor);
                    Vector2 radPos = new Vector2(Mathf.Abs(screenPos.x), Mathf.Abs(screenPos.y));
                    float radius = Mathf.Max(radPos.x, radPos.y); // l1 norm (instead of l2 norm)
                    float radialsScaleRadius = comp.radialScreenAttenuationCurve.length > 0 ? comp.radialScreenAttenuationCurve.Evaluate(radius) : 1.0f;

                    Vector2 elemSizeXY;
                    if (element.preserveAspectRatio)
                    {
                        if (usedAspectRatio >= 1.0f)
                        {
                            elemSizeXY = new Vector2(element.sizeXY.x / usedAspectRatio, element.sizeXY.y);
                        }
                        else
                        {
                            elemSizeXY = new Vector2(element.sizeXY.x, element.sizeXY.y * usedAspectRatio);
                        }
                    }
                    else
                    {
                        elemSizeXY = new Vector2(element.sizeXY.x, element.sizeXY.y);
                    }
                    float scaleSize = 0.1f; // Arbitrary value
                    Vector2 size = new Vector2(elemSizeXY.x, elemSizeXY.y);
                    float combinedScale = scaleByDistance * scaleSize * element.uniformScale * comp.scale;
                    size *= combinedScale;

                    Vector4 gradientModulation = new Vector4(1.0f, 1.0f, 1.0f, 1.0f);

                    float currentIntensity = comp.intensity * element.localIntensity * radialsScaleRadius * distanceAttenuation;

                    if (currentIntensity <= 0.0f)
                        continue;

                    curColor *= element.tint;
                    curColor *= currentIntensity;

                    float globalCos0 = Mathf.Cos(-element.angularOffset * Mathf.Deg2Rad);
                    float globalSin0 = Mathf.Sin(-element.angularOffset * Mathf.Deg2Rad);

                    float position = 2.0f * element.position;

                    SRPLensFlareBlendMode blendMode = element.blendMode;
                    int materialPass;
                    if (blendMode == SRPLensFlareBlendMode.Additive)
                        materialPass = 0;
                    else if (blendMode == SRPLensFlareBlendMode.Screen)
                        materialPass = 1;
                    else if (blendMode == SRPLensFlareBlendMode.Premultiply)
                        materialPass = 2;
                    else if (blendMode == SRPLensFlareBlendMode.Lerp)
                        materialPass = 3;
                    else
                        materialPass = 0;

                    if (element.flareType == SRPLensFlareType.Image)
                    {
                        cmd.DisableShaderKeyword("FLARE_CIRCLE");
                        cmd.DisableShaderKeyword("FLARE_POLYGON");
                    }
                    else if (element.flareType == SRPLensFlareType.Circle)
                    {
                        cmd.EnableShaderKeyword("FLARE_CIRCLE");
                        cmd.DisableShaderKeyword("FLARE_POLYGON");
                    }
                    else if (element.flareType == SRPLensFlareType.Polygon)
                    {
                        cmd.DisableShaderKeyword("FLARE_CIRCLE");
                        cmd.EnableShaderKeyword("FLARE_POLYGON");
                    }

                    if (element.flareType == SRPLensFlareType.Circle ||
                        element.flareType == SRPLensFlareType.Polygon)
                    {
                        if (element.inverseSDF)
                        {
                            cmd.EnableShaderKeyword("FLARE_INVERSE_SDF");
                        }
                        else
                        {
                            cmd.DisableShaderKeyword("FLARE_INVERSE_SDF");
                        }
                    }
                    else
                    {
                        cmd.DisableShaderKeyword("FLARE_INVERSE_SDF");
                    }

                    if (element.lensFlareTexture != null)
                        cmd.SetGlobalTexture(_FlareTex, element.lensFlareTexture);

                    float usedGradientPosition = Mathf.Clamp01((1.0f - element.edgeOffset) - 1e-6f);
                    if (element.flareType == SRPLensFlareType.Polygon)
                        usedGradientPosition = Mathf.Pow(usedGradientPosition + 1.0f, 5);

                    Vector2 ComputeLocalSize(Vector2 rayOff, Vector2 rayOff0, Vector2 curSize, AnimationCurve distortionCurve)
                    {
                        Vector2 rayOffZ = GetLensFlareRayOffset(screenPos, position, globalCos0, globalSin0);
                        Vector2 localRadPos;
                        float localRadius;
                        if (!element.distortionRelativeToCenter)
                        {
                            localRadPos = (rayOff - rayOff0) * 0.5f;
                            localRadius = Mathf.Clamp01(Mathf.Max(Mathf.Abs(localRadPos.x), Mathf.Abs(localRadPos.y))); // l1 norm (instead of l2 norm)
                        }
                        else
                        {
                            localRadPos = screenPos + (rayOff + new Vector2(element.positionOffset.x, -element.positionOffset.y)) * element.translationScale;
                            localRadius = Mathf.Clamp01(localRadPos.magnitude); // l2 norm (instead of l1 norm)
                        }

                        float localLerpValue = Mathf.Clamp01(distortionCurve.Evaluate(localRadius));
                        return new Vector2(Mathf.Lerp(curSize.x, element.targetSizeDistortion.x * combinedScale / usedAspectRatio, localLerpValue),
                            Mathf.Lerp(curSize.y, element.targetSizeDistortion.y * combinedScale, localLerpValue));
                    }

                    float usedSDFRoundness = element.sdfRoundness;

                    cmd.SetGlobalVector(_FlareData3, new Vector4(comp.allowOffScreen ? 1.0f : -1.0f, usedGradientPosition, Mathf.Exp(Mathf.Lerp(0.0f, 4.0f, Mathf.Clamp01(1.0f - element.fallOff))), 1.0f / (float)element.sideCount));
                    if (element.flareType == SRPLensFlareType.Polygon)
                    {
                        float invSide = 1.0f / (float)element.sideCount;
                        float rCos = Mathf.Cos(Mathf.PI * invSide);
                        float roundValue = rCos * usedSDFRoundness;
                        float r = rCos - roundValue;
                        float an = 2.0f * Mathf.PI * invSide;
                        float he = r * Mathf.Tan(0.5f * an);
                        cmd.SetGlobalVector(_FlareData4, new Vector4(usedSDFRoundness, r, an, he));
                    }
                    else
                    {
                        cmd.SetGlobalVector(_FlareData4, new Vector4(usedSDFRoundness, 0.0f, 0.0f, 0.0f));
                    }

                    if (!element.allowMultipleElement || element.count == 1)
                    {
                        Vector2 localSize = size;
                        Vector2 rayOff = GetLensFlareRayOffset(screenPos, position, globalCos0, globalSin0);
                        if (element.enableRadialDistortion)
                        {
                            Vector2 rayOff0 = GetLensFlareRayOffset(screenPos, 0.0f, globalCos0, globalSin0);
                            localSize = ComputeLocalSize(rayOff, rayOff0, localSize, element.distortionCurve);
                        }
                        Vector4 flareData0 = GetFlareData0(screenPos, element.translationScale, rayOff, vScreenRatio, element.rotation, position, element.angularOffset, element.positionOffset, element.autoRotate);

                        cmd.SetGlobalVector(_FlareData0, flareData0);
                        cmd.SetGlobalVector(_FlareData2, new Vector4(screenPos.x, screenPos.y, localSize.x, localSize.y));
                        cmd.SetGlobalVector(_FlareColorValue, curColor);

                        UnityEngine.Rendering.Blitter.DrawQuad(cmd, lensFlareShader, materialPass);
                    }
                    else
                    {
                        float dLength = 2.0f * element.lengthSpread / ((float)(element.count - 1));

                        if (element.distribution == SRPLensFlareDistribution.Uniform)
                        {
                            for (int elemIdx = 0; elemIdx < element.count; ++elemIdx)
                            {
                                Vector2 localSize = size;
                                Vector2 rayOff = GetLensFlareRayOffset(screenPos, position, globalCos0, globalSin0);
                                if (element.enableRadialDistortion)
                                {
                                    Vector2 rayOff0 = GetLensFlareRayOffset(screenPos, 0.0f, globalCos0, globalSin0);
                                    localSize = ComputeLocalSize(rayOff, rayOff0, localSize, element.distortionCurve);
                                }

                                float timeScale = element.count >= 2 ? ((float)elemIdx) / ((float)(element.count - 1)) : 0.5f;

                                Color col = element.colorGradient.Evaluate(timeScale);

                                Vector4 flareData0 = GetFlareData0(screenPos, element.translationScale, rayOff, vScreenRatio, element.rotation, position, element.angularOffset, element.positionOffset, element.autoRotate);
                                cmd.SetGlobalVector(_FlareData0, flareData0);
                                cmd.SetGlobalVector(_FlareData2, new Vector4(screenPos.x, screenPos.y, localSize.x, localSize.y));
                                cmd.SetGlobalVector(_FlareColorValue, curColor * col);

                                UnityEngine.Rendering.Blitter.DrawQuad(cmd, lensFlareShader, materialPass);
                                position += dLength;
                            }
                        }
                        else if (element.distribution == SRPLensFlareDistribution.Random)
                        {
                            Random.State backupRandState = UnityEngine.Random.state;
                            Random.InitState(element.seed);
                            Vector2 side = new Vector2(Mathf.Sin(-element.angularOffset * Mathf.Deg2Rad), Mathf.Cos(-element.angularOffset * Mathf.Deg2Rad));
                            side *= element.positionVariation.y;
                            float RandomRange(float min, float max)
                            {
                                return Random.Range(min, max);
                            }

                            for (int elemIdx = 0; elemIdx < element.count; ++elemIdx)
                            {
                                float localIntensity = RandomRange(-1.0f, 1.0f) * element.intensityVariation + 1.0f;

                                Vector2 rayOff = GetLensFlareRayOffset(screenPos, position, globalCos0, globalSin0);
                                Vector2 localSize = size;
                                if (element.enableRadialDistortion)
                                {
                                    Vector2 rayOff0 = GetLensFlareRayOffset(screenPos, 0.0f, globalCos0, globalSin0);
                                    localSize = ComputeLocalSize(rayOff, rayOff0, localSize, element.distortionCurve);
                                }

                                localSize += localSize * (element.scaleVariation * RandomRange(-1.0f, 1.0f));

                                Color randCol = element.colorGradient.Evaluate(RandomRange(0.0f, 1.0f));

                                Vector2 localPositionOffset = element.positionOffset + RandomRange(-1.0f, 1.0f) * side;

                                float localRotation = element.rotation + RandomRange(-Mathf.PI, Mathf.PI) * element.rotationVariation;

                                if (localIntensity > 0.0f)
                                {
                                    Vector4 flareData0 = GetFlareData0(screenPos, element.translationScale, rayOff, vScreenRatio, localRotation, position, element.angularOffset, localPositionOffset, element.autoRotate);
                                    cmd.SetGlobalVector(_FlareData0, flareData0);
                                    cmd.SetGlobalVector(_FlareData2, new Vector4(screenPos.x, screenPos.y, localSize.x, localSize.y));
                                    cmd.SetGlobalVector(_FlareColorValue, curColor * randCol * localIntensity);

                                    UnityEngine.Rendering.Blitter.DrawQuad(cmd, lensFlareShader, materialPass);
                                }

                                position += dLength;
                                position += 0.5f * dLength * RandomRange(-1.0f, 1.0f) * element.positionVariation.x;
                            }
                            Random.state = backupRandState;
                        }
                        else if (element.distribution == SRPLensFlareDistribution.Curve)
                        {
                            for (int elemIdx = 0; elemIdx < element.count; ++elemIdx)
                            {
                                float timeScale = element.count >= 2 ? ((float)elemIdx) / ((float)(element.count - 1)) : 0.5f;

                                Color col = element.colorGradient.Evaluate(timeScale);

                                float positionSpacing = element.positionCurve.length > 0 ? element.positionCurve.Evaluate(timeScale) : 1.0f;

                                float localPos = position + 2.0f * element.lengthSpread * positionSpacing;
                                Vector2 rayOff = GetLensFlareRayOffset(screenPos, localPos, globalCos0, globalSin0);
                                Vector2 localSize = size;
                                if (element.enableRadialDistortion)
                                {
                                    Vector2 rayOff0 = GetLensFlareRayOffset(screenPos, 0.0f, globalCos0, globalSin0);
                                    localSize = ComputeLocalSize(rayOff, rayOff0, localSize, element.distortionCurve);
                                }
                                float sizeCurveValue = element.scaleCurve.length > 0 ? element.scaleCurve.Evaluate(timeScale) : 1.0f;
                                localSize *= sizeCurveValue;

                                Vector4 flareData0 = GetFlareData0(screenPos, element.translationScale, rayOff, vScreenRatio, element.rotation, localPos, element.angularOffset, element.positionOffset, element.autoRotate);
                                cmd.SetGlobalVector(_FlareData0, flareData0);
                                cmd.SetGlobalVector(_FlareData2, new Vector4(screenPos.x, screenPos.y, localSize.x, localSize.y));
                                cmd.SetGlobalVector(_FlareColorValue, curColor * col);

                                UnityEngine.Rendering.Blitter.DrawQuad(cmd, lensFlareShader, materialPass);
                            }
                        }
                    }
                }
            }
        }

        /// <summary>
        /// Remove a lens flare data which exist in the pool.
        /// </summary>
        /// <param name="data">The data which exist in the pool</param>
        public void RemoveData(LensFlareComponentSRP data)
        {
            Debug.Assert(Instance == this, "LensFlareCommonSRP can have only one instance");

            if (m_Data.Contains(data))
            {
                m_Data.Remove(data);
            }
        }

#region Panini Projection
        static Vector2 DoPaniniProjection(Vector2 screenPos, float actualWidth, float actualHeight, float fieldOfView, float paniniProjectionCropToFit, float paniniProjectionDistance)
        {
            Vector2 viewExtents = CalcViewExtents(actualWidth, actualHeight, fieldOfView);
            Vector2 cropExtents = CalcCropExtents(actualWidth, actualHeight, fieldOfView, paniniProjectionDistance);

            float scaleX = cropExtents.x / viewExtents.x;
            float scaleY = cropExtents.y / viewExtents.y;
            float scaleF = Mathf.Min(scaleX, scaleY);

            float paniniD = paniniProjectionDistance;
            float paniniS = Mathf.Lerp(1.0f, Mathf.Clamp01(scaleF), paniniProjectionCropToFit);

            Vector2 pos = new Vector2(2.0f * screenPos.x - 1.0f, 2.0f * screenPos.y - 1.0f);

            Vector2 projPos = Panini_Generic_Inv(pos * viewExtents, paniniD) / (viewExtents * paniniS);

            return new Vector2(0.5f * projPos.x + 0.5f, 0.5f * projPos.y + 0.5f);
        }

        static Vector2 CalcViewExtents(float actualWidth, float actualHeight, float fieldOfView)
        {
            float fovY = fieldOfView * Mathf.Deg2Rad;
            float aspect = actualWidth / actualHeight;

            float viewExtY = Mathf.Tan(0.5f * fovY);
            float viewExtX = aspect * viewExtY;

            return new Vector2(viewExtX, viewExtY);
        }

        static Vector2 CalcCropExtents(float actualWidth, float actualHeight, float fieldOfView, float d)
        {
            // given
            //    S----------- E--X-------
            //    |    `  ~.  /,´
            //    |-- ---    Q
            //    |        ,/    `
            //  1 |      ,´/       `
            //    |    ,´ /         ´
            //    |  ,´  /           ´
            //    |,`   /             ,
            //    O    /
            //    |   /               ,
            //  d |  /
            //    | /                ,
            //    |/                .
            //    P
            //    |              ´
            //    |         , ´
            //    +-    ´
            //
            // have X
            // want to find E

            float viewDist = 1.0f + d;

            Vector2 projPos = CalcViewExtents(actualWidth, actualHeight, fieldOfView);
            float projHyp = Mathf.Sqrt(projPos.x * projPos.x + 1.0f);

            float cylDistMinusD = 1.0f / projHyp;
            float cylDist = cylDistMinusD + d;
            Vector2 cylPos = projPos * cylDistMinusD;

            return cylPos * (viewDist / cylDist);
        }

        static Vector2 Panini_Generic_Inv(Vector2 projPos, float d)
        {
            // given
            //    S----------- E--X-------
            //    |    `  ~.  /,´
            //    |-- ---    Q
            //    |        ,/    `
            //  1 |      ,´/       `
            //    |    ,´ /         ´
            //    |  ,´  /           ´
            //    |,`   /             ,
            //    O    /
            //    |   /               ,
            //  d |  /
            //    | /                ,
            //    |/                .
            //    P
            //    |              ´
            //    |         , ´
            //    +-    ´
            //
            // have X
            // want to find E

            float viewDist = 1.0f + d;
            float projHyp = Mathf.Sqrt(projPos.x * projPos.x + 1.0f);

            float cylDistMinusD = 1.0f / projHyp;
            float cylDist = cylDistMinusD + d;
            Vector2 cylPos = projPos * cylDistMinusD;

            return cylPos * (viewDist / cylDist);
        }

#endregion
    }
}<|MERGE_RESOLUTION|>--- conflicted
+++ resolved
@@ -217,14 +217,12 @@
             return ShapeAttenuationDirLight(forward, wo);
         }
 
-<<<<<<< HEAD
-        static Vector4 GetFlareData0(Vector2 screenPos, Vector2 translationScale, Vector2 rayOff0, Vector2 vLocalScreenRatio, float angleDeg, float position, float angularOffset, Vector2 positionOffset, bool autoRotate)
-=======
         /// <summary>
         /// Compute internal parameters needed to render single flare
         /// </summary>
         /// <param name="screenPos"></param>
         /// <param name="translationScale"></param>
+        /// <param name="rayOff0"></param>
         /// <param name="vLocalScreenRatio"></param>
         /// <param name="angleDeg"></param>
         /// <param name="position"></param>
@@ -232,8 +230,7 @@
         /// <param name="positionOffset"></param>
         /// <param name="autoRotate"></param>
         /// <returns>Parameter used on the shader for _FlareData0</returns>
-        static public Vector4 GetFlareData0(Vector2 screenPos, Vector2 translationScale, Vector2 vLocalScreenRatio, float angleDeg, float position, float angularOffset, Vector2 positionOffset, bool autoRotate)
->>>>>>> c29be7bf
+        static public Vector4 GetFlareData0(Vector2 screenPos, Vector2 translationScale, Vector2 rayOff0, Vector2 vLocalScreenRatio, float angleDeg, float position, float angularOffset, Vector2 positionOffset, bool autoRotate)
         {
             float globalCos0 = Mathf.Cos(-angularOffset * Mathf.Deg2Rad);
             float globalSin0 = Mathf.Sin(-angularOffset * Mathf.Deg2Rad);
