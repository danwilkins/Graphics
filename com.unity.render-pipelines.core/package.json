--- conflicted
+++ resolved
@@ -1,15 +1,9 @@
 {
     "name": "com.unity.render-pipelines.core",
     "description": "Helper library for SRP that contains a new Shader Library, and utility functions that can be used to implement a custom SRP. This library is currently used by both the High Definition Render Pipeline and the Lightweight Render Pipeline.",
-<<<<<<< HEAD
-    "version": "7.0.1",
-    "unity": "2019.3",
-    "unityRelease": "0a12",
-=======
     "version": "8.0.0",
     "unity": "2020.1",
     "unityRelease": "0a3",
->>>>>>> 3c9f8e8f
     "displayName": "Core RP Library",
 	"dependencies": {
 	"com.unity.ugui" : "1.0.0"
