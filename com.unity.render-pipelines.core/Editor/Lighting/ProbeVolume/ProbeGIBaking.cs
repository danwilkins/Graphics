--- conflicted
+++ resolved
@@ -520,17 +520,7 @@
                         asset.cells.Add(cell);
                         if (hasFoundBounds)
                         {
-<<<<<<< HEAD
-                            Vector3Int cellsInDir;
-                            float cellSizeInMeters = Mathf.CeilToInt(refVol.profile.cellSizeInMeters);
-                            CellCountInDirections(out asset.maxCellIndex, cellSizeInMeters);
-
-                            asset.maxBrickIndex.x = asset.maxCellIndex.x * refVol.profile.cellSizeInBricks;
-                            asset.maxBrickIndex.y = asset.maxCellIndex.y * refVol.profile.cellSizeInBricks;
-                            asset.maxBrickIndex.z = asset.maxCellIndex.z * refVol.profile.cellSizeInBricks;
-=======
                             BrickCountInDirections(out asset.maxCellIndex, refVol.profile.minBrickSize);
->>>>>>> 22675a86
                         }
                         else
                         {
