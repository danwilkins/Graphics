using System.IO;
using UnityEditor;
using UnityEngine;

namespace UnityEditor.Rendering
{
    /// <summary>
    /// SRPLensFlareElementEditor shows how each element in the SRP Lens Flare Asset are show in the UI
    /// </summary>
    [CustomPropertyDrawer(typeof(SRPLensFlareDataElement))]
    public class SRPLensFlareElementEditor : PropertyDrawer
    {
        private float m_LastOffset = 0.0f;
        private Rect m_CurrentRect;

        private void InitFirstRect(Rect position)
        {
            m_CurrentRect = new Rect(position.x, position.y, position.width, GUIStyle.none.lineHeight);
        }

        private Rect GetNextRect(float xOffset = 0.0f)
        {
            float lineHeight = EditorGUIUtility.singleLineHeight + EditorGUIUtility.standardVerticalSpacing;

            m_CurrentRect.y += lineHeight;

            if (m_LastOffset != 0.0f)
            {
                m_CurrentRect.x -= xOffset;
                m_CurrentRect.width += xOffset;
                m_LastOffset = 0.0f;
            }

            if (xOffset != 0.0f)
            {
                m_CurrentRect.x += xOffset;
                m_CurrentRect.width -= xOffset;
                m_LastOffset = xOffset;
            }

            return m_CurrentRect;
        }

        /// <summary>
        /// Override this method to make your own IMGUI based GUI for the property.
        /// Draw for one element one the list of SRPLensFlareElement
        /// </summary>
        /// <param name="position">Rectangle on the screen to use for the property GUI</param>
        /// <param name="property">The SerializedProperty to make the custom GUI for.</param>
        /// <param name="label">The label of this property.</param>
        public override void OnGUI(Rect position, SerializedProperty property, GUIContent label)
        {
            float originX = position.x;
            float offsetHeight = 1.75f * (EditorGUIUtility.singleLineHeight + EditorGUIUtility.standardVerticalSpacing);
            //Rect rect = new Rect(position.x + m_Indent, position.y, position.width - m_Indent, GUIStyle.none.lineHeight);
            InitFirstRect(position);

            SerializedProperty intensityProp = property.FindPropertyRelative("localIntensity");
            SerializedProperty positionProp = property.FindPropertyRelative("position");
            SerializedProperty positionOffsetProp = property.FindPropertyRelative("positionOffset");
            SerializedProperty angularOffsetProp = property.FindPropertyRelative("angularOffset");
            SerializedProperty translationScaleProp = property.FindPropertyRelative("translationScale");
            SerializedProperty lensFlareProp = property.FindPropertyRelative("lensFlareTexture");
            SerializedProperty tintProp = property.FindPropertyRelative("tint");
            SerializedProperty blendModeProp = property.FindPropertyRelative("blendMode");
            SerializedProperty sizeProp = property.FindPropertyRelative("size");
            SerializedProperty aspectRatioProp = property.FindPropertyRelative("aspectRatio");
            SerializedProperty countProp = property.FindPropertyRelative("count");
            SerializedProperty rotationProp = property.FindPropertyRelative("rotation");
            SerializedProperty speedProp = property.FindPropertyRelative("speed");
            SerializedProperty autoRotateProp = property.FindPropertyRelative("autoRotate");
            SerializedProperty preserveAspectRatioProp = property.FindPropertyRelative("preserveAspectRatio");
            SerializedProperty modulateByLightColor = property.FindPropertyRelative("modulateByLightColor");
            SerializedProperty isFoldOpened = property.FindPropertyRelative("isFoldOpened");

            //
            SerializedProperty distributionProp = property.FindPropertyRelative("distribution");

            SerializedProperty lengthSpreadProp = property.FindPropertyRelative("lengthSpread");
            SerializedProperty colorGradientProp = property.FindPropertyRelative("colorGradient");
            SerializedProperty positionCurveProp = property.FindPropertyRelative("positionCurve");
            SerializedProperty scaleCurveProp = property.FindPropertyRelative("scaleCurve");

            // Random
            SerializedProperty seedProp = property.FindPropertyRelative("seed");
            SerializedProperty intensityVariationProp = property.FindPropertyRelative("intensityVariation");
            SerializedProperty positionVariationProp = property.FindPropertyRelative("positionVariation");
            SerializedProperty scaleVariationProp = property.FindPropertyRelative("scaleVariation");
            SerializedProperty sizeVariationProp = property.FindPropertyRelative("sizeVariation");
            SerializedProperty rotationVariationProp = property.FindPropertyRelative("rotationVariation");

            if (lensFlareProp.objectReferenceValue != null)
            {
                Texture texture = lensFlareProp.objectReferenceValue as Texture;
                float imgWidth = 1.5f * 35.0f;
                float usedAspectRatio = preserveAspectRatioProp.boolValue ? (((float)texture.width) / ((float)texture.height)) : aspectRatioProp.floatValue;
                if (isFoldOpened.boolValue)
                {
                    Rect imgRect = new Rect(m_CurrentRect.x + 0.5f * (position.width - imgWidth), m_CurrentRect.y + GUIStyle.none.lineHeight + 5.0f, imgWidth, imgWidth);
                    EditorGUI.DrawTextureTransparent(imgRect, lensFlareProp.objectReferenceValue as Texture, ScaleMode.ScaleToFit, usedAspectRatio);
                }
                else
                {
                    float imgOffY = 0.5f * (GetPropertyHeight(property, label) - imgWidth - GUIStyle.none.lineHeight);
                    Rect imgRect = new Rect(position.x - 35.0f + 15.0f, position.y + imgOffY + GUIStyle.none.lineHeight, imgWidth, imgWidth);
                    EditorGUI.DrawTextureTransparent(imgRect, lensFlareProp.objectReferenceValue as Texture, ScaleMode.ScaleToFit, usedAspectRatio);
                }
            }
            Rect rect = m_CurrentRect;
            if (isFoldOpened.boolValue)
            {
                m_CurrentRect.y += 1.5f * 35.0f;
            }
            EditorGUI.BeginProperty(new Rect(rect.x, rect.y, rect.width, 2.0f * rect.height), label, property);

            float lineHeight = EditorGUIUtility.singleLineHeight + EditorGUIUtility.standardVerticalSpacing;

            Color tmpCol;
            bool tmpBool;
            float tmp;
            int iTmp;
            Vector2 tmpVec2;
            if (EditorGUI.BeginFoldoutHeaderGroup(new Rect(position.x, position.y, position.width, GUIStyle.none.lineHeight), isFoldOpened.boolValue, EditorGUIUtility.TrTextContent("Lens Flare Element")))
            {
                rect = GetNextRect();
                EditorGUI.TextArea(rect, "Common", EditorStyles.boldLabel);
                ++EditorGUI.indentLevel;
                {
                    rect = GetNextRect();
                    if ((tmp = EditorGUI.FloatField(rect, Styles.intensity, intensityProp.floatValue)) != intensityProp.floatValue)
                        intensityProp.floatValue = Mathf.Max(tmp, 0.0f);
                    rect = GetNextRect();
                    if ((tmpCol = EditorGUI.ColorField(rect, Styles.tint, tintProp.colorValue)) != tintProp.colorValue)
                        tintProp.colorValue = tmpCol;
                    rect = GetNextRect();
                    SRPLensFlareBlendMode newBlendMode;
                    SRPLensFlareBlendMode blendModeValue = (UnityEngine.SRPLensFlareBlendMode)blendModeProp.enumValueIndex;
                    if ((newBlendMode = ((SRPLensFlareBlendMode)(EditorGUI.EnumPopup(rect, Styles.blendMode, blendModeValue)))) != blendModeValue)
                        blendModeProp.enumValueIndex = (int)newBlendMode;
                    rect = GetNextRect();
                    if ((tmpBool = EditorGUI.Toggle(rect, Styles.modulateByLightColor, modulateByLightColor.boolValue)) != modulateByLightColor.boolValue)
                        modulateByLightColor.boolValue = tmpBool;
                    rect = GetNextRect();
                    if ((tmp = EditorGUI.FloatField(rect, Styles.rotation, rotationProp.floatValue)) != rotationProp.floatValue)
                        rotationProp.floatValue = tmp;
                    rect = GetNextRect();
                    if ((tmp = EditorGUI.FloatField(rect, Styles.size, sizeProp.floatValue)) != sizeProp.floatValue)
                        sizeProp.floatValue = Mathf.Max(tmp, 1e-5f);
                    if (!preserveAspectRatioProp.boolValue)
                    {
                        rect = GetNextRect();
                        if ((tmp = EditorGUI.FloatField(rect, Styles.aspectRatio, aspectRatioProp.floatValue)) != aspectRatioProp.floatValue)
                            aspectRatioProp.floatValue = Mathf.Max(tmp, 1e-5f);
                    }
                    rect = GetNextRect();
                    if ((tmpBool = EditorGUI.Toggle(rect, Styles.autoRotate, autoRotateProp.boolValue)) != autoRotateProp.boolValue)
                        autoRotateProp.boolValue = tmpBool;
                }
                --EditorGUI.indentLevel;
                rect = GetNextRect();
                EditorGUI.TextArea(rect, "Axis Transforms", EditorStyles.boldLabel);
                ++EditorGUI.indentLevel;
                {
                    rect = GetNextRect();
                    if ((tmp = EditorGUI.FloatField(rect, Styles.position, positionProp.floatValue)) != positionProp.floatValue)
                        positionProp.floatValue = tmp;
                    rect = GetNextRect();
                    if ((tmpVec2 = EditorGUI.Vector2Field(rect, Styles.positionOffset, positionOffsetProp.vector2Value)) != positionOffsetProp.vector2Value)
                        positionOffsetProp.vector2Value = tmpVec2;
                    rect = GetNextRect();
                    if ((tmp = EditorGUI.FloatField(rect, Styles.angularOffset, angularOffsetProp.floatValue)) != angularOffsetProp.floatValue)
                        angularOffsetProp.floatValue = tmp;
                    rect = GetNextRect();
                    if ((tmpVec2 = EditorGUI.Vector2Field(rect, Styles.translationScale, translationScaleProp.vector2Value)) != translationScaleProp.vector2Value)
                        translationScaleProp.vector2Value = tmpVec2;
                }
                --EditorGUI.indentLevel;
                rect = GetNextRect();
                EditorGUI.TextArea(rect, "Type", EditorStyles.boldLabel);
                ++EditorGUI.indentLevel;
                {
                    Texture tmpTex;
                    rect = GetNextRect();
                    if ((tmpTex = (EditorGUI.ObjectField(rect, Styles.flareTexture, lensFlareProp.objectReferenceValue, typeof(Texture), false) as Texture)) != (lensFlareProp.objectReferenceValue as Texture))
                    {
                        lensFlareProp.objectReferenceValue = tmpTex;
                        aspectRatioProp.serializedObject.ApplyModifiedProperties();
                    }
                    rect = GetNextRect();
                    if ((tmpBool = EditorGUI.Toggle(rect, Styles.preserveAspectRatio, preserveAspectRatioProp.boolValue)) != preserveAspectRatioProp.boolValue)
                        preserveAspectRatioProp.boolValue = tmpBool;
                }
                --EditorGUI.indentLevel;
                rect = GetNextRect();
                EditorGUI.TextArea(rect, "Multiple Elements", EditorStyles.boldLabel);
                ++EditorGUI.indentLevel;
                {
                    rect = GetNextRect();
                    if ((iTmp = EditorGUI.IntField(rect, Styles.count, countProp.intValue)) != countProp.intValue)
                        countProp.intValue = Mathf.Max(iTmp, 1);

                    if (countProp.intValue > 1)
                    {
                        rect = GetNextRect();
                        SRPLensFlareDistribution newDistribution;
                        SRPLensFlareDistribution distributionValue = (UnityEngine.SRPLensFlareDistribution)distributionProp.enumValueIndex;
                        if ((newDistribution = ((SRPLensFlareDistribution)(EditorGUI.EnumPopup(rect, Styles.distribution, distributionValue)))) != distributionValue)
                            distributionProp.enumValueIndex = (int)newDistribution;

                        rect = GetNextRect();
                        if ((tmp = EditorGUI.FloatField(rect, Styles.lengthSpread, lengthSpreadProp.floatValue)) != lengthSpreadProp.floatValue)
                            lengthSpreadProp.floatValue = Mathf.Max(tmp, 1e-3f);

                        if (newDistribution == SRPLensFlareDistribution.Uniform)
                        {
                            rect = GetNextRect();
                            EditorGUI.PropertyField(rect, colorGradientProp, Styles.colors);
                        }
                        else if (newDistribution == SRPLensFlareDistribution.Random)
                        {
                            rect = GetNextRect();
                            if ((iTmp = EditorGUI.IntField(rect, Styles.seed, seedProp.intValue)) != seedProp.intValue)
                                seedProp.intValue = Mathf.Max(iTmp, 0);

                            rect = GetNextRect();
                            if ((tmp = EditorGUI.FloatField(rect, Styles.intensityVariation, intensityVariationProp.floatValue)) != intensityVariationProp.floatValue)
                                intensityVariationProp.floatValue = Mathf.Max(tmp, 0.0f);

                            rect = GetNextRect();
                            EditorGUI.PropertyField(rect, colorGradientProp, Styles.colors);

                            rect = GetNextRect();
                            if ((tmpVec2 = EditorGUI.Vector2Field(rect, Styles.positionVariation, positionVariationProp.vector2Value)) != positionVariationProp.vector2Value)
                                positionVariationProp.vector2Value = tmpVec2;

                            rect = GetNextRect();
                            if ((tmp = EditorGUI.FloatField(rect, Styles.rotationVariation, rotationVariationProp.floatValue)) != rotationVariationProp.floatValue)
                                rotationVariationProp.floatValue = Mathf.Max(tmp, 0.0f);

                            rect = GetNextRect();
                            if ((tmp = EditorGUI.FloatField(rect, Styles.scaleVariation, scaleVariationProp.floatValue)) != scaleVariationProp.floatValue)
                                scaleVariationProp.floatValue = Mathf.Max(tmp, 0.0f);
                        }
                        else if (newDistribution == SRPLensFlareDistribution.Curve)
                        {
                            rect = GetNextRect();
                            EditorGUI.PropertyField(rect, colorGradientProp, Styles.colors);
                            rect = GetNextRect();
                            EditorGUI.PropertyField(rect, positionCurveProp, Styles.positionCurve);
                            rect = GetNextRect();
                            EditorGUI.PropertyField(rect, scaleCurveProp, Styles.scaleCurve);
                        }
                    }
                }
                --EditorGUI.indentLevel;

                isFoldOpened.boolValue = true;
            }
            else
            {
<<<<<<< HEAD
                Texture tmpTex;
                rect = GetNextRect(35.0f);
                if ((tmpTex = (EditorGUI.ObjectField(rect, Styles.flareTexture, lensFlareProp.objectReferenceValue, typeof(Texture), false) as Texture)) != (lensFlareProp.objectReferenceValue as Texture))
                {
                    lensFlareProp.objectReferenceValue = tmpTex;
                    aspectRatioProp.floatValue = ((float)tmpTex.width) / ((float)tmpTex.height);
                    aspectRatioProp.serializedObject.ApplyModifiedProperties();
                }
=======
                rect = GetNextRect();
                if ((tmp = EditorGUI.FloatField(rect, Styles.intensity, intensityProp.floatValue)) != intensityProp.floatValue)
                    intensityProp.floatValue = Mathf.Max(tmp, 0.0f);
>>>>>>> cad1f4e6

                rect = GetNextRect();
                if ((tmpCol = EditorGUI.ColorField(rect, Styles.tint, tintProp.colorValue)) != tintProp.colorValue)
                    tintProp.colorValue = tmpCol;

                rect = GetNextRect();
                if ((tmp = EditorGUI.FloatField(rect, Styles.position, positionProp.floatValue)) != positionProp.floatValue)
                    positionProp.floatValue = tmp;

                Texture tmpTex;
                rect = GetNextRect();
                if ((tmpTex = (EditorGUI.ObjectField(rect, Styles.flareTexture, lensFlareProp.objectReferenceValue, typeof(Texture), false) as Texture)) != (lensFlareProp.objectReferenceValue as Texture))
                {
                    lensFlareProp.objectReferenceValue = tmpTex;
                    aspectRatioProp.floatValue = ((float)tmpTex.width) / ((float)tmpTex.height);
                    aspectRatioProp.serializedObject.ApplyModifiedProperties();
                }

                isFoldOpened.boolValue = false;
            }
            EditorGUI.EndFoldoutHeaderGroup();
            EditorGUI.EndProperty();
        }

        /// <summary>
        /// Override this method to specify how tall the GUI for this field is in pixels
        /// </summary>
        /// <param name="property">The SerializedProperty to make the custom GUI for.</param>
        /// <param name="label">The label of this property.</param>
        /// <returns>The height in pixels.</returns>
        public override float GetPropertyHeight(SerializedProperty property, GUIContent label)
        {
            SerializedProperty isFoldOpened = property.FindPropertyRelative("isFoldOpened");
            SerializedProperty preserveAspectRatio = property.FindPropertyRelative("preserveAspectRatio");
            SerializedProperty distributionProp = property.FindPropertyRelative("distribution");
            SerializedProperty countProp = property.FindPropertyRelative("count");

            float coef;
            float offset = 0.0f;
            if (isFoldOpened.boolValue)
            {
                if (preserveAspectRatio.boolValue)
                    coef = 19.0f;
                else
                    coef = 20.0f;

                if (countProp.intValue > 1)
                {
                    coef += 2.0f;
                    if ((SRPLensFlareDistribution)distributionProp.enumValueIndex == SRPLensFlareDistribution.Uniform)
                    {
                        coef += 1.0f;
                    }
                    else if ((SRPLensFlareDistribution)distributionProp.enumValueIndex == SRPLensFlareDistribution.Random)
                    {
                        coef += 6.0f;
                    }
                    else if ((SRPLensFlareDistribution)distributionProp.enumValueIndex == SRPLensFlareDistribution.Curve)
                    {
                        coef += 3.0f;
                    }
                }

                offset = 1.5f * 35.0f;
            }
            else
            {
                coef = 5.0f;
            }

            return coef * (EditorGUIUtility.singleLineHeight + EditorGUIUtility.standardVerticalSpacing) + offset;
        }

        sealed class Styles
        {
            static public readonly GUIContent intensity = EditorGUIUtility.TrTextContent("Intensity", "Intensity of this element.");
            static public readonly GUIContent position = EditorGUIUtility.TrTextContent("Starting Position", "Starting position.");
            static public readonly GUIContent positionOffset = EditorGUIUtility.TrTextContent("Position Offset", "Position Offset.");
            static public readonly GUIContent angularOffset = EditorGUIUtility.TrTextContent("Angular Offset", "Angular Offset.");
            static public readonly GUIContent translationScale = EditorGUIUtility.TrTextContent("Translation Scale", "Translation Scale.");
            static public readonly GUIContent flareTexture = EditorGUIUtility.TrTextContent("Flare Texture", "Texture used to for this Lens Flare Element.");
            static public readonly GUIContent tint = EditorGUIUtility.TrTextContent("Tint", "Tint of the texture can be modulated by the light it is attached to if Modulate By Light Color is enabled..");
            static public readonly GUIContent blendMode = EditorGUIUtility.TrTextContent("Blend Mode", "Blend mode used.");
            static public readonly GUIContent size = EditorGUIUtility.TrTextContent("Size", "Scale applied to the element.");
            static public readonly GUIContent aspectRatio = EditorGUIUtility.TrTextContent("Aspect Ratio", "Aspect ratio (width / height).");
            static public readonly GUIContent preserveAspectRatio = EditorGUIUtility.TrTextContent("Preserve Aspect Ratio", "Preserve Aspect ratio (width / height).");
            static public readonly GUIContent count = EditorGUIUtility.TrTextContent("Count", "REPLACE ME.");
            static public readonly GUIContent rotation = EditorGUIUtility.TrTextContent("Rotation", "Local rotation of the texture.");
            static public readonly GUIContent autoRotate = EditorGUIUtility.TrTextContent("Auto Rotate", "Rotate the texture relative to the angle on the screen (the rotation will be added to the parameter 'rotation').");
            static public readonly GUIContent modulateByLightColor = EditorGUIUtility.TrTextContent("Modulate By Light Color", "Modulate by light color if the asset is used on the same object as a light component..");

            static public readonly GUIContent distribution = EditorGUIUtility.TrTextContent("Distribution", "REPLACE ME.");
            static public readonly GUIContent lengthSpread = EditorGUIUtility.TrTextContent("Length Spread", "REPLACE ME.");
            static public readonly GUIContent seed = EditorGUIUtility.TrTextContent("Seed", "REPLACE ME.");

            static public readonly GUIContent intensityVariation = EditorGUIUtility.TrTextContent("Intensity Variation", "REPLACE ME.");
            static public readonly GUIContent positionVariation = EditorGUIUtility.TrTextContent("Position Variation", "REPLACE ME.");
            static public readonly GUIContent scaleVariation = EditorGUIUtility.TrTextContent("Scale Variation", "REPLACE ME.");
            static public readonly GUIContent rotationVariation = EditorGUIUtility.TrTextContent("Rotation Variation", "REPLACE ME.");
            static public readonly GUIContent colors = EditorGUIUtility.TrTextContent("Colors", "REPLACE ME.");
            static public readonly GUIContent positionCurve = EditorGUIUtility.TrTextContent("Position Spacing", "REPLACE ME.");
            static public readonly GUIContent scaleCurve = EditorGUIUtility.TrTextContent("Scale Variation", "REPLACE ME.");
        }
    }
}<|MERGE_RESOLUTION|>--- conflicted
+++ resolved
@@ -258,20 +258,9 @@
             }
             else
             {
-<<<<<<< HEAD
-                Texture tmpTex;
                 rect = GetNextRect(35.0f);
-                if ((tmpTex = (EditorGUI.ObjectField(rect, Styles.flareTexture, lensFlareProp.objectReferenceValue, typeof(Texture), false) as Texture)) != (lensFlareProp.objectReferenceValue as Texture))
-                {
-                    lensFlareProp.objectReferenceValue = tmpTex;
-                    aspectRatioProp.floatValue = ((float)tmpTex.width) / ((float)tmpTex.height);
-                    aspectRatioProp.serializedObject.ApplyModifiedProperties();
-                }
-=======
-                rect = GetNextRect();
                 if ((tmp = EditorGUI.FloatField(rect, Styles.intensity, intensityProp.floatValue)) != intensityProp.floatValue)
                     intensityProp.floatValue = Mathf.Max(tmp, 0.0f);
->>>>>>> cad1f4e6
 
                 rect = GetNextRect();
                 if ((tmpCol = EditorGUI.ColorField(rect, Styles.tint, tintProp.colorValue)) != tintProp.colorValue)
