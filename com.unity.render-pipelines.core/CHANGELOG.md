--- conflicted
+++ resolved
@@ -34,11 +34,8 @@
 - Fixed duplicated entry for com.unity.modules.xr in the runtime asmdef file
 - Fixed the texture curve being destroyed from another thread than main (case 1211754)
 - Fixed unreachable code in TextureXR.useTexArray
-<<<<<<< HEAD
+- Fixed GC pressure caused by `VolumeParameter<T>.GetHashCode()`
 - Fixed issue when LookDev window is opened and the CoreRP Package is updated to a newer version.
-=======
-- Fixed GC pressure caused by `VolumeParameter<T>.GetHashCode()`
->>>>>>> f49654a4
 
 ### Changed
 - Restored usage of ENABLE_VR to fix compilation errors on some platforms.
