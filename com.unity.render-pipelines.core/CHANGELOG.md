--- conflicted
+++ resolved
@@ -30,14 +30,11 @@
 - Fixed issue displaying a warning of different probe reference volume profiles even when they are equivalent.
 - Fixed missing increment/decrement controls from DebugUIIntField & DebugUIUIntField widget prefabs.
 - Fixed IES Importer related to new API on core.
-<<<<<<< HEAD
-- Fixed memory leak when changing SRP pipeline settings, and having the player in pause mode.
-=======
 - Fixed a large, visible stretch ratio in a LensFlare Image thumbnail.
 - Fixed Undo from script refreshing thumbnail.
 - Fixed cropped thumbnail for Image with non-uniform scale and rotation
 - Skip wind calculations for Speed Tree 8 when wind vector is zero (case 1343002)
->>>>>>> d47f7806
+- Fixed memory leak when changing SRP pipeline settings, and having the player in pause mode.
 
 ### Added
 - Support for the PlayStation 5 platform has been added.
