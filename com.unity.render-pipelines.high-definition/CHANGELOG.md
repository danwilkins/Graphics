--- conflicted
+++ resolved
@@ -313,12 +313,9 @@
 - Removed shadow near plane from the Directional Light Shadow UI.
 - Improved the performances of custom pass culling.
 - The scene view camera now replicates the physical parameters from the camera tagged as "MainCamera".
-<<<<<<< HEAD
-- Ray tracing reflection temporal filtering is now done in pre-exposed space
-=======
 - Reduced the number of GC.Alloc calls, one simple scene without plarnar / probes, it should be 0B.
 - Renamed ProfilingSample to ProfilingScope and unified API. Added GPU Timings.
->>>>>>> fd7751d8
+- Ray tracing reflection temporal filtering is now done in pre-exposed space
 
 ## [7.1.1] - 2019-09-05
 
