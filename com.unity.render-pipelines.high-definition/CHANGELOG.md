--- conflicted
+++ resolved
@@ -297,14 +297,10 @@
 - Changed the way Sky Intensity (on Sky volume components) is handled. It's now a combo box where users can choose between Exposure, Multiplier or Lux (for HDRI sky only) instead of both multiplier and exposure being applied all the time. Added a new menu item to convert old profiles.
 - Change how method for specular occlusions is decided on inspector shader (Lit, LitTesselation, LayeredLit, LayeredLitTessellation)
 - Unlocked SSS, SSR, Motion Vectors and Distortion frame settings for reflections probes.
-<<<<<<< HEAD
-- Changed the ownership of temporary ray tracing buffers to reduce the memory footprint.
+- Hide unused LOD settings in Quality Settings legacy window.
+- Reduced the constrained distance for temporal reprojection of ray tracing denoising
 - Removed the "slice distribution uniformity" parameter.
 - Improved the noise used by the volumetric lighting system.
-=======
-- Hide unused LOD settings in Quality Settings legacy window.
-- Reduced the constrained distance for temporal reprojection of ray tracing denoising
->>>>>>> 5c244012
 
 ## [7.1.1] - 2019-09-05
 
