--- conflicted
+++ resolved
@@ -83,11 +83,8 @@
 - Fixed issue that caused not all baked reflection to be deleted upon clicking "Clear Baked Data" in the lighting menu (case 1136080)
 - Fix issue with corrupted values with Layer Lit when using multiply mode for vertex color
 - Fixed transparent motion vectors not working when in MSAA.
-<<<<<<< HEAD
-=======
 - VFX: Removed irrelevant queues in render queue selection from HDRP outputs
 - VFX: Motion Vector are correctly renderered with MSAA [Case 1240754](https://issuetracker.unity3d.com/product/unity/issues/guid/1240754/)
->>>>>>> 0758f7c3
 
 ### Changed
 - Rejecting history for ray traced reflections based on a threshold evaluated on the neighborhood of the sampled history.
