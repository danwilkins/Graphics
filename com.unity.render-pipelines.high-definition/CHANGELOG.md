# Changelog
All notable changes to this package will be documented in this file.

The format is based on [Keep a Changelog](http://keepachangelog.com/en/1.0.0/)
and this project adheres to [Semantic Versioning](http://semver.org/spec/v2.0.0.html).

## [8.0.0] - 2019-XX-XX

### Added
- Ray tracing support for VR single-pass
- Added sharpen filter shader parameter and UI for TemporalAA to control image quality instead of hardcoded value
- Added frame settings option for custom post process and custom passes as well as custom color buffer format option.
- Add check in wizard on SRP Batcher enabled.
- Added default implementations of OnPreprocessMaterialDescription for FBX, Obj, Sketchup and 3DS file formats.
- Added custom pass fade radius
- Added after post process injection point for custom passes
- Added basic alpha compositing support - Alpha is available afterpostprocess when using FP16 buffer format.
- Added falloff distance on Reflection Probe and Planar Reflection Probe
- Added Backplate projection from the HDRISky
- Added Shadow Matte in UnlitMasterNode, which only received shadow without lighting
- Added hability to name LightLayers in HDRenderPipelineAsset
- Added a range compression factor for Reflection Probe and Planar Reflection Probe to avoid saturation of colors.
- Added path tracing support for directional, point and spot lights, as well as emission from Lit and Unlit.
- Added non temporal version of SSAO.
- Added more detailed ray tracing stats in the debug window
- Added Disc area light (bake only)

### Fixed
- Sorting, undo, labels, layout in the Lighting Explorer.
- Fixed sky settings and materials in Shader Graph Samples package
- Fix/workaround a probable graphics driver bug in the GTAO shader.
- Fixed Hair and PBR shader graphs double sided modes
- Fixed an issue where updating an HDRP asset in the Quality setting panel would not recreate the pipeline.
- Fixed issue with point lights being considered even when occupying less than a pixel on screen (case 1183196)
- Fix a potential NaN source with iridescence (case 1183216)
- Fixed issue of spotlight breaking when minimizing the cone angle via the gizmo (case 1178279)
- Fixed issue that caused decals not to modify the roughness in the normal buffer, causing SSR to not behave correctly (case 1178336)
- Fixed lit transparent refraction with XR single-pass rendering
- Removed extra jitter for TemporalAA in VR
- Fixed ShaderGraph time in main preview
- Fixed issue on some UI elements in HDRP asset not expanding when clicking the arrow (case 1178369)
- Fixed alpha blending in custom post process
- Fixed the modification of the _AlphaCutoff property in the material UI when exposed with a ShaderGraph parameter.
- Fixed HDRP test `1218_Lit_DiffusionProfiles` on Vulkan.
- Fixed an issue where building a player in non-dev mode would generate render target error logs every frame
- Fixed crash when upgrading version of HDRP
- Fixed rendering issues with material previews
- Fixed NPE when using light module in Shuriken particle systems (1173348).
- Refresh cached shadow on editor changes
- Fixed light supported units caching (1182266)
- Fixed an issue where SSAO (that needs temporal reprojection) was still being rendered when Motion Vectors were not available (case 1184998)
- Fixed a nullref when modifying the height parameters inside the layered lit shader UI.
- Fixed Decal gizmo that become white after exiting play mode
- Fixed Decal pivot position to behave like a spotlight
- Fixed an issue where using the LightingOverrideMask would break sky reflection for regular cameras
- Fix DebugMenu FrameSettingsHistory persistency on close
- Fix DensityVolume, ReflectionProbe aned PlanarReflectionProbe advancedControl display
- Fix DXR scene serialization in wizard
- Fixed an issue where Previews would reallocate History Buffers every frame
- Fixed the SetLightLayer function in HDAdditionalLightData setting the wrong light layer
- Fix error first time a preview is created for planar
- Fixed an issue where SSR would use an incorrect roughness value on ForwardOnly (StackLit, AxF, Fabric, etc.) materials when the pipeline is configured to also allow deferred Lit.
- Fixed issues with light explorer (cases 1183468, 1183269)
- Fix dot colors in LayeredLit material inspector
- Fix undo not resetting all value when undoing the material affectation in LayerLit material
- Fix for issue that caused gizmos to render in render textures (case 1174395)
- Fixed the light emissive mesh not updated when the light was disabled/enabled
- Fixed light and shadow layer sync when setting the HDAdditionalLightData.lightlayersMask property
- Fixed a nullref when a custom post process component that was in the HDRP PP list is removed from the project
- Fixed issue that prevented decals from modifying specular occlusion (case 1178272).
- Fixed exposure of volumetric reprojection
- Fixed multi selection support for Scalable Settings in lights
- Fixed font shaders in test projects for VR by using a Shader Graph version
- Fixed refresh of baked cubemap by incrementing updateCount at the end of the bake (case 1158677).
- Fixed issue with rectangular area light when seen from the back
- Fixed decals not affecting lightmap/lightprobe
- Fixed zBufferParams with XR single-pass rendering
- Fixed moving objects not rendered in custom passes
- Fixed abstract classes listed in the + menu of the custom pass list
- Fixed custom pass that was rendered in previews
- Fixed precision error in zero value normals when applying decals (case 1181639)
- Fixed issue that triggered No Scene Lighting view in game view as well (case 1156102)
- Assign default volume profile when creating a new HDRP Asset
- Fixed fov to 0 in planar probe breaking the projection matrix (case 1182014)
- Fixed bugs with shadow caching
- Reassign the same camera for a realtime probe face render request to have appropriate history buffer during realtime probe rendering.
- Fixed issue causing wrong shading when normal map mode is Object space, no normal map is set, but a detail map is present (case 1143352)
- Fixed issue with decal and htile optimization
- Fixed TerrainLit shader compilation error regarding `_Control0_TexelSize` redefinition (case 1178480).
- Fixed warning about duplicate HDRuntimeReflectionSystem when configuring play mode without domain reload.
- Fixed an editor crash when multiple decal projectors were selected and some had null material
- Added all relevant fix actions to FixAll button in Wizard
- Moved FixAll button on top of the Wizard
- Fixed an issue where fog color was not pre-exposed correctly
- Fix priority order when custom passes are overlapping
- Fix cleanup not called when the custom pass GameObject is destroyed
- Replaced most instances of GraphicsSettings.renderPipelineAsset by GraphicsSettings.currentRenderPipeline. This should fix some parameters not working on Quality Settings overrides.
- Fixed an issue with Realtime GI not working on upgraded projects.
- Fixed issue with screen space shadows fallback texture was not set as a texture array.
- Fixed Pyramid Lights bounding box
- Fixed terrain heightmap default/null values and epsilons
- Fixed custom post-processing effects breaking when an abstract class inherited from `CustomPostProcessVolumeComponent`
- Fixed XR single-pass rendering in Editor by using ShaderConfig.s_XrMaxViews to allocate matrix array
- Multiple different skies rendered at the same time by different cameras are now handled correctly without flickering
- Fixed flickering issue happening when different volumes have shadow settings and multiple cameras are present. 
- Fixed issue causing planar probes to disappear if there is no light in the scene.
- Fixed a number of issues with the prefab isolation mode (Volumes leaking from the main scene and reflection not working properly)
- Fixed an issue with fog volume component upgrade not working properly
- Fixed Spot light Pyramid Shape has shadow artifacts on aspect ratio values lower than 1
- Fixed issue with AO upsampling in XR
- Fixed camera without HDAdditionalCameraData component not rendering
- Removed the macro ENABLE_RAYTRACING for most of the ray tracing code
- Fixed prefab containing camera reloading in loop while selected in the Project view
- Fixed issue causing NaN wheh the Z scale of an object is set to 0.
- Fixed DXR shader passes attempting to render before pipeline loaded
- Fixed black ambient sky issue when importing a project after deleting Library.
<<<<<<< HEAD
- Fixed issue when upgrading a Standard transparent material (case 1186874)
- Fixed area light cookies not working properly with stack lit
- Fixed material render queue not updated when the shader is changed in the material inspector.
- Fixed a number of issues with full screen debug modes not reseting correctly when setting another mutually exclusive mode
=======
>>>>>>> fb5e2bc0

### Changed
- Color buffer pyramid is not allocated anymore if neither refraction nor distortion are enabled
- Rename Emission Radius to Radius in UI in Point, Spot
- Angular Diameter parameter for directional light is no longuer an advanced property
- DXR: Remove Light Radius and Angular Diamater of Raytrace shadow. Angular Diameter and Radius are used instead.
- Remove MaxSmoothness parameters from UI for point, spot and directional light. The MaxSmoothness is now deduce from Radius Parameters
- DXR: Remove the Ray Tracing Environement Component. Add a Layer Mask to the ray Tracing volume components to define which objects are taken into account for each effect.
- Removed second cubemaps used for shadowing in lookdev
- Disable Physically Based Sky below ground
- Increase max limit of area light and reflection probe to 128
- Change default texture for detailmap to grey
- Optimize Shadow RT load on Tile based architecture platforms. 
- Improved quality of SSAO.
- Moved RequestShadowMapRendering() back to public API.
- Update HDRP DXR Wizard with an option to automatically clone the hdrp config package and setup raytracing to 1 in shaders file.
- Added SceneSelection pass for TerrainLit shader.
- Simplified Light's type API regrouping the logic in one place (Check type in HDAdditionalLightData)
- The support of LOD CrossFade (Dithering transition) in master nodes now required to enable it in the master node settings (Save variant)

## [7.1.1] - 2019-09-05

### Added
- Transparency Overdraw debug mode. Allows to visualize transparent objects draw calls as an "heat map".
- Enabled single-pass instancing support for XR SDK with new API cmd.SetInstanceMultiplier()
- XR settings are now available in the HDRP asset
- Support for Material Quality in Shader Graph
- Material Quality support selection in HDRP Asset
- Renamed XR shader macro from UNITY_STEREO_ASSIGN_COMPUTE_EYE_INDEX to UNITY_XR_ASSIGN_VIEW_INDEX
- Raytracing ShaderGraph node for HDRP shaders
- Custom passes volume component with 3 injection points: Before Rendering, Before Transparent and Before Post Process
- Alpha channel is now properly exported to camera render textures when using FP16 color buffer format
- Support for XR SDK mirror view modes
- HD Master nodes in Shader Graph now support Normal and Tangent modification in vertex stage.
- DepthOfFieldCoC option in the fullscreen debug modes.
- Added override Ambient Occlusion option on debug windows
- Added Custom Post Processes with 3 injection points: Before Transparent, Before Post Process and After Post Process
- Added draft of minimal interactive path tracing (experimental) based on DXR API - Support only 4 area light, lit and unlit shader (non-shadergraph)

### Fixed
- Fixed wizard infinite loop on cancellation
- Fixed with compute shader error about too many threads in threadgroup on low GPU
- Fixed invalid contact shadow shaders being created on metal
- Fixed a bug where if Assembly.GetTypes throws an exception due to mis-versioned dlls, then no preprocessors are used in the shader stripper
- Fixed typo in AXF decal property preventing to compile
- Fixed reflection probe with XR single-pass and FPTL
- Fixed force gizmo shown when selecting camera in hierarchy
- Fixed issue with XR occlusion mesh and dynamic resolution
- Fixed an issue where lighting compute buffers were re-created with the wrong size when resizing the window, causing tile artefacts at the top of the screen.
- Fix FrameSettings names and tooltips
- Fixed error with XR SDK when the Editor is not in focus
- Fixed errors with RenderGraph, XR SDK and occlusion mesh
- Fixed shadow routines compilation errors when "real" type is a typedef on "half".
- Fixed toggle volumetric lighting in the light UI
- Fixed post-processing history reset handling rt-scale incorrectly
- Fixed crash with terrain and XR multi-pass
- Fixed ShaderGraph material synchronization issues
- Fixed a null reference exception when using an Emissive texture with Unlit shader (case 1181335)
- Fixed an issue where area lights and point lights where not counted separately with regards to max lights on screen (case 1183196)

### Changed
- Update Wizard layout.
- Remove almost all Garbage collection call within a frame.
- Rename property AdditionalVeclocityChange to AddPrecomputeVelocity
- Call the End/Begin camera rendering callbacks for camera with customRender enabled
- Changeg framesettings migration order of postprocess flags as a pr for reflection settings flags have been backported to 2019.2
- Replaced usage of ENABLE_VR in XRSystem.cs by version defines based on the presence of the built-in VR and XR modules
- Added an update virtual function to the SkyRenderer class. This is called once per frame. This allows a given renderer to amortize heavy computation at the rate it chooses. Currently only the physically based sky implements this.
- Removed mandatory XRPass argument in HDCamera.GetOrCreate()
- Restored the HDCamera parameter to the sky rendering builtin parameters.
- Removed usage of StructuredBuffer for XR View Constants
- Expose Direct Specular Lighting control in FrameSettings
- Deprecated ExponentialFog and VolumetricFog volume components. Now there is only one exponential fog component (Fog) which can add Volumetric Fog as an option. Added a script in Edit -> Render Pipeline -> Upgrade Fog Volume Components.

## [7.0.1] - 2019-07-25

### Added
- Added option in the config package to disable globally Area Lights and to select shadow quality settings for the deferred pipeline.
- When shader log stripping is enabled, shader stripper statistics will be written at `Temp/shader-strip.json`
- Occlusion mesh support from XR SDK

### Fixed
- Fixed XR SDK mirror view blit, cleanup some XRTODO and removed XRDebug.cs
- Fixed culling for volumetrics with XR single-pass rendering
- Fix shadergraph material pass setup not called
- Fixed documentation links in component's Inspector header bar
- Cookies using the render texture output from a camera are now properly updated
- Allow in ShaderGraph to enable pre/post pass when the alpha clip is disabled

### Changed
- RenderQueue for Opaque now start at Background instead of Geometry.
- Clamp the area light size for scripting API when we change the light type
- Added a warning in the material UI when the diffusion profile assigned is not in the HDRP asset


## [7.0.0] - 2019-07-17

### Added
- `Fixed`, `Viewer`, and `Automatic` modes to compute the FOV used when rendering a `PlanarReflectionProbe`
- A checkbox to toggle the chrome gizmo of `ReflectionProbe`and `PlanarReflectionProbe`
- Added a Light layer in shadows that allow for objects to cast shadows without being affected by light (and vice versa).
- You can now access ShaderGraph blend states from the Material UI (for example, **Surface Type**, **Sorting Priority**, and **Blending Mode**). This change may break Materials that use a ShaderGraph, to fix them, select **Edit > Render Pipeline > Reset all ShaderGraph Scene Materials BlendStates**. This syncs the blendstates of you ShaderGraph master nodes with the Material properties.
- You can now control ZTest, ZWrite, and CullMode for transparent Materials.
- Materials that use Unlit Shaders or Unlit Master Node Shaders now cast shadows.
- Added an option to enable the ztest on **After Post Process** materials when TAA is disabled.
- Added a new SSAO (based on Ground Truth Ambient Occlusion algorithm) to replace the previous one.
- Added support for shadow tint on light
- BeginCameraRendering and EndCameraRendering callbacks are now called with probes
- Adding option to update shadow maps only On Enable and On Demand.
- Shader Graphs that use time-dependent vertex modification now generate correct motion vectors.
- Added option to allow a custom spot angle for spot light shadow maps.
- Added frame settings for individual post-processing effects
- Added dither transition between cascades for Low and Medium quality settings
- Added single-pass instancing support with XR SDK
- Added occlusion mesh support with XR SDK
- Added support of Alembic velocity to various shaders
- Added support for more than 2 views for single-pass instancing
- Added support for per punctual/directional light min roughness in StackLit
- Added mirror view support with XR SDK
- Added VR verification in HDRPWizard
- Added DXR verification in HDRPWizard
- Added feedbacks in UI of Volume regarding skies
- Cube LUT support in Tonemapping. Cube LUT helpers for external grading are available in the Post-processing Sample package.

### Fixed
- Fixed an issue with history buffers causing effects like TAA or auto exposure to flicker when more than one camera was visible in the editor
- The correct preview is displayed when selecting multiple `PlanarReflectionProbe`s
- Fixed volumetric rendering with camera-relative code and XR stereo instancing
- Fixed issue with flashing cyan due to async compilation of shader when selecting a mesh
- Fix texture type mismatch when the contact shadow are disabled (causing errors on IOS devices)
- Fixed Generate Shader Includes while in package
- Fixed issue when texture where deleted in ShadowCascadeGUI
- Fixed issue in FrameSettingsHistory when disabling a camera several time without enabling it in between.
- Fixed volumetric reprojection with camera-relative code and XR stereo instancing
- Added custom BaseShaderPreprocessor in HDEditorUtils.GetBaseShaderPreprocessorList()
- Fixed compile issue when USE_XR_SDK is not defined
- Fixed procedural sky sun disk intensity for high directional light intensities
- Fixed Decal mip level when using texture mip map streaming to avoid dropping to lowest permitted mip (now loading all mips)
- Fixed deferred shading for XR single-pass instancing after lightloop refactor
- Fixed cluster and material classification debug (material classification now works with compute as pixel shader lighting)
- Fixed IOS Nan by adding a maximun epsilon definition REAL_EPS that uses HALF_EPS when fp16 are used
- Removed unnecessary GC allocation in motion blur code
- Fixed locked UI with advanded influence volume inspector for probes
- Fixed invalid capture direction when rendering planar reflection probes
- Fixed Decal HTILE optimization with platform not supporting texture atomatic (Disable it)
- Fixed a crash in the build when the contact shadows are disabled
- Fixed camera rendering callbacks order (endCameraRendering was being called before the actual rendering)
- Fixed issue with wrong opaque blending settings for After Postprocess
- Fixed issue with Low resolution transparency on PS4
- Fixed a memory leak on volume profiles
- Fixed The Parallax Occlusion Mappping node in shader graph and it's UV input slot
- Fixed lighting with XR single-pass instancing by disabling deferred tiles
- Fixed the Bloom prefiltering pass
- Fixed post-processing effect relying on Unity's random number generator
- Fixed camera flickering when using TAA and selecting the camera in the editor
- Fixed issue with single shadow debug view and volumetrics
- Fixed most of the problems with light animation and timeline
- Fixed indirect deferred compute with XR single-pass instancing
- Fixed a slight omission in anisotropy calculations derived from HazeMapping in StackLit
- Improved stack computation numerical stability in StackLit
- Fix PBR master node always opaque (wrong blend modes for forward pass)
- Fixed TAA with XR single-pass instancing (missing macros)
- Fixed an issue causing Scene View selection wire gizmo to not appear when using HDRP Shader Graphs.
- Fixed wireframe rendering mode (case 1083989)
- Fixed the renderqueue not updated when the alpha clip is modified in the material UI.
- Fixed the PBR master node preview
- Remove the ReadOnly flag on Reflection Probe's cubemap assets during bake when there are no VCS active.
- Fixed an issue where setting a material debug view would not reset the other exclusive modes
- Spot light shapes are now correctly taken into account when baking
- Now the static lighting sky will correctly take the default values for non-overridden properties
- Fixed material albedo affecting the lux meter

### Changed
- Optimization: Reduce the group size of the deferred lighting pass from 16x16 to 8x8
- Replaced HDCamera.computePassCount by viewCount
- Removed xrInstancing flag in RTHandles (replaced by TextureXR.slices and TextureXR.dimensions)
- Refactor the HDRenderPipeline and lightloop code to preprare for high level rendergraph
- Removed the **Back Then Front Rendering** option in the fabric Master Node settings. Enabling this option previously did nothing.
- Shader type Real translates to FP16 precision on Nintendo Switch.
- Shader framework refactor: Introduce CBSDF, EvaluateBSDF, IsNonZeroBSDF to replace BSDF functions
- Shader framework refactor:  GetBSDFAngles, LightEvaluation and SurfaceShading functions
- Replace ComputeMicroShadowing by GetAmbientOcclusionForMicroShadowing
- Rename WorldToTangent to TangentToWorld as it was incorrectly named
- Remove SunDisk and Sun Halo size from directional light
- Remove all obsolete wind code from shader
- Renamed DecalProjectorComponent into DecalProjector for API alignment.
- Improved the Volume UI and made them Global by default
- Remove very high quality shadow option
- Change default for shadow quality in Deferred to Medium
- Enlighten now use inverse squared falloff (before was using builtin falloff)
- Enlighten is now deprecated. Please use CPU or GPU lightmaper instead.
- Remove the name in the diffusion profile UI
- Changed how shadow map resolution scaling with distance is computed. Now it uses screen space area rather than light range.
- Updated MoreOptions display in UI
- Moved Display Area Light Emissive Mesh script API functions in the editor namespace
- direct strenght properties in ambient occlusion now affect direct specular as well
- Removed advanced Specular Occlusion control in StackLit: SSAO based SO control is hidden and fixed to behave like Lit, SPTD is the only HQ technique shown for baked SO.
- Shader framework refactor: Changed ClampRoughness signature to include PreLightData access.
- HDRPWizard window is now in Window > General > HD Render Pipeline Wizard
- Moved StaticLightingSky to LightingWindow
- Removes the current "Scene Settings" and replace them with "Sky & Fog Settings" (with Physically Based Sky and Volumetric Fog).
- Changed how cached shadow maps are placed inside the atlas to minimize re-rendering of them.

## [6.7.0-preview] - 2019-05-16

### Added
- Added ViewConstants StructuredBuffer to simplify XR rendering
- Added API to render specific settings during a frame
- Added stadia to the supported platforms (2019.3)
- Enabled cascade blends settings in the HD Shadow component
- Added Hardware Dynamic Resolution support.
- Added MatCap debug view to replace the no scene lighting debug view.
- Added clear GBuffer option in FrameSettings (default to false)
- Added preview for decal shader graph (Only albedo, normal and emission)
- Added exposure weight control for decal
- Screen Space Directional Shadow under a define option. Activated for ray tracing
- Added a new abstraction for RendererList that will help transition to Render Graph and future RendererList API
- Added multipass support for VR
- Added XR SDK integration (multipass only)
- Added Shader Graph samples for Hair, Fabric and Decal master nodes.
- Add fade distance, shadow fade distance and light layers to light explorer
- Add method to draw light layer drawer in a rect to HDEditorUtils

### Fixed
- Fixed deserialization crash at runtime
- Fixed for ShaderGraph Unlit masternode not writing velocity
- Fixed a crash when assiging a new HDRP asset with the 'Verify Saving Assets' option enabled
- Fixed exposure to properly support TEXTURE2D_X
- Fixed TerrainLit basemap texture generation
- Fixed a bug that caused nans when material classification was enabled and a tile contained one standard material + a material with transmission.
- Fixed gradient sky hash that was not using the exposure hash
- Fixed displayed default FrameSettings in HDRenderPipelineAsset wrongly updated on scripts reload.
- Fixed gradient sky hash that was not using the exposure hash.
- Fixed visualize cascade mode with exposure.
- Fixed (enabled) exposure on override lighting debug modes.
- Fixed issue with LightExplorer when volume have no profile
- Fixed issue with SSR for negative, infinite and NaN history values
- Fixed LightLayer in HDReflectionProbe and PlanarReflectionProbe inspector that was not displayed as a mask.
- Fixed NaN in transmission when the thickness and a color component of the scattering distance was to 0
- Fixed Light's ShadowMask multi-edition.
- Fixed motion blur and SMAA with VR single-pass instancing
- Fixed NaNs generated by phase functionsin volumetric lighting
- Fixed NaN issue with refraction effect and IOR of 1 at extreme grazing angle
- Fixed nan tracker not using the exposure
- Fixed sorting priority on lit and unlit materials
- Fixed null pointer exception when there are no AOVRequests defined on a camera
- Fixed dirty state of prefab using disabled ReflectionProbes
- Fixed an issue where gizmos and editor grid were not correctly depth tested
- Fixed created default scene prefab non editable due to wrong file extension.
- Fixed an issue where sky convolution was recomputed for nothing when a preview was visible (causing extreme slowness when fabric convolution is enabled)
- Fixed issue with decal that wheren't working currently in player
- Fixed missing stereo rendering macros in some fragment shaders
- Fixed exposure for ReflectionProbe and PlanarReflectionProbe gizmos
- Fixed single-pass instancing on PSVR
- Fixed Vulkan shader issue with Texture2DArray in ScreenSpaceShadow.compute by re-arranging code (workaround)
- Fixed camera-relative issue with lights and XR single-pass instancing
- Fixed single-pass instancing on Vulkan
- Fixed htile synchronization issue with shader graph decal
- Fixed Gizmos are not drawn in Camera preview
- Fixed pre-exposure for emissive decal
- Fixed wrong values computed in PreIntegrateFGD and in the generation of volumetric lighting data by forcing the use of fp32.
- Fixed NaNs arising during the hair lighting pass
- Fixed synchronization issue in decal HTile that occasionally caused rendering artifacts around decal borders
- Fixed QualitySettings getting marked as modified by HDRP (and thus checked out in Perforce)
- Fixed a bug with uninitialized values in light explorer
- Fixed issue with LOD transition
- Fixed shader warnings related to raytracing and TEXTURE2D_X

### Changed
- Refactor PixelCoordToViewDirWS to be VR compatible and to compute it only once per frame
- Modified the variants stripper to take in account multiple HDRP assets used in the build.
- Improve the ray biasing code to avoid self-intersections during the SSR traversal
- Update Pyramid Spot Light to better match emitted light volume.
- Moved _XRViewConstants out of UnityPerPassStereo constant buffer to fix issues with PSSL
- Removed GetPositionInput_Stereo() and single-pass (double-wide) rendering mode
- Changed label width of the frame settings to accommodate better existing options.
- SSR's Default FrameSettings for camera is now enable.
- Re-enabled the sharpening filter on Temporal Anti-aliasing
- Exposed HDEditorUtils.LightLayerMaskDrawer for integration in other packages and user scripting.
- Rename atmospheric scattering in FrameSettings to Fog
- The size modifier in the override for the culling sphere in Shadow Cascades now defaults to 0.6, which is the same as the formerly hardcoded value.
- Moved LOD Bias and Maximum LOD Level from Frame Setting section `Other` to `Rendering`
- ShaderGraph Decal that affect only emissive, only draw in emissive pass (was drawing in dbuffer pass too)
- Apply decal projector fade factor correctly on all attribut and for shader graph decal
- Move RenderTransparentDepthPostpass after all transparent
- Update exposure prepass to interleave XR single-pass instancing views in a checkerboard pattern
- Removed ScriptRuntimeVersion check in wizard.

## [6.6.0-preview] - 2019-04-01

### Added
- Added preliminary changes for XR deferred shading
- Added support of 111110 color buffer
- Added proper support for Recorder in HDRP
- Added depth offset input in shader graph master nodes
- Added a Parallax Occlusion Mapping node
- Added SMAA support
- Added Homothety and Symetry quick edition modifier on volume used in ReflectionProbe, PlanarReflectionProbe and DensityVolume
- Added multi-edition support for DecalProjectorComponent
- Improve hair shader
- Added the _ScreenToTargetScaleHistory uniform variable to be used when sampling HDRP RTHandle history buffers.
- Added settings in `FrameSettings` to change `QualitySettings.lodBias` and `QualitySettings.maximumLODLevel` during a rendering
- Added an exposure node to retrieve the current, inverse and previous frame exposure value.
- Added an HD scene color node which allow to sample the scene color with mips and a toggle to remove the exposure.
- Added safeguard on HD scene creation if default scene not set in the wizard
- Added Low res transparency rendering pass.

### Fixed
- Fixed HDRI sky intensity lux mode
- Fixed dynamic resolution for XR
- Fixed instance identifier semantic string used by Shader Graph
- Fixed null culling result occuring when changing scene that was causing crashes
- Fixed multi-edition light handles and inspector shapes
- Fixed light's LightLayer field when multi-editing
- Fixed normal blend edition handles on DensityVolume
- Fixed an issue with layered lit shader and height based blend where inactive layers would still have influence over the result
- Fixed multi-selection handles color for DensityVolume
- Fixed multi-edition inspector's blend distances for HDReflectionProbe, PlanarReflectionProbe and DensityVolume
- Fixed metric distance that changed along size in DensityVolume
- Fixed DensityVolume shape handles that have not same behaviour in advance and normal edition mode
- Fixed normal map blending in TerrainLit by only blending the derivatives
- Fixed Xbox One rendering just a grey screen instead of the scene
- Fixed probe handles for multiselection
- Fixed baked cubemap import settings for convolution
- Fixed regression causing crash when attempting to open HDRenderPipelineWizard without an HDRenderPipelineAsset setted
- Fixed FullScreenDebug modes: SSAO, SSR, Contact shadow, Prerefraction Color Pyramid, Final Color Pyramid
- Fixed volumetric rendering with stereo instancing
- Fixed shader warning
- Fixed missing resources in existing asset when updating package
- Fixed PBR master node preview in forward rendering or transparent surface
- Fixed deferred shading with stereo instancing
- Fixed "look at" edition mode of Rotation tool for DecalProjectorComponent
- Fixed issue when switching mode in ReflectionProbe and PlanarReflectionProbe
- Fixed issue where migratable component version where not always serialized when part of prefab's instance
- Fixed an issue where shadow would not be rendered properly when light layer are not enabled
- Fixed exposure weight on unlit materials
- Fixed Light intensity not played in the player when recorded with animation/timeline
- Fixed some issues when multi editing HDRenderPipelineAsset
- Fixed emission node breaking the main shader graph preview in certain conditions.
- Fixed checkout of baked probe asset when baking probes.
- Fixed invalid gizmo position for rotated ReflectionProbe
- Fixed multi-edition of material's SurfaceType and RenderingPath
- Fixed whole pipeline reconstruction on selecting for the first time or modifying other than the currently used HDRenderPipelineAsset
- Fixed single shadow debug mode
- Fixed global scale factor debug mode when scale > 1
- Fixed debug menu material overrides not getting applied to the Terrain Lit shader
- Fixed typo in computeLightVariants
- Fixed deferred pass with XR instancing by disabling ComputeLightEvaluation
- Fixed bloom resolution independence
- Fixed lens dirt intensity not behaving properly
- Fixed the Stop NaN feature
- Fixed some resources to handle more than 2 instanced views for XR
- Fixed issue with black screen (NaN) produced on old GPU hardware or intel GPU hardware with gaussian pyramid
- Fixed issue with disabled punctual light would still render when only directional light is present

### Changed
- DensityVolume scripting API will no longuer allow to change between advance and normal edition mode
- Disabled depth of field, lens distortion and panini projection in the scene view
- TerrainLit shaders and includes are reorganized and made simpler.
- TerrainLit shader GUI now allows custom properties to be displayed in the Terrain fold-out section.
- Optimize distortion pass with stencil
- Disable SceneSelectionPass in shader graph preview
- Control punctual light and area light shadow atlas separately
- Move SMAA anti-aliasing option to after Temporal Anti Aliasing one, to avoid problem with previously serialized project settings
- Optimize rendering with static only lighting and when no cullable lights/decals/density volumes are present.
- Updated handles for DecalProjectorComponent for enhanced spacial position readability and have edition mode for better SceneView management
- DecalProjectorComponent are now scale independent in order to have reliable metric unit (see new Size field for changing the size of the volume)
- Restructure code from HDCamera.Update() by adding UpdateAntialiasing() and UpdateViewConstants()
- Renamed velocity to motion vectors
- Objects rendered during the After Post Process pass while TAA is enabled will not benefit from existing depth buffer anymore. This is done to fix an issue where those object would wobble otherwise
- Removed usage of builtin unity matrix for shadow, shadow now use same constant than other view
- The default volume layer mask for cameras & probes is now `Default` instead of `Everything`

## [6.5.0-preview] - 2019-03-07

### Added
- Added depth-of-field support with stereo instancing
- Adding real time area light shadow support
- Added a new FrameSettings: Specular Lighting to toggle the specular during the rendering

### Fixed
- Fixed diffusion profile upgrade breaking package when upgrading to a new version
- Fixed decals cropped by gizmo not updating correctly if prefab
- Fixed an issue when enabling SSR on multiple view
- Fixed edition of the intensity's unit field while selecting multiple lights
- Fixed wrong calculation in soft voxelization for density volume
- Fixed gizmo not working correctly with pre-exposure
- Fixed issue with setting a not available RT when disabling motion vectors
- Fixed planar reflection when looking at mirror normal
- Fixed mutiselection issue with HDLight Inspector
- Fixed HDAdditionalCameraData data migration
- Fixed failing builds when light explorer window is open
- Fixed cascade shadows border sometime causing artefacts between cascades
- Restored shadows in the Cascade Shadow debug visualization
- `camera.RenderToCubemap` use proper face culling

### Changed
- When rendering reflection probe disable all specular lighting and for metals use fresnelF0 as diffuse color for bake lighting.

## [6.4.0-preview] - 2019-02-21

### Added
- VR: Added TextureXR system to selectively expand TEXTURE2D macros to texture array for single-pass stereo instancing + Convert textures call to these macros
- Added an unit selection dropdown next to shutter speed (camera)
- Added error helpbox when trying to use a sub volume component that require the current HDRenderPipelineAsset to support a feature that it is not supporting.
- Add mesh for tube light when display emissive mesh is enabled

### Fixed
- Fixed Light explorer. The volume explorer used `profile` instead of `sharedProfile` which instantiate a custom volume profile instead of editing the asset itself.
- Fixed UI issue where all is displayed using metric unit in shadow cascade and Percent is set in the unit field (happening when opening the inspector).
- Fixed inspector event error when double clicking on an asset (diffusion profile/material).
- Fixed nullref on layered material UI when the material is not an asset.
- Fixed nullref exception when undo/redo a light property.
- Fixed visual bug when area light handle size is 0.

### Changed
- Update UI for 32bit/16bit shadow precision settings in HDRP asset
- Object motion vectors have been disabled in all but the game view. Camera motion vectors are still enabled everywhere, allowing TAA and Motion Blur to work on static objects.
- Enable texture array by default for most rendering code on DX11 and unlock stereo instancing (DX11 only for now)

## [6.3.0-preview] - 2019-02-18

### Added
- Added emissive property for shader graph decals
- Added a diffusion profile override volume so the list of diffusion profile assets to use can be chanaged without affecting the HDRP asset
- Added a "Stop NaNs" option on cameras and in the Scene View preferences.
- Added metric display option in HDShadowSettings and improve clamping
- Added shader parameter mapping in DebugMenu
- Added scripting API to configure DebugData for DebugMenu

### Fixed
- Fixed decals in forward
- Fixed issue with stencil not correctly setup for various master node and shader for the depth pass, motion vector pass and GBuffer/Forward pass
- Fixed SRP batcher and metal
- Fixed culling and shadows for Pyramid, Box, Rectangle and Tube lights
- Fixed an issue where scissor render state leaking from the editor code caused partially black rendering

### Changed
- When a lit material has a clear coat mask that is not null, we now use the clear coat roughness to compute the screen space reflection.
- Diffusion profiles are now limited to one per asset and can be referenced in materials, shader graphs and vfx graphs. Materials will be upgraded automatically except if they are using a shader graph, in this case it will display an error message.

## [6.2.0-preview] - 2019-02-15

### Added
- Added help box listing feature supported in a given HDRenderPipelineAsset alongs with the drawbacks implied.
- Added cascade visualizer, supporting disabled handles when not overriding.

### Fixed
- Fixed post processing with stereo double-wide
- Fixed issue with Metal: Use sign bit to find the cache type instead of lowest bit.
- Fixed invalid state when creating a planar reflection for the first time
- Fix FrameSettings's LitShaderMode not restrained by supported LitShaderMode regression.

### Changed
- The default value roughness value for the clearcoat has been changed from 0.03 to 0.01
- Update default value of based color for master node
- Update Fabric Charlie Sheen lighting model - Remove Fresnel component that wasn't part of initial model + Remap smoothness to [0.0 - 0.6] range for more artist friendly parameter

### Changed
- Code refactor: all macros with ARGS have been swapped with macros with PARAM. This is because the ARGS macros were incorrectly named.

## [6.1.0-preview] - 2019-02-13

### Added
- Added support for post-processing anti-aliasing in the Scene View (FXAA and TAA). These can be set in Preferences.
- Added emissive property for decal material (non-shader graph)

### Fixed
- Fixed a few UI bugs with the color grading curves.
- Fixed "Post Processing" in the scene view not toggling post-processing effects
- Fixed bake only object with flag `ReflectionProbeStaticFlag` when baking a `ReflectionProbe`

### Changed
- Removed unsupported Clear Depth checkbox in Camera inspector
- Updated the toggle for advanced mode in inspectors.

## [6.0.0-preview] - 2019-02-23

### Added
- Added new API to perform a camera rendering
- Added support for hair master node (Double kajiya kay - Lambert)
- Added Reset behaviour in DebugMenu (ingame mapping is right joystick + B)
- Added Default HD scene at new scene creation while in HDRP
- Added Wizard helping to configure HDRP project
- Added new UI for decal material to allow remapping and scaling of some properties
- Added cascade shadow visualisation toggle in HD shadow settings
- Added icons for assets
- Added replace blending mode for distortion
- Added basic distance fade for density volumes
- Added decal master node for shader graph
- Added HD unlit master node (Cross Pipeline version is name Unlit)
- Added new Rendering Queue in materials
- Added post-processing V3 framework embed in HDRP, remove postprocess V2 framework
- Post-processing now uses the generic volume framework
-   New depth-of-field, bloom, panini projection effects, motion blur
-   Exposure is now done as a pre-exposition pass, the whole system has been revamped
-   Exposure now use EV100 everywhere in the UI (Sky, Emissive Light)
- Added emissive intensity (Luminance and EV100 control) control for Emissive
- Added pre-exposure weigth for Emissive
- Added an emissive color node and a slider to control the pre-exposure percentage of emission color
- Added physical camera support where applicable
- Added more color grading tools
- Added changelog level for Shader Variant stripping
- Added Debug mode for validation of material albedo and metalness/specularColor values
- Added a new dynamic mode for ambient probe and renamed BakingSky to StaticLightingSky
- Added command buffer parameter to all Bind() method of material
- Added Material validator in Render Pipeline Debug
- Added code to future support of DXR (not enabled)
- Added support of multiviewport
- Added HDRenderPipeline.RequestSkyEnvironmentUpdate function to force an update from script when sky is set to OnDemand
- Added a Lighting and BackLighting slots in Lit, StackLit, Fabric and Hair master nodes
- Added support for overriding terrain detail rendering shaders, via the render pipeline editor resources asset
- Added xrInstancing flag support to RTHandle
- Added support for cullmask for decal projectors
- Added software dynamic resolution support
- Added support for "After Post-Process" render pass for unlit shader
- Added support for textured rectangular area lights
- Added stereo instancing macros to MSAA shaders
- Added support for Quarter Res Raytraced Reflections (not enabled)
- Added fade factor for decal projectors.
- Added stereo instancing macros to most shaders used in VR
- Added multi edition support for HDRenderPipelineAsset

### Fixed
- Fixed logic to disable FPTL with stereo rendering
- Fixed stacklit transmission and sun highlight
- Fixed decals with stereo rendering
- Fixed sky with stereo rendering
- Fixed flip logic for postprocessing + VR
- Fixed copyStencilBuffer pass for Switch
- Fixed point light shadow map culling that wasn't taking into account far plane
- Fixed usage of SSR with transparent on all master node
- Fixed SSR and microshadowing on fabric material
- Fixed blit pass for stereo rendering
- Fixed lightlist bounds for stereo rendering
- Fixed windows and in-game DebugMenu sync.
- Fixed FrameSettings' LitShaderMode sync when opening DebugMenu.
- Fixed Metal specific issues with decals, hitting a sampler limit and compiling AxF shader
- Fixed an issue with flipped depth buffer during postprocessing
- Fixed normal map use for shadow bias with forward lit - now use geometric normal
- Fixed transparent depth prepass and postpass access so they can be use without alpha clipping for lit shader
- Fixed support of alpha clip shadow for lit master node
- Fixed unlit master node not compiling
- Fixed issue with debug display of reflection probe
- Fixed issue with phong tessellations not working with lit shader
- Fixed issue with vertex displacement being affected by heightmap setting even if not heightmap where assign
- Fixed issue with density mode on Lit terrain producing NaN
- Fixed issue when going back and forth from Lit to LitTesselation for displacement mode
- Fixed issue with ambient occlusion incorrectly applied to emissiveColor with light layers in deferred
- Fixed issue with fabric convolution not using the correct convolved texture when fabric convolution is enabled
- Fixed issue with Thick mode for Transmission that was disabling transmission with directional light
- Fixed shutdown edge cases with HDRP tests
- Fixed slowdow when enabling Fabric convolution in HDRP asset
- Fixed specularAA not compiling in StackLit Master node
- Fixed material debug view with stereo rendering
- Fixed material's RenderQueue edition in default view.
- Fixed banding issues within volumetric density buffer
- Fixed missing multicompile for MSAA for AxF
- Fixed camera-relative support for stereo rendering
- Fixed remove sync with render thread when updating decal texture atlas.
- Fixed max number of keyword reach [256] issue. Several shader feature are now local
- Fixed Scene Color and Depth nodes
- Fixed SSR in forward
- Fixed custom editor of Unlit, HD Unlit and PBR shader graph master node
- Fixed issue with NewFrame not correctly calculated in Editor when switching scene
- Fixed issue with TerrainLit not compiling with depth only pass and normal buffer
- Fixed geometric normal use for shadow bias with PBR master node in forward
- Fixed instancing macro usage for decals
- Fixed error message when having more than one directional light casting shadow
- Fixed error when trying to display preview of Camera or PlanarReflectionProbe
- Fixed LOAD_TEXTURE2D_ARRAY_MSAA macro
- Fixed min-max and amplitude clamping value in inspector of vertex displacement materials
- Fixed issue with alpha shadow clip (was incorrectly clipping object shadow)
- Fixed an issue where sky cubemap would not be cleared correctly when setting the current sky to None
- Fixed a typo in Static Lighting Sky component UI
- Fixed issue with incorrect reset of RenderQueue when switching shader in inspector GUI
- Fixed issue with variant stripper stripping incorrectly some variants
- Fixed a case of ambient lighting flickering because of previews
- Fixed Decals when rendering multiple camera in a single frame
- Fixed cascade shadow count in shader
- Fixed issue with Stacklit shader with Haze effect
- Fixed an issue with the max sample count for the TAA
- Fixed post-process guard band for XR
- Fixed exposure of emissive of Unlit
- Fixed depth only and motion vector pass for Unlit not working correctly with MSAA
- Fixed an issue with stencil buffer copy causing unnecessary compute dispatches for lighting
- Fixed multi edition issue in FrameSettings
- Fixed issue with SRP batcher and DebugDisplay variant of lit shader
- Fixed issue with debug material mode not doing alpha test
- Fixed "Attempting to draw with missing UAV bindings" errors on Vulkan
- Fixed pre-exposure incorrectly apply to preview
- Fixed issue with duplicate 3D texture in 3D texture altas of volumetric?
- Fixed Camera rendering order (base on the depth parameter)
- Fixed shader graph decals not being cropped by gizmo
- Fixed "Attempting to draw with missing UAV bindings" errors on Vulkan.


### Changed
- ColorPyramid compute shader passes is swapped to pixel shader passes on platforms where the later is faster (Nintendo Switch).
- Removing the simple lightloop used by the simple lit shader
- Whole refactor of reflection system: Planar and reflection probe
- Separated Passthrough from other RenderingPath
- Update several properties naming and caption based on feedback from documentation team
- Remove tile shader variant for transparent backface pass of lit shader
- Rename all HDRenderPipeline to HDRP folder for shaders
- Rename decal property label (based on doc team feedback)
- Lit shader mode now default to Deferred to reduce build time
- Update UI of Emission parameters in shaders
- Improve shader variant stripping including shader graph variant
- Refactored render loop to render realtime probes visible per camera
- Enable SRP batcher by default
- Shader code refactor: Rename LIGHTLOOP_SINGLE_PASS => LIGHTLOOP_DISABLE_TILE_AND_CLUSTER and clean all usage of LIGHTLOOP_TILE_PASS
- Shader code refactor: Move pragma definition of vertex and pixel shader inside pass + Move SURFACE_GRADIENT definition in XXXData.hlsl
- Micro-shadowing in Lit forward now use ambientOcclusion instead of SpecularOcclusion
- Upgraded FrameSettings workflow, DebugMenu and Inspector part relative to it
- Update build light list shader code to support 32 threads in wavefronts on Switch
- LayeredLit layers' foldout are now grouped in one main foldout per layer
- Shadow alpha clip can now be enabled on lit shader and haor shader enven for opaque
- Temporal Antialiasing optimization for Xbox One X
- Parameter depthSlice on SetRenderTarget functions now defaults to -1 to bind the entire resource
- Rename SampleCameraDepth() functions to LoadCameraDepth() and SampleCameraDepth(), same for SampleCameraColor() functions
- Improved Motion Blur quality.
- Update stereo frame settings values for single-pass instancing and double-wide
- Rearrange FetchDepth functions to prepare for stereo-instancing
- Remove unused _ComputeEyeIndex
- Updated HDRenderPipelineAsset inspector
- Re-enable SRP batcher for metal

## [5.2.0-preview] - 2018-11-27

### Added
- Added option to run Contact Shadows and Volumetrics Voxelization stage in Async Compute
- Added camera freeze debug mode - Allow to visually see culling result for a camera
- Added support of Gizmo rendering before and after postprocess in Editor
- Added support of LuxAtDistance for punctual lights

### Fixed
- Fixed Debug.DrawLine and Debug.Ray call to work in game view
- Fixed DebugMenu's enum resetted on change
- Fixed divide by 0 in refraction causing NaN
- Fixed disable rough refraction support
- Fixed refraction, SSS and atmospheric scattering for VR
- Fixed forward clustered lighting for VR (double-wide).
- Fixed Light's UX to not allow negative intensity
- Fixed HDRenderPipelineAsset inspector broken when displaying its FrameSettings from project windows.
- Fixed forward clustered lighting for VR (double-wide).
- Fixed HDRenderPipelineAsset inspector broken when displaying its FrameSettings from project windows.
- Fixed Decals and SSR diable flags for all shader graph master node (Lit, Fabric, StackLit, PBR)
- Fixed Distortion blend mode for shader graph master node (Lit, StackLit)
- Fixed bent Normal for Fabric master node in shader graph
- Fixed PBR master node lightlayers
- Fixed shader stripping for built-in lit shaders.

### Changed
- Rename "Regular" in Diffusion profile UI "Thick Object"
- Changed VBuffer depth parametrization for volumetric from distanceRange to depthExtent - Require update of volumetric settings - Fog start at near plan
- SpotLight with box shape use Lux unit only

## [5.1.0-preview] - 2018-11-19

### Added

- Added a separate Editor resources file for resources Unity does not take when it builds a Player.
- You can now disable SSR on Materials in Shader Graph.
- Added support for MSAA when the Supported Lit Shader Mode is set to Both. Previously HDRP only supported MSAA for Forward mode.
- You can now override the emissive color of a Material when in debug mode.
- Exposed max light for Light Loop Settings in HDRP asset UI.
- HDRP no longer performs a NormalDBuffer pass update if there are no decals in the Scene.
- Added distant (fall-back) volumetric fog and improved the fog evaluation precision.
- Added an option to reflect sky in SSR.
- Added a y-axis offset for the PlanarReflectionProbe and offset tool.
- Exposed the option to run SSR and SSAO on async compute.
- Added support for the _GlossMapScale parameter in the Legacy to HDRP Material converter.
- Added wave intrinsic instructions for use in Shaders (for AMD GCN).


### Fixed
- Fixed sphere shaped influence handles clamping in Reflection Probes.
- Fixed Reflection Probe data migration for projects created before using HDRP.
- Fixed UI of Layered Material where Unity previously rendered the scrollbar above the Copy button.
- Fixed Material tessellations parameters Start fade distance and End fade distance. Originally, Unity clamped these values when you modified them.
- Fixed various distortion and refraction issues - handle a better fall-back.
- Fixed SSR for multiple views.
- Fixed SSR issues related to self-intersections.
- Fixed shape density volume handle speed.
- Fixed density volume shape handle moving too fast.
- Fixed the Camera velocity pass that we removed by mistake.
- Fixed some null pointer exceptions when disabling motion vectors support.
- Fixed viewports for both the Subsurface Scattering combine pass and the transparent depth prepass.
- Fixed the blend mode pop-up in the UI. It previously did not appear when you enabled pre-refraction.
- Fixed some null pointer exceptions that previously occurred when you disabled motion vectors support.
- Fixed Layered Lit UI issue with scrollbar.
- Fixed cubemap assignation on custom ReflectionProbe.
- Fixed Reflection Probes’ capture settings' shadow distance.
- Fixed an issue with the SRP batcher and Shader variables declaration.
- Fixed thickness and subsurface slots for fabric Shader master node that wasn't appearing with the right combination of flags.
- Fixed d3d debug layer warning.
- Fixed PCSS sampling quality.
- Fixed the Subsurface and transmission Material feature enabling for fabric Shader.
- Fixed the Shader Graph UV node’s dimensions when using it in a vertex Shader.
- Fixed the planar reflection mirror gizmo's rotation.
- Fixed HDRenderPipelineAsset's FrameSettings not showing the selected enum in the Inspector drop-down.
- Fixed an error with async compute.
- MSAA now supports transparency.
- The HDRP Material upgrader tool now converts metallic values correctly.
- Volumetrics now render in Reflection Probes.
- Fixed a crash that occurred whenever you set a viewport size to 0.
- Fixed the Camera physic parameter that the UI previously did not display.
- Fixed issue in pyramid shaped spotlight handles manipulation

### Changed

- Renamed Line shaped Lights to Tube Lights.
- HDRP now uses mean height fog parametrization.
- Shadow quality settings are set to All when you use HDRP (This setting is not visible in the UI when using SRP). This avoids Legacy Graphics Quality Settings disabling the shadows and give SRP full control over the Shadows instead.
- HDRP now internally uses premultiplied alpha for all fog.
- Updated default FrameSettings used for realtime Reflection Probes when you create a new HDRenderPipelineAsset.
- Remove multi-camera support. LWRP and HDRP will not support multi-camera layered rendering.
- Updated Shader Graph subshaders to use the new instancing define.
- Changed fog distance calculation from distance to plane to distance to sphere.
- Optimized forward rendering using AMD GCN by scalarizing the light loop.
- Changed the UI of the Light Editor.
- Change ordering of includes in HDRP Materials in order to reduce iteration time for faster compilation.
- Added a StackLit master node replacing the InspectorUI version. IMPORTANT: All previously authored StackLit Materials will be lost. You need to recreate them with the master node.

## [5.0.0-preview] - 2018-09-28

### Added
- Added occlusion mesh to depth prepass for VR (VR still disabled for now)
- Added a debug mode to display only one shadow at once
- Added controls for the highlight created by directional lights
- Added a light radius setting to punctual lights to soften light attenuation and simulate fill lighting
- Added a 'minRoughness' parameter to all non-area lights (was previously only available for certain light types)
- Added separate volumetric light/shadow dimmers
- Added per-pixel jitter to volumetrics to reduce aliasing artifacts
- Added a SurfaceShading.hlsl file, which implements material-agnostic shading functionality in an efficient manner
- Added support for shadow bias for thin object transmission
- Added FrameSettings to control realtime planar reflection
- Added control for SRPBatcher on HDRP Asset
- Added an option to clear the shadow atlases in the debug menu
- Added a color visualization of the shadow atlas rescale in debug mode
- Added support for disabling SSR on materials
- Added intrinsic for XBone
- Added new light volume debugging tool
- Added a new SSR debug view mode
- Added translaction's scale invariance on DensityVolume
- Added multiple supported LitShadermode and per renderer choice in case of both Forward and Deferred supported
- Added custom specular occlusion mode to Lit Shader Graph Master node

### Fixed
- Fixed a normal bias issue with Stacklit (Was causing light leaking)
- Fixed camera preview outputing an error when both scene and game view where display and play and exit was call
- Fixed override debug mode not apply correctly on static GI
- Fixed issue where XRGraphicsConfig values set in the asset inspector GUI weren't propagating correctly (VR still disabled for now)
- Fixed issue with tangent that was using SurfaceGradient instead of regular normal decoding
- Fixed wrong error message display when switching to unsupported target like IOS
- Fixed an issue with ambient occlusion texture sometimes not being created properly causing broken rendering
- Shadow near plane is no longer limited at 0.1
- Fixed decal draw order on transparent material
- Fixed an issue where sometime the lookup texture used for GGX convolution was broken, causing broken rendering
- Fixed an issue where you wouldn't see any fog for certain pipeline/scene configurations
- Fixed an issue with volumetric lighting where the anisotropy value of 0 would not result in perfectly isotropic lighting
- Fixed shadow bias when the atlas is rescaled
- Fixed shadow cascade sampling outside of the atlas when cascade count is inferior to 4
- Fixed shadow filter width in deferred rendering not matching shader config
- Fixed stereo sampling of depth texture in MSAA DepthValues.shader
- Fixed box light UI which allowed negative and zero sizes, thus causing NaNs
- Fixed stereo rendering in HDRISky.shader (VR)
- Fixed normal blend and blend sphere influence for reflection probe
- Fixed distortion filtering (was point filtering, now trilinear)
- Fixed contact shadow for large distance
- Fixed depth pyramid debug view mode
- Fixed sphere shaped influence handles clamping in reflection probes
- Fixed reflection probes data migration for project created before using hdrp
- Fixed ambient occlusion for Lit Master Node when slot is connected

### Changed
- Use samplerunity_ShadowMask instead of samplerunity_samplerLightmap for shadow mask
- Allow to resize reflection probe gizmo's size
- Improve quality of screen space shadow
- Remove support of projection model for ScreenSpaceLighting (SSR always use HiZ and refraction always Proxy)
- Remove all the debug mode from SSR that are obsolete now
- Expose frameSettings and Capture settings for reflection and planar probe
- Update UI for reflection probe, planar probe, camera and HDRP Asset
- Implement proper linear blending for volumetric lighting via deep compositing as described in the paper "Deep Compositing Using Lie Algebras"
- Changed  planar mapping to match terrain convention (XZ instead of ZX)
- XRGraphicsConfig is no longer Read/Write. Instead, it's read-only. This improves consistency of XR behavior between the legacy render pipeline and SRP
- Change reflection probe data migration code (to update old reflection probe to new one)
- Updated gizmo for ReflectionProbes
- Updated UI and Gizmo of DensityVolume

## [4.0.0-preview] - 2018-09-28

### Added
- Added a new TerrainLit shader that supports rendering of Unity terrains.
- Added controls for linear fade at the boundary of density volumes
- Added new API to control decals without monobehaviour object
- Improve Decal Gizmo
- Implement Screen Space Reflections (SSR) (alpha version, highly experimental)
- Add an option to invert the fade parameter on a Density Volume
- Added a Fabric shader (experimental) handling cotton and silk
- Added support for MSAA in forward only for opaque only
- Implement smoothness fade for SSR
- Added support for AxF shader (X-rite format - require special AxF importer from Unity not part of HDRP)
- Added control for sundisc on directional light (hack)
- Added a new HD Lit Master node that implements Lit shader support for Shader Graph
- Added Micro shadowing support (hack)
- Added an event on HDAdditionalCameraData for custom rendering
- HDRP Shader Graph shaders now support 4-channel UVs.

### Fixed
- Fixed an issue where sometimes the deferred shadow texture would not be valid, causing wrong rendering.
- Stencil test during decals normal buffer update is now properly applied
- Decals corectly update normal buffer in forward
- Fixed a normalization problem in reflection probe face fading causing artefacts in some cases
- Fix multi-selection behavior of Density Volumes overwriting the albedo value
- Fixed support of depth texture for RenderTexture. HDRP now correctly output depth to user depth buffer if RenderTexture request it.
- Fixed multi-selection behavior of Density Volumes overwriting the albedo value
- Fixed support of depth for RenderTexture. HDRP now correctly output depth to user depth buffer if RenderTexture request it.
- Fixed support of Gizmo in game view in the editor
- Fixed gizmo for spot light type
- Fixed issue with TileViewDebug mode being inversed in gameview
- Fixed an issue with SAMPLE_TEXTURECUBE_SHADOW macro
- Fixed issue with color picker not display correctly when game and scene view are visible at the same time
- Fixed an issue with reflection probe face fading
- Fixed camera motion vectors shader and associated matrices to update correctly for single-pass double-wide stereo rendering
- Fixed light attenuation functions when range attenuation is disabled
- Fixed shadow component algorithm fixup not dirtying the scene, so changes can be saved to disk.
- Fixed some GC leaks for HDRP
- Fixed contact shadow not affected by shadow dimmer
- Fixed GGX that works correctly for the roughness value of 0 (mean specular highlgiht will disappeard for perfect mirror, we rely on maxSmoothness instead to always have a highlight even on mirror surface)
- Add stereo support to ShaderPassForward.hlsl. Forward rendering now seems passable in limited test scenes with camera-relative rendering disabled.
- Add stereo support to ProceduralSky.shader and OpaqueAtmosphericScattering.shader.
- Added CullingGroupManager to fix more GC.Alloc's in HDRP
- Fixed rendering when multiple cameras render into the same render texture

### Changed
- Changed the way depth & color pyramids are built to be faster and better quality, thus improving the look of distortion and refraction.
- Stabilize the dithered LOD transition mask with respect to the camera rotation.
- Avoid multiple depth buffer copies when decals are present
- Refactor code related to the RT handle system (No more normal buffer manager)
- Remove deferred directional shadow and move evaluation before lightloop
- Add a function GetNormalForShadowBias() that material need to implement to return the normal used for normal shadow biasing
- Remove Jimenez Subsurface scattering code (This code was disabled by default, now remove to ease maintenance)
- Change Decal API, decal contribution is now done in Material. Require update of material using decal
- Move a lot of files from CoreRP to HDRP/CoreRP. All moved files weren't used by Ligthweight pipeline. Long term they could move back to CoreRP after CoreRP become out of preview
- Updated camera inspector UI
- Updated decal gizmo
- Optimization: The objects that are rendered in the Motion Vector Pass are not rendered in the prepass anymore
- Removed setting shader inclue path via old API, use package shader include paths
- The default value of 'maxSmoothness' for punctual lights has been changed to 0.99
- Modified deferred compute and vert/frag shaders for first steps towards stereo support
- Moved material specific Shader Graph files into corresponding material folders.
- Hide environment lighting settings when enabling HDRP (Settings are control from sceneSettings)
- Update all shader includes to use absolute path (allow users to create material in their Asset folder)
- Done a reorganization of the files (Move ShaderPass to RenderPipeline folder, Move all shadow related files to Lighting/Shadow and others)
- Improved performance and quality of Screen Space Shadows

## [3.3.0-preview]

### Added
- Added an error message to say to use Metal or Vulkan when trying to use OpenGL API
- Added a new Fabric shader model that supports Silk and Cotton/Wool
- Added a new HDRP Lighting Debug mode to visualize Light Volumes for Point, Spot, Line, Rectangular and Reflection Probes
- Add support for reflection probe light layers
- Improve quality of anisotropic on IBL

### Fixed
- Fix an issue where the screen where darken when rendering camera preview
- Fix display correct target platform when showing message to inform user that a platform is not supported
- Remove workaround for metal and vulkan in normal buffer encoding/decoding
- Fixed an issue with color picker not working in forward
- Fixed an issue where reseting HDLight do not reset all of its parameters
- Fixed shader compile warning in DebugLightVolumes.shader

### Changed
- Changed default reflection probe to be 256x256x6 and array size to be 64
- Removed dependence on the NdotL for thickness evaluation for translucency (based on artist's input)
- Increased the precision when comparing Planar or HD reflection probe volumes
- Remove various GC alloc in C#. Slightly better performance

## [3.2.0-preview]

### Added
- Added a luminance meter in the debug menu
- Added support of Light, reflection probe, emissive material, volume settings related to lighting to Lighting explorer
- Added support for 16bit shadows

### Fixed
- Fix issue with package upgrading (HDRP resources asset is now versionned to worarkound package manager limitation)
- Fix HDReflectionProbe offset displayed in gizmo different than what is affected.
- Fix decals getting into a state where they could not be removed or disabled.
- Fix lux meter mode - The lux meter isn't affected by the sky anymore
- Fix area light size reset when multi-selected
- Fix filter pass number in HDUtils.BlitQuad
- Fix Lux meter mode that was applying SSS
- Fix planar reflections that were not working with tile/cluster (olbique matrix)
- Fix debug menu at runtime not working after nested prefab PR come to trunk
- Fix scrolling issue in density volume

### Changed
- Shader code refactor: Split MaterialUtilities file in two parts BuiltinUtilities (independent of FragInputs) and MaterialUtilities (Dependent of FragInputs)
- Change screen space shadow rendertarget format from ARGB32 to RG16

## [3.1.0-preview]

### Added
- Decal now support per channel selection mask. There is now two mode. One with BaseColor, Normal and Smoothness and another one more expensive with BaseColor, Normal, Smoothness, Metal and AO. Control is on HDRP Asset. This may require to launch an update script for old scene: 'Edit/Render Pipeline/Single step upgrade script/Upgrade all DecalMaterial MaskBlendMode'.
- Decal now supports depth bias for decal mesh, to prevent z-fighting
- Decal material now supports draw order for decal projectors
- Added LightLayers support (Base on mask from renderers name RenderingLayers and mask from light name LightLayers - if they match, the light apply) - cost an extra GBuffer in deferred (more bandwidth)
- When LightLayers is enabled, the AmbientOclusion is store in the GBuffer in deferred path allowing to avoid double occlusion with SSAO. In forward the double occlusion is now always avoided.
- Added the possibility to add an override transform on the camera for volume interpolation
- Added desired lux intensity and auto multiplier for HDRI sky
- Added an option to disable light by type in the debug menu
- Added gradient sky
- Split EmissiveColor and bakeDiffuseLighting in forward avoiding the emissiveColor to be affect by SSAO
- Added a volume to control indirect light intensity
- Added EV 100 intensity unit for area lights
- Added support for RendererPriority on Renderer. This allow to control order of transparent rendering manually. HDRP have now two stage of sorting for transparent in addition to bact to front. Material have a priority then Renderer have a priority.
- Add Coupling of (HD)Camera and HDAdditionalCameraData for reset and remove in inspector contextual menu of Camera
- Add Coupling of (HD)ReflectionProbe and HDAdditionalReflectionData for reset and remove in inspector contextual menu of ReflectoinProbe
- Add macro to forbid unity_ObjectToWorld/unity_WorldToObject to be use as it doesn't handle camera relative rendering
- Add opacity control on contact shadow

### Fixed
- Fixed an issue with PreIntegratedFGD texture being sometimes destroyed and not regenerated causing rendering to break
- PostProcess input buffers are not copied anymore on PC if the viewport size matches the final render target size
- Fixed an issue when manipulating a lot of decals, it was displaying a lot of errors in the inspector
- Fixed capture material with reflection probe
- Refactored Constant Buffers to avoid hitting the maximum number of bound CBs in some cases.
- Fixed the light range affecting the transform scale when changed.
- Snap to grid now works for Decal projector resizing.
- Added a warning for 128x128 cookie texture without mipmaps
- Replace the sampler used for density volumes for correct wrap mode handling

### Changed
- Move Render Pipeline Debug "Windows from Windows->General-> Render Pipeline debug windows" to "Windows from Windows->Analysis-> Render Pipeline debug windows"
- Update detail map formula for smoothness and albedo, goal it to bright and dark perceptually and scale factor is use to control gradient speed
- Refactor the Upgrade material system. Now a material can be update from older version at any time. Call Edit/Render Pipeline/Upgrade all Materials to newer version
- Change name EnableDBuffer to EnableDecals at several place (shader, hdrp asset...), this require a call to Edit/Render Pipeline/Upgrade all Materials to newer version to have up to date material.
- Refactor shader code: BakeLightingData structure have been replace by BuiltinData. Lot of shader code have been remove/change.
- Refactor shader code: All GBuffer are now handled by the deferred material. Mean ShadowMask and LightLayers are control by lit material in lit.hlsl and not outside anymore. Lot of shader code have been remove/change.
- Refactor shader code: Rename GetBakedDiffuseLighting to ModifyBakedDiffuseLighting. This function now handle lighting model for transmission too. Lux meter debug mode is factor outisde.
- Refactor shader code: GetBakedDiffuseLighting is not call anymore in GBuffer or forward pass, including the ConvertSurfaceDataToBSDFData and GetPreLightData, this is done in ModifyBakedDiffuseLighting now
- Refactor shader code: Added a backBakeDiffuseLighting to BuiltinData to handle lighting for transmission
- Refactor shader code: Material must now call InitBuiltinData (Init all to zero + init bakeDiffuseLighting and backBakeDiffuseLighting ) and PostInitBuiltinData

## [3.0.0-preview]

### Fixed
- Fixed an issue with distortion that was using previous frame instead of current frame
- Fixed an issue where disabled light where not upgrade correctly to the new physical light unit system introduce in 2.0.5-preview

### Changed
- Update assembly definitions to output assemblies that match Unity naming convention (Unity.*).

## [2.0.5-preview]

### Added
- Add option supportDitheringCrossFade on HDRP Asset to allow to remove shader variant during player build if needed
- Add contact shadows for punctual lights (in additional shadow settings), only one light is allowed to cast contact shadows at the same time and so at each frame a dominant light is choosed among all light with contact shadows enabled.
- Add PCSS shadow filter support (from SRP Core)
- Exposed shadow budget parameters in HDRP asset
- Add an option to generate an emissive mesh for area lights (currently rectangle light only). The mesh fits the size, intensity and color of the light.
- Add an option to the HDRP asset to increase the resolution of volumetric lighting.
- Add additional ligth unit support for punctual light (Lumens, Candela) and area lights (Lumens, Luminance)
- Add dedicated Gizmo for the box Influence volume of HDReflectionProbe / PlanarReflectionProbe

### Changed
- Re-enable shadow mask mode in debug view
- SSS and Transmission code have been refactored to be able to share it between various material. Guidelines are in SubsurfaceScattering.hlsl
- Change code in area light with LTC for Lit shader. Magnitude is now take from FGD texture instead of a separate texture
- Improve camera relative rendering: We now apply camera translation on the model matrix, so before the TransformObjectToWorld(). Note: unity_WorldToObject and unity_ObjectToWorld must never be used directly.
- Rename positionWS to positionRWS (Camera relative world position) at a lot of places (mainly in interpolator and FragInputs). In case of custom shader user will be required to update their code.
- Rename positionWS, capturePositionWS, proxyPositionWS, influencePositionWS to positionRWS, capturePositionRWS, proxyPositionRWS, influencePositionRWS (Camera relative world position) in LightDefinition struct.
- Improve the quality of trilinear filtering of density volume textures.
- Improve UI for HDReflectionProbe / PlanarReflectionProbe

### Fixed
- Fixed a shader preprocessor issue when compiling DebugViewMaterialGBuffer.shader against Metal target
- Added a temporary workaround to Lit.hlsl to avoid broken lighting code with Metal/AMD
- Fixed issue when using more than one volume texture mask with density volumes.
- Fixed an error which prevented volumetric lighting from working if no density volumes with 3D textures were present.
- Fix contact shadows applied on transmission
- Fix issue with forward opaque lit shader variant being removed by the shader preprocessor
- Fixed compilation errors on Nintendo Switch (limited XRSetting support).
- Fixed apply range attenuation option on punctual light
- Fixed issue with color temperature not take correctly into account with static lighting
- Don't display fog when diffuse lighting, specular lighting, or lux meter debug mode are enabled.

## [2.0.4-preview]

### Fixed
- Fix issue when disabling rough refraction and building a player. Was causing a crash.

## [2.0.3-preview]

### Added
- Increased debug color picker limit up to 260k lux

## [2.0.2-preview]

### Added
- Add Light -> Planar Reflection Probe command
- Added a false color mode in rendering debug
- Add support for mesh decals
- Add flag to disable projector decals on transparent geometry to save performance and decal texture atlas space
- Add ability to use decal diffuse map as mask only
- Add visualize all shadow masks in lighting debug
- Add export of normal and roughness buffer for forwardOnly and when in supportOnlyForward mode for forward
- Provide a define in lit.hlsl (FORWARD_MATERIAL_READ_FROM_WRITTEN_NORMAL_BUFFER) when output buffer normal is used to read the normal and roughness instead of caclulating it (can save performance, but lower quality due to compression)
- Add color swatch to decal material

### Changed
- Change Render -> Planar Reflection creation to 3D Object -> Mirror
- Change "Enable Reflector" name on SpotLight to "Angle Affect Intensity"
- Change prototype of BSDFData ConvertSurfaceDataToBSDFData(SurfaceData surfaceData) to BSDFData ConvertSurfaceDataToBSDFData(uint2 positionSS, SurfaceData surfaceData)

### Fixed
- Fix issue with StackLit in deferred mode with deferredDirectionalShadow due to GBuffer not being cleared. Gbuffer is still not clear and issue was fix with the new Output of normal buffer.
- Fixed an issue where interpolation volumes were not updated correctly for reflection captures.
- Fixed an exception in Light Loop settings UI

## [2.0.1-preview]

### Added
- Add stripper of shader variant when building a player. Save shader compile time.
- Disable per-object culling that was executed in C++ in HD whereas it was not used (Optimization)
- Enable texture streaming debugging (was not working before 2018.2)
- Added Screen Space Reflection with Proxy Projection Model
- Support correctly scene selection for alpha tested object
- Add per light shadow mask mode control (i.e shadow mask distance and shadow mask). It use the option NonLightmappedOnly
- Add geometric filtering to Lit shader (allow to reduce specular aliasing)
- Add shortcut to create DensityVolume and PlanarReflection in hierarchy
- Add a DefaultHDMirrorMaterial material for PlanarReflection
- Added a script to be able to upgrade material to newer version of HDRP
- Removed useless duplication of ForwardError passes.
- Add option to not compile any DEBUG_DISPLAY shader in the player (Faster build) call Support Runtime Debug display

### Changed
- Changed SupportForwardOnly to SupportOnlyForward in render pipeline settings
- Changed versioning variable name in HDAdditionalXXXData from m_version to version
- Create unique name when creating a game object in the rendering menu (i.e Density Volume(2))
- Re-organize various files and folder location to clean the repository
- Change Debug windows name and location. Now located at:  Windows -> General -> Render Pipeline Debug

### Removed
- Removed GlobalLightLoopSettings.maxPlanarReflectionProbes and instead use value of GlobalLightLoopSettings.planarReflectionProbeCacheSize
- Remove EmissiveIntensity parameter and change EmissiveColor to be HDR (Matching Builtin Unity behavior) - Data need to be updated - Launch Edit -> Single Step Upgrade Script -> Upgrade all Materials emissionColor

### Fixed
- Fix issue with LOD transition and instancing
- Fix discrepency between object motion vector and camera motion vector
- Fix issue with spot and dir light gizmo axis not highlighted correctly
- Fix potential crash while register debug windows inputs at startup
- Fix warning when creating Planar reflection
- Fix specular lighting debug mode (was rendering black)
- Allow projector decal with null material to allow to configure decal when HDRP is not set
- Decal atlas texture offset/scale is updated after allocations (used to be before so it was using date from previous frame)

## [2018.1 experimental]

### Added
- Configure the VolumetricLightingSystem code path to be on by default
- Trigger a build exception when trying to build an unsupported platform
- Introduce the VolumetricLightingController component, which can (and should) be placed on the camera, and allows one to control the near and the far plane of the V-Buffer (volumetric "froxel" buffer) along with the depth distribution (from logarithmic to linear)
- Add 3D texture support for DensityVolumes
- Add a better mapping of roughness to mipmap for planar reflection
- The VolumetricLightingSystem now uses RTHandles, which allows to save memory by sharing buffers between different cameras (history buffers are not shared), and reduce reallocation frequency by reallocating buffers only if the rendering resolution increases (and suballocating within existing buffers if the rendering resolution decreases)
- Add a Volumetric Dimmer slider to lights to control the intensity of the scattered volumetric lighting
- Add UV tiling and offset support for decals.
- Add mipmapping support for volume 3D mask textures

### Changed
- Default number of planar reflection change from 4 to 2
- Rename _MainDepthTexture to _CameraDepthTexture
- The VolumetricLightingController has been moved to the Interpolation Volume framework and now functions similarly to the VolumetricFog settings
- Update of UI of cookie, CubeCookie, Reflection probe and planar reflection probe to combo box
- Allow enabling/disabling shadows for area lights when they are set to baked.
- Hide applyRangeAttenuation and FadeDistance for directional shadow as they are not used

### Removed
- Remove Resource folder of PreIntegratedFGD and add the resource to RenderPipeline Asset

### Fixed
- Fix ConvertPhysicalLightIntensityToLightIntensity() function used when creating light from script to match HDLightEditor behavior
- Fix numerical issues with the default value of mean free path of volumetric fog
- Fix the bug preventing decals from coexisting with density volumes
- Fix issue with alpha tested geometry using planar/triplanar mapping not render correctly or flickering (due to being wrongly alpha tested in depth prepass)
- Fix meta pass with triplanar (was not handling correctly the normal)
- Fix preview when a planar reflection is present
- Fix Camera preview, it is now a Preview cameraType (was a SceneView)
- Fix handling unknown GPUShadowTypes in the shadow manager.
- Fix area light shapes sent as point lights to the baking backends when they are set to baked.
- Fix unnecessary division by PI for baked area lights.
- Fix line lights sent to the lightmappers. The backends don't support this light type.
- Fix issue with shadow mask framesettings not correctly taken into account when shadow mask is enabled for lighting.
- Fix directional light and shadow mask transition, they are now matching making smooth transition
- Fix banding issues caused by high intensity volumetric lighting
- Fix the debug window being emptied on SRP asset reload
- Fix issue with debug mode not correctly clearing the GBuffer in editor after a resize
- Fix issue with ResetMaterialKeyword not resetting correctly ToggleOff/Roggle Keyword
- Fix issue with motion vector not render correctly if there is no depth prepass in deferred

## [2018.1.0f2]

### Added
- Screen Space Refraction projection model (Proxy raycasting, HiZ raymarching)
- Screen Space Refraction settings as volume component
- Added buffered frame history per camera
- Port Global Density Volumes to the Interpolation Volume System.
- Optimize ImportanceSampleLambert() to not require the tangent frame.
- Generalize SampleVBuffer() to handle different sampling and reconstruction methods.
- Improve the quality of volumetric lighting reprojection.
- Optimize Morton Order code in the Subsurface Scattering pass.
- Planar Reflection Probe support roughness (gaussian convolution of captured probe)
- Use an atlas instead of a texture array for cluster transparent decals
- Add a debug view to visualize the decal atlas
- Only store decal textures to atlas if decal is visible, debounce out of memory decal atlas warning.
- Add manipulator gizmo on decal to improve authoring workflow
- Add a minimal StackLit material (work in progress, this version can be used as template to add new material)

### Changed
- EnableShadowMask in FrameSettings (But shadowMaskSupport still disable by default)
- Forced Planar Probe update modes to (Realtime, Every Update, Mirror Camera)
- Screen Space Refraction proxy model uses the proxy of the first environment light (Reflection probe/Planar probe) or the sky
- Moved RTHandle static methods to RTHandles
- Renamed RTHandle to RTHandleSystem.RTHandle
- Move code for PreIntegratedFDG (Lit.shader) into its dedicated folder to be share with other material
- Move code for LTCArea (Lit.shader) into its dedicated folder to be share with other material

### Removed
- Removed Planar Probe mirror plane position and normal fields in inspector, always display mirror plane and normal gizmos

### Fixed
- Fix fog flags in scene view is now taken into account
- Fix sky in preview windows that were disappearing after a load of a new level
- Fix numerical issues in IntersectRayAABB().
- Fix alpha blending of volumetric lighting with transparent objects.
- Fix the near plane of the V-Buffer causing out-of-bounds look-ups in the clustered data structure.
- Depth and color pyramid are properly computed and sampled when the camera renders inside a viewport of a RTHandle.
- Fix decal atlas debug view to work correctly when shadow atlas view is also enabled

## [2018.1.0b13]

...<|MERGE_RESOLUTION|>--- conflicted
+++ resolved
@@ -114,13 +114,10 @@
 - Fixed issue causing NaN wheh the Z scale of an object is set to 0.
 - Fixed DXR shader passes attempting to render before pipeline loaded
 - Fixed black ambient sky issue when importing a project after deleting Library.
-<<<<<<< HEAD
 - Fixed issue when upgrading a Standard transparent material (case 1186874)
 - Fixed area light cookies not working properly with stack lit
 - Fixed material render queue not updated when the shader is changed in the material inspector.
 - Fixed a number of issues with full screen debug modes not reseting correctly when setting another mutually exclusive mode
-=======
->>>>>>> fb5e2bc0
 
 ### Changed
 - Color buffer pyramid is not allocated anymore if neither refraction nor distortion are enabled
