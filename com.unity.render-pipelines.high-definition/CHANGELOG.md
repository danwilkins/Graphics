# Changelog
All notable changes to this package will be documented in this file.

The format is based on [Keep a Changelog](http://keepachangelog.com/en/1.0.0/)
and this project adheres to [Semantic Versioning](http://semver.org/spec/v2.0.0.html).

## [12.0.0] - 2021-01-11

### Fixed
- Fixed GC allocations from XR occlusion mesh when using multipass.
- Fixed XR depth copy when using MSAA.
<<<<<<< HEAD
- Fixed resize IES when already baked in the Atlas 1299233
- Fixed after post process custom pass scale issue when dynamic resolution is enabled (case 1299194).
- Fixed an issue with light intensity prefab override application not visible in the inspector (case 1299563).
- Fixed Undo/Redo instability of light temperature.
- Fixed label style in pbr sky editor.
- Fixed side effect on styles during compositor rendering.
- Fixed size and spacing of compositor info boxes (case 1305652).
- Fixed spacing of UI widgets in the Graphics Compositor (case 1305638).
- Fixed undo-redo on layered lit editor.

### Changed
- Change the source value for the ray tracing frame index iterator from m_FrameCount to the camera frame count (case 1301356).
=======
- Fixed register spilling on  FXC in light list shaders.
>>>>>>> 027cb377

## [11.0.0] - 2020-10-21

### Added
- Added a new API to bake HDRP probes from C# (case 1276360)
- Added support for pre-exposure for planar reflections.
- Added support for nested volume components to volume system.
- Added a cameraCullingResult field in Custom Pass Context to give access to both custom pass and camera culling result.
- Added a slider to control the fallback value of the directional shadow when the cascade have no coverage.
- Added a toggle to allow to include or exclude smooth surfaces from ray traced reflection denoising.
- Added light unit slider for automatic and automatic histrogram exposure limits.
- Added support for raytracing for AxF material
- Added rasterized area light shadows for AxF material
- Added View Bias for mesh decals.
- Added a cloud system and the CloudLayer volume override.
- Added a setting in the HDRP asset to change the Density Volume mask resolution of being locked at 32x32x32 (HDRP Asset > Lighting > Volumetrics > Max Density Volume Size).
- Added a Falloff Mode (Linear or Exponential) in the Density Volume for volume blending with Blend Distance.

### Fixed
- Fixed probe volumes debug views.
- Fixed ShaderGraph Decal material not showing exposed properties.
- Fixed couple samplers that had the wrong name in raytracing code
- VFX : Debug material view were rendering pink for albedo. (case 1290752)
- VFX: Fixed LPPV with lit particles in deferred (case 1293608)
- Fixed computation of geometric normal in path tracing (case 1293029).
- Fixed issues with path-traced volumetric scattering (cases 1295222, 1295234).
- Fixed the default background color for previews to use the original color.
- Fixed an issue with half res ssgi upscale.
- Fixed Clearcoat on Stacklit or Lit breaks when URP is imported into the project (case 1297806)
- Fixed timing issues with accumulation motion blur
- Fixed an issue with the frame count management for the volumetric fog (case 1299251).
- Fixed an issue with material using distortion from ShaderGraph init after Material creation (case 1294026)
- Fixed issues with path-traced volumetric scattering (cases 1295222, 1295234).
- Fixed issue with shadow mask and area lights.
- Fixed an issue with the capture callback (now includes post processing results).
- Fixed decal draw order for ShaderGraph decal materials.
- Fixed StackLit ShaderGraph surface option property block to only display energy conserving specular color option for the specular parametrization (case 1257050)
- Fixed missing BeginCameraRendering call for custom render mode of a Camera.
- Fixed LayerMask editor for volume parameters.
- Fixed the condition on temporal accumulation in the reflection denoiser (case 1303504).
- Fixed box light attenuation.
<<<<<<< HEAD
- Fixed tesselation culling, big triangles using lit tesselation shader would dissapear when camera is too close to them (case 1299116)
=======
- Fixed compilation issues on platforms that don't support XR.
- Fixed issue with compute shader stripping for probe volumes variants.
>>>>>>> 027cb377

### Changed
- Removed the material pass probe volumes evaluation mode.
- Volume parameter of type Cubemap can now accept Cubemap render textures and custom render textures.
- Removed the superior clamping value for the recursive rendering max ray length. 
- Removed the superior clamping value for the ray tracing light cluster size.
- Now reflection probes cannot have SSAO, SSGI, SSR, ray tracing effects or volumetric reprojection.
- Removed the readonly keyword on the cullingResults of the CustomPassContext to allow users to overwrite.
- The DrawRenderers function of CustomPassUtils class now takes a sortingCriteria in parameter.
- When in half res, RTR denoising is executed at half resolution and the upscale happens at the end.
- Removed the upscale radius from the RTR.
- Density Volumes can now take a 3D RenderTexture as mask, the mask can use RGBA format for RGB fog.
- Decreased the minimal Fog Distance value in the Density Volume to 0.05.
- Changed the convergence time of ssgi to 16 frames and the preset value
- Improved robustness of volumetric sampling in path tracing (case 1295187).
- Changed the name from the Depth Buffer Thickness to Depth Tolerance for SSGI (case 1301352).
- Changed the clamping approach for RTR and RTGI (in both perf and quality) to improve visual quality.
- Changed the warning message for ray traced area shadows (case 1303410).
- Disabled specular occlusion for what we consider medium and larger scale ao > 1.25 with a 25cm falloff interval.

## [10.3.0] - 2020-12-01

### Fixed
- Fixed issue where some ShaderGraph generated shaders were not SRP compatible because of UnityPerMaterial cbuffer layout mismatches (case 1292501)
- Fixed Rendergraph issue with virtual texturing and debug mode while in forward.
- Fixed wrong coat normal space in shader graph
- Fixed issue with faulty shadow transition when view is close to an object under some aspect ratio conditions
- Fixed NullPointerException when baking probes from the lighting window (case 1289680)
- Fixed volumetric fog with XR single-pass rendering.
- Fixed issues with first frame rendering when RenderGraph is used (auto exposure, AO)
- Fixed AOV api in render graph (case 1296605)
- Fixed a small discrepancy in the marker placement in light intensity sliders (case 1299750)
- Fixed issue with VT resolve pass rendergraph errors when opaque and transparent are disabled in frame settings.
- Fixed a bug in the sphere-aabb light cluster (case 1294767).
- Fixed issue when submitting SRPContext during EndCameraRendering.
- Fixed baked light being included into the ray tracing light cluster (case 1296203).
- Fixed enums UI for the shadergraph nodes.
- Fixed ShaderGraph stack blocks appearing when opening the settings in Hair and Eye ShaderGraphs.
- Fixed white screen when undoing in the editor.
- Fixed display of LOD Bias and maximum level in frame settings when using Quality Levels
- Fixed an issue when trying to open a look dev env library when Look Dev is not supported.
- Fixed shader graph not supporting indirectdxr multibounce (case 1294694).
- Fixed the planar depth texture not being properly created and rendered to (case 1299617).
- Fixed C# 8 compilation issue with turning on nullable checks (case 1300167)
- Fixed affects AO for deacl materials.
- Fixed case where material keywords would not get setup before usage.

### Changed
- Rename HDRP sub menu in Assets/Create/Shader to HD Render Pipeline for consistency.
- Replaced last package version checker in Wizard to a link on Package Manager
- Changed the message when the graphics device doesn't support ray tracing (case 1287355).
- When a Custom Pass Volume is disabled, the custom pass Cleanup() function is called, it allows to release resources when the volume isn't used anymore.
- Enable Reflector for Spotlight by default

## [10.2.1] - 2020-11-30

### Added
- Added a warning when trying to bake with static lighting being in an invalid state.

### Fixed
- Fixed stylesheet reloading for LookDev window and Wizard window.
- Fixed XR single-pass rendering with legacy shaders using unity_StereoWorldSpaceCameraPos.
- Fixed issue displaying wrong debug mode in runtime debug menu UI.
- Fixed useless editor repaint when using lod bias.
- Fixed multi-editing with new light intensity slider.
- Fixed issue with density volumes flickering when editing shape box.
- Fixed issue with image layers in the graphics compositor (case 1289936).
- Fixed issue with angle fading when rotating decal projector.
- Fixed issue with gameview repaint in the graphics compositor (case 1290622).
- Fixed some labels being clipped in the Render Graph Viewer
- Fixed issue when decal projector material is none.
- Fixed the sampling of the normal buffer in the the forward transparent pass.
- Fixed bloom prefiltering tooltip.
- Fixed NullReferenceException when loading multipel scene async
- Fixed missing alpha blend state properties in Axf shader and update default stencil properties
- Fixed normal buffer not bound to custom pass anymore.
- Fixed issues with camera management in the graphics compositor (cases 1292548, 1292549).
- Fixed an issue where a warning about the static sky not being ready was wrongly displayed.
- Fixed the clear coat not being handled properly for SSR and RTR (case 1291654).
- Fixed ghosting in RTGI and RTAO when denoising is enabled and the RTHandle size is not equal to the Viewport size (case 1291654).
- Fixed alpha output when atmospheric scattering is enabled.
- Fixed issue with TAA history sharpening when view is downsampled.
- Fixed lookdev movement.
- Fixed volume component tooltips using the same parameter name.
- Fixed issue with saving some quality settings in volume overrides  (case 1293747)
- Fixed NullReferenceException in HDRenderPipeline.UpgradeResourcesIfNeeded (case 1292524)
- Fixed SSGI texture allocation when not using the RenderGraph.
- Fixed NullReference Exception when setting Max Shadows On Screen to 0 in the HDRP asset.
- Fixed issue with saving some quality settings in volume overrides  (case 1293747)

### Changed
- Volume Manager now always tests scene culling masks. This was required to fix hybrid workflow.
- Now the screen space shadow is only used if the analytic value is valid.
- Distance based roughness is disabled by default and have a control

## [10.2.0] - 2020-10-19

### Added
- Added a rough distortion frame setting and and info box on distortion materials.
- Adding support of 4 channel tex coords for ray tracing (case 1265309).
- Added a help button on the volume component toolbar for documentation.
- Added range remapping to metallic property for Lit and Decal shaders.
- Exposed the API to access HDRP shader pass names.
- Added the status check of default camera frame settings in the DXR wizard.
- Added frame setting for Virtual Texturing. 
- Added a fade distance for light influencing volumetric lighting.
- Adding an "Include For Ray Tracing" toggle on lights to allow the user to exclude them when ray tracing is enabled in the frame settings of a camera.
- Added fog volumetric scattering support for path tracing.
- Added new algorithm for SSR with temporal accumulation
- Added quality preset of the new volumetric fog parameters.
- Added missing documentation for unsupported SG RT nodes and light's include for raytracing attrbute.
- Added documentation for LODs not being supported by ray tracing.
- Added more options to control how the component of motion vectors coming from the camera transform will affect the motion blur with new clamping modes.
- Added the TerrainCompatible SubShader Tag. Use this Tag in your custom shader to tell Unity that the shader is compatible with the Terrain system.
- Added anamorphism support for phsyical DoF, switched to blue noise sampling and fixed tiling artifacts.

### Fixed
- Fixed an issue where the Exposure Shader Graph node had clipped text. (case 1265057)
- Fixed an issue when rendering into texture where alpha would not default to 1.0 when using 11_11_10 color buffer in non-dev builds.
- Fixed issues with reordering and hiding graphics compositor layers (cases 1283903, 1285282, 1283886).
- Fixed the possibility to have a shader with a pre-refraction render queue and refraction enabled at the same time.
- Fixed a migration issue with the rendering queue in ShaderGraph when upgrading to 10.x;
- Fixed the object space matrices in shader graph for ray tracing.
- Changed the cornea refraction function to take a view dir in object space.
- Fixed upside down XR occlusion mesh.
- Fixed precision issue with the atmospheric fog.
- Fixed issue with TAA and no motion vectors.
- Fixed the stripping not working the terrain alphatest feature required for terrain holes (case 1205902).
- Fixed bounding box generation that resulted in incorrect light culling (case 3875925).
- VFX : Fix Emissive writing in Opaque Lit Output with PSSL platforms (case 273378).
- Fixed issue where pivot of DecalProjector was not aligned anymore on Transform position when manipulating the size of the projector from the Inspector.
- Fixed a null reference exception when creating a diffusion profile asset.
- Fixed the diffusion profile not being registered as a dependency of the ShaderGraph.
- Fixing exceptions in the console when putting the SSGI in low quality mode (render graph).
- Fixed NullRef Exception when decals are in the scene, no asset is set and HDRP wizard is run.
- Fixed issue with TAA causing bleeding of a view into another when multiple views are visible.
- Fix an issue that caused issues of usability of editor if a very high resolution is set by mistake and then reverted back to a smaller resolution.
- Fixed issue where Default Volume Profile Asset change in project settings was not added to the undo stack (case 1285268).
- Fixed undo after enabling compositor.
- Fixed the ray tracing shadow UI being displayed while it shouldn't (case 1286391).
- Fixed issues with physically-based DoF, improved speed and robustness 
- Fixed a warning happening when putting the range of lights to 0.
- Fixed issue when null parameters in a volume component would spam null reference errors. Produce a warning instead.
- Fixed volument component creation via script.
- Fixed GC allocs in render graph.
- Fixed scene picking passes.
- Fixed broken ray tracing light cluster full screen debug.
- Fixed dead code causing error.
- Fixed issue when dragging slider in inspector for ProjectionDepth.
- Fixed issue when resizing Inspector window that make the DecalProjector editor flickers.
- Fixed issue in DecalProjector editor when the Inspector window have a too small width: the size appears on 2 lines but the editor not let place for the second one.
- Fixed issue (null reference in console) when selecting a DensityVolume with rectangle selection.
- Fixed issue when linking the field of view with the focal length in physical camera
- Fixed supported platform build and error message.
- Fixed exceptions occuring when selecting mulitple decal projectors without materials assigned (case 1283659).
- Fixed LookDev error message when pipeline is not loaded.
- Properly reject history when enabling seond denoiser for RTGI.
- Fixed an issue that could cause objects to not be rendered when using Vulkan API.
- Fixed issue with lookdev shadows looking wrong upon exiting playmode. 
- Fixed temporary Editor freeze when selecting AOV output in graphics compositor (case 1288744).
- Fixed normal flip with double sided materials.
- Fixed shadow resolution settings level in the light explorer.
- Fixed the ShaderGraph being dirty after the first save.
- Fixed XR shadows culling
- Fixed stylesheet reloading for LookDev window and Wizard window.
- Fixed Nans happening when upscaling the RTGI.
- Fixed the adjust weight operation not being done for the non-rendergraph pipeline.
- Fixed overlap with SSR Transparent default frame settings message on DXR Wizard.
- Fixed alpha channel in the stop NaNs and motion blur shaders.
- Fixed undo of duplicate environments in the look dev environment library.
- Fixed a ghosting issue with RTShadows (Sun, Point and Spot), RTAO and RTGI when the camera is moving fast.
- Fixed a SSGI denoiser bug for large scenes.
- Fixed a Nan issue with SSGI.
- Fixed an issue with IsFrontFace node in Shader Graph not working properly
- Fixed CustomPassUtils.RenderFrom* functions and CustomPassUtils.DisableSinglePassRendering struct in VR.
- Fixed custom pass markers not recorded when render graph was enabled.
- Fixed exceptions when unchecking "Big Tile Prepass" on the frame settings with render-graph.
- Fixed an issue causing errors in GenerateMaxZ when opaque objects or decals are disabled. 
- Fixed an issue with Bake button of Reflection Probe when in custom mode
- Fixed exceptions related to the debug display settings when changing the default frame settings.
- Fixed picking for materials with depth offset.
- Fixed issue with exposure history being uninitialized on second frame.
- Fixed issue when changing FoV with the physical camera fold-out closed.
- Fixed path tracing accumulation not being reset when changing to a different frame of an animation.

### Changed
- Combined occlusion meshes into one to reduce draw calls and state changes with XR single-pass.
- Claryfied doc for the LayeredLit material.
- Various improvements for the Volumetric Fog.
- Use draggable fields for float scalable settings
- Migrated the fabric & hair shadergraph samples directly into the renderpipeline resources.
- Removed green coloration of the UV on the DecalProjector gizmo.
- Removed _BLENDMODE_PRESERVE_SPECULAR_LIGHTING keyword from shaders.
- Now the DXR wizard displays the name of the target asset that needs to be changed.
- Standardized naming for the option regarding Transparent objects being able to receive Screen Space Reflections.
- Making the reflection and refractions of cubemaps distance based.
- Changed Receive SSR to also controls Receive SSGI on opaque objects.
- Improved the punctual light shadow rescale algorithm.
- Changed the names of some of the parameters for the Eye Utils SG Nodes.
- Restored frame setting for async compute of contact shadows.
- Removed the possibility to have MSAA (through the frame settings) when ray tracing is active.
- Range handles for decal projector angle fading.
- Smoother angle fading for decal projector.

## [10.1.0] - 2020-10-12

### Added
- Added an option to have only the metering mask displayed in the debug mode.
- Added a new mode to cluster visualization debug where users can see a slice instead of the cluster on opaque objects.
- Added ray traced reflection support for the render graph version of the pipeline.
- Added render graph support of RTAO and required denoisers.
- Added render graph support of RTGI.
- Added support of RTSSS and Recursive Rendering in the render graph mode.
- Added support of RT and screen space shadow for render graph.
- Added tooltips with the full name of the (graphics) compositor properties to properly show large names that otherwise are clipped by the UI (case 1263590)
- Added error message if a callback AOV allocation fail
- Added marker for all AOV request operation on GPU
- Added remapping options for Depth Pyramid debug view mode
- Added an option to support AOV shader at runtime in HDRP settings (case 1265070)
- Added support of SSGI in the render graph mode.
- Added option for 11-11-10 format for cube reflection probes.
- Added an optional check in the HDRP DXR Wizard to verify 64 bits target architecture
- Added option to display timing stats in the debug menu as an average over 1 second. 
- Added a light unit slider to provide users more context when authoring physically based values.
- Added a way to check the normals through the material views.
- Added Simple mode to Earth Preset for PBR Sky
- Added the export of normals during the prepass for shadow matte for proper SSAO calculation.
- Added the usage of SSAO for shadow matte unlit shader graph.
- Added the support of input system V2
- Added a new volume component parameter to control the max ray length of directional lights(case 1279849).
- Added support for 'Pyramid' and 'Box' spot light shapes in path tracing.
- Added high quality prefiltering option for Bloom.
- Added support for camera relative ray tracing (and keeping non-camera relative ray tracing working)
- Added a rough refraction option on planar reflections.
- Added scalability settings for the planar reflection resolution.
- Added tests for AOV stacking and UI rendering in the graphics compositor.
- Added a new ray tracing only function that samples the specular part of the materials.
- Adding missing marker for ray tracing profiling (RaytracingDeferredLighting)
- Added the support of eye shader for ray tracing.
- Exposed Refraction Model to the material UI when using a Lit ShaderGraph.
- Added bounding sphere support to screen-space axis-aligned bounding box generation pass.

### Fixed
- Fixed several issues with physically-based DoF (TAA ghosting of the CoC buffer, smooth layer transitions, etc)
- Fixed GPU hang on D3D12 on xbox. 
- Fixed game view artifacts on resizing when hardware dynamic resolution was enabled
- Fixed black line artifacts occurring when Lanczos upsampling was set for dynamic resolution
- Fixed Amplitude -> Min/Max parametrization conversion
- Fixed CoatMask block appearing when creating lit master node (case 1264632)
- Fixed issue with SceneEV100 debug mode indicator when rescaling the window.
- Fixed issue with PCSS filter being wrong on first frame. 
- Fixed issue with emissive mesh for area light not appearing in playmode if Reload Scene option is disabled in Enter Playmode Settings.
- Fixed issue when Reflection Probes are set to OnEnable and are never rendered if the probe is enabled when the camera is farther than the probe fade distance. 
- Fixed issue with sun icon being clipped in the look dev window. 
- Fixed error about layers when disabling emissive mesh for area lights.
- Fixed issue when the user deletes the composition graph or .asset in runtime (case 1263319)
- Fixed assertion failure when changing resolution to compositor layers after using AOVs (case 1265023) 
- Fixed flickering layers in graphics compositor (case 1264552)
- Fixed issue causing the editor field not updating the disc area light radius.
- Fixed issues that lead to cookie atlas to be updated every frame even if cached data was valid.
- Fixed an issue where world space UI was not emitted for reflection cameras in HDRP
- Fixed an issue with cookie texture atlas that would cause realtime textures to always update in the atlas even when the content did not change.
- Fixed an issue where only one of the two lookdev views would update when changing the default lookdev volume profile.
- Fixed a bug related to light cluster invalidation.
- Fixed shader warning in DofGather (case 1272931)
- Fixed AOV export of depth buffer which now correctly export linear depth (case 1265001)
- Fixed issue that caused the decal atlas to not be updated upon changing of the decal textures content.
- Fixed "Screen position out of view frustum" error when camera is at exactly the planar reflection probe location.
- Fixed Amplitude -> Min/Max parametrization conversion
- Fixed issue that allocated a small cookie for normal spot lights.
- Fixed issue when undoing a change in diffuse profile list after deleting the volume profile.
- Fixed custom pass re-ordering and removing.
- Fixed TAA issue and hardware dynamic resolution.
- Fixed a static lighting flickering issue caused by having an active planar probe in the scene while rendering inspector preview.
- Fixed an issue where even when set to OnDemand, the sky lighting would still be updated when changing sky parameters.
- Fixed an error message trigerred when a mesh has more than 32 sub-meshes (case 1274508).
- Fixed RTGI getting noisy for grazying angle geometry (case 1266462).
- Fixed an issue with TAA history management on pssl.
- Fixed the global illumination volume override having an unwanted advanced mode (case 1270459).
- Fixed screen space shadow option displayed on directional shadows while they shouldn't (case 1270537).
- Fixed the handling of undo and redo actions in the graphics compositor (cases 1268149, 1266212, 1265028)
- Fixed issue with composition graphs that include virtual textures, cubemaps and other non-2D textures (cases 1263347, 1265638).
- Fixed issues when selecting a new composition graph or setting it to None (cases 1263350, 1266202)
- Fixed ArgumentNullException when saving shader graphs after removing the compositor from the scene (case 1268658)
- Fixed issue with updating the compositor output when not in play mode (case 1266216)
- Fixed warning with area mesh (case 1268379)
- Fixed issue with diffusion profile not being updated upon reset of the editor. 
- Fixed an issue that lead to corrupted refraction in some scenarios on xbox.
- Fixed for light loop scalarization not happening. 
- Fixed issue with stencil not being set in rendergraph mode.
- Fixed for post process being overridable in reflection probes even though it is not supported.
- Fixed RTGI in performance mode when light layers are enabled on the asset.
- Fixed SSS materials appearing black in matcap mode.
- Fixed a collision in the interaction of RTR and RTGI.
- Fix for lookdev toggling renderers that are set to non editable or are hidden in the inspector.
- Fixed issue with mipmap debug mode not properly resetting full screen mode (and viceversa). 
- Added unsupported message when using tile debug mode with MSAA.
- Fixed SSGI compilation issues on PS4.
- Fixed "Screen position out of view frustum" error when camera is on exactly the planar reflection probe plane.
- Workaround issue that caused objects using eye shader to not be rendered on xbox.
- Fixed GC allocation when using XR single-pass test mode.
- Fixed text in cascades shadow split being truncated.
- Fixed rendering of custom passes in the Custom Pass Volume inspector
- Force probe to render again if first time was during async shader compilation to avoid having cyan objects.
- Fixed for lookdev library field not being refreshed upon opening a library from the environment library inspector.
- Fixed serialization issue with matcap scale intensity.
- Close Add Override popup of Volume Inspector when the popup looses focus (case 1258571)
- Light quality setting for contact shadow set to on for High quality by default.
- Fixed an exception thrown when closing the look dev because there is no active SRP anymore.
- Fixed alignment of framesettings in HDRP Default Settings
- Fixed an exception thrown when closing the look dev because there is no active SRP anymore.
- Fixed an issue where entering playmode would close the LookDev window.
- Fixed issue with rendergraph on console failing on SSS pass.
- Fixed Cutoff not working properly with ray tracing shaders default and SG (case 1261292).
- Fixed shader compilation issue with Hair shader and debug display mode
- Fixed cubemap static preview not updated when the asset is imported.
- Fixed wizard DXR setup on non-DXR compatible devices.
- Fixed Custom Post Processes affecting preview cameras.
- Fixed issue with lens distortion breaking rendering.
- Fixed save popup appearing twice due to HDRP wizard.
- Fixed error when changing planar probe resolution.
- Fixed the dependecy of FrameSettings (MSAA, ClearGBuffer, DepthPrepassWithDeferred) (case 1277620).
- Fixed the usage of GUIEnable for volume components (case 1280018).
- Fixed the diffusion profile becoming invalid when hitting the reset (case 1269462).
- Fixed issue with MSAA resolve killing the alpha channel.
- Fixed a warning in materialevalulation
- Fixed an error when building the player.
- Fixed issue with box light not visible if range is below one and range attenuation is off.
- Fixed an issue that caused a null reference when deleting camera component in a prefab. (case 1244430)
- Fixed issue with bloom showing a thin black line after rescaling window. 
- Fixed rendergraph motion vector resolve.
- Fixed the Ray-Tracing related Debug Display not working in render graph mode.
- Fix nan in pbr sky
- Fixed Light skin not properly applied on the LookDev when switching from Dark Skin (case 1278802)
- Fixed accumulation on DX11
- Fixed issue with screen space UI not drawing on the graphics compositor (case 1279272).
- Fixed error Maximum allowed thread group count is 65535 when resolution is very high. 
- LOD meshes are now properly stripped based on the maximum lod value parameters contained in the HDRP asset.
- Fixed an inconsistency in the LOD group UI where LOD bias was not the right one.
- Fixed outlines in transitions between post-processed and plain regions in the graphics compositor (case 1278775).
- Fix decal being applied twice with LOD Crossfade.
- Fixed camera stacking for AOVs in the graphics compositor (case 1273223).
- Fixed backface selection on some shader not ignore correctly.
- Disable quad overdraw on ps4.
- Fixed error when resizing the graphics compositor's output and when re-adding a compositor in the scene
- Fixed issues with bloom, alpha and HDR layers in the compositor (case 1272621).
- Fixed alpha not having TAA applied to it.
- Fix issue with alpha output in forward.
- Fix compilation issue on Vulkan for shaders using high quality shadows in XR mode.
- Fixed wrong error message when fixing DXR resources from Wizard.
- Fixed compilation error of quad overdraw with double sided materials
- Fixed screen corruption on xbox when using TAA and Motion Blur with rendergraph. 
- Fixed UX issue in the graphics compositor related to clear depth and the defaults for new layers, add better tooltips and fix minor bugs (case 1283904)
- Fixed scene visibility not working for custom pass volumes.
- Fixed issue with several override entries in the runtime debug menu. 
- Fixed issue with rendergraph failing to execute every 30 minutes. 
- Fixed Lit ShaderGraph surface option property block to only display transmission and energy conserving specular color options for their proper material mode (case 1257050)
- Fixed nan in reflection probe when volumetric fog filtering is enabled, causing the whole probe to be invalid.
- Fixed Debug Color pixel became grey
- Fixed TAA flickering on the very edge of screen. 
- Fixed profiling scope for quality RTGI.
- Fixed the denoising and multi-sample not being used for smooth multibounce RTReflections.
- Fixed issue where multiple cameras would cause GC each frame.
- Fixed after post process rendering pass options not showing for unlit ShaderGraphs.
- Fixed null reference in the Undo callback of the graphics compositor 
- Fixed cullmode for SceneSelectionPass.
- Fixed issue that caused non-static object to not render at times in OnEnable reflection probes.
- Baked reflection probes now correctly use static sky for ambient lighting.

### Changed
- Preparation pass for RTSSShadows to be supported by render graph.
- Add tooltips with the full name of the (graphics) compositor properties to properly show large names that otherwise are clipped by the UI (case 1263590)
- Composition profile .asset files cannot be manually edited/reset by users (to avoid breaking things - case 1265631)
- Preparation pass for RTSSShadows to be supported by render graph.
- Changed the way the ray tracing property is displayed on the material (QOL 1265297).
- Exposed lens attenuation mode in default settings and remove it as a debug mode.
- Composition layers without any sub layers are now cleared to black to avoid confusion (case 1265061).
- Slight reduction of VGPR used by area light code.
- Changed thread group size for contact shadows (save 1.1ms on PS4)
- Make sure distortion stencil test happens before pixel shader is run.
- Small optimization that allows to skip motion vector prepping when the whole wave as velocity of 0.
- Improved performance to avoid generating coarse stencil buffer when not needed.
- Remove HTile generation for decals (faster without).
- Improving SSGI Filtering and fixing a blend issue with RTGI.
- Changed the Trackball UI so that it allows explicit numeric values.
- Reduce the G-buffer footprint of anisotropic materials
- Moved SSGI out of preview.
- Skip an unneeded depth buffer copy on consoles. 
- Replaced the Density Volume Texture Tool with the new 3D Texture Importer.
- Rename Raytracing Node to Raytracing Quality Keyword and rename high and low inputs as default and raytraced. All raytracing effects now use the raytraced mode but path tracing.
- Moved diffusion profile list to the HDRP default settings panel.
- Skip biquadratic resampling of vbuffer when volumetric fog filtering is enabled.
- Optimized Grain and sRGB Dithering.
- On platforms that allow it skip the first mip of the depth pyramid and compute it alongside the depth buffer used for low res transparents.
- When trying to install the local configuration package, if another one is already present the user is now asked whether they want to keep it or not.
- Improved MSAA color resolve to fix issues when very bright and very dark samples are resolved together.
- Improve performance of GPU light AABB generation
- Removed the max clamp value for the RTR, RTAO and RTGI's ray length (case 1279849).
- Meshes assigned with a decal material are not visible anymore in ray-tracing or path-tracing.
- Removed BLEND shader keywords.
- Remove a rendergraph debug option to clear resources on release from UI.
- added SV_PrimitiveID in the VaryingMesh structure for fulldebugscreenpass as well as primitiveID in FragInputs
- Changed which local frame is used for multi-bounce RTReflections.
- Move System Generated Values semantics out of VaryingsMesh structure.
- Other forms of FSAA are silently deactivated, when path tracing is on.
- Removed XRSystemTests. The GC verification is now done during playmode tests (case 1285012).
- SSR now uses the pre-refraction color pyramid.
- Various improvements for the Volumetric Fog.
- Optimizations for volumetric fog.

## [10.0.0] - 2019-06-10

### Added
- Ray tracing support for VR single-pass
- Added sharpen filter shader parameter and UI for TemporalAA to control image quality instead of hardcoded value
- Added frame settings option for custom post process and custom passes as well as custom color buffer format option.
- Add check in wizard on SRP Batcher enabled.
- Added default implementations of OnPreprocessMaterialDescription for FBX, Obj, Sketchup and 3DS file formats.
- Added custom pass fade radius
- Added after post process injection point for custom passes
- Added basic alpha compositing support - Alpha is available afterpostprocess when using FP16 buffer format.
- Added falloff distance on Reflection Probe and Planar Reflection Probe
- Added Backplate projection from the HDRISky
- Added Shadow Matte in UnlitMasterNode, which only received shadow without lighting
- Added hability to name LightLayers in HDRenderPipelineAsset
- Added a range compression factor for Reflection Probe and Planar Reflection Probe to avoid saturation of colors.
- Added path tracing support for directional, point and spot lights, as well as emission from Lit and Unlit.
- Added non temporal version of SSAO.
- Added more detailed ray tracing stats in the debug window
- Added Disc area light (bake only)
- Added a warning in the material UI to prevent transparent + subsurface-scattering combination.
- Added XR single-pass setting into HDRP asset
- Added a penumbra tint option for lights
- Added support for depth copy with XR SDK
- Added debug setting to Render Pipeline Debug Window to list the active XR views
- Added an option to filter the result of the volumetric lighting (off by default).
- Added a transmission multiplier for directional lights
- Added XR single-pass test mode to Render Pipeline Debug Window
- Added debug setting to Render Pipeline Window to list the active XR views
- Added a new refraction mode for the Lit shader (thin). Which is a box refraction with small thickness values
- Added the code to support Barn Doors for Area Lights based on a shaderconfig option.
- Added HDRPCameraBinder property binder for Visual Effect Graph
- Added "Celestial Body" controls to the Directional Light
- Added new parameters to the Physically Based Sky
- Added Reflections to the DXR Wizard
- Added the possibility to have ray traced colored and semi-transparent shadows on directional lights.
- Added a check in the custom post process template to throw an error if the default shader is not found.
- Exposed the debug overlay ratio in the debug menu.
- Added a separate frame settings for tonemapping alongside color grading.
- Added the receive fog option in the material UI for ShaderGraphs.
- Added a public virtual bool in the custom post processes API to specify if a post processes should be executed in the scene view.
- Added a menu option that checks scene issues with ray tracing. Also removed the previously existing warning at runtime.
- Added Contrast Adaptive Sharpen (CAS) Upscaling effect.
- Added APIs to update probe settings at runtime.
- Added documentation for the rayTracingSupported method in HDRP
- Added user-selectable format for the post processing passes.
- Added support for alpha channel in some post-processing passes (DoF, TAA, Uber).
- Added warnings in FrameSettings inspector when using DXR and atempting to use Asynchronous Execution.
- Exposed Stencil bits that can be used by the user.
- Added history rejection based on velocity of intersected objects for directional, point and spot lights.
- Added a affectsVolumetric field to the HDAdditionalLightData API to know if light affects volumetric fog.
- Add OS and Hardware check in the Wizard fixes for DXR.
- Added option to exclude camera motion from motion blur.
- Added semi-transparent shadows for point and spot lights.
- Added support for semi-transparent shadow for unlit shader and unlit shader graph.
- Added the alpha clip enabled toggle to the material UI for all HDRP shader graphs.
- Added Material Samples to explain how to use the lit shader features
- Added an initial implementation of ray traced sub surface scattering
- Added AssetPostprocessors and Shadergraphs to handle Arnold Standard Surface and 3DsMax Physical material import from FBX.
- Added support for Smoothness Fade start work when enabling ray traced reflections.
- Added Contact shadow, Micro shadows and Screen space refraction API documentation.
- Added script documentation for SSR, SSAO (ray tracing), GI, Light Cluster, RayTracingSettings, Ray Counters, etc.
- Added path tracing support for refraction and internal reflections.
- Added support for Thin Refraction Model and Lit's Clear Coat in Path Tracing.
- Added the Tint parameter to Sky Colored Fog.
- Added of Screen Space Reflections for Transparent materials
- Added a fallback for ray traced area light shadows in case the material is forward or the lit mode is forward.
- Added a new debug mode for light layers.
- Added an "enable" toggle to the SSR volume component.
- Added support for anisotropic specular lobes in path tracing.
- Added support for alpha clipping in path tracing.
- Added support for light cookies in path tracing.
- Added support for transparent shadows in path tracing.
- Added support for iridescence in path tracing.
- Added support for background color in path tracing.
- Added a path tracing test to the test suite.
- Added a warning and workaround instructions that appear when you enable XR single-pass after the first frame with the XR SDK.
- Added the exposure sliders to the planar reflection probe preview
- Added support for subsurface scattering in path tracing.
- Added a new mode that improves the filtering of ray traced shadows (directional, point and spot) based on the distance to the occluder.
- Added support of cookie baking and add support on Disc light.
- Added support for fog attenuation in path tracing.
- Added a new debug panel for volumes
- Added XR setting to control camera jitter for temporal effects
- Added an error message in the DrawRenderers custom pass when rendering opaque objects with an HDRP asset in DeferredOnly mode.
- Added API to enable proper recording of path traced scenes (with the Unity recorder or other tools).
- Added support for fog in Recursive rendering, ray traced reflections and ray traced indirect diffuse.
- Added an alpha blend option for recursive rendering
- Added support for stack lit for ray tracing effects.
- Added support for hair for ray tracing effects.
- Added support for alpha to coverage for HDRP shaders and shader graph
- Added support for Quality Levels to Subsurface Scattering.
- Added option to disable XR rendering on the camera settings.
- Added support for specular AA from geometric curvature in AxF
- Added support for baked AO (no input for now) in AxF
- Added an info box to warn about depth test artifacts when rendering object twice in custom passes with MSAA.
- Added a frame setting for alpha to mask.
- Added support for custom passes in the AOV API
- Added Light decomposition lighting debugging modes and support in AOV
- Added exposure compensation to Fixed exposure mode
- Added support for rasterized area light shadows in StackLit
- Added support for texture-weighted automatic exposure
- Added support for POM for emissive map
- Added alpha channel support in motion blur pass.
- Added the HDRP Compositor Tool (in Preview).
- Added a ray tracing mode option in the HDRP asset that allows to override and shader stripping.
- Added support for arbitrary resolution scaling of Volumetric Lighting to the Fog volume component.
- Added range attenuation for box-shaped spotlights.
- Added scenes for hair and fabric and decals with material samples
- Added fabric materials and textures
- Added information for fabric materials in fabric scene
- Added a DisplayInfo attribute to specify a name override and a display order for Volume Component fields (used only in default inspector for now).
- Added Min distance to contact shadows.
- Added support for Depth of Field in path tracing (by sampling the lens aperture).
- Added an API in HDRP to override the camera within the rendering of a frame (mainly for custom pass).
- Added a function (HDRenderPipeline.ResetRTHandleReferenceSize) to reset the reference size of RTHandle systems.
- Added support for AxF measurements importing into texture resources tilings.
- Added Layer parameter on Area Light to modify Layer of generated Emissive Mesh
- Added a flow map parameter to HDRI Sky
- Implemented ray traced reflections for transparent objects.
- Add a new parameter to control reflections in recursive rendering.
- Added an initial version of SSGI.
- Added Virtual Texturing cache settings to control the size of the Streaming Virtual Texturing caches.
- Added back-compatibility with builtin stereo matrices.
- Added CustomPassUtils API to simplify Blur, Copy and DrawRenderers custom passes.
- Added Histogram guided automatic exposure.
- Added few exposure debug modes.
- Added support for multiple path-traced views at once (e.g., scene and game views).
- Added support for 3DsMax's 2021 Simplified Physical Material from FBX files in the Model Importer.
- Added custom target mid grey for auto exposure.
- Added CustomPassUtils API to simplify Blur, Copy and DrawRenderers custom passes.
- Added an API in HDRP to override the camera within the rendering of a frame (mainly for custom pass).
- Added more custom pass API functions, mainly to render objects from another camera.
- Added support for transparent Unlit in path tracing.
- Added a minimal lit used for RTGI in peformance mode.
- Added procedural metering mask that can follow an object
- Added presets quality settings for RTAO and RTGI.
- Added an override for the shadow culling that allows better directional shadow maps in ray tracing effects (RTR, RTGI, RTSSS and RR).
- Added a Cloud Layer volume override.
- Added Fast Memory support for platform that support it.
- Added CPU and GPU timings for ray tracing effects.
- Added support to combine RTSSS and RTGI (1248733).
- Added IES Profile support for Point, Spot and Rectangular-Area lights
- Added support for multiple mapping modes in AxF.
- Add support of lightlayers on indirect lighting controller
- Added compute shader stripping.
- Added Cull Mode option for opaque materials and ShaderGraphs. 
- Added scene view exposure override.
- Added support for exposure curve remapping for min/max limits.
- Added presets for ray traced reflections.
- Added final image histogram debug view (both luminance and RGB).
- Added an example texture and rotation to the Cloud Layer volume override.
- Added an option to extend the camera culling for skinned mesh animation in ray tracing effects (1258547).
- Added decal layer system similar to light layer. Mesh will receive a decal when both decal layer mask matches.
- Added shader graph nodes for rendering a complex eye shader.
- Added more controls to contact shadows and increased quality in some parts. 
- Added a physically based option in DoF volume.
- Added API to check if a Camera, Light or ReflectionProbe is compatible with HDRP.
- Added path tracing test scene for normal mapping.
- Added missing API documentation.
- Remove CloudLayer
- Added quad overdraw and vertex density debug modes.

### Fixed
- fix when saved HDWizard window tab index out of range (1260273)
- Fix when rescale probe all direction below zero (1219246)
- Update documentation of HDRISky-Backplate, precise how to have Ambient Occlusion on the Backplate
- Sorting, undo, labels, layout in the Lighting Explorer.
- Fixed sky settings and materials in Shader Graph Samples package
- Fix/workaround a probable graphics driver bug in the GTAO shader.
- Fixed Hair and PBR shader graphs double sided modes
- Fixed an issue where updating an HDRP asset in the Quality setting panel would not recreate the pipeline.
- Fixed issue with point lights being considered even when occupying less than a pixel on screen (case 1183196)
- Fix a potential NaN source with iridescence (case 1183216)
- Fixed issue of spotlight breaking when minimizing the cone angle via the gizmo (case 1178279)
- Fixed issue that caused decals not to modify the roughness in the normal buffer, causing SSR to not behave correctly (case 1178336)
- Fixed lit transparent refraction with XR single-pass rendering
- Removed extra jitter for TemporalAA in VR
- Fixed ShaderGraph time in main preview
- Fixed issue on some UI elements in HDRP asset not expanding when clicking the arrow (case 1178369)
- Fixed alpha blending in custom post process
- Fixed the modification of the _AlphaCutoff property in the material UI when exposed with a ShaderGraph parameter.
- Fixed HDRP test `1218_Lit_DiffusionProfiles` on Vulkan.
- Fixed an issue where building a player in non-dev mode would generate render target error logs every frame
- Fixed crash when upgrading version of HDRP
- Fixed rendering issues with material previews
- Fixed NPE when using light module in Shuriken particle systems (1173348).
- Refresh cached shadow on editor changes
- Fixed light supported units caching (1182266)
- Fixed an issue where SSAO (that needs temporal reprojection) was still being rendered when Motion Vectors were not available (case 1184998)
- Fixed a nullref when modifying the height parameters inside the layered lit shader UI.
- Fixed Decal gizmo that become white after exiting play mode
- Fixed Decal pivot position to behave like a spotlight
- Fixed an issue where using the LightingOverrideMask would break sky reflection for regular cameras
- Fix DebugMenu FrameSettingsHistory persistency on close
- Fix DensityVolume, ReflectionProbe aned PlanarReflectionProbe advancedControl display
- Fix DXR scene serialization in wizard
- Fixed an issue where Previews would reallocate History Buffers every frame
- Fixed the SetLightLayer function in HDAdditionalLightData setting the wrong light layer
- Fix error first time a preview is created for planar
- Fixed an issue where SSR would use an incorrect roughness value on ForwardOnly (StackLit, AxF, Fabric, etc.) materials when the pipeline is configured to also allow deferred Lit.
- Fixed issues with light explorer (cases 1183468, 1183269)
- Fix dot colors in LayeredLit material inspector
- Fix undo not resetting all value when undoing the material affectation in LayerLit material
- Fix for issue that caused gizmos to render in render textures (case 1174395)
- Fixed the light emissive mesh not updated when the light was disabled/enabled
- Fixed light and shadow layer sync when setting the HDAdditionalLightData.lightlayersMask property
- Fixed a nullref when a custom post process component that was in the HDRP PP list is removed from the project
- Fixed issue that prevented decals from modifying specular occlusion (case 1178272).
- Fixed exposure of volumetric reprojection
- Fixed multi selection support for Scalable Settings in lights
- Fixed font shaders in test projects for VR by using a Shader Graph version
- Fixed refresh of baked cubemap by incrementing updateCount at the end of the bake (case 1158677).
- Fixed issue with rectangular area light when seen from the back
- Fixed decals not affecting lightmap/lightprobe
- Fixed zBufferParams with XR single-pass rendering
- Fixed moving objects not rendered in custom passes
- Fixed abstract classes listed in the + menu of the custom pass list
- Fixed custom pass that was rendered in previews
- Fixed precision error in zero value normals when applying decals (case 1181639)
- Fixed issue that triggered No Scene Lighting view in game view as well (case 1156102)
- Assign default volume profile when creating a new HDRP Asset
- Fixed fov to 0 in planar probe breaking the projection matrix (case 1182014)
- Fixed bugs with shadow caching
- Reassign the same camera for a realtime probe face render request to have appropriate history buffer during realtime probe rendering.
- Fixed issue causing wrong shading when normal map mode is Object space, no normal map is set, but a detail map is present (case 1143352)
- Fixed issue with decal and htile optimization
- Fixed TerrainLit shader compilation error regarding `_Control0_TexelSize` redefinition (case 1178480).
- Fixed warning about duplicate HDRuntimeReflectionSystem when configuring play mode without domain reload.
- Fixed an editor crash when multiple decal projectors were selected and some had null material
- Added all relevant fix actions to FixAll button in Wizard
- Moved FixAll button on top of the Wizard
- Fixed an issue where fog color was not pre-exposed correctly
- Fix priority order when custom passes are overlapping
- Fix cleanup not called when the custom pass GameObject is destroyed
- Replaced most instances of GraphicsSettings.renderPipelineAsset by GraphicsSettings.currentRenderPipeline. This should fix some parameters not working on Quality Settings overrides.
- Fixed an issue with Realtime GI not working on upgraded projects.
- Fixed issue with screen space shadows fallback texture was not set as a texture array.
- Fixed Pyramid Lights bounding box
- Fixed terrain heightmap default/null values and epsilons
- Fixed custom post-processing effects breaking when an abstract class inherited from `CustomPostProcessVolumeComponent`
- Fixed XR single-pass rendering in Editor by using ShaderConfig.s_XrMaxViews to allocate matrix array
- Multiple different skies rendered at the same time by different cameras are now handled correctly without flickering
- Fixed flickering issue happening when different volumes have shadow settings and multiple cameras are present.
- Fixed issue causing planar probes to disappear if there is no light in the scene.
- Fixed a number of issues with the prefab isolation mode (Volumes leaking from the main scene and reflection not working properly)
- Fixed an issue with fog volume component upgrade not working properly
- Fixed Spot light Pyramid Shape has shadow artifacts on aspect ratio values lower than 1
- Fixed issue with AO upsampling in XR
- Fixed camera without HDAdditionalCameraData component not rendering
- Removed the macro ENABLE_RAYTRACING for most of the ray tracing code
- Fixed prefab containing camera reloading in loop while selected in the Project view
- Fixed issue causing NaN wheh the Z scale of an object is set to 0.
- Fixed DXR shader passes attempting to render before pipeline loaded
- Fixed black ambient sky issue when importing a project after deleting Library.
- Fixed issue when upgrading a Standard transparent material (case 1186874)
- Fixed area light cookies not working properly with stack lit
- Fixed material render queue not updated when the shader is changed in the material inspector.
- Fixed a number of issues with full screen debug modes not reseting correctly when setting another mutually exclusive mode
- Fixed compile errors for platforms with no VR support
- Fixed an issue with volumetrics and RTHandle scaling (case 1155236)
- Fixed an issue where sky lighting might be updated uselessly
- Fixed issue preventing to allow setting decal material to none (case 1196129)
- Fixed XR multi-pass decals rendering
- Fixed several fields on Light Inspector that not supported Prefab overrides
- Fixed EOL for some files
- Fixed scene view rendering with volumetrics and XR enabled
- Fixed decals to work with multiple cameras
- Fixed optional clear of GBuffer (Was always on)
- Fixed render target clears with XR single-pass rendering
- Fixed HDRP samples file hierarchy
- Fixed Light units not matching light type
- Fixed QualitySettings panel not displaying HDRP Asset
- Fixed black reflection probes the first time loading a project
- Fixed y-flip in scene view with XR SDK
- Fixed Decal projectors do not immediately respond when parent object layer mask is changed in editor.
- Fixed y-flip in scene view with XR SDK
- Fixed a number of issues with Material Quality setting
- Fixed the transparent Cull Mode option in HD unlit master node settings only visible if double sided is ticked.
- Fixed an issue causing shadowed areas by contact shadows at the edge of far clip plane if contact shadow length is very close to far clip plane.
- Fixed editing a scalable settings will edit all loaded asset in memory instead of targetted asset.
- Fixed Planar reflection default viewer FOV
- Fixed flickering issues when moving the mouse in the editor with ray tracing on.
- Fixed the ShaderGraph main preview being black after switching to SSS in the master node settings
- Fixed custom fullscreen passes in VR
- Fixed camera culling masks not taken in account in custom pass volumes
- Fixed object not drawn in custom pass when using a DrawRenderers with an HDRP shader in a build.
- Fixed injection points for Custom Passes (AfterDepthAndNormal and BeforePreRefraction were missing)
- Fixed a enum to choose shader tags used for drawing objects (DepthPrepass or Forward) when there is no override material.
- Fixed lit objects in the BeforePreRefraction, BeforeTransparent and BeforePostProcess.
- Fixed the None option when binding custom pass render targets to allow binding only depth or color.
- Fixed custom pass buffers allocation so they are not allocated if they're not used.
- Fixed the Custom Pass entry in the volume create asset menu items.
- Fixed Prefab Overrides workflow on Camera.
- Fixed alignment issue in Preset for Camera.
- Fixed alignment issue in Physical part for Camera.
- Fixed FrameSettings multi-edition.
- Fixed a bug happening when denoising multiple ray traced light shadows
- Fixed minor naming issues in ShaderGraph settings
- VFX: Removed z-fight glitches that could appear when using deferred depth prepass and lit quad primitives
- VFX: Preserve specular option for lit outputs (matches HDRP lit shader)
- Fixed an issue with Metal Shader Compiler and GTAO shader for metal
- Fixed resources load issue while upgrading HDRP package.
- Fix LOD fade mask by accounting for field of view
- Fixed spot light missing from ray tracing indirect effects.
- Fixed a UI bug in the diffusion profile list after fixing them from the wizard.
- Fixed the hash collision when creating new diffusion profile assets.
- Fixed a light leaking issue with box light casting shadows (case 1184475)
- Fixed Cookie texture type in the cookie slot of lights (Now displays a warning because it is not supported).
- Fixed a nullref that happens when using the Shuriken particle light module
- Fixed alignment in Wizard
- Fixed text overflow in Wizard's helpbox
- Fixed Wizard button fix all that was not automatically grab all required fixes
- Fixed VR tab for MacOS in Wizard
- Fixed local config package workflow in Wizard
- Fixed issue with contact shadows shifting when MSAA is enabled.
- Fixed EV100 in the PBR sky
- Fixed an issue In URP where sometime the camera is not passed to the volume system and causes a null ref exception (case 1199388)
- Fixed nullref when releasing HDRP with custom pass disabled
- Fixed performance issue derived from copying stencil buffer.
- Fixed an editor freeze when importing a diffusion profile asset from a unity package.
- Fixed an exception when trying to reload a builtin resource.
- Fixed the light type intensity unit reset when switching the light type.
- Fixed compilation error related to define guards and CreateLayoutFromXrSdk()
- Fixed documentation link on CustomPassVolume.
- Fixed player build when HDRP is in the project but not assigned in the graphic settings.
- Fixed an issue where ambient probe would be black for the first face of a baked reflection probe
- VFX: Fixed Missing Reference to Visual Effect Graph Runtime Assembly
- Fixed an issue where rendering done by users in EndCameraRendering would be executed before the main render loop.
- Fixed Prefab Override in main scope of Volume.
- Fixed alignment issue in Presset of main scope of Volume.
- Fixed persistence of ShowChromeGizmo and moved it to toolbar for coherency in ReflectionProbe and PlanarReflectionProbe.
- Fixed Alignement issue in ReflectionProbe and PlanarReflectionProbe.
- Fixed Prefab override workflow issue in ReflectionProbe and PlanarReflectionProbe.
- Fixed empty MoreOptions and moved AdvancedManipulation in a dedicated location for coherency in ReflectionProbe and PlanarReflectionProbe.
- Fixed Prefab override workflow issue in DensityVolume.
- Fixed empty MoreOptions and moved AdvancedManipulation in a dedicated location for coherency in DensityVolume.
- Fix light limit counts specified on the HDRP asset
- Fixed Quality Settings for SSR, Contact Shadows and Ambient Occlusion volume components
- Fixed decalui deriving from hdshaderui instead of just shaderui
- Use DelayedIntField instead of IntField for scalable settings
- Fixed init of debug for FrameSettingsHistory on SceneView camera
- Added a fix script to handle the warning 'referenced script in (GameObject 'SceneIDMap') is missing'
- Fix Wizard load when none selected for RenderPipelineAsset
- Fixed TerrainLitGUI when per-pixel normal property is not present.
- Fixed rendering errors when enabling debug modes with custom passes
- Fix an issue that made PCSS dependent on Atlas resolution (not shadow map res)
- Fixing a bug whith histories when n>4 for ray traced shadows
- Fixing wrong behavior in ray traced shadows for mesh renderers if their cast shadow is shadow only or double sided
- Only tracing rays for shadow if the point is inside the code for spotlight shadows
- Only tracing rays if the point is inside the range for point lights
- Fixing ghosting issues when the screen space shadow  indexes change for a light with ray traced shadows
- Fixed an issue with stencil management and Xbox One build that caused corrupted output in deferred mode.
- Fixed a mismatch in behavior between the culling of shadow maps and ray traced point and spot light shadows
- Fixed recursive ray tracing not working anymore after intermediate buffer refactor.
- Fixed ray traced shadow denoising not working (history rejected all the time).
- Fixed shader warning on xbox one
- Fixed cookies not working for spot lights in ray traced reflections, ray traced GI and recursive rendering
- Fixed an inverted handling of CoatSmoothness for SSR in StackLit.
- Fixed missing distortion inputs in Lit and Unlit material UI.
- Fixed issue that propagated NaNs across multiple frames through the exposure texture.
- Fixed issue with Exclude from TAA stencil ignored.
- Fixed ray traced reflection exposure issue.
- Fixed issue with TAA history not initialising corretly scale factor for first frame
- Fixed issue with stencil test of material classification not using the correct Mask (causing false positive and bad performance with forward material in deferred)
- Fixed issue with History not reset when chaning antialiasing mode on camera
- Fixed issue with volumetric data not being initialized if default settings have volumetric and reprojection off.
- Fixed ray tracing reflection denoiser not applied in tier 1
- Fixed the vibility of ray tracing related methods.
- Fixed the diffusion profile list not saved when clicking the fix button in the material UI.
- Fixed crash when pushing bounce count higher than 1 for ray traced GI or reflections
- Fixed PCSS softness scale so that it better match ray traced reference for punctual lights.
- Fixed exposure management for the path tracer
- Fixed AxF material UI containing two advanced options settings.
- Fixed an issue where cached sky contexts were being destroyed wrongly, breaking lighting in the LookDev
- Fixed issue that clamped PCSS softness too early and not after distance scale.
- Fixed fog affect transparent on HD unlit master node
- Fixed custom post processes re-ordering not saved.
- Fixed NPE when using scalable settings
- Fixed an issue where PBR sky precomputation was reset incorrectly in some cases causing bad performance.
- Fixed a bug due to depth history begin overriden too soon
- Fixed CustomPassSampleCameraColor scale issue when called from Before Transparent injection point.
- Fixed corruption of AO in baked probes.
- Fixed issue with upgrade of projects that still had Very High as shadow filtering quality.
- Fixed issue that caused Distortion UI to appear in Lit.
- Fixed several issues with decal duplicating when editing them.
- Fixed initialization of volumetric buffer params (1204159)
- Fixed an issue where frame count was incorrectly reset for the game view, causing temporal processes to fail.
- Fixed Culling group was not disposed error.
- Fixed issues on some GPU that do not support gathers on integer textures.
- Fixed an issue with ambient probe not being initialized for the first frame after a domain reload for volumetric fog.
- Fixed the scene visibility of decal projectors and density volumes
- Fixed a leak in sky manager.
- Fixed an issue where entering playmode while the light editor is opened would produce null reference exceptions.
- Fixed the debug overlay overlapping the debug menu at runtime.
- Fixed an issue with the framecount when changing scene.
- Fixed errors that occurred when using invalid near and far clip plane values for planar reflections.
- Fixed issue with motion blur sample weighting function.
- Fixed motion vectors in MSAA.
- Fixed sun flare blending (case 1205862).
- Fixed a lot of issues related to ray traced screen space shadows.
- Fixed memory leak caused by apply distortion material not being disposed.
- Fixed Reflection probe incorrectly culled when moving its parent (case 1207660)
- Fixed a nullref when upgrading the Fog volume components while the volume is opened in the inspector.
- Fix issues where decals on PS4 would not correctly write out the tile mask causing bits of the decal to go missing.
- Use appropriate label width and text content so the label is completely visible
- Fixed an issue where final post process pass would not output the default alpha value of 1.0 when using 11_11_10 color buffer format.
- Fixed SSR issue after the MSAA Motion Vector fix.
- Fixed an issue with PCSS on directional light if punctual shadow atlas was not allocated.
- Fixed an issue where shadow resolution would be wrong on the first face of a baked reflection probe.
- Fixed issue with PCSS softness being incorrect for cascades different than the first one.
- Fixed custom post process not rendering when using multiple HDRP asset in quality settings
- Fixed probe gizmo missing id (case 1208975)
- Fixed a warning in raytracingshadowfilter.compute
- Fixed issue with AO breaking with small near plane values.
- Fixed custom post process Cleanup function not called in some cases.
- Fixed shader warning in AO code.
- Fixed a warning in simpledenoiser.compute
- Fixed tube and rectangle light culling to use their shape instead of their range as a bounding box.
- Fixed caused by using gather on a UINT texture in motion blur.
- Fix issue with ambient occlusion breaking when dynamic resolution is active.
- Fixed some possible NaN causes in Depth of Field.
- Fixed Custom Pass nullref due to the new Profiling Sample API changes
- Fixed the black/grey screen issue on after post process Custom Passes in non dev builds.
- Fixed particle lights.
- Improved behavior of lights and probe going over the HDRP asset limits.
- Fixed issue triggered when last punctual light is disabled and more than one camera is used.
- Fixed Custom Pass nullref due to the new Profiling Sample API changes
- Fixed the black/grey screen issue on after post process Custom Passes in non dev builds.
- Fixed XR rendering locked to vsync of main display with Standalone Player.
- Fixed custom pass cleanup not called at the right time when using multiple volumes.
- Fixed an issue on metal with edge of decal having artifact by delaying discard of fragments during decal projection
- Fixed various shader warning
- Fixing unnecessary memory allocations in the ray tracing cluster build
- Fixed duplicate column labels in LightEditor's light tab
- Fixed white and dark flashes on scenes with very high or very low exposure when Automatic Exposure is being used.
- Fixed an issue where passing a null ProfilingSampler would cause a null ref exception.
- Fixed memory leak in Sky when in matcap mode.
- Fixed compilation issues on platform that don't support VR.
- Fixed migration code called when we create a new HDRP asset.
- Fixed RemoveComponent on Camera contextual menu to not remove Camera while a component depend on it.
- Fixed an issue where ambient occlusion and screen space reflections editors would generate null ref exceptions when HDRP was not set as the current pipeline.
- Fixed a null reference exception in the probe UI when no HDRP asset is present.
- Fixed the outline example in the doc (sampling range was dependent on screen resolution)
- Fixed a null reference exception in the HDRI Sky editor when no HDRP asset is present.
- Fixed an issue where Decal Projectors created from script where rotated around the X axis by 90°.
- Fixed frustum used to compute Density Volumes visibility when projection matrix is oblique.
- Fixed a null reference exception in Path Tracing, Recursive Rendering and raytraced Global Illumination editors when no HDRP asset is present.
- Fix for NaNs on certain geometry with Lit shader -- [case 1210058](https://fogbugz.unity3d.com/f/cases/1210058/)
- Fixed an issue where ambient occlusion and screen space reflections editors would generate null ref exceptions when HDRP was not set as the current pipeline.
- Fixed a null reference exception in the probe UI when no HDRP asset is present.
- Fixed the outline example in the doc (sampling range was dependent on screen resolution)
- Fixed a null reference exception in the HDRI Sky editor when no HDRP asset is present.
- Fixed an issue where materials newly created from the contextual menu would have an invalid state, causing various problems until it was edited.
- Fixed transparent material created with ZWrite enabled (now it is disabled by default for new transparent materials)
- Fixed mouseover on Move and Rotate tool while DecalProjector is selected.
- Fixed wrong stencil state on some of the pixel shader versions of deferred shader.
- Fixed an issue where creating decals at runtime could cause a null reference exception.
- Fixed issue that displayed material migration dialog on the creation of new project.
- Fixed various issues with time and animated materials (cases 1210068, 1210064).
- Updated light explorer with latest changes to the Fog and fixed issues when no visual environment was present.
- Fixed not handleling properly the recieve SSR feature with ray traced reflections
- Shadow Atlas is no longer allocated for area lights when they are disabled in the shader config file.
- Avoid MRT Clear on PS4 as it is not implemented yet.
- Fixed runtime debug menu BitField control.
- Fixed the radius value used for ray traced directional light.
- Fixed compilation issues with the layered lit in ray tracing shaders.
- Fixed XR autotests viewport size rounding
- Fixed mip map slider knob displayed when cubemap have no mipmap
- Remove unnecessary skip of material upgrade dialog box.
- Fixed the profiling sample mismatch errors when enabling the profiler in play mode
- Fixed issue that caused NaNs in reflection probes on consoles.
- Fixed adjusting positive axis of Blend Distance slides the negative axis in the density volume component.
- Fixed the blend of reflections based on the weight.
- Fixed fallback for ray traced reflections when denoising is enabled.
- Fixed error spam issue with terrain detail terrainDetailUnsupported (cases 1211848)
- Fixed hardware dynamic resolution causing cropping/scaling issues in scene view (case 1158661)
- Fixed Wizard check order for `Hardware and OS` and `Direct3D12`
- Fix AO issue turning black when Far/Near plane distance is big.
- Fixed issue when opening lookdev and the lookdev volume have not been assigned yet.
- Improved memory usage of the sky system.
- Updated label in HDRP quality preference settings (case 1215100)
- Fixed Decal Projector gizmo not undoing properly (case 1216629)
- Fix a leak in the denoising of ray traced reflections.
- Fixed Alignment issue in Light Preset
- Fixed Environment Header in LightingWindow
- Fixed an issue where hair shader could write garbage in the diffuse lighting buffer, causing NaNs.
- Fixed an exposure issue with ray traced sub-surface scattering.
- Fixed runtime debug menu light hierarchy None not doing anything.
- Fixed the broken ShaderGraph preview when creating a new Lit graph.
- Fix indentation issue in preset of LayeredLit material.
- Fixed minor issues with cubemap preview in the inspector.
- Fixed wrong build error message when building for android on mac.
- Fixed an issue related to denoising ray trace area shadows.
- Fixed wrong build error message when building for android on mac.
- Fixed Wizard persistency of Direct3D12 change on domain reload.
- Fixed Wizard persistency of FixAll on domain reload.
- Fixed Wizard behaviour on domain reload.
- Fixed a potential source of NaN in planar reflection probe atlas.
- Fixed an issue with MipRatio debug mode showing _DebugMatCapTexture not being set.
- Fixed missing initialization of input params in Blit for VR.
- Fix Inf source in LTC for area lights.
- Fix issue with AO being misaligned when multiple view are visible.
- Fix issue that caused the clamp of camera rotation motion for motion blur to be ineffective.
- Fixed issue with AssetPostprocessors dependencies causing models to be imported twice when upgrading the package version.
- Fixed culling of lights with XR SDK
- Fixed memory stomp in shadow caching code, leading to overflow of Shadow request array and runtime errors.
- Fixed an issue related to transparent objects reading the ray traced indirect diffuse buffer
- Fixed an issue with filtering ray traced area lights when the intensity is high or there is an exposure.
- Fixed ill-formed include path in Depth Of Field shader.
- Fixed shader graph and ray tracing after the shader target PR.
- Fixed a bug in semi-transparent shadows (object further than the light casting shadows)
- Fix state enabled of default volume profile when in package.
- Fixed removal of MeshRenderer and MeshFilter on adding Light component.
- Fixed Ray Traced SubSurface Scattering not working with ray traced area lights
- Fixed Ray Traced SubSurface Scattering not working in forward mode.
- Fixed a bug in debug light volumes.
- Fixed a bug related to ray traced area light shadow history.
- Fixed an issue where fog sky color mode could sample NaNs in the sky cubemap.
- Fixed a leak in the PBR sky renderer.
- Added a tooltip to the Ambient Mode parameter in the Visual Envionment volume component.
- Static lighting sky now takes the default volume into account (this fixes discrepancies between baked and realtime lighting).
- Fixed a leak in the sky system.
- Removed MSAA Buffers allocation when lit shader mode is set to "deferred only".
- Fixed invalid cast for realtime reflection probes (case 1220504)
- Fixed invalid game view rendering when disabling all cameras in the scene (case 1105163)
- Hide reflection probes in the renderer components.
- Fixed infinite reload loop while displaying Light's Shadow's Link Light Layer in Inspector of Prefab Asset.
- Fixed the culling was not disposed error in build log.
- Fixed the cookie atlas size and planar atlas size being too big after an upgrade of the HDRP asset.
- Fixed transparent SSR for shader graph.
- Fixed an issue with emissive light meshes not being in the RAS.
- Fixed DXR player build
- Fixed the HDRP asset migration code not being called after an upgrade of the package
- Fixed draw renderers custom pass out of bound exception
- Fixed the PBR shader rendering in deferred
- Fixed some typos in debug menu (case 1224594)
- Fixed ray traced point and spot lights shadows not rejecting istory when semi-transparent or colored.
- Fixed a warning due to StaticLightingSky when reloading domain in some cases.
- Fixed the MaxLightCount being displayed when the light volume debug menu is on ColorAndEdge.
- Fixed issue with unclear naming of debug menu for decals.
- Fixed z-fighting in scene view when scene lighting is off (case 1203927)
- Fixed issue that prevented cubemap thumbnails from rendering (only on D3D11 and Metal).
- Fixed ray tracing with VR single-pass
- Fix an exception in ray tracing that happens if two LOD levels are using the same mesh renderer.
- Fixed error in the console when switching shader to decal in the material UI.
- Fixed an issue with refraction model and ray traced recursive rendering (case 1198578).
- Fixed an issue where a dynamic sky changing any frame may not update the ambient probe.
- Fixed cubemap thumbnail generation at project load time.
- Fixed cubemap thumbnail generation at project load time. 
- Fixed XR culling with multiple cameras
- Fixed XR single-pass with Mock HMD plugin
- Fixed sRGB mismatch with XR SDK
- Fixed an issue where default volume would not update when switching profile.
- Fixed issue with uncached reflection probe cameras reseting the debug mode (case 1224601) 
- Fixed an issue where AO override would not override specular occlusion.
- Fixed an issue where Volume inspector might not refresh correctly in some cases.
- Fixed render texture with XR
- Fixed issue with resources being accessed before initialization process has been performed completely. 
- Half fixed shuriken particle light that cast shadows (only the first one will be correct)
- Fixed issue with atmospheric fog turning black if a planar reflection probe is placed below ground level. (case 1226588)
- Fixed custom pass GC alloc issue in CustomPassVolume.GetActiveVolumes().
- Fixed a bug where instanced shadergraph shaders wouldn't compile on PS4.
- Fixed an issue related to the envlightdatasrt not being bound in recursive rendering.
- Fixed shadow cascade tooltip when using the metric mode (case 1229232)
- Fixed how the area light influence volume is computed to match rasterization.
- Focus on Decal uses the extends of the projectors
- Fixed usage of light size data that are not available at runtime.
- Fixed the depth buffer copy made before custom pass after opaque and normal injection point.
- Fix for issue that prevented scene from being completely saved when baked reflection probes are present and lighting is set to auto generate.
- Fixed drag area width at left of Light's intensity field in Inspector.
- Fixed light type resolution when performing a reset on HDAdditionalLightData (case 1220931)
- Fixed reliance on atan2 undefined behavior in motion vector debug shader.
- Fixed an usage of a a compute buffer not bound (1229964)
- Fixed an issue where changing the default volume profile from another inspector would not update the default volume editor.
- Fix issues in the post process system with RenderTexture being invalid in some cases, causing rendering problems.
- Fixed an issue where unncessarily serialized members in StaticLightingSky component would change each time the scene is changed.
- Fixed a weird behavior in the scalable settings drawing when the space becomes tiny (1212045).
- Fixed a regression in the ray traced indirect diffuse due to the new probe system.
- Fix for range compression factor for probes going negative (now clamped to positive values).
- Fixed path validation when creating new volume profile (case 1229933)
- Fixed a bug where Decal Shader Graphs would not recieve reprojected Position, Normal, or Bitangent data. (1239921)
- Fix reflection hierarchy for CARPAINT in AxF.
- Fix precise fresnel for delta lights for SVBRDF in AxF.
- Fixed the debug exposure mode for display sky reflection and debug view baked lighting
- Fixed MSAA depth resolve when there is no motion vectors
- Fixed various object leaks in HDRP.
- Fixed compile error with XR SubsystemManager.
- Fix for assertion triggering sometimes when saving a newly created lit shader graph (case 1230996)
- Fixed culling of planar reflection probes that change position (case 1218651)
- Fixed null reference when processing lightprobe (case 1235285)
- Fix issue causing wrong planar reflection rendering when more than one camera is present.
- Fix black screen in XR when HDRP package is present but not used.
- Fixed an issue with the specularFGD term being used when the material has a clear coat (lit shader).
- Fixed white flash happening with auto-exposure in some cases (case 1223774)
- Fixed NaN which can appear with real time reflection and inf value
- Fixed an issue that was collapsing the volume components in the HDRP default settings
- Fixed warning about missing bound decal buffer
- Fixed shader warning on Xbox for ResolveStencilBuffer.compute. 
- Fixed PBR shader ZTest rendering in deferred.
- Replaced commands incompatible with async compute in light list build process.
- Diffusion Profile and Material references in HDRP materials are now correctly exported to unity packages. Note that the diffusion profile or the material references need to be edited once before this can work properly.
- Fix MaterialBalls having same guid issue
- Fix spelling and grammatical errors in material samples
- Fixed unneeded cookie texture allocation for cone stop lights.
- Fixed scalarization code for contact shadows.
- Fixed volume debug in playmode
- Fixed issue when toggling anything in HDRP asset that will produce an error (case 1238155)
- Fixed shader warning in PCSS code when using Vulkan.
- Fixed decal that aren't working without Metal and Ambient Occlusion option enabled.
- Fixed an error about procedural sky being logged by mistake.
- Fixed shadowmask UI now correctly showing shadowmask disable
- Made more explicit the warning about raytracing and asynchronous compute. Also fixed the condition in which it appears.
- Fixed a null ref exception in static sky when the default volume profile is invalid.
- DXR: Fixed shader compilation error with shader graph and pathtracer
- Fixed SceneView Draw Modes not being properly updated after opening new scene view panels or changing the editor layout.
- VFX: Removed irrelevant queues in render queue selection from HDRP outputs
- VFX: Motion Vector are correctly renderered with MSAA [Case 1240754](https://issuetracker.unity3d.com/product/unity/issues/guid/1240754/)
- Fixed a cause of NaN when a normal of 0-length is generated (usually via shadergraph). 
- Fixed issue with screen-space shadows not enabled properly when RT is disabled (case 1235821)
- Fixed a performance issue with stochastic ray traced area shadows.
- Fixed cookie texture not updated when changing an import settings (srgb for example).
- Fixed flickering of the game/scene view when lookdev is running.
- Fixed issue with reflection probes in realtime time mode with OnEnable baking having wrong lighting with sky set to dynamic (case 1238047).
- Fixed transparent motion vectors not working when in MSAA.
- Fix error when removing DecalProjector from component contextual menu (case 1243960)
- Fixed issue with post process when running in RGBA16 and an object with additive blending is in the scene.
- Fixed corrupted values on LayeredLit when using Vertex Color multiply mode to multiply and MSAA is activated. 
- Fix conflicts with Handles manipulation when performing a Reset in DecalComponent (case 1238833)
- Fixed depth prepass and postpass being disabled after changing the shader in the material UI.
- Fixed issue with sceneview camera settings not being saved after Editor restart.
- Fixed issue when switching back to custom sensor type in physical camera settings (case 1244350).
- Fixed a null ref exception when running playmode tests with the render pipeline debug window opened.
- Fixed some GCAlloc in the debug window.
- Fixed shader graphs not casting semi-transparent and color shadows (case 1242617)
- Fixed thin refraction mode not working properly.
- Fixed assert on tests caused by probe culling results being requested when culling did not happen. (case 1246169) 
- Fixed over consumption of GPU memory by the Physically Based Sky.
- Fixed an invalid rotation in Planar Reflection Probe editor display, that was causing an error message (case 1182022)
- Put more information in Camera background type tooltip and fixed inconsistent exposure behavior when changing bg type.
- Fixed issue that caused not all baked reflection to be deleted upon clicking "Clear Baked Data" in the lighting menu (case 1136080)
- Fixed an issue where asset preview could be rendered white because of static lighting sky.
- Fixed an issue where static lighting was not updated when removing the static lighting sky profile.
- Fixed the show cookie atlas debug mode not displaying correctly when enabling the clear cookie atlas option.
- Fixed various multi-editing issues when changing Emission parameters.
- Fixed error when undo a Reflection Probe removal in a prefab instance. (case 1244047)
- Fixed Microshadow not working correctly in deferred with LightLayers
- Tentative fix for missing include in depth of field shaders.
- Fixed the light overlap scene view draw mode (wasn't working at all).
- Fixed taaFrameIndex and XR tests 4052 and 4053
- Fixed the prefab integration of custom passes (Prefab Override Highlight not working as expected).
- Cloned volume profile from read only assets are created in the root of the project. (case 1154961)
- Fixed Wizard check on default volume profile to also check it is not the default one in package.
- Fix erroneous central depth sampling in TAA.
- Fixed light layers not correctly disabled when the lightlayers is set to Nothing and Lightlayers isn't enabled in HDRP Asset
- Fixed issue with Model Importer materials falling back to the Legacy default material instead of HDRP's default material when import happens at Editor startup.
- Fixed a wrong condition in CameraSwitcher, potentially causing out of bound exceptions.
- Fixed an issue where editing the Look Dev default profile would not reflect directly in the Look Dev window.
- Fixed a bug where the light list is not cleared but still used when resizing the RT.
- Fixed exposure debug shader with XR single-pass rendering.
- Fixed issues with scene view and transparent motion vectors.
- Fixed black screens for linux/HDRP (1246407)
- Fixed a vulkan and metal warning in the SSGI compute shader.
- Fixed an exception due to the color pyramid not allocated when SSGI is enabled.
- Fixed an issue with the first Depth history was incorrectly copied.
- Fixed path traced DoF focusing issue
- Fix an issue with the half resolution Mode (performance)
- Fix an issue with the color intensity of emissive for performance rtgi
- Fixed issue with rendering being mostly broken when target platform disables VR. 
- Workaround an issue caused by GetKernelThreadGroupSizes  failing to retrieve correct group size. 
- Fix issue with fast memory and rendergraph. 
- Fixed transparent motion vector framesetting not sanitized.
- Fixed wrong order of post process frame settings.
- Fixed white flash when enabling SSR or SSGI.
- The ray traced indrect diffuse and RTGI were combined wrongly with the rest of the lighting (1254318).
- Fixed an exception happening when using RTSSS without using RTShadows.
- Fix inconsistencies with transparent motion vectors and opaque by allowing camera only transparent motion vectors.
- Fix reflection probe frame settings override
- Fixed certain shadow bias artifacts present in volumetric lighting (case 1231885).
- Fixed area light cookie not updated when switch the light type from a spot that had a cookie.
- Fixed issue with dynamic resolution updating when not in play mode.
- Fixed issue with Contrast Adaptive Sharpening upsample mode and preview camera.
- Fix issue causing blocky artifacts when decals affect metallic and are applied on material with specular color workflow.
- Fixed issue with depth pyramid generation and dynamic resolution.
- Fixed an issue where decals were duplicated in prefab isolation mode.
- Fixed an issue where rendering preview with MSAA might generate render graph errors.
- Fixed compile error in PS4 for planar reflection filtering.
- Fixed issue with blue line in prefabs for volume mode.
- Fixing the internsity being applied to RTAO too early leading to unexpected results (1254626).
- Fix issue that caused sky to incorrectly render when using a custom projection matrix.
- Fixed null reference exception when using depth pre/post pass in shadergraph with alpha clip in the material.
- Appropriately constraint blend distance of reflection probe while editing with the inspector (case 1248931)
- Fixed AxF handling of roughness for Blinn-Phong type materials
- Fixed AxF UI errors when surface type is switched to transparent
- Fixed a serialization issue, preventing quality level parameters to undo/redo and update scene view on change.
- Fixed an exception occuring when a camera doesn't have an HDAdditionalCameraData (1254383).
- Fixed ray tracing with XR single-pass.
- Fixed warning in HDAdditionalLightData OnValidate (cases 1250864, 1244578)
- Fixed a bug related to denoising ray traced reflections.
- Fixed nullref in the layered lit material inspector.
- Fixed an issue where manipulating the color wheels in a volume component would reset the cursor every time.
- Fixed an issue where static sky lighting would not be updated for a new scene until it's reloaded at least once.
- Fixed culling for decals when used in prefabs and edited in context.
- Force to rebake probe with missing baked texture. (1253367)
- Fix supported Mac platform detection to handle new major version (11.0) properly
- Fixed typo in the Render Pipeline Wizard under HDRP+VR
- Change transparent SSR name in frame settings to avoid clipping. 
- Fixed missing include guards in shadow hlsl files.
- Repaint the scene view whenever the scene exposure override is changed.
- Fixed an error when clearing the SSGI history texture at creation time (1259930).
- Fixed alpha to mask reset when toggling alpha test in the material UI.
- Fixed an issue where opening the look dev window with the light theme would make the window blink and eventually crash unity.
- Fixed fallback for ray tracing and light layers (1258837).
- Fixed Sorting Priority not displayed correctly in the DrawRenderers custom pass UI.
- Fixed glitch in Project settings window when selecting diffusion profiles in material section (case 1253090)
- Fixed issue with light layers bigger than 8 (and above the supported range). 
- Fixed issue with culling layer mask of area light's emissive mesh 
- Fixed overused the atlas for Animated/Render Target Cookies (1259930).
- Fixed errors when switching area light to disk shape while an area emissive mesh was displayed.
- Fixed default frame settings MSAA toggle for reflection probes (case 1247631)
- Fixed the transparent SSR dependency not being properly disabled according to the asset dependencies (1260271).
- Fixed issue with completely black AO on double sided materials when normal mode is set to None.
- Fixed UI drawing of the quaternion (1251235)
- Fix an issue with the quality mode and perf mode on RTR and RTGI and getting rid of unwanted nans (1256923).
- Fixed unitialized ray tracing resources when using non-default HDRP asset (case 1259467).
- Fixed overused the atlas for Animated/Render Target Cookies (1259930).
- Fixed sky asserts with XR multipass
- Fixed for area light not updating baked light result when modifying with gizmo.
- Fixed robustness issue with GetOddNegativeScale() in ray tracing, which was impacting normal mapping (1261160).
- Fixed regression where moving face of the probe gizmo was not moving its position anymore.
- Fixed XR single-pass macros in tessellation shaders.
- Fixed path-traced subsurface scattering mixing with diffuse and specular BRDFs (1250601).
- Fixed custom pass re-ordering issues.
- Improved robustness of normal mapping when scale is 0, and mapping is extreme (normals in or below the tangent plane).
- Fixed XR Display providers not getting zNear and zFar plane distances passed to them when in HDRP.
- Fixed rendering breaking when disabling tonemapping in the frame settings.
- Fixed issue with serialization of exposure modes in volume profiles not being consistent between HDRP versions (case 1261385).
- Fixed issue with duplicate names in newly created sub-layers in the graphics compositor (case 1263093).
- Remove MSAA debug mode when renderpipeline asset has no MSAA
- Fixed some post processing using motion vectors when they are disabled
- Fixed the multiplier of the environement lights being overriden with a wrong value for ray tracing (1260311).
- Fixed a series of exceptions happening when trying to load an asset during wizard execution (1262171).
- Fixed an issue with Stacklit shader not compiling correctly in player with debug display on (1260579)
- Fixed couple issues in the dependence of building the ray tracing acceleration structure.
- Fix sun disk intensity
- Fixed unwanted ghosting for smooth surfaces.
- Fixing an issue in the recursive rendering flag texture usage.
- Fixed a missing dependecy for choosing to evaluate transparent SSR.
- Fixed issue that failed compilation when XR is disabled.
- Fixed a compilation error in the IES code.
- Fixed issue with dynamic resolution handler when no OnResolutionChange callback is specified. 
- Fixed multiple volumes, planar reflection, and decal projector position when creating them from the menu.
- Reduced the number of global keyword used in deferredTile.shader
- Fixed incorrect processing of Ambient occlusion probe (9% error was introduced)
- Fixed multiedition of framesettings drop down (case 1270044)
- Fixed planar probe gizmo

### Changed
- Improve MIP selection for decals on Transparents
- Color buffer pyramid is not allocated anymore if neither refraction nor distortion are enabled
- Rename Emission Radius to Radius in UI in Point, Spot
- Angular Diameter parameter for directional light is no longuer an advanced property
- DXR: Remove Light Radius and Angular Diamater of Raytrace shadow. Angular Diameter and Radius are used instead.
- Remove MaxSmoothness parameters from UI for point, spot and directional light. The MaxSmoothness is now deduce from Radius Parameters
- DXR: Remove the Ray Tracing Environement Component. Add a Layer Mask to the ray Tracing volume components to define which objects are taken into account for each effect.
- Removed second cubemaps used for shadowing in lookdev
- Disable Physically Based Sky below ground
- Increase max limit of area light and reflection probe to 128
- Change default texture for detailmap to grey
- Optimize Shadow RT load on Tile based architecture platforms.
- Improved quality of SSAO.
- Moved RequestShadowMapRendering() back to public API.
- Update HDRP DXR Wizard with an option to automatically clone the hdrp config package and setup raytracing to 1 in shaders file.
- Added SceneSelection pass for TerrainLit shader.
- Simplified Light's type API regrouping the logic in one place (Check type in HDAdditionalLightData)
- The support of LOD CrossFade (Dithering transition) in master nodes now required to enable it in the master node settings (Save variant)
- Improved shadow bias, by removing constant depth bias and substituting it with slope-scale bias.
- Fix the default stencil values when a material is created from a SSS ShaderGraph.
- Tweak test asset to be compatible with XR: unlit SG material for canvas and double-side font material
- Slightly tweaked the behaviour of bloom when resolution is low to reduce artifacts.
- Hidden fields in Light Inspector that is not relevant while in BakingOnly mode.
- Changed parametrization of PCSS, now softness is derived from angular diameter (for directional lights) or shape radius (for point/spot lights) and min filter size is now in the [0..1] range.
- Moved the copy of the geometry history buffers to right after the depth mip chain generation.
- Rename "Luminance" to "Nits" in UX for physical light unit
- Rename FrameSettings "SkyLighting" to "SkyReflection"
- Reworked XR automated tests
- The ray traced screen space shadow history for directional, spot and point lights is discarded if the light transform has changed.
- Changed the behavior for ray tracing in case a mesh renderer has both transparent and opaque submeshes.
- Improve history buffer management
- Replaced PlayerSettings.virtualRealitySupported with XRGraphics.tryEnable.
- Remove redundant FrameSettings RealTimePlanarReflection
- Improved a bit the GC calls generated during the rendering.
- Material update is now only triggered when the relevant settings are touched in the shader graph master nodes
- Changed the way Sky Intensity (on Sky volume components) is handled. It's now a combo box where users can choose between Exposure, Multiplier or Lux (for HDRI sky only) instead of both multiplier and exposure being applied all the time. Added a new menu item to convert old profiles.
- Change how method for specular occlusions is decided on inspector shader (Lit, LitTesselation, LayeredLit, LayeredLitTessellation)
- Unlocked SSS, SSR, Motion Vectors and Distortion frame settings for reflections probes.
- Hide unused LOD settings in Quality Settings legacy window.
- Reduced the constrained distance for temporal reprojection of ray tracing denoising
- Removed shadow near plane from the Directional Light Shadow UI.
- Improved the performances of custom pass culling.
- The scene view camera now replicates the physical parameters from the camera tagged as "MainCamera".
- Reduced the number of GC.Alloc calls, one simple scene without plarnar / probes, it should be 0B.
- Renamed ProfilingSample to ProfilingScope and unified API. Added GPU Timings.
- Updated macros to be compatible with the new shader preprocessor.
- Ray tracing reflection temporal filtering is now done in pre-exposed space
- Search field selects the appropriate fields in both project settings panels 'HDRP Default Settings' and 'Quality/HDRP'
- Disabled the refraction and transmission map keywords if the material is opaque.
- Keep celestial bodies outside the atmosphere.
- Updated the MSAA documentation to specify what features HDRP supports MSAA for and what features it does not.
- Shader use for Runtime Debug Display are now correctly stripper when doing a release build
- Now each camera has its own Volume Stack. This allows Volume Parameters to be updated as early as possible and be ready for the whole frame without conflicts between cameras.
- Disable Async for SSR, SSAO and Contact shadow when aggregated ray tracing frame setting is on.
- Improved performance when entering play mode without domain reload by a factor of ~25
- Renamed the camera profiling sample to include the camera name
- Discarding the ray tracing history for AO, reflection, diffuse shadows and GI when the viewport size changes.
- Renamed the camera profiling sample to include the camera name
- Renamed the post processing graphic formats to match the new convention.
- The restart in Wizard for DXR will always be last fix from now on
- Refactoring pre-existing materials to share more shader code between rasterization and ray tracing.
- Setting a material's Refraction Model to Thin does not overwrite the Thickness and Transmission Absorption Distance anymore.
- Removed Wind textures from runtime as wind is no longer built into the pipeline
- Changed Shader Graph titles of master nodes to be more easily searchable ("HDRP/x" -> "x (HDRP)")
- Expose StartSinglePass() and StopSinglePass() as public interface for XRPass
- Replaced the Texture array for 2D cookies (spot, area and directional lights) and for planar reflections by an atlas.
- Moved the tier defining from the asset to the concerned volume components.
- Changing from a tier management to a "mode" management for reflection and GI and removing the ability to enable/disable deferred and ray bining (they are now implied by performance mode)
- The default FrameSettings for ScreenSpaceShadows is set to true for Camera in order to give a better workflow for DXR.
- Refactor internal usage of Stencil bits.
- Changed how the material upgrader works and added documentation for it.
- Custom passes now disable the stencil when overwriting the depth and not writing into it.
- Renamed the camera profiling sample to include the camera name
- Changed the way the shadow casting property of transparent and tranmissive materials is handeled for ray tracing.
- Changed inspector materials stencil setting code to have more sharing.
- Updated the default scene and default DXR scene and DefaultVolumeProfile.
- Changed the way the length parameter is used for ray traced contact shadows.
- Improved the coherency of PCSS blur between cascades.
- Updated VR checks in Wizard to reflect new XR System.
- Removing unused alpha threshold depth prepass and post pass for fabric shader graph.
- Transform result from CIE XYZ to sRGB color space in EvalSensitivity for iridescence.
- Moved BeginCameraRendering callback right before culling.
- Changed the visibility of the Indirect Lighting Controller component to public.
- Renamed the cubemap used for diffuse convolution to a more explicit name for the memory profiler.
- Improved behaviour of transmission color on transparent surfaces in path tracing.
- Light dimmer can now get values higher than one and was renamed to multiplier in the UI.
- Removed info box requesting volume component for Visual Environment and updated the documentation with the relevant information.
- Improved light selection oracle for light sampling in path tracing.
- Stripped ray tracing subsurface passes with ray tracing is not enabled.
- Remove LOD cross fade code for ray tracing shaders
- Removed legacy VR code
- Add range-based clipping to box lights (case 1178780)
- Improve area light culling (case 1085873)
- Light Hierarchy debug mode can now adjust Debug Exposure for visualizing high exposure scenes.
- Rejecting history for ray traced reflections based on a threshold evaluated on the neighborhood of the sampled history.
- Renamed "Environment" to "Reflection Probes" in tile/cluster debug menu.
- Utilities namespace is obsolete, moved its content to UnityEngine.Rendering (case 1204677)
- Obsolete Utilities namespace was removed, instead use UnityEngine.Rendering (case 1204677)
- Moved most of the compute shaders to the multi_compile API instead of multiple kernels.
- Use multi_compile API for deferred compute shader with shadow mask.
- Remove the raytracing rendering queue system to make recursive raytraced material work when raytracing is disabled
- Changed a few resources used by ray tracing shaders to be global resources (using register space1) for improved CPU performance.
- All custom pass volumes are now executed for one injection point instead of the first one.
- Hidden unsupported choice in emission in Materials
- Temporal Anti aliasing improvements.
- Optimized PrepareLightsForGPU (cost reduced by over 25%) and PrepareGPULightData (around twice as fast now).
- Moved scene view camera settings for HDRP from the preferences window to the scene view camera settings window.
- Updated shaders to be compatible with Microsoft's DXC.
- Debug exposure in debug menu have been replace to debug exposure compensation in EV100 space and is always visible.
- Further optimized PrepareLightsForGPU (3x faster with few shadows, 1.4x faster with a lot of shadows or equivalently cost reduced by 68% to 37%).
- Raytracing: Replaced the DIFFUSE_LIGHTING_ONLY multicompile by a uniform.
- Raytracing: Removed the dynamic lightmap multicompile.
- Raytracing: Remove the LOD cross fade multi compile for ray tracing.
- Cookie are now supported in lightmaper. All lights casting cookie and baked will now include cookie influence.
- Avoid building the mip chain a second time for SSR for transparent objects.
- Replaced "High Quality" Subsurface Scattering with a set of Quality Levels.
- Replaced "High Quality" Volumetric Lighting with "Screen Resolution Percentage" and "Volume Slice Count" on the Fog volume component.
- Merged material samples and shader samples
- Update material samples scene visuals
- Use multi_compile API for deferred compute shader with shadow mask.
- Made the StaticLightingSky class public so that users can change it by script for baking purpose.
- Shadowmask and realtime reflectoin probe property are hide in Quality settings
- Improved performance of reflection probe management when using a lot of probes.
- Ignoring the disable SSR flags for recursive rendering.
- Removed logic in the UI to disable parameters for contact shadows and fog volume components as it was going against the concept of the volume system.
- Fixed the sub surface mask not being taken into account when computing ray traced sub surface scattering.
- MSAA Within Forward Frame Setting is now enabled by default on Cameras when new Render Pipeline Asset is created
- Slightly changed the TAA anti-flicker mechanism so that it is more aggressive on almost static images (only on High preset for now).
- Changed default exposure compensation to 0.
- Refactored shadow caching system.
- Removed experimental namespace for ray tracing code.
- Increase limit for max numbers of lights in UX
- Removed direct use of BSDFData in the path tracing pass, delegated to the material instead.
- Pre-warm the RTHandle system to reduce the amount of memory allocations and the total memory needed at all points. 
- DXR: Only read the geometric attributes that are required using the share pass info and shader graph defines.
- DXR: Dispatch binned rays in 1D instead of 2D.
- Lit and LayeredLit tessellation cross lod fade don't used dithering anymore between LOD but fade the tessellation height instead. Allow a smoother transition
- Changed the way planar reflections are filtered in order to be a bit more "physically based".
- Increased path tracing BSDFs roughness range from [0.001, 0.999] to [0.00001, 0.99999].
- Changing the default SSGI radius for the all configurations.
- Changed the default parameters for quality RTGI to match expected behavior.
- Add color clear pass while rendering XR occlusion mesh to avoid leaks.
- Only use one texture for ray traced reflection upscaling.
- Adjust the upscale radius based on the roughness value.
- DXR: Changed the way the filter size is decided for directional, point and spot shadows.
- Changed the default exposure mode to "Automatic (Histogram)", along with "Limit Min" to -4 and "Limit Max" to 16.
- Replaced the default scene system with the builtin Scene Template feature.
- Changed extensions of shader CAS include files.
- Making the planar probe atlas's format match the color buffer's format.
- Removing the planarReflectionCacheCompressed setting from asset.
- SHADERPASS for TransparentDepthPrepass and TransparentDepthPostpass identification is using respectively SHADERPASS_TRANSPARENT_DEPTH_PREPASS and SHADERPASS_TRANSPARENT_DEPTH_POSTPASS
- Moved the Parallax Occlusion Mapping node into Shader Graph.
- Renamed the debug name from SSAO to ScreenSpaceAmbientOcclusion (1254974).
- Added missing tooltips and improved the UI of the aperture control (case 1254916).
- Fixed wrong tooltips in the Dof Volume (case 1256641).
- The `CustomPassLoadCameraColor` and `CustomPassSampleCameraColor` functions now returns the correct color buffer when used in after post process instead of the color pyramid (which didn't had post processes).
- PBR Sky now doesn't go black when going below sea level, but it instead freezes calculation as if on the horizon. 
- Fixed an issue with quality setting foldouts not opening when clicking on them (1253088).
- Shutter speed can now be changed by dragging the mouse over the UI label (case 1245007).
- Remove the 'Point Cube Size' for cookie, use the Cubemap size directly.
- VFXTarget with Unlit now allows EmissiveColor output to be consistent with HDRP unlit.
- Only building the RTAS if there is an effect that will require it (1262217).
- Fixed the first ray tracing frame not having the light cluster being set up properly (1260311).
- Render graph pre-setup for ray traced ambient occlusion.
- Avoid casting multiple rays and denoising for hard directional, point and spot ray traced shadows (1261040).
- Making sure the preview cameras do not use ray tracing effects due to a by design issue to build ray tracing acceleration structures (1262166).
- Preparing ray traced reflections for the render graph support (performance and quality).
- Preparing recursive rendering for the render graph port.
- Preparation pass for RTGI, temporal filter and diffuse denoiser for render graph.
- Updated the documentation for the DXR implementation.
- Changed the DXR wizard to support optional checks.
- Changed the DXR wizard steps.
- Preparation pass for RTSSS to be supported by render graph.
- Changed the color space of EmissiveColorLDR property on all shader. Was linear but should have been sRGB. Auto upgrade script handle the conversion.

## [7.1.1] - 2019-09-05

### Added
- Transparency Overdraw debug mode. Allows to visualize transparent objects draw calls as an "heat map".
- Enabled single-pass instancing support for XR SDK with new API cmd.SetInstanceMultiplier()
- XR settings are now available in the HDRP asset
- Support for Material Quality in Shader Graph
- Material Quality support selection in HDRP Asset
- Renamed XR shader macro from UNITY_STEREO_ASSIGN_COMPUTE_EYE_INDEX to UNITY_XR_ASSIGN_VIEW_INDEX
- Raytracing ShaderGraph node for HDRP shaders
- Custom passes volume component with 3 injection points: Before Rendering, Before Transparent and Before Post Process
- Alpha channel is now properly exported to camera render textures when using FP16 color buffer format
- Support for XR SDK mirror view modes
- HD Master nodes in Shader Graph now support Normal and Tangent modification in vertex stage.
- DepthOfFieldCoC option in the fullscreen debug modes.
- Added override Ambient Occlusion option on debug windows
- Added Custom Post Processes with 3 injection points: Before Transparent, Before Post Process and After Post Process
- Added draft of minimal interactive path tracing (experimental) based on DXR API - Support only 4 area light, lit and unlit shader (non-shadergraph)
- Small adjustments to TAA anti flicker (more aggressive on high values).

### Fixed
- Fixed wizard infinite loop on cancellation
- Fixed with compute shader error about too many threads in threadgroup on low GPU
- Fixed invalid contact shadow shaders being created on metal
- Fixed a bug where if Assembly.GetTypes throws an exception due to mis-versioned dlls, then no preprocessors are used in the shader stripper
- Fixed typo in AXF decal property preventing to compile
- Fixed reflection probe with XR single-pass and FPTL
- Fixed force gizmo shown when selecting camera in hierarchy
- Fixed issue with XR occlusion mesh and dynamic resolution
- Fixed an issue where lighting compute buffers were re-created with the wrong size when resizing the window, causing tile artefacts at the top of the screen.
- Fix FrameSettings names and tooltips
- Fixed error with XR SDK when the Editor is not in focus
- Fixed errors with RenderGraph, XR SDK and occlusion mesh
- Fixed shadow routines compilation errors when "real" type is a typedef on "half".
- Fixed toggle volumetric lighting in the light UI
- Fixed post-processing history reset handling rt-scale incorrectly
- Fixed crash with terrain and XR multi-pass
- Fixed ShaderGraph material synchronization issues
- Fixed a null reference exception when using an Emissive texture with Unlit shader (case 1181335)
- Fixed an issue where area lights and point lights where not counted separately with regards to max lights on screen (case 1183196)
- Fixed an SSR and Subsurface Scattering issue (appearing black) when using XR.

### Changed
- Update Wizard layout.
- Remove almost all Garbage collection call within a frame.
- Rename property AdditionalVeclocityChange to AddPrecomputeVelocity
- Call the End/Begin camera rendering callbacks for camera with customRender enabled
- Changeg framesettings migration order of postprocess flags as a pr for reflection settings flags have been backported to 2019.2
- Replaced usage of ENABLE_VR in XRSystem.cs by version defines based on the presence of the built-in VR and XR modules
- Added an update virtual function to the SkyRenderer class. This is called once per frame. This allows a given renderer to amortize heavy computation at the rate it chooses. Currently only the physically based sky implements this.
- Removed mandatory XRPass argument in HDCamera.GetOrCreate()
- Restored the HDCamera parameter to the sky rendering builtin parameters.
- Removed usage of StructuredBuffer for XR View Constants
- Expose Direct Specular Lighting control in FrameSettings
- Deprecated ExponentialFog and VolumetricFog volume components. Now there is only one exponential fog component (Fog) which can add Volumetric Fog as an option. Added a script in Edit -> Render Pipeline -> Upgrade Fog Volume Components.

## [7.0.1] - 2019-07-25

### Added
- Added option in the config package to disable globally Area Lights and to select shadow quality settings for the deferred pipeline.
- When shader log stripping is enabled, shader stripper statistics will be written at `Temp/shader-strip.json`
- Occlusion mesh support from XR SDK

### Fixed
- Fixed XR SDK mirror view blit, cleanup some XRTODO and removed XRDebug.cs
- Fixed culling for volumetrics with XR single-pass rendering
- Fix shadergraph material pass setup not called
- Fixed documentation links in component's Inspector header bar
- Cookies using the render texture output from a camera are now properly updated
- Allow in ShaderGraph to enable pre/post pass when the alpha clip is disabled

### Changed
- RenderQueue for Opaque now start at Background instead of Geometry.
- Clamp the area light size for scripting API when we change the light type
- Added a warning in the material UI when the diffusion profile assigned is not in the HDRP asset


## [7.0.0] - 2019-07-17

### Added
- `Fixed`, `Viewer`, and `Automatic` modes to compute the FOV used when rendering a `PlanarReflectionProbe`
- A checkbox to toggle the chrome gizmo of `ReflectionProbe`and `PlanarReflectionProbe`
- Added a Light layer in shadows that allow for objects to cast shadows without being affected by light (and vice versa).
- You can now access ShaderGraph blend states from the Material UI (for example, **Surface Type**, **Sorting Priority**, and **Blending Mode**). This change may break Materials that use a ShaderGraph, to fix them, select **Edit > Render Pipeline > Reset all ShaderGraph Scene Materials BlendStates**. This syncs the blendstates of you ShaderGraph master nodes with the Material properties.
- You can now control ZTest, ZWrite, and CullMode for transparent Materials.
- Materials that use Unlit Shaders or Unlit Master Node Shaders now cast shadows.
- Added an option to enable the ztest on **After Post Process** materials when TAA is disabled.
- Added a new SSAO (based on Ground Truth Ambient Occlusion algorithm) to replace the previous one.
- Added support for shadow tint on light
- BeginCameraRendering and EndCameraRendering callbacks are now called with probes
- Adding option to update shadow maps only On Enable and On Demand.
- Shader Graphs that use time-dependent vertex modification now generate correct motion vectors.
- Added option to allow a custom spot angle for spot light shadow maps.
- Added frame settings for individual post-processing effects
- Added dither transition between cascades for Low and Medium quality settings
- Added single-pass instancing support with XR SDK
- Added occlusion mesh support with XR SDK
- Added support of Alembic velocity to various shaders
- Added support for more than 2 views for single-pass instancing
- Added support for per punctual/directional light min roughness in StackLit
- Added mirror view support with XR SDK
- Added VR verification in HDRPWizard
- Added DXR verification in HDRPWizard
- Added feedbacks in UI of Volume regarding skies
- Cube LUT support in Tonemapping. Cube LUT helpers for external grading are available in the Post-processing Sample package.

### Fixed
- Fixed an issue with history buffers causing effects like TAA or auto exposure to flicker when more than one camera was visible in the editor
- The correct preview is displayed when selecting multiple `PlanarReflectionProbe`s
- Fixed volumetric rendering with camera-relative code and XR stereo instancing
- Fixed issue with flashing cyan due to async compilation of shader when selecting a mesh
- Fix texture type mismatch when the contact shadow are disabled (causing errors on IOS devices)
- Fixed Generate Shader Includes while in package
- Fixed issue when texture where deleted in ShadowCascadeGUI
- Fixed issue in FrameSettingsHistory when disabling a camera several time without enabling it in between.
- Fixed volumetric reprojection with camera-relative code and XR stereo instancing
- Added custom BaseShaderPreprocessor in HDEditorUtils.GetBaseShaderPreprocessorList()
- Fixed compile issue when USE_XR_SDK is not defined
- Fixed procedural sky sun disk intensity for high directional light intensities
- Fixed Decal mip level when using texture mip map streaming to avoid dropping to lowest permitted mip (now loading all mips)
- Fixed deferred shading for XR single-pass instancing after lightloop refactor
- Fixed cluster and material classification debug (material classification now works with compute as pixel shader lighting)
- Fixed IOS Nan by adding a maximun epsilon definition REAL_EPS that uses HALF_EPS when fp16 are used
- Removed unnecessary GC allocation in motion blur code
- Fixed locked UI with advanded influence volume inspector for probes
- Fixed invalid capture direction when rendering planar reflection probes
- Fixed Decal HTILE optimization with platform not supporting texture atomatic (Disable it)
- Fixed a crash in the build when the contact shadows are disabled
- Fixed camera rendering callbacks order (endCameraRendering was being called before the actual rendering)
- Fixed issue with wrong opaque blending settings for After Postprocess
- Fixed issue with Low resolution transparency on PS4
- Fixed a memory leak on volume profiles
- Fixed The Parallax Occlusion Mappping node in shader graph and it's UV input slot
- Fixed lighting with XR single-pass instancing by disabling deferred tiles
- Fixed the Bloom prefiltering pass
- Fixed post-processing effect relying on Unity's random number generator
- Fixed camera flickering when using TAA and selecting the camera in the editor
- Fixed issue with single shadow debug view and volumetrics
- Fixed most of the problems with light animation and timeline
- Fixed indirect deferred compute with XR single-pass instancing
- Fixed a slight omission in anisotropy calculations derived from HazeMapping in StackLit
- Improved stack computation numerical stability in StackLit
- Fix PBR master node always opaque (wrong blend modes for forward pass)
- Fixed TAA with XR single-pass instancing (missing macros)
- Fixed an issue causing Scene View selection wire gizmo to not appear when using HDRP Shader Graphs.
- Fixed wireframe rendering mode (case 1083989)
- Fixed the renderqueue not updated when the alpha clip is modified in the material UI.
- Fixed the PBR master node preview
- Remove the ReadOnly flag on Reflection Probe's cubemap assets during bake when there are no VCS active.
- Fixed an issue where setting a material debug view would not reset the other exclusive modes
- Spot light shapes are now correctly taken into account when baking
- Now the static lighting sky will correctly take the default values for non-overridden properties
- Fixed material albedo affecting the lux meter
- Extra test in deferred compute shading to avoid shading pixels that were not rendered by the current camera (for camera stacking)

### Changed
- Optimization: Reduce the group size of the deferred lighting pass from 16x16 to 8x8
- Replaced HDCamera.computePassCount by viewCount
- Removed xrInstancing flag in RTHandles (replaced by TextureXR.slices and TextureXR.dimensions)
- Refactor the HDRenderPipeline and lightloop code to preprare for high level rendergraph
- Removed the **Back Then Front Rendering** option in the fabric Master Node settings. Enabling this option previously did nothing.
- Shader type Real translates to FP16 precision on Nintendo Switch.
- Shader framework refactor: Introduce CBSDF, EvaluateBSDF, IsNonZeroBSDF to replace BSDF functions
- Shader framework refactor:  GetBSDFAngles, LightEvaluation and SurfaceShading functions
- Replace ComputeMicroShadowing by GetAmbientOcclusionForMicroShadowing
- Rename WorldToTangent to TangentToWorld as it was incorrectly named
- Remove SunDisk and Sun Halo size from directional light
- Remove all obsolete wind code from shader
- Renamed DecalProjectorComponent into DecalProjector for API alignment.
- Improved the Volume UI and made them Global by default
- Remove very high quality shadow option
- Change default for shadow quality in Deferred to Medium
- Enlighten now use inverse squared falloff (before was using builtin falloff)
- Enlighten is now deprecated. Please use CPU or GPU lightmaper instead.
- Remove the name in the diffusion profile UI
- Changed how shadow map resolution scaling with distance is computed. Now it uses screen space area rather than light range.
- Updated MoreOptions display in UI
- Moved Display Area Light Emissive Mesh script API functions in the editor namespace
- direct strenght properties in ambient occlusion now affect direct specular as well
- Removed advanced Specular Occlusion control in StackLit: SSAO based SO control is hidden and fixed to behave like Lit, SPTD is the only HQ technique shown for baked SO.
- Shader framework refactor: Changed ClampRoughness signature to include PreLightData access.
- HDRPWizard window is now in Window > General > HD Render Pipeline Wizard
- Moved StaticLightingSky to LightingWindow
- Removes the current "Scene Settings" and replace them with "Sky & Fog Settings" (with Physically Based Sky and Volumetric Fog).
- Changed how cached shadow maps are placed inside the atlas to minimize re-rendering of them.

## [6.7.0-preview] - 2019-05-16

### Added
- Added ViewConstants StructuredBuffer to simplify XR rendering
- Added API to render specific settings during a frame
- Added stadia to the supported platforms (2019.3)
- Enabled cascade blends settings in the HD Shadow component
- Added Hardware Dynamic Resolution support.
- Added MatCap debug view to replace the no scene lighting debug view.
- Added clear GBuffer option in FrameSettings (default to false)
- Added preview for decal shader graph (Only albedo, normal and emission)
- Added exposure weight control for decal
- Screen Space Directional Shadow under a define option. Activated for ray tracing
- Added a new abstraction for RendererList that will help transition to Render Graph and future RendererList API
- Added multipass support for VR
- Added XR SDK integration (multipass only)
- Added Shader Graph samples for Hair, Fabric and Decal master nodes.
- Add fade distance, shadow fade distance and light layers to light explorer
- Add method to draw light layer drawer in a rect to HDEditorUtils

### Fixed
- Fixed deserialization crash at runtime
- Fixed for ShaderGraph Unlit masternode not writing velocity
- Fixed a crash when assiging a new HDRP asset with the 'Verify Saving Assets' option enabled
- Fixed exposure to properly support TEXTURE2D_X
- Fixed TerrainLit basemap texture generation
- Fixed a bug that caused nans when material classification was enabled and a tile contained one standard material + a material with transmission.
- Fixed gradient sky hash that was not using the exposure hash
- Fixed displayed default FrameSettings in HDRenderPipelineAsset wrongly updated on scripts reload.
- Fixed gradient sky hash that was not using the exposure hash.
- Fixed visualize cascade mode with exposure.
- Fixed (enabled) exposure on override lighting debug modes.
- Fixed issue with LightExplorer when volume have no profile
- Fixed issue with SSR for negative, infinite and NaN history values
- Fixed LightLayer in HDReflectionProbe and PlanarReflectionProbe inspector that was not displayed as a mask.
- Fixed NaN in transmission when the thickness and a color component of the scattering distance was to 0
- Fixed Light's ShadowMask multi-edition.
- Fixed motion blur and SMAA with VR single-pass instancing
- Fixed NaNs generated by phase functionsin volumetric lighting
- Fixed NaN issue with refraction effect and IOR of 1 at extreme grazing angle
- Fixed nan tracker not using the exposure
- Fixed sorting priority on lit and unlit materials
- Fixed null pointer exception when there are no AOVRequests defined on a camera
- Fixed dirty state of prefab using disabled ReflectionProbes
- Fixed an issue where gizmos and editor grid were not correctly depth tested
- Fixed created default scene prefab non editable due to wrong file extension.
- Fixed an issue where sky convolution was recomputed for nothing when a preview was visible (causing extreme slowness when fabric convolution is enabled)
- Fixed issue with decal that wheren't working currently in player
- Fixed missing stereo rendering macros in some fragment shaders
- Fixed exposure for ReflectionProbe and PlanarReflectionProbe gizmos
- Fixed single-pass instancing on PSVR
- Fixed Vulkan shader issue with Texture2DArray in ScreenSpaceShadow.compute by re-arranging code (workaround)
- Fixed camera-relative issue with lights and XR single-pass instancing
- Fixed single-pass instancing on Vulkan
- Fixed htile synchronization issue with shader graph decal
- Fixed Gizmos are not drawn in Camera preview
- Fixed pre-exposure for emissive decal
- Fixed wrong values computed in PreIntegrateFGD and in the generation of volumetric lighting data by forcing the use of fp32.
- Fixed NaNs arising during the hair lighting pass
- Fixed synchronization issue in decal HTile that occasionally caused rendering artifacts around decal borders
- Fixed QualitySettings getting marked as modified by HDRP (and thus checked out in Perforce)
- Fixed a bug with uninitialized values in light explorer
- Fixed issue with LOD transition
- Fixed shader warnings related to raytracing and TEXTURE2D_X

### Changed
- Refactor PixelCoordToViewDirWS to be VR compatible and to compute it only once per frame
- Modified the variants stripper to take in account multiple HDRP assets used in the build.
- Improve the ray biasing code to avoid self-intersections during the SSR traversal
- Update Pyramid Spot Light to better match emitted light volume.
- Moved _XRViewConstants out of UnityPerPassStereo constant buffer to fix issues with PSSL
- Removed GetPositionInput_Stereo() and single-pass (double-wide) rendering mode
- Changed label width of the frame settings to accommodate better existing options.
- SSR's Default FrameSettings for camera is now enable.
- Re-enabled the sharpening filter on Temporal Anti-aliasing
- Exposed HDEditorUtils.LightLayerMaskDrawer for integration in other packages and user scripting.
- Rename atmospheric scattering in FrameSettings to Fog
- The size modifier in the override for the culling sphere in Shadow Cascades now defaults to 0.6, which is the same as the formerly hardcoded value.
- Moved LOD Bias and Maximum LOD Level from Frame Setting section `Other` to `Rendering`
- ShaderGraph Decal that affect only emissive, only draw in emissive pass (was drawing in dbuffer pass too)
- Apply decal projector fade factor correctly on all attribut and for shader graph decal
- Move RenderTransparentDepthPostpass after all transparent
- Update exposure prepass to interleave XR single-pass instancing views in a checkerboard pattern
- Removed ScriptRuntimeVersion check in wizard.

## [6.6.0-preview] - 2019-04-01

### Added
- Added preliminary changes for XR deferred shading
- Added support of 111110 color buffer
- Added proper support for Recorder in HDRP
- Added depth offset input in shader graph master nodes
- Added a Parallax Occlusion Mapping node
- Added SMAA support
- Added Homothety and Symetry quick edition modifier on volume used in ReflectionProbe, PlanarReflectionProbe and DensityVolume
- Added multi-edition support for DecalProjectorComponent
- Improve hair shader
- Added the _ScreenToTargetScaleHistory uniform variable to be used when sampling HDRP RTHandle history buffers.
- Added settings in `FrameSettings` to change `QualitySettings.lodBias` and `QualitySettings.maximumLODLevel` during a rendering
- Added an exposure node to retrieve the current, inverse and previous frame exposure value.
- Added an HD scene color node which allow to sample the scene color with mips and a toggle to remove the exposure.
- Added safeguard on HD scene creation if default scene not set in the wizard
- Added Low res transparency rendering pass.

### Fixed
- Fixed HDRI sky intensity lux mode
- Fixed dynamic resolution for XR
- Fixed instance identifier semantic string used by Shader Graph
- Fixed null culling result occuring when changing scene that was causing crashes
- Fixed multi-edition light handles and inspector shapes
- Fixed light's LightLayer field when multi-editing
- Fixed normal blend edition handles on DensityVolume
- Fixed an issue with layered lit shader and height based blend where inactive layers would still have influence over the result
- Fixed multi-selection handles color for DensityVolume
- Fixed multi-edition inspector's blend distances for HDReflectionProbe, PlanarReflectionProbe and DensityVolume
- Fixed metric distance that changed along size in DensityVolume
- Fixed DensityVolume shape handles that have not same behaviour in advance and normal edition mode
- Fixed normal map blending in TerrainLit by only blending the derivatives
- Fixed Xbox One rendering just a grey screen instead of the scene
- Fixed probe handles for multiselection
- Fixed baked cubemap import settings for convolution
- Fixed regression causing crash when attempting to open HDRenderPipelineWizard without an HDRenderPipelineAsset setted
- Fixed FullScreenDebug modes: SSAO, SSR, Contact shadow, Prerefraction Color Pyramid, Final Color Pyramid
- Fixed volumetric rendering with stereo instancing
- Fixed shader warning
- Fixed missing resources in existing asset when updating package
- Fixed PBR master node preview in forward rendering or transparent surface
- Fixed deferred shading with stereo instancing
- Fixed "look at" edition mode of Rotation tool for DecalProjectorComponent
- Fixed issue when switching mode in ReflectionProbe and PlanarReflectionProbe
- Fixed issue where migratable component version where not always serialized when part of prefab's instance
- Fixed an issue where shadow would not be rendered properly when light layer are not enabled
- Fixed exposure weight on unlit materials
- Fixed Light intensity not played in the player when recorded with animation/timeline
- Fixed some issues when multi editing HDRenderPipelineAsset
- Fixed emission node breaking the main shader graph preview in certain conditions.
- Fixed checkout of baked probe asset when baking probes.
- Fixed invalid gizmo position for rotated ReflectionProbe
- Fixed multi-edition of material's SurfaceType and RenderingPath
- Fixed whole pipeline reconstruction on selecting for the first time or modifying other than the currently used HDRenderPipelineAsset
- Fixed single shadow debug mode
- Fixed global scale factor debug mode when scale > 1
- Fixed debug menu material overrides not getting applied to the Terrain Lit shader
- Fixed typo in computeLightVariants
- Fixed deferred pass with XR instancing by disabling ComputeLightEvaluation
- Fixed bloom resolution independence
- Fixed lens dirt intensity not behaving properly
- Fixed the Stop NaN feature
- Fixed some resources to handle more than 2 instanced views for XR
- Fixed issue with black screen (NaN) produced on old GPU hardware or intel GPU hardware with gaussian pyramid
- Fixed issue with disabled punctual light would still render when only directional light is present

### Changed
- DensityVolume scripting API will no longuer allow to change between advance and normal edition mode
- Disabled depth of field, lens distortion and panini projection in the scene view
- TerrainLit shaders and includes are reorganized and made simpler.
- TerrainLit shader GUI now allows custom properties to be displayed in the Terrain fold-out section.
- Optimize distortion pass with stencil
- Disable SceneSelectionPass in shader graph preview
- Control punctual light and area light shadow atlas separately
- Move SMAA anti-aliasing option to after Temporal Anti Aliasing one, to avoid problem with previously serialized project settings
- Optimize rendering with static only lighting and when no cullable lights/decals/density volumes are present.
- Updated handles for DecalProjectorComponent for enhanced spacial position readability and have edition mode for better SceneView management
- DecalProjectorComponent are now scale independent in order to have reliable metric unit (see new Size field for changing the size of the volume)
- Restructure code from HDCamera.Update() by adding UpdateAntialiasing() and UpdateViewConstants()
- Renamed velocity to motion vectors
- Objects rendered during the After Post Process pass while TAA is enabled will not benefit from existing depth buffer anymore. This is done to fix an issue where those object would wobble otherwise
- Removed usage of builtin unity matrix for shadow, shadow now use same constant than other view
- The default volume layer mask for cameras & probes is now `Default` instead of `Everything`

## [6.5.0-preview] - 2019-03-07

### Added
- Added depth-of-field support with stereo instancing
- Adding real time area light shadow support
- Added a new FrameSettings: Specular Lighting to toggle the specular during the rendering

### Fixed
- Fixed diffusion profile upgrade breaking package when upgrading to a new version
- Fixed decals cropped by gizmo not updating correctly if prefab
- Fixed an issue when enabling SSR on multiple view
- Fixed edition of the intensity's unit field while selecting multiple lights
- Fixed wrong calculation in soft voxelization for density volume
- Fixed gizmo not working correctly with pre-exposure
- Fixed issue with setting a not available RT when disabling motion vectors
- Fixed planar reflection when looking at mirror normal
- Fixed mutiselection issue with HDLight Inspector
- Fixed HDAdditionalCameraData data migration
- Fixed failing builds when light explorer window is open
- Fixed cascade shadows border sometime causing artefacts between cascades
- Restored shadows in the Cascade Shadow debug visualization
- `camera.RenderToCubemap` use proper face culling

### Changed
- When rendering reflection probe disable all specular lighting and for metals use fresnelF0 as diffuse color for bake lighting.

## [6.4.0-preview] - 2019-02-21

### Added
- VR: Added TextureXR system to selectively expand TEXTURE2D macros to texture array for single-pass stereo instancing + Convert textures call to these macros
- Added an unit selection dropdown next to shutter speed (camera)
- Added error helpbox when trying to use a sub volume component that require the current HDRenderPipelineAsset to support a feature that it is not supporting.
- Add mesh for tube light when display emissive mesh is enabled

### Fixed
- Fixed Light explorer. The volume explorer used `profile` instead of `sharedProfile` which instantiate a custom volume profile instead of editing the asset itself.
- Fixed UI issue where all is displayed using metric unit in shadow cascade and Percent is set in the unit field (happening when opening the inspector).
- Fixed inspector event error when double clicking on an asset (diffusion profile/material).
- Fixed nullref on layered material UI when the material is not an asset.
- Fixed nullref exception when undo/redo a light property.
- Fixed visual bug when area light handle size is 0.

### Changed
- Update UI for 32bit/16bit shadow precision settings in HDRP asset
- Object motion vectors have been disabled in all but the game view. Camera motion vectors are still enabled everywhere, allowing TAA and Motion Blur to work on static objects.
- Enable texture array by default for most rendering code on DX11 and unlock stereo instancing (DX11 only for now)

## [6.3.0-preview] - 2019-02-18

### Added
- Added emissive property for shader graph decals
- Added a diffusion profile override volume so the list of diffusion profile assets to use can be chanaged without affecting the HDRP asset
- Added a "Stop NaNs" option on cameras and in the Scene View preferences.
- Added metric display option in HDShadowSettings and improve clamping
- Added shader parameter mapping in DebugMenu
- Added scripting API to configure DebugData for DebugMenu

### Fixed
- Fixed decals in forward
- Fixed issue with stencil not correctly setup for various master node and shader for the depth pass, motion vector pass and GBuffer/Forward pass
- Fixed SRP batcher and metal
- Fixed culling and shadows for Pyramid, Box, Rectangle and Tube lights
- Fixed an issue where scissor render state leaking from the editor code caused partially black rendering

### Changed
- When a lit material has a clear coat mask that is not null, we now use the clear coat roughness to compute the screen space reflection.
- Diffusion profiles are now limited to one per asset and can be referenced in materials, shader graphs and vfx graphs. Materials will be upgraded automatically except if they are using a shader graph, in this case it will display an error message.

## [6.2.0-preview] - 2019-02-15

### Added
- Added help box listing feature supported in a given HDRenderPipelineAsset alongs with the drawbacks implied.
- Added cascade visualizer, supporting disabled handles when not overriding.

### Fixed
- Fixed post processing with stereo double-wide
- Fixed issue with Metal: Use sign bit to find the cache type instead of lowest bit.
- Fixed invalid state when creating a planar reflection for the first time
- Fix FrameSettings's LitShaderMode not restrained by supported LitShaderMode regression.

### Changed
- The default value roughness value for the clearcoat has been changed from 0.03 to 0.01
- Update default value of based color for master node
- Update Fabric Charlie Sheen lighting model - Remove Fresnel component that wasn't part of initial model + Remap smoothness to [0.0 - 0.6] range for more artist friendly parameter

### Changed
- Code refactor: all macros with ARGS have been swapped with macros with PARAM. This is because the ARGS macros were incorrectly named.

## [6.1.0-preview] - 2019-02-13

### Added
- Added support for post-processing anti-aliasing in the Scene View (FXAA and TAA). These can be set in Preferences.
- Added emissive property for decal material (non-shader graph)

### Fixed
- Fixed a few UI bugs with the color grading curves.
- Fixed "Post Processing" in the scene view not toggling post-processing effects
- Fixed bake only object with flag `ReflectionProbeStaticFlag` when baking a `ReflectionProbe`

### Changed
- Removed unsupported Clear Depth checkbox in Camera inspector
- Updated the toggle for advanced mode in inspectors.

## [6.0.0-preview] - 2019-02-23

### Added
- Added new API to perform a camera rendering
- Added support for hair master node (Double kajiya kay - Lambert)
- Added Reset behaviour in DebugMenu (ingame mapping is right joystick + B)
- Added Default HD scene at new scene creation while in HDRP
- Added Wizard helping to configure HDRP project
- Added new UI for decal material to allow remapping and scaling of some properties
- Added cascade shadow visualisation toggle in HD shadow settings
- Added icons for assets
- Added replace blending mode for distortion
- Added basic distance fade for density volumes
- Added decal master node for shader graph
- Added HD unlit master node (Cross Pipeline version is name Unlit)
- Added new Rendering Queue in materials
- Added post-processing V3 framework embed in HDRP, remove postprocess V2 framework
- Post-processing now uses the generic volume framework
-   New depth-of-field, bloom, panini projection effects, motion blur
-   Exposure is now done as a pre-exposition pass, the whole system has been revamped
-   Exposure now use EV100 everywhere in the UI (Sky, Emissive Light)
- Added emissive intensity (Luminance and EV100 control) control for Emissive
- Added pre-exposure weigth for Emissive
- Added an emissive color node and a slider to control the pre-exposure percentage of emission color
- Added physical camera support where applicable
- Added more color grading tools
- Added changelog level for Shader Variant stripping
- Added Debug mode for validation of material albedo and metalness/specularColor values
- Added a new dynamic mode for ambient probe and renamed BakingSky to StaticLightingSky
- Added command buffer parameter to all Bind() method of material
- Added Material validator in Render Pipeline Debug
- Added code to future support of DXR (not enabled)
- Added support of multiviewport
- Added HDRenderPipeline.RequestSkyEnvironmentUpdate function to force an update from script when sky is set to OnDemand
- Added a Lighting and BackLighting slots in Lit, StackLit, Fabric and Hair master nodes
- Added support for overriding terrain detail rendering shaders, via the render pipeline editor resources asset
- Added xrInstancing flag support to RTHandle
- Added support for cullmask for decal projectors
- Added software dynamic resolution support
- Added support for "After Post-Process" render pass for unlit shader
- Added support for textured rectangular area lights
- Added stereo instancing macros to MSAA shaders
- Added support for Quarter Res Raytraced Reflections (not enabled)
- Added fade factor for decal projectors.
- Added stereo instancing macros to most shaders used in VR
- Added multi edition support for HDRenderPipelineAsset

### Fixed
- Fixed logic to disable FPTL with stereo rendering
- Fixed stacklit transmission and sun highlight
- Fixed decals with stereo rendering
- Fixed sky with stereo rendering
- Fixed flip logic for postprocessing + VR
- Fixed copyStencilBuffer pass for Switch
- Fixed point light shadow map culling that wasn't taking into account far plane
- Fixed usage of SSR with transparent on all master node
- Fixed SSR and microshadowing on fabric material
- Fixed blit pass for stereo rendering
- Fixed lightlist bounds for stereo rendering
- Fixed windows and in-game DebugMenu sync.
- Fixed FrameSettings' LitShaderMode sync when opening DebugMenu.
- Fixed Metal specific issues with decals, hitting a sampler limit and compiling AxF shader
- Fixed an issue with flipped depth buffer during postprocessing
- Fixed normal map use for shadow bias with forward lit - now use geometric normal
- Fixed transparent depth prepass and postpass access so they can be use without alpha clipping for lit shader
- Fixed support of alpha clip shadow for lit master node
- Fixed unlit master node not compiling
- Fixed issue with debug display of reflection probe
- Fixed issue with phong tessellations not working with lit shader
- Fixed issue with vertex displacement being affected by heightmap setting even if not heightmap where assign
- Fixed issue with density mode on Lit terrain producing NaN
- Fixed issue when going back and forth from Lit to LitTesselation for displacement mode
- Fixed issue with ambient occlusion incorrectly applied to emissiveColor with light layers in deferred
- Fixed issue with fabric convolution not using the correct convolved texture when fabric convolution is enabled
- Fixed issue with Thick mode for Transmission that was disabling transmission with directional light
- Fixed shutdown edge cases with HDRP tests
- Fixed slowdow when enabling Fabric convolution in HDRP asset
- Fixed specularAA not compiling in StackLit Master node
- Fixed material debug view with stereo rendering
- Fixed material's RenderQueue edition in default view.
- Fixed banding issues within volumetric density buffer
- Fixed missing multicompile for MSAA for AxF
- Fixed camera-relative support for stereo rendering
- Fixed remove sync with render thread when updating decal texture atlas.
- Fixed max number of keyword reach [256] issue. Several shader feature are now local
- Fixed Scene Color and Depth nodes
- Fixed SSR in forward
- Fixed custom editor of Unlit, HD Unlit and PBR shader graph master node
- Fixed issue with NewFrame not correctly calculated in Editor when switching scene
- Fixed issue with TerrainLit not compiling with depth only pass and normal buffer
- Fixed geometric normal use for shadow bias with PBR master node in forward
- Fixed instancing macro usage for decals
- Fixed error message when having more than one directional light casting shadow
- Fixed error when trying to display preview of Camera or PlanarReflectionProbe
- Fixed LOAD_TEXTURE2D_ARRAY_MSAA macro
- Fixed min-max and amplitude clamping value in inspector of vertex displacement materials
- Fixed issue with alpha shadow clip (was incorrectly clipping object shadow)
- Fixed an issue where sky cubemap would not be cleared correctly when setting the current sky to None
- Fixed a typo in Static Lighting Sky component UI
- Fixed issue with incorrect reset of RenderQueue when switching shader in inspector GUI
- Fixed issue with variant stripper stripping incorrectly some variants
- Fixed a case of ambient lighting flickering because of previews
- Fixed Decals when rendering multiple camera in a single frame
- Fixed cascade shadow count in shader
- Fixed issue with Stacklit shader with Haze effect
- Fixed an issue with the max sample count for the TAA
- Fixed post-process guard band for XR
- Fixed exposure of emissive of Unlit
- Fixed depth only and motion vector pass for Unlit not working correctly with MSAA
- Fixed an issue with stencil buffer copy causing unnecessary compute dispatches for lighting
- Fixed multi edition issue in FrameSettings
- Fixed issue with SRP batcher and DebugDisplay variant of lit shader
- Fixed issue with debug material mode not doing alpha test
- Fixed "Attempting to draw with missing UAV bindings" errors on Vulkan
- Fixed pre-exposure incorrectly apply to preview
- Fixed issue with duplicate 3D texture in 3D texture altas of volumetric?
- Fixed Camera rendering order (base on the depth parameter)
- Fixed shader graph decals not being cropped by gizmo
- Fixed "Attempting to draw with missing UAV bindings" errors on Vulkan.


### Changed
- ColorPyramid compute shader passes is swapped to pixel shader passes on platforms where the later is faster (Nintendo Switch).
- Removing the simple lightloop used by the simple lit shader
- Whole refactor of reflection system: Planar and reflection probe
- Separated Passthrough from other RenderingPath
- Update several properties naming and caption based on feedback from documentation team
- Remove tile shader variant for transparent backface pass of lit shader
- Rename all HDRenderPipeline to HDRP folder for shaders
- Rename decal property label (based on doc team feedback)
- Lit shader mode now default to Deferred to reduce build time
- Update UI of Emission parameters in shaders
- Improve shader variant stripping including shader graph variant
- Refactored render loop to render realtime probes visible per camera
- Enable SRP batcher by default
- Shader code refactor: Rename LIGHTLOOP_SINGLE_PASS => LIGHTLOOP_DISABLE_TILE_AND_CLUSTER and clean all usage of LIGHTLOOP_TILE_PASS
- Shader code refactor: Move pragma definition of vertex and pixel shader inside pass + Move SURFACE_GRADIENT definition in XXXData.hlsl
- Micro-shadowing in Lit forward now use ambientOcclusion instead of SpecularOcclusion
- Upgraded FrameSettings workflow, DebugMenu and Inspector part relative to it
- Update build light list shader code to support 32 threads in wavefronts on Switch
- LayeredLit layers' foldout are now grouped in one main foldout per layer
- Shadow alpha clip can now be enabled on lit shader and haor shader enven for opaque
- Temporal Antialiasing optimization for Xbox One X
- Parameter depthSlice on SetRenderTarget functions now defaults to -1 to bind the entire resource
- Rename SampleCameraDepth() functions to LoadCameraDepth() and SampleCameraDepth(), same for SampleCameraColor() functions
- Improved Motion Blur quality.
- Update stereo frame settings values for single-pass instancing and double-wide
- Rearrange FetchDepth functions to prepare for stereo-instancing
- Remove unused _ComputeEyeIndex
- Updated HDRenderPipelineAsset inspector
- Re-enable SRP batcher for metal

## [5.2.0-preview] - 2018-11-27

### Added
- Added option to run Contact Shadows and Volumetrics Voxelization stage in Async Compute
- Added camera freeze debug mode - Allow to visually see culling result for a camera
- Added support of Gizmo rendering before and after postprocess in Editor
- Added support of LuxAtDistance for punctual lights

### Fixed
- Fixed Debug.DrawLine and Debug.Ray call to work in game view
- Fixed DebugMenu's enum resetted on change
- Fixed divide by 0 in refraction causing NaN
- Fixed disable rough refraction support
- Fixed refraction, SSS and atmospheric scattering for VR
- Fixed forward clustered lighting for VR (double-wide).
- Fixed Light's UX to not allow negative intensity
- Fixed HDRenderPipelineAsset inspector broken when displaying its FrameSettings from project windows.
- Fixed forward clustered lighting for VR (double-wide).
- Fixed HDRenderPipelineAsset inspector broken when displaying its FrameSettings from project windows.
- Fixed Decals and SSR diable flags for all shader graph master node (Lit, Fabric, StackLit, PBR)
- Fixed Distortion blend mode for shader graph master node (Lit, StackLit)
- Fixed bent Normal for Fabric master node in shader graph
- Fixed PBR master node lightlayers
- Fixed shader stripping for built-in lit shaders.

### Changed
- Rename "Regular" in Diffusion profile UI "Thick Object"
- Changed VBuffer depth parametrization for volumetric from distanceRange to depthExtent - Require update of volumetric settings - Fog start at near plan
- SpotLight with box shape use Lux unit only

## [5.1.0-preview] - 2018-11-19

### Added

- Added a separate Editor resources file for resources Unity does not take when it builds a Player.
- You can now disable SSR on Materials in Shader Graph.
- Added support for MSAA when the Supported Lit Shader Mode is set to Both. Previously HDRP only supported MSAA for Forward mode.
- You can now override the emissive color of a Material when in debug mode.
- Exposed max light for Light Loop Settings in HDRP asset UI.
- HDRP no longer performs a NormalDBuffer pass update if there are no decals in the Scene.
- Added distant (fall-back) volumetric fog and improved the fog evaluation precision.
- Added an option to reflect sky in SSR.
- Added a y-axis offset for the PlanarReflectionProbe and offset tool.
- Exposed the option to run SSR and SSAO on async compute.
- Added support for the _GlossMapScale parameter in the Legacy to HDRP Material converter.
- Added wave intrinsic instructions for use in Shaders (for AMD GCN).


### Fixed
- Fixed sphere shaped influence handles clamping in Reflection Probes.
- Fixed Reflection Probe data migration for projects created before using HDRP.
- Fixed UI of Layered Material where Unity previously rendered the scrollbar above the Copy button.
- Fixed Material tessellations parameters Start fade distance and End fade distance. Originally, Unity clamped these values when you modified them.
- Fixed various distortion and refraction issues - handle a better fall-back.
- Fixed SSR for multiple views.
- Fixed SSR issues related to self-intersections.
- Fixed shape density volume handle speed.
- Fixed density volume shape handle moving too fast.
- Fixed the Camera velocity pass that we removed by mistake.
- Fixed some null pointer exceptions when disabling motion vectors support.
- Fixed viewports for both the Subsurface Scattering combine pass and the transparent depth prepass.
- Fixed the blend mode pop-up in the UI. It previously did not appear when you enabled pre-refraction.
- Fixed some null pointer exceptions that previously occurred when you disabled motion vectors support.
- Fixed Layered Lit UI issue with scrollbar.
- Fixed cubemap assignation on custom ReflectionProbe.
- Fixed Reflection Probes’ capture settings' shadow distance.
- Fixed an issue with the SRP batcher and Shader variables declaration.
- Fixed thickness and subsurface slots for fabric Shader master node that wasn't appearing with the right combination of flags.
- Fixed d3d debug layer warning.
- Fixed PCSS sampling quality.
- Fixed the Subsurface and transmission Material feature enabling for fabric Shader.
- Fixed the Shader Graph UV node’s dimensions when using it in a vertex Shader.
- Fixed the planar reflection mirror gizmo's rotation.
- Fixed HDRenderPipelineAsset's FrameSettings not showing the selected enum in the Inspector drop-down.
- Fixed an error with async compute.
- MSAA now supports transparency.
- The HDRP Material upgrader tool now converts metallic values correctly.
- Volumetrics now render in Reflection Probes.
- Fixed a crash that occurred whenever you set a viewport size to 0.
- Fixed the Camera physic parameter that the UI previously did not display.
- Fixed issue in pyramid shaped spotlight handles manipulation

### Changed

- Renamed Line shaped Lights to Tube Lights.
- HDRP now uses mean height fog parametrization.
- Shadow quality settings are set to All when you use HDRP (This setting is not visible in the UI when using SRP). This avoids Legacy Graphics Quality Settings disabling the shadows and give SRP full control over the Shadows instead.
- HDRP now internally uses premultiplied alpha for all fog.
- Updated default FrameSettings used for realtime Reflection Probes when you create a new HDRenderPipelineAsset.
- Remove multi-camera support. LWRP and HDRP will not support multi-camera layered rendering.
- Updated Shader Graph subshaders to use the new instancing define.
- Changed fog distance calculation from distance to plane to distance to sphere.
- Optimized forward rendering using AMD GCN by scalarizing the light loop.
- Changed the UI of the Light Editor.
- Change ordering of includes in HDRP Materials in order to reduce iteration time for faster compilation.
- Added a StackLit master node replacing the InspectorUI version. IMPORTANT: All previously authored StackLit Materials will be lost. You need to recreate them with the master node.

## [5.0.0-preview] - 2018-09-28

### Added
- Added occlusion mesh to depth prepass for VR (VR still disabled for now)
- Added a debug mode to display only one shadow at once
- Added controls for the highlight created by directional lights
- Added a light radius setting to punctual lights to soften light attenuation and simulate fill lighting
- Added a 'minRoughness' parameter to all non-area lights (was previously only available for certain light types)
- Added separate volumetric light/shadow dimmers
- Added per-pixel jitter to volumetrics to reduce aliasing artifacts
- Added a SurfaceShading.hlsl file, which implements material-agnostic shading functionality in an efficient manner
- Added support for shadow bias for thin object transmission
- Added FrameSettings to control realtime planar reflection
- Added control for SRPBatcher on HDRP Asset
- Added an option to clear the shadow atlases in the debug menu
- Added a color visualization of the shadow atlas rescale in debug mode
- Added support for disabling SSR on materials
- Added intrinsic for XBone
- Added new light volume debugging tool
- Added a new SSR debug view mode
- Added translaction's scale invariance on DensityVolume
- Added multiple supported LitShadermode and per renderer choice in case of both Forward and Deferred supported
- Added custom specular occlusion mode to Lit Shader Graph Master node

### Fixed
- Fixed a normal bias issue with Stacklit (Was causing light leaking)
- Fixed camera preview outputing an error when both scene and game view where display and play and exit was call
- Fixed override debug mode not apply correctly on static GI
- Fixed issue where XRGraphicsConfig values set in the asset inspector GUI weren't propagating correctly (VR still disabled for now)
- Fixed issue with tangent that was using SurfaceGradient instead of regular normal decoding
- Fixed wrong error message display when switching to unsupported target like IOS
- Fixed an issue with ambient occlusion texture sometimes not being created properly causing broken rendering
- Shadow near plane is no longer limited at 0.1
- Fixed decal draw order on transparent material
- Fixed an issue where sometime the lookup texture used for GGX convolution was broken, causing broken rendering
- Fixed an issue where you wouldn't see any fog for certain pipeline/scene configurations
- Fixed an issue with volumetric lighting where the anisotropy value of 0 would not result in perfectly isotropic lighting
- Fixed shadow bias when the atlas is rescaled
- Fixed shadow cascade sampling outside of the atlas when cascade count is inferior to 4
- Fixed shadow filter width in deferred rendering not matching shader config
- Fixed stereo sampling of depth texture in MSAA DepthValues.shader
- Fixed box light UI which allowed negative and zero sizes, thus causing NaNs
- Fixed stereo rendering in HDRISky.shader (VR)
- Fixed normal blend and blend sphere influence for reflection probe
- Fixed distortion filtering (was point filtering, now trilinear)
- Fixed contact shadow for large distance
- Fixed depth pyramid debug view mode
- Fixed sphere shaped influence handles clamping in reflection probes
- Fixed reflection probes data migration for project created before using hdrp
- Fixed ambient occlusion for Lit Master Node when slot is connected

### Changed
- Use samplerunity_ShadowMask instead of samplerunity_samplerLightmap for shadow mask
- Allow to resize reflection probe gizmo's size
- Improve quality of screen space shadow
- Remove support of projection model for ScreenSpaceLighting (SSR always use HiZ and refraction always Proxy)
- Remove all the debug mode from SSR that are obsolete now
- Expose frameSettings and Capture settings for reflection and planar probe
- Update UI for reflection probe, planar probe, camera and HDRP Asset
- Implement proper linear blending for volumetric lighting via deep compositing as described in the paper "Deep Compositing Using Lie Algebras"
- Changed  planar mapping to match terrain convention (XZ instead of ZX)
- XRGraphicsConfig is no longer Read/Write. Instead, it's read-only. This improves consistency of XR behavior between the legacy render pipeline and SRP
- Change reflection probe data migration code (to update old reflection probe to new one)
- Updated gizmo for ReflectionProbes
- Updated UI and Gizmo of DensityVolume

## [4.0.0-preview] - 2018-09-28

### Added
- Added a new TerrainLit shader that supports rendering of Unity terrains.
- Added controls for linear fade at the boundary of density volumes
- Added new API to control decals without monobehaviour object
- Improve Decal Gizmo
- Implement Screen Space Reflections (SSR) (alpha version, highly experimental)
- Add an option to invert the fade parameter on a Density Volume
- Added a Fabric shader (experimental) handling cotton and silk
- Added support for MSAA in forward only for opaque only
- Implement smoothness fade for SSR
- Added support for AxF shader (X-rite format - require special AxF importer from Unity not part of HDRP)
- Added control for sundisc on directional light (hack)
- Added a new HD Lit Master node that implements Lit shader support for Shader Graph
- Added Micro shadowing support (hack)
- Added an event on HDAdditionalCameraData for custom rendering
- HDRP Shader Graph shaders now support 4-channel UVs.

### Fixed
- Fixed an issue where sometimes the deferred shadow texture would not be valid, causing wrong rendering.
- Stencil test during decals normal buffer update is now properly applied
- Decals corectly update normal buffer in forward
- Fixed a normalization problem in reflection probe face fading causing artefacts in some cases
- Fix multi-selection behavior of Density Volumes overwriting the albedo value
- Fixed support of depth texture for RenderTexture. HDRP now correctly output depth to user depth buffer if RenderTexture request it.
- Fixed multi-selection behavior of Density Volumes overwriting the albedo value
- Fixed support of depth for RenderTexture. HDRP now correctly output depth to user depth buffer if RenderTexture request it.
- Fixed support of Gizmo in game view in the editor
- Fixed gizmo for spot light type
- Fixed issue with TileViewDebug mode being inversed in gameview
- Fixed an issue with SAMPLE_TEXTURECUBE_SHADOW macro
- Fixed issue with color picker not display correctly when game and scene view are visible at the same time
- Fixed an issue with reflection probe face fading
- Fixed camera motion vectors shader and associated matrices to update correctly for single-pass double-wide stereo rendering
- Fixed light attenuation functions when range attenuation is disabled
- Fixed shadow component algorithm fixup not dirtying the scene, so changes can be saved to disk.
- Fixed some GC leaks for HDRP
- Fixed contact shadow not affected by shadow dimmer
- Fixed GGX that works correctly for the roughness value of 0 (mean specular highlgiht will disappeard for perfect mirror, we rely on maxSmoothness instead to always have a highlight even on mirror surface)
- Add stereo support to ShaderPassForward.hlsl. Forward rendering now seems passable in limited test scenes with camera-relative rendering disabled.
- Add stereo support to ProceduralSky.shader and OpaqueAtmosphericScattering.shader.
- Added CullingGroupManager to fix more GC.Alloc's in HDRP
- Fixed rendering when multiple cameras render into the same render texture

### Changed
- Changed the way depth & color pyramids are built to be faster and better quality, thus improving the look of distortion and refraction.
- Stabilize the dithered LOD transition mask with respect to the camera rotation.
- Avoid multiple depth buffer copies when decals are present
- Refactor code related to the RT handle system (No more normal buffer manager)
- Remove deferred directional shadow and move evaluation before lightloop
- Add a function GetNormalForShadowBias() that material need to implement to return the normal used for normal shadow biasing
- Remove Jimenez Subsurface scattering code (This code was disabled by default, now remove to ease maintenance)
- Change Decal API, decal contribution is now done in Material. Require update of material using decal
- Move a lot of files from CoreRP to HDRP/CoreRP. All moved files weren't used by Ligthweight pipeline. Long term they could move back to CoreRP after CoreRP become out of preview
- Updated camera inspector UI
- Updated decal gizmo
- Optimization: The objects that are rendered in the Motion Vector Pass are not rendered in the prepass anymore
- Removed setting shader inclue path via old API, use package shader include paths
- The default value of 'maxSmoothness' for punctual lights has been changed to 0.99
- Modified deferred compute and vert/frag shaders for first steps towards stereo support
- Moved material specific Shader Graph files into corresponding material folders.
- Hide environment lighting settings when enabling HDRP (Settings are control from sceneSettings)
- Update all shader includes to use absolute path (allow users to create material in their Asset folder)
- Done a reorganization of the files (Move ShaderPass to RenderPipeline folder, Move all shadow related files to Lighting/Shadow and others)
- Improved performance and quality of Screen Space Shadows

## [3.3.0-preview] - 2018-01-01

### Added
- Added an error message to say to use Metal or Vulkan when trying to use OpenGL API
- Added a new Fabric shader model that supports Silk and Cotton/Wool
- Added a new HDRP Lighting Debug mode to visualize Light Volumes for Point, Spot, Line, Rectangular and Reflection Probes
- Add support for reflection probe light layers
- Improve quality of anisotropic on IBL

### Fixed
- Fix an issue where the screen where darken when rendering camera preview
- Fix display correct target platform when showing message to inform user that a platform is not supported
- Remove workaround for metal and vulkan in normal buffer encoding/decoding
- Fixed an issue with color picker not working in forward
- Fixed an issue where reseting HDLight do not reset all of its parameters
- Fixed shader compile warning in DebugLightVolumes.shader

### Changed
- Changed default reflection probe to be 256x256x6 and array size to be 64
- Removed dependence on the NdotL for thickness evaluation for translucency (based on artist's input)
- Increased the precision when comparing Planar or HD reflection probe volumes
- Remove various GC alloc in C#. Slightly better performance

## [3.2.0-preview] - 2018-01-01

### Added
- Added a luminance meter in the debug menu
- Added support of Light, reflection probe, emissive material, volume settings related to lighting to Lighting explorer
- Added support for 16bit shadows

### Fixed
- Fix issue with package upgrading (HDRP resources asset is now versionned to worarkound package manager limitation)
- Fix HDReflectionProbe offset displayed in gizmo different than what is affected.
- Fix decals getting into a state where they could not be removed or disabled.
- Fix lux meter mode - The lux meter isn't affected by the sky anymore
- Fix area light size reset when multi-selected
- Fix filter pass number in HDUtils.BlitQuad
- Fix Lux meter mode that was applying SSS
- Fix planar reflections that were not working with tile/cluster (olbique matrix)
- Fix debug menu at runtime not working after nested prefab PR come to trunk
- Fix scrolling issue in density volume

### Changed
- Shader code refactor: Split MaterialUtilities file in two parts BuiltinUtilities (independent of FragInputs) and MaterialUtilities (Dependent of FragInputs)
- Change screen space shadow rendertarget format from ARGB32 to RG16

## [3.1.0-preview] - 2018-01-01

### Added
- Decal now support per channel selection mask. There is now two mode. One with BaseColor, Normal and Smoothness and another one more expensive with BaseColor, Normal, Smoothness, Metal and AO. Control is on HDRP Asset. This may require to launch an update script for old scene: 'Edit/Render Pipeline/Single step upgrade script/Upgrade all DecalMaterial MaskBlendMode'.
- Decal now supports depth bias for decal mesh, to prevent z-fighting
- Decal material now supports draw order for decal projectors
- Added LightLayers support (Base on mask from renderers name RenderingLayers and mask from light name LightLayers - if they match, the light apply) - cost an extra GBuffer in deferred (more bandwidth)
- When LightLayers is enabled, the AmbientOclusion is store in the GBuffer in deferred path allowing to avoid double occlusion with SSAO. In forward the double occlusion is now always avoided.
- Added the possibility to add an override transform on the camera for volume interpolation
- Added desired lux intensity and auto multiplier for HDRI sky
- Added an option to disable light by type in the debug menu
- Added gradient sky
- Split EmissiveColor and bakeDiffuseLighting in forward avoiding the emissiveColor to be affect by SSAO
- Added a volume to control indirect light intensity
- Added EV 100 intensity unit for area lights
- Added support for RendererPriority on Renderer. This allow to control order of transparent rendering manually. HDRP have now two stage of sorting for transparent in addition to bact to front. Material have a priority then Renderer have a priority.
- Add Coupling of (HD)Camera and HDAdditionalCameraData for reset and remove in inspector contextual menu of Camera
- Add Coupling of (HD)ReflectionProbe and HDAdditionalReflectionData for reset and remove in inspector contextual menu of ReflectoinProbe
- Add macro to forbid unity_ObjectToWorld/unity_WorldToObject to be use as it doesn't handle camera relative rendering
- Add opacity control on contact shadow

### Fixed
- Fixed an issue with PreIntegratedFGD texture being sometimes destroyed and not regenerated causing rendering to break
- PostProcess input buffers are not copied anymore on PC if the viewport size matches the final render target size
- Fixed an issue when manipulating a lot of decals, it was displaying a lot of errors in the inspector
- Fixed capture material with reflection probe
- Refactored Constant Buffers to avoid hitting the maximum number of bound CBs in some cases.
- Fixed the light range affecting the transform scale when changed.
- Snap to grid now works for Decal projector resizing.
- Added a warning for 128x128 cookie texture without mipmaps
- Replace the sampler used for density volumes for correct wrap mode handling

### Changed
- Move Render Pipeline Debug "Windows from Windows->General-> Render Pipeline debug windows" to "Windows from Windows->Analysis-> Render Pipeline debug windows"
- Update detail map formula for smoothness and albedo, goal it to bright and dark perceptually and scale factor is use to control gradient speed
- Refactor the Upgrade material system. Now a material can be update from older version at any time. Call Edit/Render Pipeline/Upgrade all Materials to newer version
- Change name EnableDBuffer to EnableDecals at several place (shader, hdrp asset...), this require a call to Edit/Render Pipeline/Upgrade all Materials to newer version to have up to date material.
- Refactor shader code: BakeLightingData structure have been replace by BuiltinData. Lot of shader code have been remove/change.
- Refactor shader code: All GBuffer are now handled by the deferred material. Mean ShadowMask and LightLayers are control by lit material in lit.hlsl and not outside anymore. Lot of shader code have been remove/change.
- Refactor shader code: Rename GetBakedDiffuseLighting to ModifyBakedDiffuseLighting. This function now handle lighting model for transmission too. Lux meter debug mode is factor outisde.
- Refactor shader code: GetBakedDiffuseLighting is not call anymore in GBuffer or forward pass, including the ConvertSurfaceDataToBSDFData and GetPreLightData, this is done in ModifyBakedDiffuseLighting now
- Refactor shader code: Added a backBakeDiffuseLighting to BuiltinData to handle lighting for transmission
- Refactor shader code: Material must now call InitBuiltinData (Init all to zero + init bakeDiffuseLighting and backBakeDiffuseLighting ) and PostInitBuiltinData

## [3.0.0-preview] - 2018-01-01

### Fixed
- Fixed an issue with distortion that was using previous frame instead of current frame
- Fixed an issue where disabled light where not upgrade correctly to the new physical light unit system introduce in 2.0.5-preview

### Changed
- Update assembly definitions to output assemblies that match Unity naming convention (Unity.*).

## [2.0.5-preview] - 2018-01-01

### Added
- Add option supportDitheringCrossFade on HDRP Asset to allow to remove shader variant during player build if needed
- Add contact shadows for punctual lights (in additional shadow settings), only one light is allowed to cast contact shadows at the same time and so at each frame a dominant light is choosed among all light with contact shadows enabled.
- Add PCSS shadow filter support (from SRP Core)
- Exposed shadow budget parameters in HDRP asset
- Add an option to generate an emissive mesh for area lights (currently rectangle light only). The mesh fits the size, intensity and color of the light.
- Add an option to the HDRP asset to increase the resolution of volumetric lighting.
- Add additional ligth unit support for punctual light (Lumens, Candela) and area lights (Lumens, Luminance)
- Add dedicated Gizmo for the box Influence volume of HDReflectionProbe / PlanarReflectionProbe

### Changed
- Re-enable shadow mask mode in debug view
- SSS and Transmission code have been refactored to be able to share it between various material. Guidelines are in SubsurfaceScattering.hlsl
- Change code in area light with LTC for Lit shader. Magnitude is now take from FGD texture instead of a separate texture
- Improve camera relative rendering: We now apply camera translation on the model matrix, so before the TransformObjectToWorld(). Note: unity_WorldToObject and unity_ObjectToWorld must never be used directly.
- Rename positionWS to positionRWS (Camera relative world position) at a lot of places (mainly in interpolator and FragInputs). In case of custom shader user will be required to update their code.
- Rename positionWS, capturePositionWS, proxyPositionWS, influencePositionWS to positionRWS, capturePositionRWS, proxyPositionRWS, influencePositionRWS (Camera relative world position) in LightDefinition struct.
- Improve the quality of trilinear filtering of density volume textures.
- Improve UI for HDReflectionProbe / PlanarReflectionProbe

### Fixed
- Fixed a shader preprocessor issue when compiling DebugViewMaterialGBuffer.shader against Metal target
- Added a temporary workaround to Lit.hlsl to avoid broken lighting code with Metal/AMD
- Fixed issue when using more than one volume texture mask with density volumes.
- Fixed an error which prevented volumetric lighting from working if no density volumes with 3D textures were present.
- Fix contact shadows applied on transmission
- Fix issue with forward opaque lit shader variant being removed by the shader preprocessor
- Fixed compilation errors on Nintendo Switch (limited XRSetting support).
- Fixed apply range attenuation option on punctual light
- Fixed issue with color temperature not take correctly into account with static lighting
- Don't display fog when diffuse lighting, specular lighting, or lux meter debug mode are enabled.

## [2.0.4-preview] - 2018-01-01

### Fixed
- Fix issue when disabling rough refraction and building a player. Was causing a crash.

## [2.0.3-preview] - 2018-01-01

### Added
- Increased debug color picker limit up to 260k lux

## [2.0.2-preview] - 2018-01-01

### Added
- Add Light -> Planar Reflection Probe command
- Added a false color mode in rendering debug
- Add support for mesh decals
- Add flag to disable projector decals on transparent geometry to save performance and decal texture atlas space
- Add ability to use decal diffuse map as mask only
- Add visualize all shadow masks in lighting debug
- Add export of normal and roughness buffer for forwardOnly and when in supportOnlyForward mode for forward
- Provide a define in lit.hlsl (FORWARD_MATERIAL_READ_FROM_WRITTEN_NORMAL_BUFFER) when output buffer normal is used to read the normal and roughness instead of caclulating it (can save performance, but lower quality due to compression)
- Add color swatch to decal material

### Changed
- Change Render -> Planar Reflection creation to 3D Object -> Mirror
- Change "Enable Reflector" name on SpotLight to "Angle Affect Intensity"
- Change prototype of BSDFData ConvertSurfaceDataToBSDFData(SurfaceData surfaceData) to BSDFData ConvertSurfaceDataToBSDFData(uint2 positionSS, SurfaceData surfaceData)

### Fixed
- Fix issue with StackLit in deferred mode with deferredDirectionalShadow due to GBuffer not being cleared. Gbuffer is still not clear and issue was fix with the new Output of normal buffer.
- Fixed an issue where interpolation volumes were not updated correctly for reflection captures.
- Fixed an exception in Light Loop settings UI

## [2.0.1-preview] - 2018-01-01

### Added
- Add stripper of shader variant when building a player. Save shader compile time.
- Disable per-object culling that was executed in C++ in HD whereas it was not used (Optimization)
- Enable texture streaming debugging (was not working before 2018.2)
- Added Screen Space Reflection with Proxy Projection Model
- Support correctly scene selection for alpha tested object
- Add per light shadow mask mode control (i.e shadow mask distance and shadow mask). It use the option NonLightmappedOnly
- Add geometric filtering to Lit shader (allow to reduce specular aliasing)
- Add shortcut to create DensityVolume and PlanarReflection in hierarchy
- Add a DefaultHDMirrorMaterial material for PlanarReflection
- Added a script to be able to upgrade material to newer version of HDRP
- Removed useless duplication of ForwardError passes.
- Add option to not compile any DEBUG_DISPLAY shader in the player (Faster build) call Support Runtime Debug display

### Changed
- Changed SupportForwardOnly to SupportOnlyForward in render pipeline settings
- Changed versioning variable name in HDAdditionalXXXData from m_version to version
- Create unique name when creating a game object in the rendering menu (i.e Density Volume(2))
- Re-organize various files and folder location to clean the repository
- Change Debug windows name and location. Now located at:  Windows -> General -> Render Pipeline Debug

### Removed
- Removed GlobalLightLoopSettings.maxPlanarReflectionProbes and instead use value of GlobalLightLoopSettings.planarReflectionProbeCacheSize
- Remove EmissiveIntensity parameter and change EmissiveColor to be HDR (Matching Builtin Unity behavior) - Data need to be updated - Launch Edit -> Single Step Upgrade Script -> Upgrade all Materials emissionColor

### Fixed
- Fix issue with LOD transition and instancing
- Fix discrepency between object motion vector and camera motion vector
- Fix issue with spot and dir light gizmo axis not highlighted correctly
- Fix potential crash while register debug windows inputs at startup
- Fix warning when creating Planar reflection
- Fix specular lighting debug mode (was rendering black)
- Allow projector decal with null material to allow to configure decal when HDRP is not set
- Decal atlas texture offset/scale is updated after allocations (used to be before so it was using date from previous frame)

## [0.0.0-preview] - 2018-01-01

### Added
- Configure the VolumetricLightingSystem code path to be on by default
- Trigger a build exception when trying to build an unsupported platform
- Introduce the VolumetricLightingController component, which can (and should) be placed on the camera, and allows one to control the near and the far plane of the V-Buffer (volumetric "froxel" buffer) along with the depth distribution (from logarithmic to linear)
- Add 3D texture support for DensityVolumes
- Add a better mapping of roughness to mipmap for planar reflection
- The VolumetricLightingSystem now uses RTHandles, which allows to save memory by sharing buffers between different cameras (history buffers are not shared), and reduce reallocation frequency by reallocating buffers only if the rendering resolution increases (and suballocating within existing buffers if the rendering resolution decreases)
- Add a Volumetric Dimmer slider to lights to control the intensity of the scattered volumetric lighting
- Add UV tiling and offset support for decals.
- Add mipmapping support for volume 3D mask textures

### Changed
- Default number of planar reflection change from 4 to 2
- Rename _MainDepthTexture to _CameraDepthTexture
- The VolumetricLightingController has been moved to the Interpolation Volume framework and now functions similarly to the VolumetricFog settings
- Update of UI of cookie, CubeCookie, Reflection probe and planar reflection probe to combo box
- Allow enabling/disabling shadows for area lights when they are set to baked.
- Hide applyRangeAttenuation and FadeDistance for directional shadow as they are not used

### Removed
- Remove Resource folder of PreIntegratedFGD and add the resource to RenderPipeline Asset

### Fixed
- Fix ConvertPhysicalLightIntensityToLightIntensity() function used when creating light from script to match HDLightEditor behavior
- Fix numerical issues with the default value of mean free path of volumetric fog
- Fix the bug preventing decals from coexisting with density volumes
- Fix issue with alpha tested geometry using planar/triplanar mapping not render correctly or flickering (due to being wrongly alpha tested in depth prepass)
- Fix meta pass with triplanar (was not handling correctly the normal)
- Fix preview when a planar reflection is present
- Fix Camera preview, it is now a Preview cameraType (was a SceneView)
- Fix handling unknown GPUShadowTypes in the shadow manager.
- Fix area light shapes sent as point lights to the baking backends when they are set to baked.
- Fix unnecessary division by PI for baked area lights.
- Fix line lights sent to the lightmappers. The backends don't support this light type.
- Fix issue with shadow mask framesettings not correctly taken into account when shadow mask is enabled for lighting.
- Fix directional light and shadow mask transition, they are now matching making smooth transition
- Fix banding issues caused by high intensity volumetric lighting
- Fix the debug window being emptied on SRP asset reload
- Fix issue with debug mode not correctly clearing the GBuffer in editor after a resize
- Fix issue with ResetMaterialKeyword not resetting correctly ToggleOff/Roggle Keyword
- Fix issue with motion vector not render correctly if there is no depth prepass in deferred

## [0.0.0-preview] - 2018-01-01

### Added
- Screen Space Refraction projection model (Proxy raycasting, HiZ raymarching)
- Screen Space Refraction settings as volume component
- Added buffered frame history per camera
- Port Global Density Volumes to the Interpolation Volume System.
- Optimize ImportanceSampleLambert() to not require the tangent frame.
- Generalize SampleVBuffer() to handle different sampling and reconstruction methods.
- Improve the quality of volumetric lighting reprojection.
- Optimize Morton Order code in the Subsurface Scattering pass.
- Planar Reflection Probe support roughness (gaussian convolution of captured probe)
- Use an atlas instead of a texture array for cluster transparent decals
- Add a debug view to visualize the decal atlas
- Only store decal textures to atlas if decal is visible, debounce out of memory decal atlas warning.
- Add manipulator gizmo on decal to improve authoring workflow
- Add a minimal StackLit material (work in progress, this version can be used as template to add new material)

### Changed
- EnableShadowMask in FrameSettings (But shadowMaskSupport still disable by default)
- Forced Planar Probe update modes to (Realtime, Every Update, Mirror Camera)
- Screen Space Refraction proxy model uses the proxy of the first environment light (Reflection probe/Planar probe) or the sky
- Moved RTHandle static methods to RTHandles
- Renamed RTHandle to RTHandleSystem.RTHandle
- Move code for PreIntegratedFDG (Lit.shader) into its dedicated folder to be share with other material
- Move code for LTCArea (Lit.shader) into its dedicated folder to be share with other material

### Removed
- Removed Planar Probe mirror plane position and normal fields in inspector, always display mirror plane and normal gizmos

### Fixed
- Fix fog flags in scene view is now taken into account
- Fix sky in preview windows that were disappearing after a load of a new level
- Fix numerical issues in IntersectRayAABB().
- Fix alpha blending of volumetric lighting with transparent objects.
- Fix the near plane of the V-Buffer causing out-of-bounds look-ups in the clustered data structure.
- Depth and color pyramid are properly computed and sampled when the camera renders inside a viewport of a RTHandle.
- Fix decal atlas debug view to work correctly when shadow atlas view is also enabled
- Fix TransparentSSR with non-rendergraph.
- Fix shader compilation warning on SSR compute shader.<|MERGE_RESOLUTION|>--- conflicted
+++ resolved
@@ -9,7 +9,7 @@
 ### Fixed
 - Fixed GC allocations from XR occlusion mesh when using multipass.
 - Fixed XR depth copy when using MSAA.
-<<<<<<< HEAD
+- Fixed register spilling on  FXC in light list shaders.
 - Fixed resize IES when already baked in the Atlas 1299233
 - Fixed after post process custom pass scale issue when dynamic resolution is enabled (case 1299194).
 - Fixed an issue with light intensity prefab override application not visible in the inspector (case 1299563).
@@ -19,12 +19,10 @@
 - Fixed size and spacing of compositor info boxes (case 1305652).
 - Fixed spacing of UI widgets in the Graphics Compositor (case 1305638).
 - Fixed undo-redo on layered lit editor.
+- Fixed tesselation culling, big triangles using lit tesselation shader would dissapear when camera is too close to them (case 1299116)
 
 ### Changed
 - Change the source value for the ray tracing frame index iterator from m_FrameCount to the camera frame count (case 1301356).
-=======
-- Fixed register spilling on  FXC in light list shaders.
->>>>>>> 027cb377
 
 ## [11.0.0] - 2020-10-21
 
@@ -66,12 +64,8 @@
 - Fixed LayerMask editor for volume parameters.
 - Fixed the condition on temporal accumulation in the reflection denoiser (case 1303504).
 - Fixed box light attenuation.
-<<<<<<< HEAD
-- Fixed tesselation culling, big triangles using lit tesselation shader would dissapear when camera is too close to them (case 1299116)
-=======
 - Fixed compilation issues on platforms that don't support XR.
 - Fixed issue with compute shader stripping for probe volumes variants.
->>>>>>> 027cb377
 
 ### Changed
 - Removed the material pass probe volumes evaluation mode.
