# Changelog
All notable changes to this package will be documented in this file.

The format is based on [Keep a Changelog](http://keepachangelog.com/en/1.0.0/)
and this project adheres to [Semantic Versioning](http://semver.org/spec/v2.0.0.html).

## [Unreleased]

### Added
- Added a function (HDRenderPipeline.ResetRTHandleReferenceSize) to reset the reference size of RTHandle systems.

### Fixed
- Fixed shadowmask UI now correctly showing shadowmask disable
- Fixed the indirect diffuse texture not being ignored when it should (ray tracing disabled).
- Fixed a performance issue with stochastic ray traced area shadows.
- Made more explicit the warning about raytracing and asynchronous compute. Also fixed the condition in which it appears.
- Fixed a null ref exception in static sky when the default volume profile is invalid.
- Fixed an error about procedural sky being logged by mistake.
- Fixed flickering of the game/scene view when lookdev is running.
- Fixed some GCAlloc in the debug window.
- Removed logic in the UI to disable parameters for contact shadows and fog volume components as it was going against the concept of the volume system.
- Fixed over consumption of GPU memory by the Physically Based Sky.
- Put more information in Camera background type tooltip and fixed inconsistent exposure behavior when changing bg type.
- Fixed an issue where asset preview could be rendered white because of static lighting sky.
- Fixed an issue where static lighting was not updated when removing the static lighting sky profile.

### Changed
- Shadowmask and realtime reflection probe property are hide in Quality settings
- Made the StaticLightingSky class public so that users can change it by script for baking purpose.

## [8.1.0] - 2020-04-21

### Added
- Add XR setting to control camera jitter for temporal effects #6259
- Added an error message in the DrawRenderers custom pass when rendering opaque objects with an HDRP asset in DeferredOnly mode.
- Added support for specular AA from geometric curvature in AxF
- Added support for baked AO (no input for now) in AxF
- Added an info box to warn about depth test artifacts when rendering object twice in custom passes with MSAA.
- Added support for rasterized area light shadows in StackLit
- Added Light decomposition lighting debugging modes and support in AOV
- Added exposure compensation to Fixed exposure mode
- Added range attenuation for box-shaped spotlights.
- Added Min distance to contact shadows.
- Added scenes for hair and fabric and decals with material samples
- Added fabric materials and textures
- Added information for fabric materials in fabric scene

### Fixed
- Fixed an issue where a dynamic sky changing any frame may not update the ambient probe.
- Fixed an issue where default volume would not update when switching profile.
- Fixed an issue where AO override would not override specular occlusion.
- Fixed an issue where Volume inspector might not refresh correctly in some cases.
- Fixed an issue related to the envlightdatasrt not being bound in recursive rendering.
- Fixed issue with uncached reflection probe cameras reseting the debug mode (case 1224601)
- Fixed issue with atmospheric fog turning black if a planar reflection probe is placed below ground level. (case 1226588)
- Fix when rescale probe all direction below zero (1219246)
- Fixed issue with resources being accessed before initialization process has been performed completely. 
- Fixed render texture with XR
- Fixed sRGB mismatch with XR SDK
- Fixed XR single-pass with Mock HMD plugin
- Fixed XR culling with multiple cameras
- Fixed shadow cascade tooltip when using the metric mode (case 1229232)
- Focus on Decal uses the extends of the projectors
- Fixed how the area light influence volume is computed to match rasterization.
- Fixed usage of light size data that are not available at runtime.
- Fixed light type resolution when performing a reset on HDAdditionalLightData (case 1220931)
- Fixed drag area width at left of Light's intensity field in Inspector.
- Fix for issue that prevented scene from being completely saved when baked reflection probes are present and lighting is set to auto generate.
- Fixed the depth buffer copy made before custom pass after opaque and normal injection point.
- Fixed a weird behavior in the scalable settings drawing when the space becomes tiny (1212045).
- Fixed an usage of a a compute buffer not bound (1229964)
- Fixed an issue where unncessarily serialized members in StaticLightingSky component would change each time the scene is changed.
- Fix issues in the post process system with RenderTexture being invalid in some cases, causing rendering problems.
- Fixed an issue where changing the default volume profile from another inspector would not update the default volume editor.
- Fixed path validation when creating new volume profile (case 1229933)
- Fix for range compression factor for probes going negative (now clamped to positive values).
- Fixed various object leaks in HDRP.
- Fix for assertion triggering sometimes when saving a newly created lit shader graph (case 1230996)
- Fixed MSAA depth resolve when there is no motion vectors
- Fix issue causing wrong planar reflection rendering when more than one camera is present.
- Fixed culling of planar reflection probes that change position (case 1218651)
- Fixed null reference when processing lightprobe (case 1235285)
- Fix black screen in XR when HDRP package is present but not used.
- Fixed white flash happening with auto-exposure in some cases (case 1223774)
- Fixed NaN which can appear with real time reflection and inf value
- Fixed raytracing shader compilation on Metal
- Fixed an issue that was collapsing the volume components in the HDRP default settings
- Fixed warning about missing bound decal buffer
- Fixed the debug exposure mode for display sky reflection and debug view baked lighting
- Fixed shader warning on Xbox for ResolveStencilBuffer.compute. 
- Fixed unneeded cookie texture allocation for cone stop lights.
- Fixed issue when toggling anything in HDRP asset that will produce an error (case 1238155)
- Fixed scalarization code for contact shadows
- Fix MaterialBalls having same guid issue
- Fix spelling and grammatical errors in material samples
<<<<<<< HEAD
- Fixed depth prepass and postpass being disabled after changing the shader in the material UI.
=======
- Fixed SceneView Draw Modes not being properly updated after opening new scene view panels or changing the editor layout.
>>>>>>> 5ba40dba

### Changed
- Rejecting history for ray traced reflections based on a threshold evaluated on the neighborhood of the sampled history.
- Renamed "Environment" to "Reflection Probes" in tile/cluster debug menu.
- Utilities namespace is obsolete, moved its content to UnityEngine.Rendering (case 1204677)
- All custom pass volumes are now executed for one injection point instead of the first one.
- Optimized PrepareLightsForGPU (cost reduced by over 25%) and PrepareGPULightData (around twice as fast now).
- Rejecting history for ray traced reflections based on a threshold evaluated on the neighborhood of the sampled history.
- Renamed "Environment" to "Reflection Probes" in tile/cluster debug menu.
- Debug exposure in debug menu have been replace to debug exposure compensation in EV100 space and is always visible.
- Cookie are now supported in lightmaper. All lights casting cookie and baked will now include cookie influence.
- Diffusion Profile and Material references in HDRP materials are now correctly exported to unity packages. Note that the diffusion profile or the material references need to be edited once before this can work properly.
- Shadowmask and realtime reflection probe property are hide in Quality settings

## [8.0.1] - 2020-02-25

Version Updated
The version number for this package has increased due to a version update of a related graphics package.

## [8.0.0] - 2020-02-25

Version Updated
The version number for this package has increased due to a version update of a related graphics package.

## [7.3.0] - 2020-03-11

### Added
- Added the exposure sliders to the planar reflection probe preview
- Added a warning and workaround instructions that appear when you enable XR single-pass after the first frame with the XR SDK.
- Added an "enable" toggle to the SSR volume component.

### Fixed
- Fixed issue with AssetPostprocessors dependencies causing models to be imported twice when upgrading the package version.
- Fix player build DX12
- Fix issue with AO being misaligned when multiple view are visible.
- Fix issue that caused the clamp of camera rotation motion for motion blur to be ineffective.
- Fixed culling of lights with XR SDK
- Fixed memory stomp in shadow caching code, leading to overflow of Shadow request array and runtime errors.
- Fixed an issue related to transparent objects reading the ray traced indirect diffuse buffer
- Fixed an issue with filtering ray traced area lights when the intensity is high or there is an exposure.
- Fixed ill-formed include path in Depth Of Field shader.
- Fixed a bug in semi-transparent shadows (object further than the light casting shadows)
- Fix state enabled of default volume profile when in package.
- Fixed removal of MeshRenderer and MeshFilter on adding Light component. 
- Fixed a bug in debug light volumes.
- Fixed the culling was not disposed error in build log.
- Fixed an issue where fog sky color mode could sample NaNs in the sky cubemap.
- Fixed a leak in the PBR sky renderer.
- Added a tooltip to the Ambient Mode parameter in the Visual Envionment volume component.
- Static lighting sky now takes the default volume into account (this fixes discrepancies between baked and realtime lighting).
- Fixed a leak in the sky system.
- Hide reflection probes in the renderer components.
- Removed MSAA Buffers allocation when lit shader mode is set to "deferred only".
- Fixed invalid cast for realtime reflection probes (case 1220504)
- Fixed invalid game view rendering when disabling all cameras in the scene (case 1105163)
- Fixed infinite reload loop while displaying Light's Shadow's Link Light Layer in Inspector of Prefab Asset.
- Fixed the cookie atlas size and planar atlas size being too big after an upgrade of the HDRP asset.
- Fixed alpha clipping test (comparison was '>', now '>=')
- Fixed preview camera (eg. shader graph preview) when path tracing is on
- Fixed DXR player build
- Fixed compilation issue with linux vulkan and raytrace shader
- Fixed the HDRP asset migration code not being called after an upgrade of the package
- Fixed draw renderers custom pass out of bound exception
- Fixed an issue with emissive light meshes not being in the RAS.
- Fixed a warning due to StaticLightingSky when reloading domain in some cases.
- Fixed the MaxLightCount being displayed when the light volume debug menu is on ColorAndEdge.
- Fix an exception in case two LOD levels are using the same mesh renderer.
- Fixed error in the console when switching shader to decal in the material UI.
- Fixed z-fighting in scene view when scene lighting is off (case 1203927)
- Fixed some typos in debug menu (case 1224594)
- Fixed an issue with refraction model and ray traced recursive rendering (case 1198578).
- Fixed cubemap thumbnail generation at project load time. 
- Half fixed shuriken particle light that cast shadows (only the first one will be correct)
- Fixed an issue with the specularFGD term being used when the material has a clear coat (lit shader).

### Changed
- Renamed the cubemap used for diffuse convolution to a more explicit name for the memory profiler.
- Light dimmer can now get values higher than one and was renamed to multiplier in the UI. 
- Removed info box requesting volume component for Visual Environment and updated the documentation with the relevant information.
- Add range-based clipping to box lights (case 1178780)
- Improve area light culling (case 1085873)
- Light Hierarchy debug mode can now adjust Debug Exposure for visualizing high exposure scenes.
- Changed the diffusion profile warning on the material to an info and changed the message to be more precise.

## [7.2.0] - 2020-02-10

### Added
- Added the possibility to have ray traced colored and semi-transparent shadows on directional lights.
- Exposed the debug overlay ratio in the debug menu.
- Added a separate frame settings for tonemapping alongside color grading.
- Added the receive fog option in the material UI for ShaderGraphs.
- Added a public virtual bool in the custom post processes API to specify if a post processes should be executed in the scene view.
- Added a menu option that checks scene issues with ray tracing. Also removed the previously existing warning at runtime.
- Added Contrast Adaptive Sharpen (CAS) Upscaling effect.
- Added APIs to update probe settings at runtime.
- Added documentation for the rayTracingSupported method in HDRP
- Added user-selectable format for the post processing passes. 
- Added support for alpha channel in some post-processing passes (DoF, TAA, Uber).
- Added warnings in FrameSettings inspector when using DXR and atempting to use Asynchronous Execution.
- Exposed Stencil bits that can be used by the user.
- Added history rejection based on velocity of intersected objects for directional, point and spot lights.
- Added a affectsVolumetric field to the HDAdditionalLightData API to know if light affects volumetric fog.
- Add OS and Hardware check in the Wizard fixes for DXR.
- Added option to exclude camera motion from motion blur.
- Added semi-transparent shadows for point and spot lights.
- Added support for semi-transparent shadow for unlit shader and unlit shader graph.
- Added the alpha clip enabled toggle to the material UI for all HDRP shader graphs.
- Added Material Samples to explain how to use the lit shader features
- Added an initial implementation of ray traced sub surface scattering
- Added AssetPostprocessors and Shadergraphs to handle Arnold Standard Surface and 3DsMax Physical material import from FBX. 
- Added support for Smoothness Fade start work when enabling ray traced reflections.
- Added Contact shadow, Micro shadows and Screen space refraction API documentation.
- Added script documentation for SSR, SSAO (ray tracing), GI, Light Cluster, RayTracingSettings, Ray Counters, etc.
- Added path tracing support for refraction and internal reflections.
- Added support for Thin Refraction Model and Lit's Clear Coat in Path Tracing.
- Added the Tint parameter to Sky Colored Fog.

### Fixed
- Update documentation of HDRISky-Backplate, precise how to have Ambient Occlusion on the Backplate
- Fixed TerrainLitGUI when per-pixel normal property is not present.
- Fixed a bug due to depth history begin overriden too soon
- Fixed issue that caused Distortion UI to appear in Lit.
- Fixed several issues with decal duplicating when editing them.
- Fixed initialization of volumetric buffer params (1204159)
- Fixed an issue where frame count was incorrectly reset for the game view, causing temporal processes to fail.
- Fixed Culling group was not disposed error.
- Fixed issues on some GPU that do not support gathers on integer textures.
- Fixed an issue with ambient probe not being initialized for the first frame after a domain reload for volumetric fog.
- Fixed the scene visibility of decal projectors and density volumes
- Fixed a leak in sky manager.
- Fixed an issue where entering playmode while the light editor is opened would produce null reference exceptions.
- Fixed the debug overlay overlapping the debug menu at runtime.
- Fixed an issue with the framecount when changing scene.
- Fixed errors that occurred when using invalid near and far clip plane values for planar reflections.
- Fixed issue with motion blur sample weighting function.
- Fixed motion vectors in MSAA.
- Fixed sun flare blending (case 1205862).
- Fixed a lot of issues related to ray traced screen space shadows.
- Fixed memory leak caused by apply distortion material not being disposed.
- Fixed Reflection probe incorrectly culled when moving its parent (case 1207660)
- Fixed a nullref when upgrading the Fog volume components while the volume is opened in the inspector.
- Fix issues where decals on PS4 would not correctly write out the tile mask causing bits of the decal to go missing.
- Use appropriate label width and text content so the label is completely visible
- Fixed an issue where final post process pass would not output the default alpha value of 1.0 when using 11_11_10 color buffer format.
- Fixed SSR issue after the MSAA Motion Vector fix.
- Fixed an issue with PCSS on directional light if punctual shadow atlas was not allocated.
- Fixed an issue where shadow resolution would be wrong on the first face of a baked reflection probe.
- Fixed issue with PCSS softness being incorrect for cascades different than the first one.
- Fixed custom post process not rendering when using multiple HDRP asset in quality settings
- Fixed probe gizmo missing id (case 1208975)
- Fixed a warning in raytracingshadowfilter.compute
- Fixed issue with AO breaking with small near plane values.
- Fixed custom post process Cleanup function not called in some cases.
- Fixed shader warning in AO code.
- Fixed a warning in simpledenoiser.compute
- Fixed tube and rectangle light culling to use their shape instead of their range as a bounding box.
- Fixed caused by using gather on a UINT texture in motion blur. 
- Fix issue with ambient occlusion breaking when dynamic resolution is active.
- Fixed some possible NaN causes in Depth of Field.
- Fixed Custom Pass nullref due to the new Profiling Sample API changes
- Fixed the black/grey screen issue on after post process Custom Passes in non dev builds.
- Fixed particle lights.
- Improved behavior of lights and probe going over the HDRP asset limits.
- Fixed issue triggered when last punctual light is disabled and more than one camera is used.
- Fixed Custom Pass nullref due to the new Profiling Sample API changes
- Fixed the black/grey screen issue on after post process Custom Passes in non dev builds.
- Fixed XR rendering locked to vsync of main display with Standalone Player.
- Fixed custom pass cleanup not called at the right time when using multiple volumes.
- Fixed an issue on metal with edge of decal having artifact by delaying discard of fragments during decal projection
- Fixed various shader warning
- Fixing unnecessary memory allocations in the ray tracing cluster build
- Fixed duplicate column labels in LightEditor's light tab
- Fixed white and dark flashes on scenes with very high or very low exposure when Automatic Exposure is being used.
- Fixed an issue where passing a null ProfilingSampler would cause a null ref exception.
- Fixed memory leak in Sky when in matcap mode.
- Fixed compilation issues on platform that don't support VR.
- Fixed migration code called when we create a new HDRP asset.
- Fixed RemoveComponent on Camera contextual menu to not remove Camera while a component depend on it.
- Fixed an issue where ambient occlusion and screen space reflections editors would generate null ref exceptions when HDRP was not set as the current pipeline.
- Fixed a null reference exception in the probe UI when no HDRP asset is present.
- Fixed the outline example in the doc (sampling range was dependent on screen resolution)
- Fixed a null reference exception in the HDRI Sky editor when no HDRP asset is present.
- Fixed an issue where Decal Projectors created from script where rotated around the X axis by 90°.
- Fixed frustum used to compute Density Volumes visibility when projection matrix is oblique.
- Fixed a null reference exception in Path Tracing, Recursive Rendering and raytraced Global Illumination editors when no HDRP asset is present.
- Fix for NaNs on certain geometry with Lit shader -- [case 1210058](https://fogbugz.unity3d.com/f/cases/1210058/)
- Fixed an issue where ambient occlusion and screen space reflections editors would generate null ref exceptions when HDRP was not set as the current pipeline.
- Fixed a null reference exception in the probe UI when no HDRP asset is present.
- Fixed the outline example in the doc (sampling range was dependent on screen resolution)
- Fixed a null reference exception in the HDRI Sky editor when no HDRP asset is present.
- Fixed an issue where materials newly created from the contextual menu would have an invalid state, causing various problems until it was edited.
- Fixed transparent material created with ZWrite enabled (now it is disabled by default for new transparent materials)
- Fixed mouseover on Move and Rotate tool while DecalProjector is selected.
- Fixed wrong stencil state on some of the pixel shader versions of deferred shader.
- Fixed an issue where creating decals at runtime could cause a null reference exception.
- Fixed issue that displayed material migration dialog on the creation of new project.
- Fixed various issues with time and animated materials (cases 1210068, 1210064).
- Updated light explorer with latest changes to the Fog and fixed issues when no visual environment was present.
- Fixed not handleling properly the recieve SSR feature with ray traced reflections
- Shadow Atlas is no longer allocated for area lights when they are disabled in the shader config file.
- Avoid MRT Clear on PS4 as it is not implemented yet.
- Fixed runtime debug menu BitField control.
- Fixed the radius value used for ray traced directional light.
- Fixed compilation issues with the layered lit in ray tracing shaders.
- Fixed XR autotests viewport size rounding
- Fixed mip map slider knob displayed when cubemap have no mipmap
- Remove unnecessary skip of material upgrade dialog box.
- Fixed the profiling sample mismatch errors when enabling the profiler in play mode
- Fixed issue that caused NaNs in reflection probes on consoles.
- Fixed adjusting positive axis of Blend Distance slides the negative axis in the density volume component.
- Fixed the blend of reflections based on the weight.
- Fixed fallback for ray traced reflections when denoising is enabled.
- Fixed error spam issue with terrain detail terrainDetailUnsupported (cases 1211848)
- Fixed hardware dynamic resolution causing cropping/scaling issues in scene view (case 1158661)
- Fixed Wizard check order for `Hardware and OS` and `Direct3D12`
- Fix AO issue turning black when Far/Near plane distance is big.
- Fixed issue when opening lookdev and the lookdev volume have not been assigned yet.
- Improved memory usage of the sky system.
- Updated label in HDRP quality preference settings (case 1215100)
- Fixed Decal Projector gizmo not undoing properly (case 1216629)
- Fix a leak in the denoising of ray traced reflections.
- Fixed Alignment issue in Light Preset
- Fixed Environment Header in LightingWindow
- Fixed an issue where hair shader could write garbage in the diffuse lighting buffer, causing NaNs.
- Fixed an exposure issue with ray traced sub-surface scattering.
- Fixed runtime debug menu light hierarchy None not doing anything.
- Fixed the broken ShaderGraph preview when creating a new Lit graph.
- Fix indentation issue in preset of LayeredLit material.
- Fixed minor issues with cubemap preview in the inspector.
- Fixed wrong build error message when building for android on mac.
- Fixed an issue related to denoising ray trace area shadows.
- Fixed wrong build error message when building for android on mac.
- Fixed Wizard persistency of Direct3D12 change on domain reload.
- Fixed Wizard persistency of FixAll on domain reload.
- Fixed Wizard behaviour on domain reload.
- Fixed a potential source of NaN in planar reflection probe atlas.
- Fixed an issue with MipRatio debug mode showing _DebugMatCapTexture not being set.
- Fixed missing initialization of input params in Blit for VR.
- Fix Inf source in LTC for area lights.

### Changed
- Hide unused LOD settings in Quality Settings legacy window.
- Reduced the constrained distance for temporal reprojection of ray tracing denoising
- Removed shadow near plane from the Directional Light Shadow UI.
- Improved the performances of custom pass culling.
- The scene view camera now replicates the physical parameters from the camera tagged as "MainCamera".
- Reduced the number of GC.Alloc calls, one simple scene without plarnar / probes, it should be 0B.
- Renamed ProfilingSample to ProfilingScope and unified API. Added GPU Timings.
- Updated macros to be compatible with the new shader preprocessor.
- Ray tracing reflection temporal filtering is now done in pre-exposed space
- Search field selects the appropriate fields in both project settings panels 'HDRP Default Settings' and 'Quality/HDRP'
- Disabled the refraction and transmission map keywords if the material is opaque.
- Keep celestial bodies outside the atmosphere.
- Updated the MSAA documentation to specify what features HDRP supports MSAA for and what features it does not.
- Shader use for Runtime Debug Display are now correctly stripper when doing a release build
- Now each camera has its own Volume Stack. This allows Volume Parameters to be updated as early as possible and be ready for the whole frame without conflicts between cameras.
- Disable Async for SSR, SSAO and Contact shadow when aggregated ray tracing frame setting is on.
- Improved performance when entering play mode without domain reload by a factor of ~25
- Renamed the camera profiling sample to include the camera name
- Discarding the ray tracing history for AO, reflection, diffuse shadows and GI when the viewport size changes.
- Renamed the camera profiling sample to include the camera name
- Renamed the post processing graphic formats to match the new convention.
- The restart in Wizard for DXR will always be last fix from now on
- Refactoring pre-existing materials to share more shader code between rasterization and ray tracing.
- Setting a material's Refraction Model to Thin does not overwrite the Thickness and Transmission Absorption Distance anymore.
- Removed Wind textures from runtime as wind is no longer built into the pipeline
- Changed Shader Graph titles of master nodes to be more easily searchable ("HDRP/x" -> "x (HDRP)")
- Expose StartSinglePass() and StopSinglePass() as public interface for XRPass
- Replaced the Texture array for 2D cookies (spot, area and directional lights) and for planar reflections by an atlas.
- Moved the tier defining from the asset to the concerned volume components.
- Changing from a tier management to a "mode" management for reflection and GI and removing the ability to enable/disable deferred and ray bining (they are now implied by performance mode)
- The default FrameSettings for ScreenSpaceShadows is set to true for Camera in order to give a better workflow for DXR.
- Refactor internal usage of Stencil bits.
- Changed how the material upgrader works and added documentation for it.
- Custom passes now disable the stencil when overwriting the depth and not writing into it.
- Renamed the camera profiling sample to include the camera name
- Changed the way the shadow casting property of transparent and tranmissive materials is handeled for ray tracing.
- Changed inspector materials stencil setting code to have more sharing.
- Updated the default scene and default DXR scene and DefaultVolumeProfile.
- Changed the way the length parameter is used for ray traced contact shadows.
- Improved the coherency of PCSS blur between cascades.
- Updated VR checks in Wizard to reflect new XR System.
- Removing unused alpha threshold depth prepass and post pass for fabric shader graph.
- Transform result from CIE XYZ to sRGB color space in EvalSensitivity for iridescence.
- Hide the Probes section in the Renderer editos because it was unused.
- Moved BeginCameraRendering callback right before culling.
- Changed the visibility of the Indirect Lighting Controller component to public.

## [7.1.8] - 2020-01-20

### Fixed
- Fixed white and dark flashes on scenes with very high or very low exposure when Automatic Exposure is being used.
- Fixed memory leak in Sky when in matcap mode.
	
### Changed
- On Xbox and PS4 you will also need to download the com.unity.render-pipeline.platform (ps4 or xboxone) package from the appropriate platform developer forum

## [7.1.7] - 2019-12-11

### Added
- Added a check in the custom post process template to throw an error if the default shader is not found.

### Fixed
- Fixed rendering errors when enabling debug modes with custom passes
- Fix an issue that made PCSS dependent on Atlas resolution (not shadow map res)
- Fixing a bug whith histories when n>4 for ray traced shadows
- Fixing wrong behavior in ray traced shadows for mesh renderers if their cast shadow is shadow only or double sided
- Only tracing rays for shadow if the point is inside the code for spotlight shadows
- Only tracing rays if the point is inside the range for point lights
- Fixing ghosting issues when the screen space shadow  indexes change for a light with ray traced shadows
- Fixed an issue with stencil management and Xbox One build that caused corrupted output in deferred mode.
- Fixed a mismatch in behavior between the culling of shadow maps and ray traced point and spot light shadows
- Fixed recursive ray tracing not working anymore after intermediate buffer refactor.
- Fixed ray traced shadow denoising not working (history rejected all the time).
- Fixed shader warning on xbox one
- Fixed cookies not working for spot lights in ray traced reflections, ray traced GI and recursive rendering
- Fixed an inverted handling of CoatSmoothness for SSR in StackLit.
- Fixed missing distortion inputs in Lit and Unlit material UI.
- Fixed issue that propagated NaNs across multiple frames through the exposure texture. 
- Fixed issue with Exclude from TAA stencil ignored. 
- Fixed ray traced reflection exposure issue.
- Fixed issue with TAA history not initialising corretly scale factor for first frame
- Fixed issue with stencil test of material classification not using the correct Mask (causing false positive and bad performance with forward material in deferred)
- Fixed issue with History not reset when chaning antialiasing mode on camera
- Fixed issue with volumetric data not being initialized if default settings have volumetric and reprojection off. 
- Fixed ray tracing reflection denoiser not applied in tier 1
- Fixed the vibility of ray tracing related methods.
- Fixed the diffusion profile list not saved when clicking the fix button in the material UI.
- Fixed crash when pushing bounce count higher than 1 for ray traced GI or reflections
- Fixed PCSS softness scale so that it better match ray traced reference for punctual lights. 
- Fixed exposure management for the path tracer
- Fixed AxF material UI containing two advanced options settings.
- Fixed an issue where cached sky contexts were being destroyed wrongly, breaking lighting in the LookDev
- Fixed issue that clamped PCSS softness too early and not after distance scale.
- Fixed fog affect transparent on HD unlit master node
- Fixed custom post processes re-ordering not saved.
- Fixed NPE when using scalable settings
- Fixed an issue where PBR sky precomputation was reset incorrectly in some cases causing bad performance.
- Fixed a bug in dxr due to depth history begin overriden too soon
- Fixed CustomPassSampleCameraColor scale issue when called from Before Transparent injection point.
- Fixed corruption of AO in baked probes.
- Fixed issue with upgrade of projects that still had Very High as shadow filtering quality.
- Removed shadow near plane from the Directional Light Shadow UI.
- Fixed performance issue with performances of custom pass culling.

## [7.1.6] - 2019-11-22

### Added
- Added Backplate projection from the HDRISky
- Added Shadow Matte in UnlitMasterNode, which only received shadow without lighting
- Added support for depth copy with XR SDK
- Added debug setting to Render Pipeline Debug Window to list the active XR views
- Added an option to filter the result of the volumetric lighting (off by default).
- Added a transmission multiplier for directional lights
- Added XR single-pass test mode to Render Pipeline Debug Window
- Added debug setting to Render Pipeline Window to list the active XR views
- Added a new refraction mode for the Lit shader (thin). Which is a box refraction with small thickness values
- Added the code to support Barn Doors for Area Lights based on a shaderconfig option.
- Added HDRPCameraBinder property binder for Visual Effect Graph
- Added "Celestial Body" controls to the Directional Light
- Added new parameters to the Physically Based Sky
- Added Reflections to the DXR Wizard

### Fixed
- Fixed y-flip in scene view with XR SDK
- Fixed Decal projectors do not immediately respond when parent object layer mask is changed in editor.
- Fixed y-flip in scene view with XR SDK
- Fixed a number of issues with Material Quality setting
- Fixed the transparent Cull Mode option in HD unlit master node settings only visible if double sided is ticked.
- Fixed an issue causing shadowed areas by contact shadows at the edge of far clip plane if contact shadow length is very close to far clip plane.
- Fixed editing a scalable settings will edit all loaded asset in memory instead of targetted asset.
- Fixed Planar reflection default viewer FOV
- Fixed flickering issues when moving the mouse in the editor with ray tracing on.
- Fixed the ShaderGraph main preview being black after switching to SSS in the master node settings
- Fixed custom fullscreen passes in VR
- Fixed camera culling masks not taken in account in custom pass volumes
- Fixed object not drawn in custom pass when using a DrawRenderers with an HDRP shader in a build.
- Fixed injection points for Custom Passes (AfterDepthAndNormal and BeforePreRefraction were missing)
- Fixed a enum to choose shader tags used for drawing objects (DepthPrepass or Forward) when there is no override material.
- Fixed lit objects in the BeforePreRefraction, BeforeTransparent and BeforePostProcess.
- Fixed the None option when binding custom pass render targets to allow binding only depth or color.
- Fixed custom pass buffers allocation so they are not allocated if they're not used.
- Fixed the Custom Pass entry in the volume create asset menu items.
- Fixed Prefab Overrides workflow on Camera.
- Fixed alignment issue in Preset for Camera.
- Fixed alignment issue in Physical part for Camera.
- Fixed FrameSettings multi-edition.
- Fixed a bug happening when denoising multiple ray traced light shadows
- Fixed minor naming issues in ShaderGraph settings
- Fixed an issue with Metal Shader Compiler and GTAO shader for metal
- Fixed resources load issue while upgrading HDRP package.
- Fixed LOD fade mask by accounting for field of view
- Fixed spot light missing from ray tracing indirect effects.
- Fixed a UI bug in the diffusion profile list after fixing them from the wizard.
- Fixed the hash collision when creating new diffusion profile assets.
- Fixed a light leaking issue with box light casting shadows (case 1184475)
- Fixed Cookie texture type in the cookie slot of lights (Now displays a warning because it is not supported).
- Fixed a nullref that happens when using the Shuriken particle light module
- Fixed alignment in Wizard
- Fixed text overflow in Wizard's helpbox
- Fixed Wizard button fix all that was not automatically grab all required fixes
- Fixed VR tab for MacOS in Wizard
- Fixed local config package workflow in Wizard
- Fixed issue with contact shadows shifting when MSAA is enabled.
- Fixed EV100 in the PBR sky
- Fixed an issue In URP where sometime the camera is not passed to the volume system and causes a null ref exception (case 1199388)
- Fixed nullref when releasing HDRP with custom pass disabled
- Fixed performance issue derived from copying stencil buffer.
- Fixed an editor freeze when importing a diffusion profile asset from a unity package.
- Fixed an exception when trying to reload a builtin resource.
- Fixed the light type intensity unit reset when switching the light type.
- Fixed compilation error related to define guards and CreateLayoutFromXrSdk()
- Fixed documentation link on CustomPassVolume.
- Fixed player build when HDRP is in the project but not assigned in the graphic settings.
- Fixed an issue where ambient probe would be black for the first face of a baked reflection probe
- VFX: Fixed Missing Reference to Visual Effect Graph Runtime Assembly
- Fixed an issue where rendering done by users in EndCameraRendering would be executed before the main render loop.
- Fixed Prefab Override in main scope of Volume.
- Fixed alignment issue in Presset of main scope of Volume.
- Fixed persistence of ShowChromeGizmo and moved it to toolbar for coherency in ReflectionProbe and PlanarReflectionProbe.
- Fixed Alignement issue in ReflectionProbe and PlanarReflectionProbe.
- Fixed Prefab override workflow issue in ReflectionProbe and PlanarReflectionProbe.
- Fixed empty MoreOptions and moved AdvancedManipulation in a dedicated location for coherency in ReflectionProbe and PlanarReflectionProbe.
- Fixed Prefab override workflow issue in DensityVolume.
- Fixed empty MoreOptions and moved AdvancedManipulation in a dedicated location for coherency in DensityVolume.
- Fix light limit counts specified on the HDRP asset
- Fixed Quality Settings for SSR, Contact Shadows and Ambient Occlusion volume components
- Fixed decalui deriving from hdshaderui instead of just shaderui
- Use DelayedIntField instead of IntField for scalable settings

### Changed
- Reworked XR automated tests
- The ray traced screen space shadow history for directional, spot and point lights is discarded if the light transform has changed.
- Changed the behavior for ray tracing in case a mesh renderer has both transparent and opaque submeshes.
- Improve history buffer management
- Replaced PlayerSettings.virtualRealitySupported with XRGraphics.tryEnable.
- Remove redundant FrameSettings RealTimePlanarReflection
- Improved a bit the GC calls generated during the rendering.
- Material update is now only triggered when the relevant settings are touched in the shader graph master nodes
- Changed the way Sky Intensity (on Sky volume components) is handled. It's now a combo box where users can choose between Exposure, Multiplier or Lux (for HDRI sky only) instead of both multiplier and exposure being applied all the time. Added a new menu item to convert old profiles.
- Change how method for specular occlusions is decided on inspector shader (Lit, LitTesselation, LayeredLit, LayeredLitTessellation)
- Unlocked SSS, SSR, Motion Vectors and Distortion frame settings for reflections probes.

## [7.1.5] - 2019-11-15

### Fixed
- Fixed black reflection probes the first time loading a project

## [7.1.4] - 2019-11-13

### Added
- Added XR single-pass setting into HDRP asset
- Added a penumbra tint option for lights

### Fixed
- Fixed EOL for some files
- Fixed scene view rendering with volumetrics and XR enabled
- Fixed decals to work with multiple cameras
- Fixed optional clear of GBuffer (Was always on)
- Fixed render target clears with XR single-pass rendering
- Fixed HDRP samples file hierarchy
- Fixed Light units not matching light type
- Fixed QualitySettings panel not displaying HDRP Asset

### Changed
- Changed parametrization of PCSS, now softness is derived from angular diameter (for directional lights) or shape radius (for point/spot lights) and min filter size is now in the [0..1] range.
- Moved the copy of the geometry history buffers to right after the depth mip chain generation.
- Rename "Luminance" to "Nits" in UX for physical light unit
- Rename FrameSettings "SkyLighting" to "SkyReflection"

## [7.1.3] - 2019-11-04

### Added
- Ray tracing support for VR single-pass
- Added sharpen filter shader parameter and UI for TemporalAA to control image quality instead of hardcoded value
- Added frame settings option for custom post process and custom passes as well as custom color buffer format option.
- Add check in wizard on SRP Batcher enabled.
- Added default implementations of OnPreprocessMaterialDescription for FBX, Obj, Sketchup and 3DS file formats.
- Added custom pass fade radius
- Added after post process injection point for custom passes
- Added basic alpha compositing support - Alpha is available afterpostprocess when using FP16 buffer format.
- Added falloff distance on Reflection Probe and Planar Reflection Probe
- Added hability to name LightLayers in HDRenderPipelineAsset
- Added a range compression factor for Reflection Probe and Planar Reflection Probe to avoid saturation of colors.
- Added path tracing support for directional, point and spot lights, as well as emission from Lit and Unlit.
- Added non temporal version of SSAO.
- Added more detailed ray tracing stats in the debug window
- Added Disc area light (bake only)
- Added a warning in the material UI to prevent transparent + subsurface-scattering combination.

### Fixed
- Sorting, undo, labels, layout in the Lighting Explorer.
- Fixed sky settings and materials in Shader Graph Samples package
- Fixed light supported units caching (1182266)
- Fixed an issue where SSAO (that needs temporal reprojection) was still being rendered when Motion Vectors were not available (case 1184998)
- Fixed a nullref when modifying the height parameters inside the layered lit shader UI.
- Fixed Decal gizmo that become white after exiting play mode
- Fixed Decal pivot position to behave like a spotlight
- Fixed an issue where using the LightingOverrideMask would break sky reflection for regular cameras
- Fix DebugMenu FrameSettingsHistory persistency on close
- Fix DensityVolume, ReflectionProbe aned PlanarReflectionProbe advancedControl display
- Fix DXR scene serialization in wizard
- Fixed an issue where Previews would reallocate History Buffers every frame
- Fixed the SetLightLayer function in HDAdditionalLightData setting the wrong light layer
- Fix error first time a preview is created for planar
- Fixed an issue where SSR would use an incorrect roughness value on ForwardOnly (StackLit, AxF, Fabric, etc.) materials when the pipeline is configured to also allow deferred Lit.
- Fixed issues with light explorer (cases 1183468, 1183269)
- Fix dot colors in LayeredLit material inspector
- Fix undo not resetting all value when undoing the material affectation in LayerLit material
- Fix for issue that caused gizmos to render in render textures (case 1174395)
- Fixed the light emissive mesh not updated when the light was disabled/enabled
- Fixed light and shadow layer sync when setting the HDAdditionalLightData.lightlayersMask property
- Fixed a nullref when a custom post process component that was in the HDRP PP list is removed from the project
- Fixed issue that prevented decals from modifying specular occlusion (case 1178272).
- Fixed exposure of volumetric reprojection
- Fixed multi selection support for Scalable Settings in lights
- Fixed font shaders in test projects for VR by using a Shader Graph version
- Fixed refresh of baked cubemap by incrementing updateCount at the end of the bake (case 1158677).
- Fixed issue with rectangular area light when seen from the back
- Fixed decals not affecting lightmap/lightprobe
- Fixed zBufferParams with XR single-pass rendering
- Fixed moving objects not rendered in custom passes
- Fixed abstract classes listed in the + menu of the custom pass list
- Fixed custom pass that was rendered in previews
- Fixed precision error in zero value normals when applying decals (case 1181639)
- Fixed issue that triggered No Scene Lighting view in game view as well (case 1156102)
- Assign default volume profile when creating a new HDRP Asset
- Fixed fov to 0 in planar probe breaking the projection matrix (case 1182014)
- Fixed bugs with shadow caching
- Reassign the same camera for a realtime probe face render request to have appropriate history buffer during realtime probe rendering.
- Fixed issue causing wrong shading when normal map mode is Object space, no normal map is set, but a detail map is present (case 1143352)
- Fixed issue with decal and htile optimization
- Fixed TerrainLit shader compilation error regarding `_Control0_TexelSize` redefinition (case 1178480).
- Fixed warning about duplicate HDRuntimeReflectionSystem when configuring play mode without domain reload.
- Fixed an editor crash when multiple decal projectors were selected and some had null material
- Added all relevant fix actions to FixAll button in Wizard
- Moved FixAll button on top of the Wizard
- Fixed an issue where fog color was not pre-exposed correctly
- Fix priority order when custom passes are overlapping
- Fix cleanup not called when the custom pass GameObject is destroyed
- Replaced most instances of GraphicsSettings.renderPipelineAsset by GraphicsSettings.currentRenderPipeline. This should fix some parameters not working on Quality Settings overrides.
- Fixed an issue with Realtime GI not working on upgraded projects.
- Fixed issue with screen space shadows fallback texture was not set as a texture array.
- Fixed Pyramid Lights bounding box
- Fixed terrain heightmap default/null values and epsilons
- Fixed custom post-processing effects breaking when an abstract class inherited from `CustomPostProcessVolumeComponent`
- Fixed XR single-pass rendering in Editor by using ShaderConfig.s_XrMaxViews to allocate matrix array
- Multiple different skies rendered at the same time by different cameras are now handled correctly without flickering
- Fixed flickering issue happening when different volumes have shadow settings and multiple cameras are present. 
- Fixed issue causing planar probes to disappear if there is no light in the scene.
- Fixed a number of issues with the prefab isolation mode (Volumes leaking from the main scene and reflection not working properly)
- Fixed an issue with fog volume component upgrade not working properly
- Fixed Spot light Pyramid Shape has shadow artifacts on aspect ratio values lower than 1
- Fixed issue with AO upsampling in XR
- Fixed camera without HDAdditionalCameraData component not rendering
- Removed the macro ENABLE_RAYTRACING for most of the ray tracing code
- Fixed prefab containing camera reloading in loop while selected in the Project view
- Fixed issue causing NaN wheh the Z scale of an object is set to 0.
- Fixed DXR shader passes attempting to render before pipeline loaded
- Fixed black ambient sky issue when importing a project after deleting Library.
- Fixed issue when upgrading a Standard transparent material (case 1186874)
- Fixed area light cookies not working properly with stack lit
- Fixed material render queue not updated when the shader is changed in the material inspector.
- Fixed a number of issues with full screen debug modes not reseting correctly when setting another mutually exclusive mode
- Fixed compile errors for platforms with no VR support
- Fixed an issue with volumetrics and RTHandle scaling (case 1155236)
- Fixed an issue where sky lighting might be updated uselessly
- Fixed issue preventing to allow setting decal material to none (case 1196129)
- Fixed XR multi-pass decals rendering
- Fixed several fields on Light Inspector that not supported Prefab overrides
- VFX: Removed z-fight glitches that could appear when using deferred depth prepass and lit quad primitives
- VFX: Preserve specular option for lit outputs (matches HDRP lit shader)
- Fixed init of debug for FrameSettingsHistory on SceneView camera
- Added a fix script to handle the warning 'referenced script in (GameObject 'SceneIDMap') is missing'
- Fix Wizard load when none selected for RenderPipelineAsset
- Fixed issue with unclear naming of debug menu for decals.
- Fixed issue with reflection probes in realtime time mode with OnEnable baking having wrong lighting with sky set to dynamic (case 1238047).
- Fixed corrupted values on LayeredLit when using Vertex Color multiply mode to multiply and MSAA is activated. 

### Changed
- Color buffer pyramid is not allocated anymore if neither refraction nor distortion are enabled
- Rename Emission Radius to Radius in UI in Point, Spot
- Angular Diameter parameter for directional light is no longuer an advanced property
- DXR: Remove Light Radius and Angular Diamater of Raytrace shadow. Angular Diameter and Radius are used instead.
- Remove MaxSmoothness parameters from UI for point, spot and directional light. The MaxSmoothness is now deduce from Radius Parameters
- DXR: Remove the Ray Tracing Environement Component. Add a Layer Mask to the ray Tracing volume components to define which objects are taken into account for each effect.
- Removed second cubemaps used for shadowing in lookdev
- Disable Physically Based Sky below ground
- Increase max limit of area light and reflection probe to 128
- Change default texture for detailmap to grey
- Optimize Shadow RT load on Tile based architecture platforms. 
- Improved quality of SSAO.
- Moved RequestShadowMapRendering() back to public API.
- Update HDRP DXR Wizard with an option to automatically clone the hdrp config package and setup raytracing to 1 in shaders file.
- Added SceneSelection pass for TerrainLit shader.
- Simplified Light's type API regrouping the logic in one place (Check type in HDAdditionalLightData)
- The support of LOD CrossFade (Dithering transition) in master nodes now required to enable it in the master node settings (Save variant)
- Improved shadow bias, by removing constant depth bias and substituting it with slope-scale bias. 
- Fix the default stencil values when a material is created from a SSS ShaderGraph.
- Tweak test asset to be compatible with XR: unlit SG material for canvas and double-side font material
- Slightly tweaked the behaviour of bloom when resolution is low to reduce artifacts.
- Hidden fields in Light Inspector that is not relevant while in BakingOnly mode.

## [7.1.2] - 2019-09-19

### Fixed
- Fix/workaround a probable graphics driver bug in the GTAO shader.
- Fixed Hair and PBR shader graphs double sided modes
- Fixed an issue where updating an HDRP asset in the Quality setting panel would not recreate the pipeline.
- Fixed issue with point lights being considered even when occupying less than a pixel on screen (case 1183196)
- Fix a potential NaN source with iridescence (case 1183216)
- Fixed issue of spotlight breaking when minimizing the cone angle via the gizmo (case 1178279)
- Fixed issue that caused decals not to modify the roughness in the normal buffer, causing SSR to not behave correctly (case 1178336)
- Fixed lit transparent refraction with XR single-pass rendering
- Removed extra jitter for TemporalAA in VR
- Fixed ShaderGraph time in main preview
- Fixed issue on some UI elements in HDRP asset not expanding when clicking the arrow (case 1178369)
- Fixed alpha blending in custom post process
- Fixed the modification of the _AlphaCutoff property in the material UI when exposed with a ShaderGraph parameter.
- Fixed HDRP test `1218_Lit_DiffusionProfiles` on Vulkan.
- Fixed an issue where building a player in non-dev mode would generate render target error logs every frame
- Fixed crash when upgrading version of HDRP
- Fixed rendering issues with material previews
- Fixed NPE when using light module in Shuriken particle systems (1173348).
- Refresh cached shadow on editor changes

## [7.1.1] - 2019-09-05

### Added
- Transparency Overdraw debug mode. Allows to visualize transparent objects draw calls as an "heat map".
- Enabled single-pass instancing support for XR SDK with new API cmd.SetInstanceMultiplier()
- XR settings are now available in the HDRP asset
- Support for Material Quality in Shader Graph
- Material Quality support selection in HDRP Asset
- Renamed XR shader macro from UNITY_STEREO_ASSIGN_COMPUTE_EYE_INDEX to UNITY_XR_ASSIGN_VIEW_INDEX
- Raytracing ShaderGraph node for HDRP shaders
- Custom passes volume component with 3 injection points: Before Rendering, Before Transparent and Before Post Process
- Alpha channel is now properly exported to camera render textures when using FP16 color buffer format
- Support for XR SDK mirror view modes
- HD Master nodes in Shader Graph now support Normal and Tangent modification in vertex stage.
- DepthOfFieldCoC option in the fullscreen debug modes.
- Added override Ambient Occlusion option on debug windows
- Added Custom Post Processes with 3 injection points: Before Transparent, Before Post Process and After Post Process
- Added draft of minimal interactive path tracing (experimental) based on DXR API - Support only 4 area light, lit and unlit shader (non-shadergraph)

### Fixed
- Fixed wizard infinite loop on cancellation
- Fixed with compute shader error about too many threads in threadgroup on low GPU
- Fixed invalid contact shadow shaders being created on metal
- Fixed a bug where if Assembly.GetTypes throws an exception due to mis-versioned dlls, then no preprocessors are used in the shader stripper
- Fixed typo in AXF decal property preventing to compile
- Fixed reflection probe with XR single-pass and FPTL
- Fixed force gizmo shown when selecting camera in hierarchy
- Fixed issue with XR occlusion mesh and dynamic resolution
- Fixed an issue where lighting compute buffers were re-created with the wrong size when resizing the window, causing tile artefacts at the top of the screen.
- Fix FrameSettings names and tooltips
- Fixed error with XR SDK when the Editor is not in focus
- Fixed errors with RenderGraph, XR SDK and occlusion mesh
- Fixed shadow routines compilation errors when "real" type is a typedef on "half".
- Fixed toggle volumetric lighting in the light UI
- Fixed post-processing history reset handling rt-scale incorrectly
- Fixed crash with terrain and XR multi-pass
- Fixed ShaderGraph material synchronization issues
- Fixed a null reference exception when using an Emissive texture with Unlit shader (case 1181335)
- Fixed an issue where area lights and point lights where not counted separately with regards to max lights on screen (case 1183196)
- Fixed an SSR and Subsurface Scattering issue (appearing black) when using XR.

### Changed
- Update Wizard layout.
- Remove almost all Garbage collection call within a frame.
- Rename property AdditionalVeclocityChange to AddPrecomputeVelocity
- Call the End/Begin camera rendering callbacks for camera with customRender enabled
- Changeg framesettings migration order of postprocess flags as a pr for reflection settings flags have been backported to 2019.2
- Replaced usage of ENABLE_VR in XRSystem.cs by version defines based on the presence of the built-in VR and XR modules
- Added an update virtual function to the SkyRenderer class. This is called once per frame. This allows a given renderer to amortize heavy computation at the rate it chooses. Currently only the physically based sky implements this.
- Removed mandatory XRPass argument in HDCamera.GetOrCreate()
- Restored the HDCamera parameter to the sky rendering builtin parameters.
- Removed usage of StructuredBuffer for XR View Constants
- Expose Direct Specular Lighting control in FrameSettings
- Deprecated ExponentialFog and VolumetricFog volume components. Now there is only one exponential fog component (Fog) which can add Volumetric Fog as an option. Added a script in Edit -> Render Pipeline -> Upgrade Fog Volume Components.

## [7.0.1] - 2019-07-25

### Added
- Added option in the config package to disable globally Area Lights and to select shadow quality settings for the deferred pipeline.
- When shader log stripping is enabled, shader stripper statistics will be written at `Temp/shader-strip.json`
- Occlusion mesh support from XR SDK

### Fixed
- Fixed XR SDK mirror view blit, cleanup some XRTODO and removed XRDebug.cs
- Fixed culling for volumetrics with XR single-pass rendering
- Fix shadergraph material pass setup not called
- Fixed documentation links in component's Inspector header bar
- Cookies using the render texture output from a camera are now properly updated
- Allow in ShaderGraph to enable pre/post pass when the alpha clip is disabled

### Changed
- RenderQueue for Opaque now start at Background instead of Geometry.
- Clamp the area light size for scripting API when we change the light type
- Added a warning in the material UI when the diffusion profile assigned is not in the HDRP asset


## [7.0.0] - 2019-07-17

### Added
- `Fixed`, `Viewer`, and `Automatic` modes to compute the FOV used when rendering a `PlanarReflectionProbe`
- A checkbox to toggle the chrome gizmo of `ReflectionProbe`and `PlanarReflectionProbe`
- Added a Light layer in shadows that allow for objects to cast shadows without being affected by light (and vice versa).
- You can now access ShaderGraph blend states from the Material UI (for example, **Surface Type**, **Sorting Priority**, and **Blending Mode**). This change may break Materials that use a ShaderGraph, to fix them, select **Edit > Render Pipeline > Reset all ShaderGraph Scene Materials BlendStates**. This syncs the blendstates of you ShaderGraph master nodes with the Material properties.
- You can now control ZTest, ZWrite, and CullMode for transparent Materials.
- Materials that use Unlit Shaders or Unlit Master Node Shaders now cast shadows.
- Added an option to enable the ztest on **After Post Process** materials when TAA is disabled.
- Added a new SSAO (based on Ground Truth Ambient Occlusion algorithm) to replace the previous one.
- Added support for shadow tint on light
- BeginCameraRendering and EndCameraRendering callbacks are now called with probes
- Adding option to update shadow maps only On Enable and On Demand.
- Shader Graphs that use time-dependent vertex modification now generate correct motion vectors.
- Added option to allow a custom spot angle for spot light shadow maps.
- Added frame settings for individual post-processing effects
- Added dither transition between cascades for Low and Medium quality settings
- Added single-pass instancing support with XR SDK
- Added occlusion mesh support with XR SDK
- Added support of Alembic velocity to various shaders
- Added support for more than 2 views for single-pass instancing
- Added support for per punctual/directional light min roughness in StackLit
- Added mirror view support with XR SDK
- Added VR verification in HDRPWizard
- Added DXR verification in HDRPWizard
- Added feedbacks in UI of Volume regarding skies
- Cube LUT support in Tonemapping. Cube LUT helpers for external grading are available in the Post-processing Sample package.

### Fixed
- Fixed an issue with history buffers causing effects like TAA or auto exposure to flicker when more than one camera was visible in the editor
- The correct preview is displayed when selecting multiple `PlanarReflectionProbe`s
- Fixed volumetric rendering with camera-relative code and XR stereo instancing
- Fixed issue with flashing cyan due to async compilation of shader when selecting a mesh
- Fix texture type mismatch when the contact shadow are disabled (causing errors on IOS devices)
- Fixed Generate Shader Includes while in package
- Fixed issue when texture where deleted in ShadowCascadeGUI
- Fixed issue in FrameSettingsHistory when disabling a camera several time without enabling it in between.
- Fixed volumetric reprojection with camera-relative code and XR stereo instancing
- Added custom BaseShaderPreprocessor in HDEditorUtils.GetBaseShaderPreprocessorList()
- Fixed compile issue when USE_XR_SDK is not defined
- Fixed procedural sky sun disk intensity for high directional light intensities
- Fixed Decal mip level when using texture mip map streaming to avoid dropping to lowest permitted mip (now loading all mips)
- Fixed deferred shading for XR single-pass instancing after lightloop refactor
- Fixed cluster and material classification debug (material classification now works with compute as pixel shader lighting)
- Fixed IOS Nan by adding a maximun epsilon definition REAL_EPS that uses HALF_EPS when fp16 are used
- Removed unnecessary GC allocation in motion blur code
- Fixed locked UI with advanded influence volume inspector for probes
- Fixed invalid capture direction when rendering planar reflection probes
- Fixed Decal HTILE optimization with platform not supporting texture atomatic (Disable it)
- Fixed a crash in the build when the contact shadows are disabled
- Fixed camera rendering callbacks order (endCameraRendering was being called before the actual rendering)
- Fixed issue with wrong opaque blending settings for After Postprocess
- Fixed issue with Low resolution transparency on PS4
- Fixed a memory leak on volume profiles
- Fixed The Parallax Occlusion Mappping node in shader graph and it's UV input slot
- Fixed lighting with XR single-pass instancing by disabling deferred tiles
- Fixed the Bloom prefiltering pass
- Fixed post-processing effect relying on Unity's random number generator
- Fixed camera flickering when using TAA and selecting the camera in the editor
- Fixed issue with single shadow debug view and volumetrics
- Fixed most of the problems with light animation and timeline
- Fixed indirect deferred compute with XR single-pass instancing
- Fixed a slight omission in anisotropy calculations derived from HazeMapping in StackLit
- Improved stack computation numerical stability in StackLit
- Fix PBR master node always opaque (wrong blend modes for forward pass)
- Fixed TAA with XR single-pass instancing (missing macros)
- Fixed an issue causing Scene View selection wire gizmo to not appear when using HDRP Shader Graphs.
- Fixed wireframe rendering mode (case 1083989)
- Fixed the renderqueue not updated when the alpha clip is modified in the material UI.
- Fixed the PBR master node preview
- Remove the ReadOnly flag on Reflection Probe's cubemap assets during bake when there are no VCS active.
- Fixed an issue where setting a material debug view would not reset the other exclusive modes
- Spot light shapes are now correctly taken into account when baking
- Now the static lighting sky will correctly take the default values for non-overridden properties
- Fixed material albedo affecting the lux meter
- Extra test in deferred compute shading to avoid shading pixels that were not rendered by the current camera (for camera stacking)

### Changed
- Optimization: Reduce the group size of the deferred lighting pass from 16x16 to 8x8
- Replaced HDCamera.computePassCount by viewCount
- Removed xrInstancing flag in RTHandles (replaced by TextureXR.slices and TextureXR.dimensions)
- Refactor the HDRenderPipeline and lightloop code to preprare for high level rendergraph
- Removed the **Back Then Front Rendering** option in the fabric Master Node settings. Enabling this option previously did nothing.
- Shader type Real translates to FP16 precision on Nintendo Switch.
- Shader framework refactor: Introduce CBSDF, EvaluateBSDF, IsNonZeroBSDF to replace BSDF functions
- Shader framework refactor:  GetBSDFAngles, LightEvaluation and SurfaceShading functions
- Replace ComputeMicroShadowing by GetAmbientOcclusionForMicroShadowing
- Rename WorldToTangent to TangentToWorld as it was incorrectly named
- Remove SunDisk and Sun Halo size from directional light
- Remove all obsolete wind code from shader
- Renamed DecalProjectorComponent into DecalProjector for API alignment.
- Improved the Volume UI and made them Global by default
- Remove very high quality shadow option
- Change default for shadow quality in Deferred to Medium
- Enlighten now use inverse squared falloff (before was using builtin falloff)
- Enlighten is now deprecated. Please use CPU or GPU lightmaper instead.
- Remove the name in the diffusion profile UI
- Changed how shadow map resolution scaling with distance is computed. Now it uses screen space area rather than light range.
- Updated MoreOptions display in UI
- Moved Display Area Light Emissive Mesh script API functions in the editor namespace
- direct strenght properties in ambient occlusion now affect direct specular as well
- Removed advanced Specular Occlusion control in StackLit: SSAO based SO control is hidden and fixed to behave like Lit, SPTD is the only HQ technique shown for baked SO.
- Shader framework refactor: Changed ClampRoughness signature to include PreLightData access.
- HDRPWizard window is now in Window > General > HD Render Pipeline Wizard
- Moved StaticLightingSky to LightingWindow
- Removes the current "Scene Settings" and replace them with "Sky & Fog Settings" (with Physically Based Sky and Volumetric Fog).
- Changed how cached shadow maps are placed inside the atlas to minimize re-rendering of them.

## [6.7.0-preview] - 2019-05-16

### Added
- Added ViewConstants StructuredBuffer to simplify XR rendering
- Added API to render specific settings during a frame
- Added stadia to the supported platforms (2019.3)
- Enabled cascade blends settings in the HD Shadow component
- Added Hardware Dynamic Resolution support.
- Added MatCap debug view to replace the no scene lighting debug view.
- Added clear GBuffer option in FrameSettings (default to false)
- Added preview for decal shader graph (Only albedo, normal and emission)
- Added exposure weight control for decal
- Screen Space Directional Shadow under a define option. Activated for ray tracing
- Added a new abstraction for RendererList that will help transition to Render Graph and future RendererList API
- Added multipass support for VR
- Added XR SDK integration (multipass only)
- Added Shader Graph samples for Hair, Fabric and Decal master nodes.
- Add fade distance, shadow fade distance and light layers to light explorer
- Add method to draw light layer drawer in a rect to HDEditorUtils

### Fixed
- Fixed deserialization crash at runtime
- Fixed for ShaderGraph Unlit masternode not writing velocity
- Fixed a crash when assiging a new HDRP asset with the 'Verify Saving Assets' option enabled
- Fixed exposure to properly support TEXTURE2D_X
- Fixed TerrainLit basemap texture generation
- Fixed a bug that caused nans when material classification was enabled and a tile contained one standard material + a material with transmission.
- Fixed gradient sky hash that was not using the exposure hash
- Fixed displayed default FrameSettings in HDRenderPipelineAsset wrongly updated on scripts reload.
- Fixed gradient sky hash that was not using the exposure hash.
- Fixed visualize cascade mode with exposure.
- Fixed (enabled) exposure on override lighting debug modes.
- Fixed issue with LightExplorer when volume have no profile
- Fixed issue with SSR for negative, infinite and NaN history values
- Fixed LightLayer in HDReflectionProbe and PlanarReflectionProbe inspector that was not displayed as a mask.
- Fixed NaN in transmission when the thickness and a color component of the scattering distance was to 0
- Fixed Light's ShadowMask multi-edition.
- Fixed motion blur and SMAA with VR single-pass instancing
- Fixed NaNs generated by phase functionsin volumetric lighting
- Fixed NaN issue with refraction effect and IOR of 1 at extreme grazing angle
- Fixed nan tracker not using the exposure
- Fixed sorting priority on lit and unlit materials
- Fixed null pointer exception when there are no AOVRequests defined on a camera
- Fixed dirty state of prefab using disabled ReflectionProbes
- Fixed an issue where gizmos and editor grid were not correctly depth tested
- Fixed created default scene prefab non editable due to wrong file extension.
- Fixed an issue where sky convolution was recomputed for nothing when a preview was visible (causing extreme slowness when fabric convolution is enabled)
- Fixed issue with decal that wheren't working currently in player
- Fixed missing stereo rendering macros in some fragment shaders
- Fixed exposure for ReflectionProbe and PlanarReflectionProbe gizmos
- Fixed single-pass instancing on PSVR
- Fixed Vulkan shader issue with Texture2DArray in ScreenSpaceShadow.compute by re-arranging code (workaround)
- Fixed camera-relative issue with lights and XR single-pass instancing
- Fixed single-pass instancing on Vulkan
- Fixed htile synchronization issue with shader graph decal
- Fixed Gizmos are not drawn in Camera preview
- Fixed pre-exposure for emissive decal
- Fixed wrong values computed in PreIntegrateFGD and in the generation of volumetric lighting data by forcing the use of fp32.
- Fixed NaNs arising during the hair lighting pass
- Fixed synchronization issue in decal HTile that occasionally caused rendering artifacts around decal borders
- Fixed QualitySettings getting marked as modified by HDRP (and thus checked out in Perforce)
- Fixed a bug with uninitialized values in light explorer
- Fixed issue with LOD transition
- Fixed shader warnings related to raytracing and TEXTURE2D_X

### Changed
- Refactor PixelCoordToViewDirWS to be VR compatible and to compute it only once per frame
- Modified the variants stripper to take in account multiple HDRP assets used in the build.
- Improve the ray biasing code to avoid self-intersections during the SSR traversal
- Update Pyramid Spot Light to better match emitted light volume.
- Moved _XRViewConstants out of UnityPerPassStereo constant buffer to fix issues with PSSL
- Removed GetPositionInput_Stereo() and single-pass (double-wide) rendering mode
- Changed label width of the frame settings to accommodate better existing options.
- SSR's Default FrameSettings for camera is now enable.
- Re-enabled the sharpening filter on Temporal Anti-aliasing
- Exposed HDEditorUtils.LightLayerMaskDrawer for integration in other packages and user scripting.
- Rename atmospheric scattering in FrameSettings to Fog
- The size modifier in the override for the culling sphere in Shadow Cascades now defaults to 0.6, which is the same as the formerly hardcoded value.
- Moved LOD Bias and Maximum LOD Level from Frame Setting section `Other` to `Rendering`
- ShaderGraph Decal that affect only emissive, only draw in emissive pass (was drawing in dbuffer pass too)
- Apply decal projector fade factor correctly on all attribut and for shader graph decal
- Move RenderTransparentDepthPostpass after all transparent
- Update exposure prepass to interleave XR single-pass instancing views in a checkerboard pattern
- Removed ScriptRuntimeVersion check in wizard.

## [6.6.0-preview] - 2019-04-01

### Added
- Added preliminary changes for XR deferred shading
- Added support of 111110 color buffer
- Added proper support for Recorder in HDRP
- Added depth offset input in shader graph master nodes
- Added a Parallax Occlusion Mapping node
- Added SMAA support
- Added Homothety and Symetry quick edition modifier on volume used in ReflectionProbe, PlanarReflectionProbe and DensityVolume
- Added multi-edition support for DecalProjectorComponent
- Improve hair shader
- Added the _ScreenToTargetScaleHistory uniform variable to be used when sampling HDRP RTHandle history buffers.
- Added settings in `FrameSettings` to change `QualitySettings.lodBias` and `QualitySettings.maximumLODLevel` during a rendering
- Added an exposure node to retrieve the current, inverse and previous frame exposure value.
- Added an HD scene color node which allow to sample the scene color with mips and a toggle to remove the exposure.
- Added safeguard on HD scene creation if default scene not set in the wizard
- Added Low res transparency rendering pass.

### Fixed
- Fixed HDRI sky intensity lux mode
- Fixed dynamic resolution for XR
- Fixed instance identifier semantic string used by Shader Graph
- Fixed null culling result occuring when changing scene that was causing crashes
- Fixed multi-edition light handles and inspector shapes
- Fixed light's LightLayer field when multi-editing
- Fixed normal blend edition handles on DensityVolume
- Fixed an issue with layered lit shader and height based blend where inactive layers would still have influence over the result
- Fixed multi-selection handles color for DensityVolume
- Fixed multi-edition inspector's blend distances for HDReflectionProbe, PlanarReflectionProbe and DensityVolume
- Fixed metric distance that changed along size in DensityVolume
- Fixed DensityVolume shape handles that have not same behaviour in advance and normal edition mode
- Fixed normal map blending in TerrainLit by only blending the derivatives
- Fixed Xbox One rendering just a grey screen instead of the scene
- Fixed probe handles for multiselection
- Fixed baked cubemap import settings for convolution
- Fixed regression causing crash when attempting to open HDRenderPipelineWizard without an HDRenderPipelineAsset setted
- Fixed FullScreenDebug modes: SSAO, SSR, Contact shadow, Prerefraction Color Pyramid, Final Color Pyramid
- Fixed volumetric rendering with stereo instancing
- Fixed shader warning
- Fixed missing resources in existing asset when updating package
- Fixed PBR master node preview in forward rendering or transparent surface
- Fixed deferred shading with stereo instancing
- Fixed "look at" edition mode of Rotation tool for DecalProjectorComponent
- Fixed issue when switching mode in ReflectionProbe and PlanarReflectionProbe
- Fixed issue where migratable component version where not always serialized when part of prefab's instance
- Fixed an issue where shadow would not be rendered properly when light layer are not enabled
- Fixed exposure weight on unlit materials
- Fixed Light intensity not played in the player when recorded with animation/timeline
- Fixed some issues when multi editing HDRenderPipelineAsset
- Fixed emission node breaking the main shader graph preview in certain conditions.
- Fixed checkout of baked probe asset when baking probes.
- Fixed invalid gizmo position for rotated ReflectionProbe
- Fixed multi-edition of material's SurfaceType and RenderingPath
- Fixed whole pipeline reconstruction on selecting for the first time or modifying other than the currently used HDRenderPipelineAsset
- Fixed single shadow debug mode
- Fixed global scale factor debug mode when scale > 1
- Fixed debug menu material overrides not getting applied to the Terrain Lit shader
- Fixed typo in computeLightVariants
- Fixed deferred pass with XR instancing by disabling ComputeLightEvaluation
- Fixed bloom resolution independence
- Fixed lens dirt intensity not behaving properly
- Fixed the Stop NaN feature
- Fixed some resources to handle more than 2 instanced views for XR
- Fixed issue with black screen (NaN) produced on old GPU hardware or intel GPU hardware with gaussian pyramid
- Fixed issue with disabled punctual light would still render when only directional light is present

### Changed
- DensityVolume scripting API will no longuer allow to change between advance and normal edition mode
- Disabled depth of field, lens distortion and panini projection in the scene view
- TerrainLit shaders and includes are reorganized and made simpler.
- TerrainLit shader GUI now allows custom properties to be displayed in the Terrain fold-out section.
- Optimize distortion pass with stencil
- Disable SceneSelectionPass in shader graph preview
- Control punctual light and area light shadow atlas separately
- Move SMAA anti-aliasing option to after Temporal Anti Aliasing one, to avoid problem with previously serialized project settings
- Optimize rendering with static only lighting and when no cullable lights/decals/density volumes are present.
- Updated handles for DecalProjectorComponent for enhanced spacial position readability and have edition mode for better SceneView management
- DecalProjectorComponent are now scale independent in order to have reliable metric unit (see new Size field for changing the size of the volume)
- Restructure code from HDCamera.Update() by adding UpdateAntialiasing() and UpdateViewConstants()
- Renamed velocity to motion vectors
- Objects rendered during the After Post Process pass while TAA is enabled will not benefit from existing depth buffer anymore. This is done to fix an issue where those object would wobble otherwise
- Removed usage of builtin unity matrix for shadow, shadow now use same constant than other view
- The default volume layer mask for cameras & probes is now `Default` instead of `Everything`

## [6.5.0-preview] - 2019-03-07

### Added
- Added depth-of-field support with stereo instancing
- Adding real time area light shadow support
- Added a new FrameSettings: Specular Lighting to toggle the specular during the rendering

### Fixed
- Fixed diffusion profile upgrade breaking package when upgrading to a new version
- Fixed decals cropped by gizmo not updating correctly if prefab
- Fixed an issue when enabling SSR on multiple view
- Fixed edition of the intensity's unit field while selecting multiple lights
- Fixed wrong calculation in soft voxelization for density volume
- Fixed gizmo not working correctly with pre-exposure
- Fixed issue with setting a not available RT when disabling motion vectors
- Fixed planar reflection when looking at mirror normal
- Fixed mutiselection issue with HDLight Inspector
- Fixed HDAdditionalCameraData data migration
- Fixed failing builds when light explorer window is open
- Fixed cascade shadows border sometime causing artefacts between cascades
- Restored shadows in the Cascade Shadow debug visualization
- `camera.RenderToCubemap` use proper face culling

### Changed
- When rendering reflection probe disable all specular lighting and for metals use fresnelF0 as diffuse color for bake lighting.

## [6.4.0-preview] - 2019-02-21

### Added
- VR: Added TextureXR system to selectively expand TEXTURE2D macros to texture array for single-pass stereo instancing + Convert textures call to these macros
- Added an unit selection dropdown next to shutter speed (camera)
- Added error helpbox when trying to use a sub volume component that require the current HDRenderPipelineAsset to support a feature that it is not supporting.
- Add mesh for tube light when display emissive mesh is enabled

### Fixed
- Fixed Light explorer. The volume explorer used `profile` instead of `sharedProfile` which instantiate a custom volume profile instead of editing the asset itself.
- Fixed UI issue where all is displayed using metric unit in shadow cascade and Percent is set in the unit field (happening when opening the inspector).
- Fixed inspector event error when double clicking on an asset (diffusion profile/material).
- Fixed nullref on layered material UI when the material is not an asset.
- Fixed nullref exception when undo/redo a light property.
- Fixed visual bug when area light handle size is 0.

### Changed
- Update UI for 32bit/16bit shadow precision settings in HDRP asset
- Object motion vectors have been disabled in all but the game view. Camera motion vectors are still enabled everywhere, allowing TAA and Motion Blur to work on static objects.
- Enable texture array by default for most rendering code on DX11 and unlock stereo instancing (DX11 only for now)

## [6.3.0-preview] - 2019-02-18

### Added
- Added emissive property for shader graph decals
- Added a diffusion profile override volume so the list of diffusion profile assets to use can be chanaged without affecting the HDRP asset
- Added a "Stop NaNs" option on cameras and in the Scene View preferences.
- Added metric display option in HDShadowSettings and improve clamping
- Added shader parameter mapping in DebugMenu
- Added scripting API to configure DebugData for DebugMenu

### Fixed
- Fixed decals in forward
- Fixed issue with stencil not correctly setup for various master node and shader for the depth pass, motion vector pass and GBuffer/Forward pass
- Fixed SRP batcher and metal
- Fixed culling and shadows for Pyramid, Box, Rectangle and Tube lights
- Fixed an issue where scissor render state leaking from the editor code caused partially black rendering

### Changed
- When a lit material has a clear coat mask that is not null, we now use the clear coat roughness to compute the screen space reflection.
- Diffusion profiles are now limited to one per asset and can be referenced in materials, shader graphs and vfx graphs. Materials will be upgraded automatically except if they are using a shader graph, in this case it will display an error message.

## [6.2.0-preview] - 2019-02-15

### Added
- Added help box listing feature supported in a given HDRenderPipelineAsset alongs with the drawbacks implied.
- Added cascade visualizer, supporting disabled handles when not overriding.

### Fixed
- Fixed post processing with stereo double-wide
- Fixed issue with Metal: Use sign bit to find the cache type instead of lowest bit.
- Fixed invalid state when creating a planar reflection for the first time
- Fix FrameSettings's LitShaderMode not restrained by supported LitShaderMode regression.

### Changed
- The default value roughness value for the clearcoat has been changed from 0.03 to 0.01
- Update default value of based color for master node
- Update Fabric Charlie Sheen lighting model - Remove Fresnel component that wasn't part of initial model + Remap smoothness to [0.0 - 0.6] range for more artist friendly parameter

### Changed
- Code refactor: all macros with ARGS have been swapped with macros with PARAM. This is because the ARGS macros were incorrectly named.

## [6.1.0-preview] - 2019-02-13

### Added
- Added support for post-processing anti-aliasing in the Scene View (FXAA and TAA). These can be set in Preferences.
- Added emissive property for decal material (non-shader graph)

### Fixed
- Fixed a few UI bugs with the color grading curves.
- Fixed "Post Processing" in the scene view not toggling post-processing effects
- Fixed bake only object with flag `ReflectionProbeStaticFlag` when baking a `ReflectionProbe`

### Changed
- Removed unsupported Clear Depth checkbox in Camera inspector
- Updated the toggle for advanced mode in inspectors.

## [6.0.0-preview] - 2019-02-23

### Added
- Added new API to perform a camera rendering
- Added support for hair master node (Double kajiya kay - Lambert)
- Added Reset behaviour in DebugMenu (ingame mapping is right joystick + B)
- Added Default HD scene at new scene creation while in HDRP
- Added Wizard helping to configure HDRP project
- Added new UI for decal material to allow remapping and scaling of some properties
- Added cascade shadow visualisation toggle in HD shadow settings
- Added icons for assets
- Added replace blending mode for distortion
- Added basic distance fade for density volumes
- Added decal master node for shader graph
- Added HD unlit master node (Cross Pipeline version is name Unlit)
- Added new Rendering Queue in materials
- Added post-processing V3 framework embed in HDRP, remove postprocess V2 framework
- Post-processing now uses the generic volume framework
-   New depth-of-field, bloom, panini projection effects, motion blur
-   Exposure is now done as a pre-exposition pass, the whole system has been revamped
-   Exposure now use EV100 everywhere in the UI (Sky, Emissive Light)
- Added emissive intensity (Luminance and EV100 control) control for Emissive
- Added pre-exposure weigth for Emissive
- Added an emissive color node and a slider to control the pre-exposure percentage of emission color
- Added physical camera support where applicable
- Added more color grading tools
- Added changelog level for Shader Variant stripping
- Added Debug mode for validation of material albedo and metalness/specularColor values
- Added a new dynamic mode for ambient probe and renamed BakingSky to StaticLightingSky
- Added command buffer parameter to all Bind() method of material
- Added Material validator in Render Pipeline Debug
- Added code to future support of DXR (not enabled)
- Added support of multiviewport
- Added HDRenderPipeline.RequestSkyEnvironmentUpdate function to force an update from script when sky is set to OnDemand
- Added a Lighting and BackLighting slots in Lit, StackLit, Fabric and Hair master nodes
- Added support for overriding terrain detail rendering shaders, via the render pipeline editor resources asset
- Added xrInstancing flag support to RTHandle
- Added support for cullmask for decal projectors
- Added software dynamic resolution support
- Added support for "After Post-Process" render pass for unlit shader
- Added support for textured rectangular area lights
- Added stereo instancing macros to MSAA shaders
- Added support for Quarter Res Raytraced Reflections (not enabled)
- Added fade factor for decal projectors.
- Added stereo instancing macros to most shaders used in VR
- Added multi edition support for HDRenderPipelineAsset

### Fixed
- Fixed logic to disable FPTL with stereo rendering
- Fixed stacklit transmission and sun highlight
- Fixed decals with stereo rendering
- Fixed sky with stereo rendering
- Fixed flip logic for postprocessing + VR
- Fixed copyStencilBuffer pass for Switch
- Fixed point light shadow map culling that wasn't taking into account far plane
- Fixed usage of SSR with transparent on all master node
- Fixed SSR and microshadowing on fabric material
- Fixed blit pass for stereo rendering
- Fixed lightlist bounds for stereo rendering
- Fixed windows and in-game DebugMenu sync.
- Fixed FrameSettings' LitShaderMode sync when opening DebugMenu.
- Fixed Metal specific issues with decals, hitting a sampler limit and compiling AxF shader
- Fixed an issue with flipped depth buffer during postprocessing
- Fixed normal map use for shadow bias with forward lit - now use geometric normal
- Fixed transparent depth prepass and postpass access so they can be use without alpha clipping for lit shader
- Fixed support of alpha clip shadow for lit master node
- Fixed unlit master node not compiling
- Fixed issue with debug display of reflection probe
- Fixed issue with phong tessellations not working with lit shader
- Fixed issue with vertex displacement being affected by heightmap setting even if not heightmap where assign
- Fixed issue with density mode on Lit terrain producing NaN
- Fixed issue when going back and forth from Lit to LitTesselation for displacement mode
- Fixed issue with ambient occlusion incorrectly applied to emissiveColor with light layers in deferred
- Fixed issue with fabric convolution not using the correct convolved texture when fabric convolution is enabled
- Fixed issue with Thick mode for Transmission that was disabling transmission with directional light
- Fixed shutdown edge cases with HDRP tests
- Fixed slowdow when enabling Fabric convolution in HDRP asset
- Fixed specularAA not compiling in StackLit Master node
- Fixed material debug view with stereo rendering
- Fixed material's RenderQueue edition in default view.
- Fixed banding issues within volumetric density buffer
- Fixed missing multicompile for MSAA for AxF
- Fixed camera-relative support for stereo rendering
- Fixed remove sync with render thread when updating decal texture atlas.
- Fixed max number of keyword reach [256] issue. Several shader feature are now local
- Fixed Scene Color and Depth nodes
- Fixed SSR in forward
- Fixed custom editor of Unlit, HD Unlit and PBR shader graph master node
- Fixed issue with NewFrame not correctly calculated in Editor when switching scene
- Fixed issue with TerrainLit not compiling with depth only pass and normal buffer
- Fixed geometric normal use for shadow bias with PBR master node in forward
- Fixed instancing macro usage for decals
- Fixed error message when having more than one directional light casting shadow
- Fixed error when trying to display preview of Camera or PlanarReflectionProbe
- Fixed LOAD_TEXTURE2D_ARRAY_MSAA macro
- Fixed min-max and amplitude clamping value in inspector of vertex displacement materials
- Fixed issue with alpha shadow clip (was incorrectly clipping object shadow)
- Fixed an issue where sky cubemap would not be cleared correctly when setting the current sky to None
- Fixed a typo in Static Lighting Sky component UI
- Fixed issue with incorrect reset of RenderQueue when switching shader in inspector GUI
- Fixed issue with variant stripper stripping incorrectly some variants
- Fixed a case of ambient lighting flickering because of previews
- Fixed Decals when rendering multiple camera in a single frame
- Fixed cascade shadow count in shader
- Fixed issue with Stacklit shader with Haze effect
- Fixed an issue with the max sample count for the TAA
- Fixed post-process guard band for XR
- Fixed exposure of emissive of Unlit
- Fixed depth only and motion vector pass for Unlit not working correctly with MSAA
- Fixed an issue with stencil buffer copy causing unnecessary compute dispatches for lighting
- Fixed multi edition issue in FrameSettings
- Fixed issue with SRP batcher and DebugDisplay variant of lit shader
- Fixed issue with debug material mode not doing alpha test
- Fixed "Attempting to draw with missing UAV bindings" errors on Vulkan
- Fixed pre-exposure incorrectly apply to preview
- Fixed issue with duplicate 3D texture in 3D texture altas of volumetric?
- Fixed Camera rendering order (base on the depth parameter)
- Fixed shader graph decals not being cropped by gizmo
- Fixed "Attempting to draw with missing UAV bindings" errors on Vulkan.


### Changed
- ColorPyramid compute shader passes is swapped to pixel shader passes on platforms where the later is faster (Nintendo Switch).
- Removing the simple lightloop used by the simple lit shader
- Whole refactor of reflection system: Planar and reflection probe
- Separated Passthrough from other RenderingPath
- Update several properties naming and caption based on feedback from documentation team
- Remove tile shader variant for transparent backface pass of lit shader
- Rename all HDRenderPipeline to HDRP folder for shaders
- Rename decal property label (based on doc team feedback)
- Lit shader mode now default to Deferred to reduce build time
- Update UI of Emission parameters in shaders
- Improve shader variant stripping including shader graph variant
- Refactored render loop to render realtime probes visible per camera
- Enable SRP batcher by default
- Shader code refactor: Rename LIGHTLOOP_SINGLE_PASS => LIGHTLOOP_DISABLE_TILE_AND_CLUSTER and clean all usage of LIGHTLOOP_TILE_PASS
- Shader code refactor: Move pragma definition of vertex and pixel shader inside pass + Move SURFACE_GRADIENT definition in XXXData.hlsl
- Micro-shadowing in Lit forward now use ambientOcclusion instead of SpecularOcclusion
- Upgraded FrameSettings workflow, DebugMenu and Inspector part relative to it
- Update build light list shader code to support 32 threads in wavefronts on Switch
- LayeredLit layers' foldout are now grouped in one main foldout per layer
- Shadow alpha clip can now be enabled on lit shader and haor shader enven for opaque
- Temporal Antialiasing optimization for Xbox One X
- Parameter depthSlice on SetRenderTarget functions now defaults to -1 to bind the entire resource
- Rename SampleCameraDepth() functions to LoadCameraDepth() and SampleCameraDepth(), same for SampleCameraColor() functions
- Improved Motion Blur quality.
- Update stereo frame settings values for single-pass instancing and double-wide
- Rearrange FetchDepth functions to prepare for stereo-instancing
- Remove unused _ComputeEyeIndex
- Updated HDRenderPipelineAsset inspector
- Re-enable SRP batcher for metal

## [5.2.0-preview] - 2018-11-27

### Added
- Added option to run Contact Shadows and Volumetrics Voxelization stage in Async Compute
- Added camera freeze debug mode - Allow to visually see culling result for a camera
- Added support of Gizmo rendering before and after postprocess in Editor
- Added support of LuxAtDistance for punctual lights

### Fixed
- Fixed Debug.DrawLine and Debug.Ray call to work in game view
- Fixed DebugMenu's enum resetted on change
- Fixed divide by 0 in refraction causing NaN
- Fixed disable rough refraction support
- Fixed refraction, SSS and atmospheric scattering for VR
- Fixed forward clustered lighting for VR (double-wide).
- Fixed Light's UX to not allow negative intensity
- Fixed HDRenderPipelineAsset inspector broken when displaying its FrameSettings from project windows.
- Fixed forward clustered lighting for VR (double-wide).
- Fixed HDRenderPipelineAsset inspector broken when displaying its FrameSettings from project windows.
- Fixed Decals and SSR diable flags for all shader graph master node (Lit, Fabric, StackLit, PBR)
- Fixed Distortion blend mode for shader graph master node (Lit, StackLit)
- Fixed bent Normal for Fabric master node in shader graph
- Fixed PBR master node lightlayers
- Fixed shader stripping for built-in lit shaders.

### Changed
- Rename "Regular" in Diffusion profile UI "Thick Object"
- Changed VBuffer depth parametrization for volumetric from distanceRange to depthExtent - Require update of volumetric settings - Fog start at near plan
- SpotLight with box shape use Lux unit only

## [5.1.0-preview] - 2018-11-19

### Added

- Added a separate Editor resources file for resources Unity does not take when it builds a Player.
- You can now disable SSR on Materials in Shader Graph.
- Added support for MSAA when the Supported Lit Shader Mode is set to Both. Previously HDRP only supported MSAA for Forward mode.
- You can now override the emissive color of a Material when in debug mode.
- Exposed max light for Light Loop Settings in HDRP asset UI.
- HDRP no longer performs a NormalDBuffer pass update if there are no decals in the Scene.
- Added distant (fall-back) volumetric fog and improved the fog evaluation precision.
- Added an option to reflect sky in SSR.
- Added a y-axis offset for the PlanarReflectionProbe and offset tool.
- Exposed the option to run SSR and SSAO on async compute.
- Added support for the _GlossMapScale parameter in the Legacy to HDRP Material converter.
- Added wave intrinsic instructions for use in Shaders (for AMD GCN).


### Fixed
- Fixed sphere shaped influence handles clamping in Reflection Probes.
- Fixed Reflection Probe data migration for projects created before using HDRP.
- Fixed UI of Layered Material where Unity previously rendered the scrollbar above the Copy button.
- Fixed Material tessellations parameters Start fade distance and End fade distance. Originally, Unity clamped these values when you modified them.
- Fixed various distortion and refraction issues - handle a better fall-back.
- Fixed SSR for multiple views.
- Fixed SSR issues related to self-intersections.
- Fixed shape density volume handle speed.
- Fixed density volume shape handle moving too fast.
- Fixed the Camera velocity pass that we removed by mistake.
- Fixed some null pointer exceptions when disabling motion vectors support.
- Fixed viewports for both the Subsurface Scattering combine pass and the transparent depth prepass.
- Fixed the blend mode pop-up in the UI. It previously did not appear when you enabled pre-refraction.
- Fixed some null pointer exceptions that previously occurred when you disabled motion vectors support.
- Fixed Layered Lit UI issue with scrollbar.
- Fixed cubemap assignation on custom ReflectionProbe.
- Fixed Reflection Probes’ capture settings' shadow distance.
- Fixed an issue with the SRP batcher and Shader variables declaration.
- Fixed thickness and subsurface slots for fabric Shader master node that wasn't appearing with the right combination of flags.
- Fixed d3d debug layer warning.
- Fixed PCSS sampling quality.
- Fixed the Subsurface and transmission Material feature enabling for fabric Shader.
- Fixed the Shader Graph UV node’s dimensions when using it in a vertex Shader.
- Fixed the planar reflection mirror gizmo's rotation.
- Fixed HDRenderPipelineAsset's FrameSettings not showing the selected enum in the Inspector drop-down.
- Fixed an error with async compute.
- MSAA now supports transparency.
- The HDRP Material upgrader tool now converts metallic values correctly.
- Volumetrics now render in Reflection Probes.
- Fixed a crash that occurred whenever you set a viewport size to 0.
- Fixed the Camera physic parameter that the UI previously did not display.
- Fixed issue in pyramid shaped spotlight handles manipulation

### Changed

- Renamed Line shaped Lights to Tube Lights.
- HDRP now uses mean height fog parametrization.
- Shadow quality settings are set to All when you use HDRP (This setting is not visible in the UI when using SRP). This avoids Legacy Graphics Quality Settings disabling the shadows and give SRP full control over the Shadows instead.
- HDRP now internally uses premultiplied alpha for all fog.
- Updated default FrameSettings used for realtime Reflection Probes when you create a new HDRenderPipelineAsset.
- Remove multi-camera support. LWRP and HDRP will not support multi-camera layered rendering.
- Updated Shader Graph subshaders to use the new instancing define.
- Changed fog distance calculation from distance to plane to distance to sphere.
- Optimized forward rendering using AMD GCN by scalarizing the light loop.
- Changed the UI of the Light Editor.
- Change ordering of includes in HDRP Materials in order to reduce iteration time for faster compilation.
- Added a StackLit master node replacing the InspectorUI version. IMPORTANT: All previously authored StackLit Materials will be lost. You need to recreate them with the master node.

## [5.0.0-preview] - 2018-09-28

### Added
- Added occlusion mesh to depth prepass for VR (VR still disabled for now)
- Added a debug mode to display only one shadow at once
- Added controls for the highlight created by directional lights
- Added a light radius setting to punctual lights to soften light attenuation and simulate fill lighting
- Added a 'minRoughness' parameter to all non-area lights (was previously only available for certain light types)
- Added separate volumetric light/shadow dimmers
- Added per-pixel jitter to volumetrics to reduce aliasing artifacts
- Added a SurfaceShading.hlsl file, which implements material-agnostic shading functionality in an efficient manner
- Added support for shadow bias for thin object transmission
- Added FrameSettings to control realtime planar reflection
- Added control for SRPBatcher on HDRP Asset
- Added an option to clear the shadow atlases in the debug menu
- Added a color visualization of the shadow atlas rescale in debug mode
- Added support for disabling SSR on materials
- Added intrinsic for XBone
- Added new light volume debugging tool
- Added a new SSR debug view mode
- Added translaction's scale invariance on DensityVolume
- Added multiple supported LitShadermode and per renderer choice in case of both Forward and Deferred supported
- Added custom specular occlusion mode to Lit Shader Graph Master node

### Fixed
- Fixed a normal bias issue with Stacklit (Was causing light leaking)
- Fixed camera preview outputing an error when both scene and game view where display and play and exit was call
- Fixed override debug mode not apply correctly on static GI
- Fixed issue where XRGraphicsConfig values set in the asset inspector GUI weren't propagating correctly (VR still disabled for now)
- Fixed issue with tangent that was using SurfaceGradient instead of regular normal decoding
- Fixed wrong error message display when switching to unsupported target like IOS
- Fixed an issue with ambient occlusion texture sometimes not being created properly causing broken rendering
- Shadow near plane is no longer limited at 0.1
- Fixed decal draw order on transparent material
- Fixed an issue where sometime the lookup texture used for GGX convolution was broken, causing broken rendering
- Fixed an issue where you wouldn't see any fog for certain pipeline/scene configurations
- Fixed an issue with volumetric lighting where the anisotropy value of 0 would not result in perfectly isotropic lighting
- Fixed shadow bias when the atlas is rescaled
- Fixed shadow cascade sampling outside of the atlas when cascade count is inferior to 4
- Fixed shadow filter width in deferred rendering not matching shader config
- Fixed stereo sampling of depth texture in MSAA DepthValues.shader
- Fixed box light UI which allowed negative and zero sizes, thus causing NaNs
- Fixed stereo rendering in HDRISky.shader (VR)
- Fixed normal blend and blend sphere influence for reflection probe
- Fixed distortion filtering (was point filtering, now trilinear)
- Fixed contact shadow for large distance
- Fixed depth pyramid debug view mode
- Fixed sphere shaped influence handles clamping in reflection probes
- Fixed reflection probes data migration for project created before using hdrp
- Fixed ambient occlusion for Lit Master Node when slot is connected

### Changed
- Use samplerunity_ShadowMask instead of samplerunity_samplerLightmap for shadow mask
- Allow to resize reflection probe gizmo's size
- Improve quality of screen space shadow
- Remove support of projection model for ScreenSpaceLighting (SSR always use HiZ and refraction always Proxy)
- Remove all the debug mode from SSR that are obsolete now
- Expose frameSettings and Capture settings for reflection and planar probe
- Update UI for reflection probe, planar probe, camera and HDRP Asset
- Implement proper linear blending for volumetric lighting via deep compositing as described in the paper "Deep Compositing Using Lie Algebras"
- Changed  planar mapping to match terrain convention (XZ instead of ZX)
- XRGraphicsConfig is no longer Read/Write. Instead, it's read-only. This improves consistency of XR behavior between the legacy render pipeline and SRP
- Change reflection probe data migration code (to update old reflection probe to new one)
- Updated gizmo for ReflectionProbes
- Updated UI and Gizmo of DensityVolume

## [4.0.0-preview] - 2018-09-28

### Added
- Added a new TerrainLit shader that supports rendering of Unity terrains.
- Added controls for linear fade at the boundary of density volumes
- Added new API to control decals without monobehaviour object
- Improve Decal Gizmo
- Implement Screen Space Reflections (SSR) (alpha version, highly experimental)
- Add an option to invert the fade parameter on a Density Volume
- Added a Fabric shader (experimental) handling cotton and silk
- Added support for MSAA in forward only for opaque only
- Implement smoothness fade for SSR
- Added support for AxF shader (X-rite format - require special AxF importer from Unity not part of HDRP)
- Added control for sundisc on directional light (hack)
- Added a new HD Lit Master node that implements Lit shader support for Shader Graph
- Added Micro shadowing support (hack)
- Added an event on HDAdditionalCameraData for custom rendering
- HDRP Shader Graph shaders now support 4-channel UVs.

### Fixed
- Fixed an issue where sometimes the deferred shadow texture would not be valid, causing wrong rendering.
- Stencil test during decals normal buffer update is now properly applied
- Decals corectly update normal buffer in forward
- Fixed a normalization problem in reflection probe face fading causing artefacts in some cases
- Fix multi-selection behavior of Density Volumes overwriting the albedo value
- Fixed support of depth texture for RenderTexture. HDRP now correctly output depth to user depth buffer if RenderTexture request it.
- Fixed multi-selection behavior of Density Volumes overwriting the albedo value
- Fixed support of depth for RenderTexture. HDRP now correctly output depth to user depth buffer if RenderTexture request it.
- Fixed support of Gizmo in game view in the editor
- Fixed gizmo for spot light type
- Fixed issue with TileViewDebug mode being inversed in gameview
- Fixed an issue with SAMPLE_TEXTURECUBE_SHADOW macro
- Fixed issue with color picker not display correctly when game and scene view are visible at the same time
- Fixed an issue with reflection probe face fading
- Fixed camera motion vectors shader and associated matrices to update correctly for single-pass double-wide stereo rendering
- Fixed light attenuation functions when range attenuation is disabled
- Fixed shadow component algorithm fixup not dirtying the scene, so changes can be saved to disk.
- Fixed some GC leaks for HDRP
- Fixed contact shadow not affected by shadow dimmer
- Fixed GGX that works correctly for the roughness value of 0 (mean specular highlgiht will disappeard for perfect mirror, we rely on maxSmoothness instead to always have a highlight even on mirror surface)
- Add stereo support to ShaderPassForward.hlsl. Forward rendering now seems passable in limited test scenes with camera-relative rendering disabled.
- Add stereo support to ProceduralSky.shader and OpaqueAtmosphericScattering.shader.
- Added CullingGroupManager to fix more GC.Alloc's in HDRP
- Fixed rendering when multiple cameras render into the same render texture

### Changed
- Changed the way depth & color pyramids are built to be faster and better quality, thus improving the look of distortion and refraction.
- Stabilize the dithered LOD transition mask with respect to the camera rotation.
- Avoid multiple depth buffer copies when decals are present
- Refactor code related to the RT handle system (No more normal buffer manager)
- Remove deferred directional shadow and move evaluation before lightloop
- Add a function GetNormalForShadowBias() that material need to implement to return the normal used for normal shadow biasing
- Remove Jimenez Subsurface scattering code (This code was disabled by default, now remove to ease maintenance)
- Change Decal API, decal contribution is now done in Material. Require update of material using decal
- Move a lot of files from CoreRP to HDRP/CoreRP. All moved files weren't used by Ligthweight pipeline. Long term they could move back to CoreRP after CoreRP become out of preview
- Updated camera inspector UI
- Updated decal gizmo
- Optimization: The objects that are rendered in the Motion Vector Pass are not rendered in the prepass anymore
- Removed setting shader inclue path via old API, use package shader include paths
- The default value of 'maxSmoothness' for punctual lights has been changed to 0.99
- Modified deferred compute and vert/frag shaders for first steps towards stereo support
- Moved material specific Shader Graph files into corresponding material folders.
- Hide environment lighting settings when enabling HDRP (Settings are control from sceneSettings)
- Update all shader includes to use absolute path (allow users to create material in their Asset folder)
- Done a reorganization of the files (Move ShaderPass to RenderPipeline folder, Move all shadow related files to Lighting/Shadow and others)
- Improved performance and quality of Screen Space Shadows

## [3.3.0-preview] - 2018-01-01

### Added
- Added an error message to say to use Metal or Vulkan when trying to use OpenGL API
- Added a new Fabric shader model that supports Silk and Cotton/Wool
- Added a new HDRP Lighting Debug mode to visualize Light Volumes for Point, Spot, Line, Rectangular and Reflection Probes
- Add support for reflection probe light layers
- Improve quality of anisotropic on IBL

### Fixed
- Fix an issue where the screen where darken when rendering camera preview
- Fix display correct target platform when showing message to inform user that a platform is not supported
- Remove workaround for metal and vulkan in normal buffer encoding/decoding
- Fixed an issue with color picker not working in forward
- Fixed an issue where reseting HDLight do not reset all of its parameters
- Fixed shader compile warning in DebugLightVolumes.shader

### Changed
- Changed default reflection probe to be 256x256x6 and array size to be 64
- Removed dependence on the NdotL for thickness evaluation for translucency (based on artist's input)
- Increased the precision when comparing Planar or HD reflection probe volumes
- Remove various GC alloc in C#. Slightly better performance

## [3.2.0-preview] - 2018-01-01

### Added
- Added a luminance meter in the debug menu
- Added support of Light, reflection probe, emissive material, volume settings related to lighting to Lighting explorer
- Added support for 16bit shadows

### Fixed
- Fix issue with package upgrading (HDRP resources asset is now versionned to worarkound package manager limitation)
- Fix HDReflectionProbe offset displayed in gizmo different than what is affected.
- Fix decals getting into a state where they could not be removed or disabled.
- Fix lux meter mode - The lux meter isn't affected by the sky anymore
- Fix area light size reset when multi-selected
- Fix filter pass number in HDUtils.BlitQuad
- Fix Lux meter mode that was applying SSS
- Fix planar reflections that were not working with tile/cluster (olbique matrix)
- Fix debug menu at runtime not working after nested prefab PR come to trunk
- Fix scrolling issue in density volume

### Changed
- Shader code refactor: Split MaterialUtilities file in two parts BuiltinUtilities (independent of FragInputs) and MaterialUtilities (Dependent of FragInputs)
- Change screen space shadow rendertarget format from ARGB32 to RG16

## [3.1.0-preview] - 2018-01-01

### Added
- Decal now support per channel selection mask. There is now two mode. One with BaseColor, Normal and Smoothness and another one more expensive with BaseColor, Normal, Smoothness, Metal and AO. Control is on HDRP Asset. This may require to launch an update script for old scene: 'Edit/Render Pipeline/Single step upgrade script/Upgrade all DecalMaterial MaskBlendMode'.
- Decal now supports depth bias for decal mesh, to prevent z-fighting
- Decal material now supports draw order for decal projectors
- Added LightLayers support (Base on mask from renderers name RenderingLayers and mask from light name LightLayers - if they match, the light apply) - cost an extra GBuffer in deferred (more bandwidth)
- When LightLayers is enabled, the AmbientOclusion is store in the GBuffer in deferred path allowing to avoid double occlusion with SSAO. In forward the double occlusion is now always avoided.
- Added the possibility to add an override transform on the camera for volume interpolation
- Added desired lux intensity and auto multiplier for HDRI sky
- Added an option to disable light by type in the debug menu
- Added gradient sky
- Split EmissiveColor and bakeDiffuseLighting in forward avoiding the emissiveColor to be affect by SSAO
- Added a volume to control indirect light intensity
- Added EV 100 intensity unit for area lights
- Added support for RendererPriority on Renderer. This allow to control order of transparent rendering manually. HDRP have now two stage of sorting for transparent in addition to bact to front. Material have a priority then Renderer have a priority.
- Add Coupling of (HD)Camera and HDAdditionalCameraData for reset and remove in inspector contextual menu of Camera
- Add Coupling of (HD)ReflectionProbe and HDAdditionalReflectionData for reset and remove in inspector contextual menu of ReflectoinProbe
- Add macro to forbid unity_ObjectToWorld/unity_WorldToObject to be use as it doesn't handle camera relative rendering
- Add opacity control on contact shadow

### Fixed
- Fixed an issue with PreIntegratedFGD texture being sometimes destroyed and not regenerated causing rendering to break
- PostProcess input buffers are not copied anymore on PC if the viewport size matches the final render target size
- Fixed an issue when manipulating a lot of decals, it was displaying a lot of errors in the inspector
- Fixed capture material with reflection probe
- Refactored Constant Buffers to avoid hitting the maximum number of bound CBs in some cases.
- Fixed the light range affecting the transform scale when changed.
- Snap to grid now works for Decal projector resizing.
- Added a warning for 128x128 cookie texture without mipmaps
- Replace the sampler used for density volumes for correct wrap mode handling

### Changed
- Move Render Pipeline Debug "Windows from Windows->General-> Render Pipeline debug windows" to "Windows from Windows->Analysis-> Render Pipeline debug windows"
- Update detail map formula for smoothness and albedo, goal it to bright and dark perceptually and scale factor is use to control gradient speed
- Refactor the Upgrade material system. Now a material can be update from older version at any time. Call Edit/Render Pipeline/Upgrade all Materials to newer version
- Change name EnableDBuffer to EnableDecals at several place (shader, hdrp asset...), this require a call to Edit/Render Pipeline/Upgrade all Materials to newer version to have up to date material.
- Refactor shader code: BakeLightingData structure have been replace by BuiltinData. Lot of shader code have been remove/change.
- Refactor shader code: All GBuffer are now handled by the deferred material. Mean ShadowMask and LightLayers are control by lit material in lit.hlsl and not outside anymore. Lot of shader code have been remove/change.
- Refactor shader code: Rename GetBakedDiffuseLighting to ModifyBakedDiffuseLighting. This function now handle lighting model for transmission too. Lux meter debug mode is factor outisde.
- Refactor shader code: GetBakedDiffuseLighting is not call anymore in GBuffer or forward pass, including the ConvertSurfaceDataToBSDFData and GetPreLightData, this is done in ModifyBakedDiffuseLighting now
- Refactor shader code: Added a backBakeDiffuseLighting to BuiltinData to handle lighting for transmission
- Refactor shader code: Material must now call InitBuiltinData (Init all to zero + init bakeDiffuseLighting and backBakeDiffuseLighting ) and PostInitBuiltinData

## [3.0.0-preview] - 2018-01-01

### Fixed
- Fixed an issue with distortion that was using previous frame instead of current frame
- Fixed an issue where disabled light where not upgrade correctly to the new physical light unit system introduce in 2.0.5-preview

### Changed
- Update assembly definitions to output assemblies that match Unity naming convention (Unity.*).

## [2.0.5-preview] - 2018-01-01

### Added
- Add option supportDitheringCrossFade on HDRP Asset to allow to remove shader variant during player build if needed
- Add contact shadows for punctual lights (in additional shadow settings), only one light is allowed to cast contact shadows at the same time and so at each frame a dominant light is choosed among all light with contact shadows enabled.
- Add PCSS shadow filter support (from SRP Core)
- Exposed shadow budget parameters in HDRP asset
- Add an option to generate an emissive mesh for area lights (currently rectangle light only). The mesh fits the size, intensity and color of the light.
- Add an option to the HDRP asset to increase the resolution of volumetric lighting.
- Add additional ligth unit support for punctual light (Lumens, Candela) and area lights (Lumens, Luminance)
- Add dedicated Gizmo for the box Influence volume of HDReflectionProbe / PlanarReflectionProbe

### Changed
- Re-enable shadow mask mode in debug view
- SSS and Transmission code have been refactored to be able to share it between various material. Guidelines are in SubsurfaceScattering.hlsl
- Change code in area light with LTC for Lit shader. Magnitude is now take from FGD texture instead of a separate texture
- Improve camera relative rendering: We now apply camera translation on the model matrix, so before the TransformObjectToWorld(). Note: unity_WorldToObject and unity_ObjectToWorld must never be used directly.
- Rename positionWS to positionRWS (Camera relative world position) at a lot of places (mainly in interpolator and FragInputs). In case of custom shader user will be required to update their code.
- Rename positionWS, capturePositionWS, proxyPositionWS, influencePositionWS to positionRWS, capturePositionRWS, proxyPositionRWS, influencePositionRWS (Camera relative world position) in LightDefinition struct.
- Improve the quality of trilinear filtering of density volume textures.
- Improve UI for HDReflectionProbe / PlanarReflectionProbe

### Fixed
- Fixed a shader preprocessor issue when compiling DebugViewMaterialGBuffer.shader against Metal target
- Added a temporary workaround to Lit.hlsl to avoid broken lighting code with Metal/AMD
- Fixed issue when using more than one volume texture mask with density volumes.
- Fixed an error which prevented volumetric lighting from working if no density volumes with 3D textures were present.
- Fix contact shadows applied on transmission
- Fix issue with forward opaque lit shader variant being removed by the shader preprocessor
- Fixed compilation errors on Nintendo Switch (limited XRSetting support).
- Fixed apply range attenuation option on punctual light
- Fixed issue with color temperature not take correctly into account with static lighting
- Don't display fog when diffuse lighting, specular lighting, or lux meter debug mode are enabled.

## [2.0.4-preview] - 2018-01-01

### Fixed
- Fix issue when disabling rough refraction and building a player. Was causing a crash.

## [2.0.3-preview] - 2018-01-01

### Added
- Increased debug color picker limit up to 260k lux

## [2.0.2-preview] - 2018-01-01

### Added
- Add Light -> Planar Reflection Probe command
- Added a false color mode in rendering debug
- Add support for mesh decals
- Add flag to disable projector decals on transparent geometry to save performance and decal texture atlas space
- Add ability to use decal diffuse map as mask only
- Add visualize all shadow masks in lighting debug
- Add export of normal and roughness buffer for forwardOnly and when in supportOnlyForward mode for forward
- Provide a define in lit.hlsl (FORWARD_MATERIAL_READ_FROM_WRITTEN_NORMAL_BUFFER) when output buffer normal is used to read the normal and roughness instead of caclulating it (can save performance, but lower quality due to compression)
- Add color swatch to decal material

### Changed
- Change Render -> Planar Reflection creation to 3D Object -> Mirror
- Change "Enable Reflector" name on SpotLight to "Angle Affect Intensity"
- Change prototype of BSDFData ConvertSurfaceDataToBSDFData(SurfaceData surfaceData) to BSDFData ConvertSurfaceDataToBSDFData(uint2 positionSS, SurfaceData surfaceData)

### Fixed
- Fix issue with StackLit in deferred mode with deferredDirectionalShadow due to GBuffer not being cleared. Gbuffer is still not clear and issue was fix with the new Output of normal buffer.
- Fixed an issue where interpolation volumes were not updated correctly for reflection captures.
- Fixed an exception in Light Loop settings UI

## [2.0.1-preview] - 2018-01-01

### Added
- Add stripper of shader variant when building a player. Save shader compile time.
- Disable per-object culling that was executed in C++ in HD whereas it was not used (Optimization)
- Enable texture streaming debugging (was not working before 2018.2)
- Added Screen Space Reflection with Proxy Projection Model
- Support correctly scene selection for alpha tested object
- Add per light shadow mask mode control (i.e shadow mask distance and shadow mask). It use the option NonLightmappedOnly
- Add geometric filtering to Lit shader (allow to reduce specular aliasing)
- Add shortcut to create DensityVolume and PlanarReflection in hierarchy
- Add a DefaultHDMirrorMaterial material for PlanarReflection
- Added a script to be able to upgrade material to newer version of HDRP
- Removed useless duplication of ForwardError passes.
- Add option to not compile any DEBUG_DISPLAY shader in the player (Faster build) call Support Runtime Debug display

### Changed
- Changed SupportForwardOnly to SupportOnlyForward in render pipeline settings
- Changed versioning variable name in HDAdditionalXXXData from m_version to version
- Create unique name when creating a game object in the rendering menu (i.e Density Volume(2))
- Re-organize various files and folder location to clean the repository
- Change Debug windows name and location. Now located at:  Windows -> General -> Render Pipeline Debug

### Removed
- Removed GlobalLightLoopSettings.maxPlanarReflectionProbes and instead use value of GlobalLightLoopSettings.planarReflectionProbeCacheSize
- Remove EmissiveIntensity parameter and change EmissiveColor to be HDR (Matching Builtin Unity behavior) - Data need to be updated - Launch Edit -> Single Step Upgrade Script -> Upgrade all Materials emissionColor

### Fixed
- Fix issue with LOD transition and instancing
- Fix discrepency between object motion vector and camera motion vector
- Fix issue with spot and dir light gizmo axis not highlighted correctly
- Fix potential crash while register debug windows inputs at startup
- Fix warning when creating Planar reflection
- Fix specular lighting debug mode (was rendering black)
- Allow projector decal with null material to allow to configure decal when HDRP is not set
- Decal atlas texture offset/scale is updated after allocations (used to be before so it was using date from previous frame)

## [0.0.0-preview] - 2018-01-01

### Added
- Configure the VolumetricLightingSystem code path to be on by default
- Trigger a build exception when trying to build an unsupported platform
- Introduce the VolumetricLightingController component, which can (and should) be placed on the camera, and allows one to control the near and the far plane of the V-Buffer (volumetric "froxel" buffer) along with the depth distribution (from logarithmic to linear)
- Add 3D texture support for DensityVolumes
- Add a better mapping of roughness to mipmap for planar reflection
- The VolumetricLightingSystem now uses RTHandles, which allows to save memory by sharing buffers between different cameras (history buffers are not shared), and reduce reallocation frequency by reallocating buffers only if the rendering resolution increases (and suballocating within existing buffers if the rendering resolution decreases)
- Add a Volumetric Dimmer slider to lights to control the intensity of the scattered volumetric lighting
- Add UV tiling and offset support for decals.
- Add mipmapping support for volume 3D mask textures

### Changed
- Default number of planar reflection change from 4 to 2
- Rename _MainDepthTexture to _CameraDepthTexture
- The VolumetricLightingController has been moved to the Interpolation Volume framework and now functions similarly to the VolumetricFog settings
- Update of UI of cookie, CubeCookie, Reflection probe and planar reflection probe to combo box
- Allow enabling/disabling shadows for area lights when they are set to baked.
- Hide applyRangeAttenuation and FadeDistance for directional shadow as they are not used

### Removed
- Remove Resource folder of PreIntegratedFGD and add the resource to RenderPipeline Asset

### Fixed
- Fix ConvertPhysicalLightIntensityToLightIntensity() function used when creating light from script to match HDLightEditor behavior
- Fix numerical issues with the default value of mean free path of volumetric fog
- Fix the bug preventing decals from coexisting with density volumes
- Fix issue with alpha tested geometry using planar/triplanar mapping not render correctly or flickering (due to being wrongly alpha tested in depth prepass)
- Fix meta pass with triplanar (was not handling correctly the normal)
- Fix preview when a planar reflection is present
- Fix Camera preview, it is now a Preview cameraType (was a SceneView)
- Fix handling unknown GPUShadowTypes in the shadow manager.
- Fix area light shapes sent as point lights to the baking backends when they are set to baked.
- Fix unnecessary division by PI for baked area lights.
- Fix line lights sent to the lightmappers. The backends don't support this light type.
- Fix issue with shadow mask framesettings not correctly taken into account when shadow mask is enabled for lighting.
- Fix directional light and shadow mask transition, they are now matching making smooth transition
- Fix banding issues caused by high intensity volumetric lighting
- Fix the debug window being emptied on SRP asset reload
- Fix issue with debug mode not correctly clearing the GBuffer in editor after a resize
- Fix issue with ResetMaterialKeyword not resetting correctly ToggleOff/Roggle Keyword
- Fix issue with motion vector not render correctly if there is no depth prepass in deferred

## [0.0.0-preview] - 2018-01-01

### Added
- Screen Space Refraction projection model (Proxy raycasting, HiZ raymarching)
- Screen Space Refraction settings as volume component
- Added buffered frame history per camera
- Port Global Density Volumes to the Interpolation Volume System.
- Optimize ImportanceSampleLambert() to not require the tangent frame.
- Generalize SampleVBuffer() to handle different sampling and reconstruction methods.
- Improve the quality of volumetric lighting reprojection.
- Optimize Morton Order code in the Subsurface Scattering pass.
- Planar Reflection Probe support roughness (gaussian convolution of captured probe)
- Use an atlas instead of a texture array for cluster transparent decals
- Add a debug view to visualize the decal atlas
- Only store decal textures to atlas if decal is visible, debounce out of memory decal atlas warning.
- Add manipulator gizmo on decal to improve authoring workflow
- Add a minimal StackLit material (work in progress, this version can be used as template to add new material)

### Changed
- EnableShadowMask in FrameSettings (But shadowMaskSupport still disable by default)
- Forced Planar Probe update modes to (Realtime, Every Update, Mirror Camera)
- Screen Space Refraction proxy model uses the proxy of the first environment light (Reflection probe/Planar probe) or the sky
- Moved RTHandle static methods to RTHandles
- Renamed RTHandle to RTHandleSystem.RTHandle
- Move code for PreIntegratedFDG (Lit.shader) into its dedicated folder to be share with other material
- Move code for LTCArea (Lit.shader) into its dedicated folder to be share with other material

### Removed
- Removed Planar Probe mirror plane position and normal fields in inspector, always display mirror plane and normal gizmos

### Fixed
- Fix fog flags in scene view is now taken into account
- Fix sky in preview windows that were disappearing after a load of a new level
- Fix numerical issues in IntersectRayAABB().
- Fix alpha blending of volumetric lighting with transparent objects.
- Fix the near plane of the V-Buffer causing out-of-bounds look-ups in the clustered data structure.
- Depth and color pyramid are properly computed and sampled when the camera renders inside a viewport of a RTHandle.
- Fix decal atlas debug view to work correctly when shadow atlas view is also enabled<|MERGE_RESOLUTION|>--- conflicted
+++ resolved
@@ -23,6 +23,8 @@
 - Put more information in Camera background type tooltip and fixed inconsistent exposure behavior when changing bg type.
 - Fixed an issue where asset preview could be rendered white because of static lighting sky.
 - Fixed an issue where static lighting was not updated when removing the static lighting sky profile.
+- Fixed SceneView Draw Modes not being properly updated after opening new scene view panels or changing the editor layout.
+- Fixed depth prepass and postpass being disabled after changing the shader in the material UI.
 
 ### Changed
 - Shadowmask and realtime reflection probe property are hide in Quality settings
@@ -93,11 +95,6 @@
 - Fixed scalarization code for contact shadows
 - Fix MaterialBalls having same guid issue
 - Fix spelling and grammatical errors in material samples
-<<<<<<< HEAD
-- Fixed depth prepass and postpass being disabled after changing the shader in the material UI.
-=======
-- Fixed SceneView Draw Modes not being properly updated after opening new scene view panels or changing the editor layout.
->>>>>>> 5ba40dba
 
 ### Changed
 - Rejecting history for ray traced reflections based on a threshold evaluated on the neighborhood of the sampled history.
@@ -110,7 +107,6 @@
 - Debug exposure in debug menu have been replace to debug exposure compensation in EV100 space and is always visible.
 - Cookie are now supported in lightmaper. All lights casting cookie and baked will now include cookie influence.
 - Diffusion Profile and Material references in HDRP materials are now correctly exported to unity packages. Note that the diffusion profile or the material references need to be edited once before this can work properly.
-- Shadowmask and realtime reflection probe property are hide in Quality settings
 
 ## [8.0.1] - 2020-02-25
 
