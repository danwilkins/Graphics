--- conflicted
+++ resolved
@@ -52,9 +52,6 @@
 - Added user-selectable format for the post processing passes. 
 - Added support for alpha channel in some post-processing passes (DoF, TAA, Uber).
 - Added warnings in FrameSettings inspector when using DXR and atempting to use Asynchronous Execution.
-<<<<<<< HEAD
-- Added decal layer masks on materials and decal layer on decal material.
-=======
 - Exposed Stencil bits that can be used by the user.
 - Added history rejection based on velocity of intersected objects for directional, point and spot lights.
 - Added a affectsVolumetric field to the HDAdditionalLightData API to know if light affects volumetric fog.
@@ -62,7 +59,7 @@
 - Added option to exclude camera motion from motion blur.
 - Added semi-transparent shadows for point and spot lights.
 - Added support for semi-transparent shadow for unlit shader and unlit shader graph.
->>>>>>> 34720890
+- Added decal layer masks on materials and decal layer on decal material.
 
 ### Fixed
 - Update documentation of HDRISky-Backplate, precise how to have Ambient Occlusion on the Backplate
