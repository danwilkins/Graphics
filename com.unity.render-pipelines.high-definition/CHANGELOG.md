# Changelog
All notable changes to this package will be documented in this file.

The format is based on [Keep a Changelog](http://keepachangelog.com/en/1.0.0/)
and this project adheres to [Semantic Versioning](http://semver.org/spec/v2.0.0.html).

## [7.1.1] - 2019-XX-XX

### Added
<<<<<<< HEAD
- Cube LUT support in Tonemapping. Cube LUT helpers for external grading are available in the Post-processing Sample package.
- Transparency Overdraw debug mode. Allows to visualize transparent objects draw calls as an "heat map".
=======
>>>>>>> 6c9969ac

### Fixed
- Fixed wizard infinite loop on cancellation.

### Changed
- Update Wizard layout.


## [7.0.1] - 2019-07-25

### Added
- Added option in the config package to disable globally Area Lights and to select shadow quality settings for the deferred pipeline. 
- When shader log stripping is enabled, shader stripper statistics will be written at `Temp/shader-strip.json`

### Fixed
- Fixed XR SDK mirror view blit, cleanup some XRTODO and removed XRDebug.cs
- Fixed culling for volumetrics with XR single-pass rendering
- Fix shadergraph material pass setup not called
- Fixed documentation links in component's Inspector header bar
- Cookies using the render texture output from a camera are now properly updated
- Allow in ShaderGraph to enable pre/post pass when the alpha clip is disabled

### Changed
- RenderQueue for Opaque now start at Background instead of Geometry.
- Clamp the area light size for scripting API when we change the light type
- Added a warning in the material UI when the diffusion profile assigned is not in the HDRP asset


## [7.0.0] - 2019-07-17

### Added
- `Fixed`, `Viewer`, and `Automatic` modes to compute the FOV used when rendering a `PlanarReflectionProbe`
- A checkbox to toggle the chrome gizmo of `ReflectionProbe`and `PlanarReflectionProbe`
- Added a Light layer in shadows that allow for objects to cast shadows without being affected by light (and vice versa).
- You can now access ShaderGraph blend states from the Material UI (for example, **Surface Type**, **Sorting Priority**, and **Blending Mode**). This change may break Materials that use a ShaderGraph, to fix them, select **Edit > Render Pipeline > Reset all ShaderGraph Scene Materials BlendStates**. This syncs the blendstates of you ShaderGraph master nodes with the Material properties.
- You can now control ZTest, ZWrite, and CullMode for transparent Materials.
- Materials that use Unlit Shaders or Unlit Master Node Shaders now cast shadows.
- Added an option to enable the ztest on **After Post Process** materials when TAA is disabled.
- Added a new SSAO (based on Ground Truth Ambient Occlusion algorithm) to replace the previous one. 
- Added support for shadow tint on light
- BeginCameraRendering and EndCameraRendering callbacks are now called with probes
- Adding option to update shadow maps only On Enable and On Demand. 
- Shader Graphs that use time-dependent vertex modification now generate correct motion vectors.
- Added option to allow a custom spot angle for spot light shadow maps. 
- Added frame settings for individual post-processing effects
- Added dither transition between cascades for Low and Medium quality settings
- Added single-pass instancing support with XR SDK
- Added occlusion mesh support with XR SDK
- Added support of Alembic velocity to various shaders
- Added support for more than 2 views for single-pass instancing
- Added support for per punctual/directional light min roughness in StackLit
- Added mirror view support with XR SDK
- Added VR verification in HDRPWizard
- Added DXR verification in HDRPWizard
- Added feedbacks in UI of Volume regarding skies
- Cube LUT support in Tonemapping. Cube LUT helpers for external grading are available in the Post-processing Sample package.

### Fixed
- Fixed an issue with history buffers causing effects like TAA or auto exposure to flicker when more than one camera was visible in the editor
- The correct preview is displayed when selecting multiple `PlanarReflectionProbe`s
- Fixed volumetric rendering with camera-relative code and XR stereo instancing
- Fixed issue with flashing cyan due to async compilation of shader when selecting a mesh
- Fix texture type mismatch when the contact shadow are disabled (causing errors on IOS devices)
- Fixed Generate Shader Includes while in package
- Fixed issue when texture where deleted in ShadowCascadeGUI
- Fixed issue in FrameSettingsHistory when disabling a camera several time without enabling it in between.
- Fixed volumetric reprojection with camera-relative code and XR stereo instancing
- Added custom BaseShaderPreprocessor in HDEditorUtils.GetBaseShaderPreprocessorList()
- Fixed compile issue when USE_XR_SDK is not defined
- Fixed procedural sky sun disk intensity for high directional light intensities
- Fixed Decal mip level when using texture mip map streaming to avoid dropping to lowest permitted mip (now loading all mips)
- Fixed deferred shading for XR single-pass instancing after lightloop refactor
- Fixed cluster and material classification debug (material classification now works with compute as pixel shader lighting)
- Fixed IOS Nan by adding a maximun epsilon definition REAL_EPS that uses HALF_EPS when fp16 are used
- Removed unnecessary GC allocation in motion blur code
- Fixed locked UI with advanded influence volume inspector for probes
- Fixed invalid capture direction when rendering planar reflection probes
- Fixed Decal HTILE optimization with platform not supporting texture atomatic (Disable it)
- Fixed a crash in the build when the contact shadows are disabled
- Fixed camera rendering callbacks order (endCameraRendering was being called before the actual rendering)
- Fixed issue with wrong opaque blending settings for After Postprocess
- Fixed issue with Low resolution transparency on PS4
- Fixed a memory leak on volume profiles
- Fixed The Parallax Occlusion Mappping node in shader graph and it's UV input slot
- Fixed lighting with XR single-pass instancing by disabling deferred tiles
- Fixed the Bloom prefiltering pass
- Fixed post-processing effect relying on Unity's random number generator
- Fixed camera flickering when using TAA and selecting the camera in the editor
- Fixed issue with single shadow debug view and volumetrics
- Fixed most of the problems with light animation and timeline
- Fixed indirect deferred compute with XR single-pass instancing
- Fixed a slight omission in anisotropy calculations derived from HazeMapping in StackLit
- Improved stack computation numerical stability in StackLit
- Fix PBR master node always opaque (wrong blend modes for forward pass)
- Fixed TAA with XR single-pass instancing (missing macros)
- Fixed an issue causing Scene View selection wire gizmo to not appear when using HDRP Shader Graphs.
- Fixed wireframe rendering mode (case 1083989)
- Fixed the renderqueue not updated when the alpha clip is modified in the material UI.
- Fixed the PBR master node preview
- Remove the ReadOnly flag on Reflection Probe's cubemap assets during bake when there are no VCS active.
- Fixed an issue where setting a material debug view would not reset the other exclusive modes
- Spot light shapes are now correctly taken into account when baking
- Now the static lighting sky will correctly take the default values for non-overridden properties
- Fixed material albedo affecting the lux meter

### Changed
- Optimization: Reduce the group size of the deferred lighting pass from 16x16 to 8x8
- Replaced HDCamera.computePassCount by viewCount
- Removed xrInstancing flag in RTHandles (replaced by TextureXR.slices and TextureXR.dimensions)
- Refactor the HDRenderPipeline and lightloop code to preprare for high level rendergraph
- Removed the **Back Then Front Rendering** option in the fabric Master Node settings. Enabling this option previously did nothing.
- Shader type Real translates to FP16 precision on Nintendo Switch.
- Shader framework refactor: Introduce CBSDF, EvaluateBSDF, IsNonZeroBSDF to replace BSDF functions
- Shader framework refactor:  GetBSDFAngles, LightEvaluation and SurfaceShading functions
- Replace ComputeMicroShadowing by GetAmbientOcclusionForMicroShadowing
- Rename WorldToTangent to TangentToWorld as it was incorrectly named
- Remove SunDisk and Sun Halo size from directional light
- Remove all obsolete wind code from shader
- Renamed DecalProjectorComponent into DecalProjector for API alignment.
- Improved the Volume UI and made them Global by default
- Remove very high quality shadow option
- Change default for shadow quality in Deferred to Medium
- Enlighten now use inverse squared falloff (before was using builtin falloff)
- Enlighten is now deprecated. Please use CPU or GPU lightmaper instead.
- Remove the name in the diffusion profile UI
- Changed how shadow map resolution scaling with distance is computed. Now it uses screen space area rather than light range.
- Updated MoreOptions display in UI
- Moved Display Area Light Emissive Mesh script API functions in the editor namespace
- direct strenght properties in ambient occlusion now affect direct specular as well
- Removed advanced Specular Occlusion control in StackLit: SSAO based SO control is hidden and fixed to behave like Lit, SPTD is the only HQ technique shown for baked SO.
- Shader framework refactor: Changed ClampRoughness signature to include PreLightData access.
- HDRPWizard window is now in Window > General > HD Render Pipeline Wizard
- Moved StaticLightingSky to LightingWindow
- Removes the current "Scene Settings" and replace them with "Sky & Fog Settings" (with Physically Based Sky and Volumetric Fog).

## [6.7.0-preview] - 2019-05-16

### Added
- Added ViewConstants StructuredBuffer to simplify XR rendering
- Added API to render specific settings during a frame
- Added stadia to the supported platforms (2019.3)
- Enabled cascade blends settings in the HD Shadow component
- Added Hardware Dynamic Resolution support. 
- Added MatCap debug view to replace the no scene lighting debug view. 
- Added clear GBuffer option in FrameSettings (default to false)
- Added preview for decal shader graph (Only albedo, normal and emission)
- Added exposure weight control for decal
- Screen Space Directional Shadow under a define option. Activated for ray tracing 
- Added a new abstraction for RendererList that will help transition to Render Graph and future RendererList API
- Added multipass support for VR
- Added XR SDK integration (multipass only)
- Added Shader Graph samples for Hair, Fabric and Decal master nodes.
- Add fade distance, shadow fade distance and light layers to light explorer
- Add method to draw light layer drawer in a rect to HDEditorUtils

### Fixed
- Fixed deserialization crash at runtime
- Fixed for ShaderGraph Unlit masternode not writing velocity
- Fixed a crash when assiging a new HDRP asset with the 'Verify Saving Assets' option enabled
- Fixed exposure to properly support TEXTURE2D_X
- Fixed TerrainLit basemap texture generation
- Fixed a bug that caused nans when material classification was enabled and a tile contained one standard material + a material with transmission.
- Fixed gradient sky hash that was not using the exposure hash
- Fixed displayed default FrameSettings in HDRenderPipelineAsset wrongly updated on scripts reload.
- Fixed gradient sky hash that was not using the exposure hash.
- Fixed visualize cascade mode with exposure.
- Fixed (enabled) exposure on override lighting debug modes.
- Fixed issue with LightExplorer when volume have no profile
- Fixed issue with SSR for negative, infinite and NaN history values
- Fixed LightLayer in HDReflectionProbe and PlanarReflectionProbe inspector that was not displayed as a mask.
- Fixed NaN in transmission when the thickness and a color component of the scattering distance was to 0
- Fixed Light's ShadowMask multi-edition.
- Fixed motion blur and SMAA with VR single-pass instancing
- Fixed NaNs generated by phase functionsin volumetric lighting
- Fixed NaN issue with refraction effect and IOR of 1 at extreme grazing angle
- Fixed nan tracker not using the exposure 
- Fixed sorting priority on lit and unlit materials
- Fixed null pointer exception when there are no AOVRequests defined on a camera
- Fixed dirty state of prefab using disabled ReflectionProbes
- Fixed an issue where gizmos and editor grid were not correctly depth tested
- Fixed created default scene prefab non editable due to wrong file extension.
- Fixed an issue where sky convolution was recomputed for nothing when a preview was visible (causing extreme slowness when fabric convolution is enabled)
- Fixed issue with decal that wheren't working currently in player
- Fixed missing stereo rendering macros in some fragment shaders
- Fixed exposure for ReflectionProbe and PlanarReflectionProbe gizmos
- Fixed single-pass instancing on PSVR
- Fixed Vulkan shader issue with Texture2DArray in ScreenSpaceShadow.compute by re-arranging code (workaround)
- Fixed camera-relative issue with lights and XR single-pass instancing
- Fixed single-pass instancing on Vulkan
- Fixed htile synchronization issue with shader graph decal
- Fixed Gizmos are not drawn in Camera preview
- Fixed pre-exposure for emissive decal
- Fixed wrong values computed in PreIntegrateFGD and in the generation of volumetric lighting data by forcing the use of fp32.
- Fixed NaNs arising during the hair lighting pass
- Fixed synchronization issue in decal HTile that occasionally caused rendering artifacts around decal borders
- Fixed QualitySettings getting marked as modified by HDRP (and thus checked out in Perforce)
- Fixed a bug with uninitialized values in light explorer
- Fixed issue with LOD transition
- Fixed shader warnings related to raytracing and TEXTURE2D_X

### Changed
- Refactor PixelCoordToViewDirWS to be VR compatible and to compute it only once per frame
- Modified the variants stripper to take in account multiple HDRP assets used in the build.
- Improve the ray biasing code to avoid self-intersections during the SSR traversal
- Update Pyramid Spot Light to better match emitted light volume.
- Moved _XRViewConstants out of UnityPerPassStereo constant buffer to fix issues with PSSL
- Removed GetPositionInput_Stereo() and single-pass (double-wide) rendering mode
- Changed label width of the frame settings to accommodate better existing options. 
- SSR's Default FrameSettings for camera is now enable.
- Re-enabled the sharpening filter on Temporal Anti-aliasing
- Exposed HDEditorUtils.LightLayerMaskDrawer for integration in other packages and user scripting.
- Rename atmospheric scattering in FrameSettings to Fog
- The size modifier in the override for the culling sphere in Shadow Cascades now defaults to 0.6, which is the same as the formerly hardcoded value.
- Moved LOD Bias and Maximum LOD Level from Frame Setting section `Other` to `Rendering`
- ShaderGraph Decal that affect only emissive, only draw in emissive pass (was drawing in dbuffer pass too)
- Apply decal projector fade factor correctly on all attribut and for shader graph decal
- Move RenderTransparentDepthPostpass after all transparent
- Update exposure prepass to interleave XR single-pass instancing views in a checkerboard pattern
- Removed ScriptRuntimeVersion check in wizard.

## [6.6.0-preview] - 2019-04-01

### Added
- Added preliminary changes for XR deferred shading
- Added support of 111110 color buffer
- Added proper support for Recorder in HDRP
- Added depth offset input in shader graph master nodes
- Added a Parallax Occlusion Mapping node
- Added SMAA support
- Added Homothety and Symetry quick edition modifier on volume used in ReflectionProbe, PlanarReflectionProbe and DensityVolume
- Added multi-edition support for DecalProjectorComponent
- Improve hair shader
- Added the _ScreenToTargetScaleHistory uniform variable to be used when sampling HDRP RTHandle history buffers.
- Added settings in `FrameSettings` to change `QualitySettings.lodBias` and `QualitySettings.maximumLODLevel` during a rendering
- Added an exposure node to retrieve the current, inverse and previous frame exposure value.
- Added an HD scene color node which allow to sample the scene color with mips and a toggle to remove the exposure.
- Added safeguard on HD scene creation if default scene not set in the wizard
- Added Low res transparency rendering pass. 

### Fixed
- Fixed HDRI sky intensity lux mode
- Fixed dynamic resolution for XR
- Fixed instance identifier semantic string used by Shader Graph
- Fixed null culling result occuring when changing scene that was causing crashes
- Fixed multi-edition light handles and inspector shapes
- Fixed light's LightLayer field when multi-editing
- Fixed normal blend edition handles on DensityVolume
- Fixed an issue with layered lit shader and height based blend where inactive layers would still have influence over the result
- Fixed multi-selection handles color for DensityVolume
- Fixed multi-edition inspector's blend distances for HDReflectionProbe, PlanarReflectionProbe and DensityVolume
- Fixed metric distance that changed along size in DensityVolume
- Fixed DensityVolume shape handles that have not same behaviour in advance and normal edition mode
- Fixed normal map blending in TerrainLit by only blending the derivatives
- Fixed Xbox One rendering just a grey screen instead of the scene
- Fixed probe handles for multiselection
- Fixed baked cubemap import settings for convolution
- Fixed regression causing crash when attempting to open HDRenderPipelineWizard without an HDRenderPipelineAsset setted
- Fixed FullScreenDebug modes: SSAO, SSR, Contact shadow, Prerefraction Color Pyramid, Final Color Pyramid
- Fixed volumetric rendering with stereo instancing
- Fixed shader warning
- Fixed missing resources in existing asset when updating package
- Fixed PBR master node preview in forward rendering or transparent surface
- Fixed deferred shading with stereo instancing
- Fixed "look at" edition mode of Rotation tool for DecalProjectorComponent
- Fixed issue when switching mode in ReflectionProbe and PlanarReflectionProbe
- Fixed issue where migratable component version where not always serialized when part of prefab's instance
- Fixed an issue where shadow would not be rendered properly when light layer are not enabled
- Fixed exposure weight on unlit materials
- Fixed Light intensity not played in the player when recorded with animation/timeline
- Fixed some issues when multi editing HDRenderPipelineAsset
- Fixed emission node breaking the main shader graph preview in certain conditions.
- Fixed checkout of baked probe asset when baking probes.
- Fixed invalid gizmo position for rotated ReflectionProbe
- Fixed multi-edition of material's SurfaceType and RenderingPath
- Fixed whole pipeline reconstruction on selecting for the first time or modifying other than the currently used HDRenderPipelineAsset
- Fixed single shadow debug mode
- Fixed global scale factor debug mode when scale > 1
- Fixed debug menu material overrides not getting applied to the Terrain Lit shader
- Fixed typo in computeLightVariants
- Fixed deferred pass with XR instancing by disabling ComputeLightEvaluation
- Fixed bloom resolution independence
- Fixed lens dirt intensity not behaving properly
- Fixed the Stop NaN feature
- Fixed some resources to handle more than 2 instanced views for XR
- Fixed issue with black screen (NaN) produced on old GPU hardware or intel GPU hardware with gaussian pyramid
- Fixed issue with disabled punctual light would still render when only directional light is present

### Changed
- DensityVolume scripting API will no longuer allow to change between advance and normal edition mode
- Disabled depth of field, lens distortion and panini projection in the scene view
- TerrainLit shaders and includes are reorganized and made simpler.
- TerrainLit shader GUI now allows custom properties to be displayed in the Terrain fold-out section.
- Optimize distortion pass with stencil
- Disable SceneSelectionPass in shader graph preview
- Control punctual light and area light shadow atlas separately
- Move SMAA anti-aliasing option to after Temporal Anti Aliasing one, to avoid problem with previously serialized project settings
- Optimize rendering with static only lighting and when no cullable lights/decals/density volumes are present. 
- Updated handles for DecalProjectorComponent for enhanced spacial position readability and have edition mode for better SceneView management
- DecalProjectorComponent are now scale independent in order to have reliable metric unit (see new Size field for changing the size of the volume)
- Restructure code from HDCamera.Update() by adding UpdateAntialiasing() and UpdateViewConstants()
- Renamed velocity to motion vectors
- Objects rendered during the After Post Process pass while TAA is enabled will not benefit from existing depth buffer anymore. This is done to fix an issue where those object would wobble otherwise
- Removed usage of builtin unity matrix for shadow, shadow now use same constant than other view
- The default volume layer mask for cameras & probes is now `Default` instead of `Everything`

## [6.5.0-preview] - 2019-03-07

### Added
- Added depth-of-field support with stereo instancing
- Adding real time area light shadow support
- Added a new FrameSettings: Specular Lighting to toggle the specular during the rendering

### Fixed
- Fixed diffusion profile upgrade breaking package when upgrading to a new version
- Fixed decals cropped by gizmo not updating correctly if prefab
- Fixed an issue when enabling SSR on multiple view
- Fixed edition of the intensity's unit field while selecting multiple lights
- Fixed wrong calculation in soft voxelization for density volume
- Fixed gizmo not working correctly with pre-exposure
- Fixed issue with setting a not available RT when disabling motion vectors
- Fixed planar reflection when looking at mirror normal
- Fixed mutiselection issue with HDLight Inspector
- Fixed HDAdditionalCameraData data migration
- Fixed failing builds when light explorer window is open
- Fixed cascade shadows border sometime causing artefacts between cascades
- Restored shadows in the Cascade Shadow debug visualization
- `camera.RenderToCubemap` use proper face culling

### Changed
- When rendering reflection probe disable all specular lighting and for metals use fresnelF0 as diffuse color for bake lighting.

## [6.4.0-preview] - 2019-02-21

### Added
- VR: Added TextureXR system to selectively expand TEXTURE2D macros to texture array for single-pass stereo instancing + Convert textures call to these macros
- Added an unit selection dropdown next to shutter speed (camera)
- Added error helpbox when trying to use a sub volume component that require the current HDRenderPipelineAsset to support a feature that it is not supporting.
- Add mesh for tube light when display emissive mesh is enabled

### Fixed
- Fixed Light explorer. The volume explorer used `profile` instead of `sharedProfile` which instantiate a custom volume profile instead of editing the asset itself.
- Fixed UI issue where all is displayed using metric unit in shadow cascade and Percent is set in the unit field (happening when opening the inspector).
- Fixed inspector event error when double clicking on an asset (diffusion profile/material).
- Fixed nullref on layered material UI when the material is not an asset.
- Fixed nullref exception when undo/redo a light property.
- Fixed visual bug when area light handle size is 0.

### Changed
- Update UI for 32bit/16bit shadow precision settings in HDRP asset
- Object motion vectors have been disabled in all but the game view. Camera motion vectors are still enabled everywhere, allowing TAA and Motion Blur to work on static objects.
- Enable texture array by default for most rendering code on DX11 and unlock stereo instancing (DX11 only for now)

## [6.3.0-preview] - 2019-02-18

### Added
- Added emissive property for shader graph decals
- Added a diffusion profile override volume so the list of diffusion profile assets to use can be chanaged without affecting the HDRP asset
- Added a "Stop NaNs" option on cameras and in the Scene View preferences.
- Added metric display option in HDShadowSettings and improve clamping
- Added shader parameter mapping in DebugMenu
- Added scripting API to configure DebugData for DebugMenu

### Fixed
- Fixed decals in forward
- Fixed issue with stencil not correctly setup for various master node and shader for the depth pass, motion vector pass and GBuffer/Forward pass
- Fixed SRP batcher and metal
- Fixed culling and shadows for Pyramid, Box, Rectangle and Tube lights
- Fixed an issue where scissor render state leaking from the editor code caused partially black rendering

### Changed
- When a lit material has a clear coat mask that is not null, we now use the clear coat roughness to compute the screen space reflection.
- Diffusion profiles are now limited to one per asset and can be referenced in materials, shader graphs and vfx graphs. Materials will be upgraded automatically except if they are using a shader graph, in this case it will display an error message.

## [6.2.0-preview] - 2019-02-15

### Added
- Added help box listing feature supported in a given HDRenderPipelineAsset alongs with the drawbacks implied.
- Added cascade visualizer, supporting disabled handles when not overriding.

### Fixed
- Fixed post processing with stereo double-wide
- Fixed issue with Metal: Use sign bit to find the cache type instead of lowest bit.
- Fixed invalid state when creating a planar reflection for the first time
- Fix FrameSettings's LitShaderMode not restrained by supported LitShaderMode regression.

### Changed
- The default value roughness value for the clearcoat has been changed from 0.03 to 0.01
- Update default value of based color for master node
- Update Fabric Charlie Sheen lighting model - Remove Fresnel component that wasn't part of initial model + Remap smoothness to [0.0 - 0.6] range for more artist friendly parameter

### Changed
- Code refactor: all macros with ARGS have been swapped with macros with PARAM. This is because the ARGS macros were incorrectly named.

## [6.1.0-preview] - 2019-02-13

### Added
- Added support for post-processing anti-aliasing in the Scene View (FXAA and TAA). These can be set in Preferences.
- Added emissive property for decal material (non-shader graph)

### Fixed
- Fixed a few UI bugs with the color grading curves.
- Fixed "Post Processing" in the scene view not toggling post-processing effects
- Fixed bake only object with flag `ReflectionProbeStaticFlag` when baking a `ReflectionProbe`

### Changed
- Removed unsupported Clear Depth checkbox in Camera inspector
- Updated the toggle for advanced mode in inspectors.

## [6.0.0-preview] - 2019-02-23

### Added
- Added new API to perform a camera rendering
- Added support for hair master node (Double kajiya kay - Lambert)
- Added Reset behaviour in DebugMenu (ingame mapping is right joystick + B)
- Added Default HD scene at new scene creation while in HDRP
- Added Wizard helping to configure HDRP project
- Added new UI for decal material to allow remapping and scaling of some properties
- Added cascade shadow visualisation toggle in HD shadow settings
- Added icons for assets
- Added replace blending mode for distortion
- Added basic distance fade for density volumes
- Added decal master node for shader graph
- Added HD unlit master node (Cross Pipeline version is name Unlit)
- Added new Rendering Queue in materials
- Added post-processing V3 framework embed in HDRP, remove postprocess V2 framework
- Post-processing now uses the generic volume framework
-   New depth-of-field, bloom, panini projection effects, motion blur
-   Exposure is now done as a pre-exposition pass, the whole system has been revamped
-   Exposure now use EV100 everywhere in the UI (Sky, Emissive Light)
- Added emissive intensity (Luminance and EV100 control) control for Emissive
- Added pre-exposure weigth for Emissive
- Added an emissive color node and a slider to control the pre-exposure percentage of emission color
- Added physical camera support where applicable
- Added more color grading tools
- Added changelog level for Shader Variant stripping
- Added Debug mode for validation of material albedo and metalness/specularColor values
- Added a new dynamic mode for ambient probe and renamed BakingSky to StaticLightingSky
- Added command buffer parameter to all Bind() method of material
- Added Material validator in Render Pipeline Debug
- Added code to future support of DXR (not enabled)
- Added support of multiviewport
- Added HDRenderPipeline.RequestSkyEnvironmentUpdate function to force an update from script when sky is set to OnDemand
- Added a Lighting and BackLighting slots in Lit, StackLit, Fabric and Hair master nodes
- Added support for overriding terrain detail rendering shaders, via the render pipeline editor resources asset
- Added xrInstancing flag support to RTHandle
- Added support for cullmask for decal projectors
- Added software dynamic resolution support
- Added support for "After Post-Process" render pass for unlit shader
- Added support for textured rectangular area lights
- Added stereo instancing macros to MSAA shaders
- Added support for Quarter Res Raytraced Reflections (not enabled)
- Added fade factor for decal projectors.
- Added stereo instancing macros to most shaders used in VR
- Added multi edition support for HDRenderPipelineAsset

### Fixed
- Fixed logic to disable FPTL with stereo rendering
- Fixed stacklit transmission and sun highlight
- Fixed decals with stereo rendering
- Fixed sky with stereo rendering
- Fixed flip logic for postprocessing + VR
- Fixed copyStencilBuffer pass for Switch
- Fixed point light shadow map culling that wasn't taking into account far plane
- Fixed usage of SSR with transparent on all master node
- Fixed SSR and microshadowing on fabric material
- Fixed blit pass for stereo rendering
- Fixed lightlist bounds for stereo rendering
- Fixed windows and in-game DebugMenu sync.
- Fixed FrameSettings' LitShaderMode sync when opening DebugMenu.
- Fixed Metal specific issues with decals, hitting a sampler limit and compiling AxF shader
- Fixed an issue with flipped depth buffer during postprocessing
- Fixed normal map use for shadow bias with forward lit - now use geometric normal
- Fixed transparent depth prepass and postpass access so they can be use without alpha clipping for lit shader
- Fixed support of alpha clip shadow for lit master node
- Fixed unlit master node not compiling
- Fixed issue with debug display of reflection probe
- Fixed issue with phong tessellations not working with lit shader
- Fixed issue with vertex displacement being affected by heightmap setting even if not heightmap where assign
- Fixed issue with density mode on Lit terrain producing NaN
- Fixed issue when going back and forth from Lit to LitTesselation for displacement mode
- Fixed issue with ambient occlusion incorrectly applied to emissiveColor with light layers in deferred
- Fixed issue with fabric convolution not using the correct convolved texture when fabric convolution is enabled
- Fixed issue with Thick mode for Transmission that was disabling transmission with directional light
- Fixed shutdown edge cases with HDRP tests
- Fixed slowdow when enabling Fabric convolution in HDRP asset
- Fixed specularAA not compiling in StackLit Master node
- Fixed material debug view with stereo rendering
- Fixed material's RenderQueue edition in default view.
- Fixed banding issues within volumetric density buffer
- Fixed missing multicompile for MSAA for AxF
- Fixed camera-relative support for stereo rendering
- Fixed remove sync with render thread when updating decal texture atlas.
- Fixed max number of keyword reach [256] issue. Several shader feature are now local
- Fixed Scene Color and Depth nodes
- Fixed SSR in forward
- Fixed custom editor of Unlit, HD Unlit and PBR shader graph master node
- Fixed issue with NewFrame not correctly calculated in Editor when switching scene
- Fixed issue with TerrainLit not compiling with depth only pass and normal buffer
- Fixed geometric normal use for shadow bias with PBR master node in forward
- Fixed instancing macro usage for decals
- Fixed error message when having more than one directional light casting shadow
- Fixed error when trying to display preview of Camera or PlanarReflectionProbe
- Fixed LOAD_TEXTURE2D_ARRAY_MSAA macro
- Fixed min-max and amplitude clamping value in inspector of vertex displacement materials
- Fixed issue with alpha shadow clip (was incorrectly clipping object shadow)
- Fixed an issue where sky cubemap would not be cleared correctly when setting the current sky to None
- Fixed a typo in Static Lighting Sky component UI
- Fixed issue with incorrect reset of RenderQueue when switching shader in inspector GUI
- Fixed issue with variant stripper stripping incorrectly some variants
- Fixed a case of ambient lighting flickering because of previews
- Fixed Decals when rendering multiple camera in a single frame
- Fixed cascade shadow count in shader
- Fixed issue with Stacklit shader with Haze effect
- Fixed an issue with the max sample count for the TAA
- Fixed post-process guard band for XR
- Fixed exposure of emissive of Unlit
- Fixed depth only and motion vector pass for Unlit not working correctly with MSAA
- Fixed an issue with stencil buffer copy causing unnecessary compute dispatches for lighting
- Fixed multi edition issue in FrameSettings
- Fixed issue with SRP batcher and DebugDisplay variant of lit shader
- Fixed issue with debug material mode not doing alpha test
- Fixed "Attempting to draw with missing UAV bindings" errors on Vulkan
- Fixed pre-exposure incorrectly apply to preview
- Fixed issue with duplicate 3D texture in 3D texture altas of volumetric?
- Fixed Camera rendering order (base on the depth parameter)
- Fixed shader graph decals not being cropped by gizmo
- Fixed "Attempting to draw with missing UAV bindings" errors on Vulkan.


### Changed
- ColorPyramid compute shader passes is swapped to pixel shader passes on platforms where the later is faster (Nintendo Switch).
- Removing the simple lightloop used by the simple lit shader
- Whole refactor of reflection system: Planar and reflection probe
- Separated Passthrough from other RenderingPath
- Update several properties naming and caption based on feedback from documentation team
- Remove tile shader variant for transparent backface pass of lit shader
- Rename all HDRenderPipeline to HDRP folder for shaders
- Rename decal property label (based on doc team feedback)
- Lit shader mode now default to Deferred to reduce build time
- Update UI of Emission parameters in shaders
- Improve shader variant stripping including shader graph variant
- Refactored render loop to render realtime probes visible per camera
- Enable SRP batcher by default
- Shader code refactor: Rename LIGHTLOOP_SINGLE_PASS => LIGHTLOOP_DISABLE_TILE_AND_CLUSTER and clean all usage of LIGHTLOOP_TILE_PASS
- Shader code refactor: Move pragma definition of vertex and pixel shader inside pass + Move SURFACE_GRADIENT definition in XXXData.hlsl
- Micro-shadowing in Lit forward now use ambientOcclusion instead of SpecularOcclusion
- Upgraded FrameSettings workflow, DebugMenu and Inspector part relative to it
- Update build light list shader code to support 32 threads in wavefronts on Switch
- LayeredLit layers' foldout are now grouped in one main foldout per layer
- Shadow alpha clip can now be enabled on lit shader and haor shader enven for opaque
- Temporal Antialiasing optimization for Xbox One X
- Parameter depthSlice on SetRenderTarget functions now defaults to -1 to bind the entire resource
- Rename SampleCameraDepth() functions to LoadCameraDepth() and SampleCameraDepth(), same for SampleCameraColor() functions
- Improved Motion Blur quality. 
- Update stereo frame settings values for single-pass instancing and double-wide
- Rearrange FetchDepth functions to prepare for stereo-instancing
- Remove unused _ComputeEyeIndex
- Updated HDRenderPipelineAsset inspector
- Re-enable SRP batcher for metal

## [5.2.0-preview] - 2018-11-27

### Added
- Added option to run Contact Shadows and Volumetrics Voxelization stage in Async Compute
- Added camera freeze debug mode - Allow to visually see culling result for a camera
- Added support of Gizmo rendering before and after postprocess in Editor
- Added support of LuxAtDistance for punctual lights

### Fixed
- Fixed Debug.DrawLine and Debug.Ray call to work in game view
- Fixed DebugMenu's enum resetted on change
- Fixed divide by 0 in refraction causing NaN
- Fixed disable rough refraction support
- Fixed refraction, SSS and atmospheric scattering for VR
- Fixed forward clustered lighting for VR (double-wide).
- Fixed Light's UX to not allow negative intensity
- Fixed HDRenderPipelineAsset inspector broken when displaying its FrameSettings from project windows.
- Fixed forward clustered lighting for VR (double-wide).
- Fixed HDRenderPipelineAsset inspector broken when displaying its FrameSettings from project windows.
- Fixed Decals and SSR diable flags for all shader graph master node (Lit, Fabric, StackLit, PBR)
- Fixed Distortion blend mode for shader graph master node (Lit, StackLit)
- Fixed bent Normal for Fabric master node in shader graph
- Fixed PBR master node lightlayers
- Fixed shader stripping for built-in lit shaders.

### Changed
- Rename "Regular" in Diffusion profile UI "Thick Object"
- Changed VBuffer depth parametrization for volumetric from distanceRange to depthExtent - Require update of volumetric settings - Fog start at near plan
- SpotLight with box shape use Lux unit only

## [5.1.0-preview] - 2018-11-19

### Added

- Added a separate Editor resources file for resources Unity does not take when it builds a Player.
- You can now disable SSR on Materials in Shader Graph.
- Added support for MSAA when the Supported Lit Shader Mode is set to Both. Previously HDRP only supported MSAA for Forward mode.
- You can now override the emissive color of a Material when in debug mode.
- Exposed max light for Light Loop Settings in HDRP asset UI.
- HDRP no longer performs a NormalDBuffer pass update if there are no decals in the Scene.
- Added distant (fall-back) volumetric fog and improved the fog evaluation precision.
- Added an option to reflect sky in SSR.
- Added a y-axis offset for the PlanarReflectionProbe and offset tool.
- Exposed the option to run SSR and SSAO on async compute.
- Added support for the _GlossMapScale parameter in the Legacy to HDRP Material converter.
- Added wave intrinsic instructions for use in Shaders (for AMD GCN).


### Fixed
- Fixed sphere shaped influence handles clamping in Reflection Probes.
- Fixed Reflection Probe data migration for projects created before using HDRP.
- Fixed UI of Layered Material where Unity previously rendered the scrollbar above the Copy button.
- Fixed Material tessellations parameters Start fade distance and End fade distance. Originally, Unity clamped these values when you modified them.
- Fixed various distortion and refraction issues - handle a better fall-back.
- Fixed SSR for multiple views.
- Fixed SSR issues related to self-intersections.
- Fixed shape density volume handle speed.
- Fixed density volume shape handle moving too fast.
- Fixed the Camera velocity pass that we removed by mistake.
- Fixed some null pointer exceptions when disabling motion vectors support.
- Fixed viewports for both the Subsurface Scattering combine pass and the transparent depth prepass.
- Fixed the blend mode pop-up in the UI. It previously did not appear when you enabled pre-refraction.
- Fixed some null pointer exceptions that previously occurred when you disabled motion vectors support.
- Fixed Layered Lit UI issue with scrollbar.
- Fixed cubemap assignation on custom ReflectionProbe.
- Fixed Reflection Probes’ capture settings' shadow distance.
- Fixed an issue with the SRP batcher and Shader variables declaration.
- Fixed thickness and subsurface slots for fabric Shader master node that wasn't appearing with the right combination of flags.
- Fixed d3d debug layer warning.
- Fixed PCSS sampling quality.
- Fixed the Subsurface and transmission Material feature enabling for fabric Shader.
- Fixed the Shader Graph UV node’s dimensions when using it in a vertex Shader.
- Fixed the planar reflection mirror gizmo's rotation.
- Fixed HDRenderPipelineAsset's FrameSettings not showing the selected enum in the Inspector drop-down.
- Fixed an error with async compute.
- MSAA now supports transparency.
- The HDRP Material upgrader tool now converts metallic values correctly.
- Volumetrics now render in Reflection Probes.
- Fixed a crash that occurred whenever you set a viewport size to 0.
- Fixed the Camera physic parameter that the UI previously did not display.
- Fixed issue in pyramid shaped spotlight handles manipulation

### Changed

- Renamed Line shaped Lights to Tube Lights.
- HDRP now uses mean height fog parametrization.
- Shadow quality settings are set to All when you use HDRP (This setting is not visible in the UI when using SRP). This avoids Legacy Graphics Quality Settings disabling the shadows and give SRP full control over the Shadows instead.
- HDRP now internally uses premultiplied alpha for all fog.
- Updated default FrameSettings used for realtime Reflection Probes when you create a new HDRenderPipelineAsset.
- Remove multi-camera support. LWRP and HDRP will not support multi-camera layered rendering.
- Updated Shader Graph subshaders to use the new instancing define.
- Changed fog distance calculation from distance to plane to distance to sphere.
- Optimized forward rendering using AMD GCN by scalarizing the light loop.
- Changed the UI of the Light Editor.
- Change ordering of includes in HDRP Materials in order to reduce iteration time for faster compilation.
- Added a StackLit master node replacing the InspectorUI version. IMPORTANT: All previously authored StackLit Materials will be lost. You need to recreate them with the master node.

## [5.0.0-preview] - 2018-09-28

### Added
- Added occlusion mesh to depth prepass for VR (VR still disabled for now)
- Added a debug mode to display only one shadow at once
- Added controls for the highlight created by directional lights
- Added a light radius setting to punctual lights to soften light attenuation and simulate fill lighting
- Added a 'minRoughness' parameter to all non-area lights (was previously only available for certain light types)
- Added separate volumetric light/shadow dimmers
- Added per-pixel jitter to volumetrics to reduce aliasing artifacts
- Added a SurfaceShading.hlsl file, which implements material-agnostic shading functionality in an efficient manner
- Added support for shadow bias for thin object transmission
- Added FrameSettings to control realtime planar reflection
- Added control for SRPBatcher on HDRP Asset
- Added an option to clear the shadow atlases in the debug menu
- Added a color visualization of the shadow atlas rescale in debug mode
- Added support for disabling SSR on materials
- Added intrinsic for XBone
- Added new light volume debugging tool
- Added a new SSR debug view mode
- Added translaction's scale invariance on DensityVolume
- Added multiple supported LitShadermode and per renderer choice in case of both Forward and Deferred supported
- Added custom specular occlusion mode to Lit Shader Graph Master node

### Fixed
- Fixed a normal bias issue with Stacklit (Was causing light leaking)
- Fixed camera preview outputing an error when both scene and game view where display and play and exit was call
- Fixed override debug mode not apply correctly on static GI
- Fixed issue where XRGraphicsConfig values set in the asset inspector GUI weren't propagating correctly (VR still disabled for now)
- Fixed issue with tangent that was using SurfaceGradient instead of regular normal decoding
- Fixed wrong error message display when switching to unsupported target like IOS
- Fixed an issue with ambient occlusion texture sometimes not being created properly causing broken rendering
- Shadow near plane is no longer limited at 0.1
- Fixed decal draw order on transparent material
- Fixed an issue where sometime the lookup texture used for GGX convolution was broken, causing broken rendering
- Fixed an issue where you wouldn't see any fog for certain pipeline/scene configurations
- Fixed an issue with volumetric lighting where the anisotropy value of 0 would not result in perfectly isotropic lighting
- Fixed shadow bias when the atlas is rescaled
- Fixed shadow cascade sampling outside of the atlas when cascade count is inferior to 4
- Fixed shadow filter width in deferred rendering not matching shader config
- Fixed stereo sampling of depth texture in MSAA DepthValues.shader
- Fixed box light UI which allowed negative and zero sizes, thus causing NaNs
- Fixed stereo rendering in HDRISky.shader (VR)
- Fixed normal blend and blend sphere influence for reflection probe
- Fixed distortion filtering (was point filtering, now trilinear)
- Fixed contact shadow for large distance
- Fixed depth pyramid debug view mode
- Fixed sphere shaped influence handles clamping in reflection probes
- Fixed reflection probes data migration for project created before using hdrp
- Fixed ambient occlusion for Lit Master Node when slot is connected

### Changed
- Use samplerunity_ShadowMask instead of samplerunity_samplerLightmap for shadow mask
- Allow to resize reflection probe gizmo's size
- Improve quality of screen space shadow
- Remove support of projection model for ScreenSpaceLighting (SSR always use HiZ and refraction always Proxy)
- Remove all the debug mode from SSR that are obsolete now
- Expose frameSettings and Capture settings for reflection and planar probe
- Update UI for reflection probe, planar probe, camera and HDRP Asset
- Implement proper linear blending for volumetric lighting via deep compositing as described in the paper "Deep Compositing Using Lie Algebras"
- Changed  planar mapping to match terrain convention (XZ instead of ZX)
- XRGraphicsConfig is no longer Read/Write. Instead, it's read-only. This improves consistency of XR behavior between the legacy render pipeline and SRP
- Change reflection probe data migration code (to update old reflection probe to new one)
- Updated gizmo for ReflectionProbes
- Updated UI and Gizmo of DensityVolume

## [4.0.0-preview] - 2018-09-28

### Added
- Added a new TerrainLit shader that supports rendering of Unity terrains.
- Added controls for linear fade at the boundary of density volumes
- Added new API to control decals without monobehaviour object
- Improve Decal Gizmo
- Implement Screen Space Reflections (SSR) (alpha version, highly experimental)
- Add an option to invert the fade parameter on a Density Volume
- Added a Fabric shader (experimental) handling cotton and silk
- Added support for MSAA in forward only for opaque only
- Implement smoothness fade for SSR
- Added support for AxF shader (X-rite format - require special AxF importer from Unity not part of HDRP)
- Added control for sundisc on directional light (hack)
- Added a new HD Lit Master node that implements Lit shader support for Shader Graph
- Added Micro shadowing support (hack)
- Added an event on HDAdditionalCameraData for custom rendering
- HDRP Shader Graph shaders now support 4-channel UVs.

### Fixed
- Fixed an issue where sometimes the deferred shadow texture would not be valid, causing wrong rendering.
- Stencil test during decals normal buffer update is now properly applied
- Decals corectly update normal buffer in forward
- Fixed a normalization problem in reflection probe face fading causing artefacts in some cases
- Fix multi-selection behavior of Density Volumes overwriting the albedo value
- Fixed support of depth texture for RenderTexture. HDRP now correctly output depth to user depth buffer if RenderTexture request it.
- Fixed multi-selection behavior of Density Volumes overwriting the albedo value
- Fixed support of depth for RenderTexture. HDRP now correctly output depth to user depth buffer if RenderTexture request it.
- Fixed support of Gizmo in game view in the editor
- Fixed gizmo for spot light type
- Fixed issue with TileViewDebug mode being inversed in gameview
- Fixed an issue with SAMPLE_TEXTURECUBE_SHADOW macro
- Fixed issue with color picker not display correctly when game and scene view are visible at the same time
- Fixed an issue with reflection probe face fading
- Fixed camera motion vectors shader and associated matrices to update correctly for single-pass double-wide stereo rendering
- Fixed light attenuation functions when range attenuation is disabled
- Fixed shadow component algorithm fixup not dirtying the scene, so changes can be saved to disk.
- Fixed some GC leaks for HDRP
- Fixed contact shadow not affected by shadow dimmer
- Fixed GGX that works correctly for the roughness value of 0 (mean specular highlgiht will disappeard for perfect mirror, we rely on maxSmoothness instead to always have a highlight even on mirror surface)
- Add stereo support to ShaderPassForward.hlsl. Forward rendering now seems passable in limited test scenes with camera-relative rendering disabled.
- Add stereo support to ProceduralSky.shader and OpaqueAtmosphericScattering.shader.
- Added CullingGroupManager to fix more GC.Alloc's in HDRP
- Fixed rendering when multiple cameras render into the same render texture

### Changed
- Changed the way depth & color pyramids are built to be faster and better quality, thus improving the look of distortion and refraction.
- Stabilize the dithered LOD transition mask with respect to the camera rotation.
- Avoid multiple depth buffer copies when decals are present
- Refactor code related to the RT handle system (No more normal buffer manager)
- Remove deferred directional shadow and move evaluation before lightloop
- Add a function GetNormalForShadowBias() that material need to implement to return the normal used for normal shadow biasing
- Remove Jimenez Subsurface scattering code (This code was disabled by default, now remove to ease maintenance)
- Change Decal API, decal contribution is now done in Material. Require update of material using decal
- Move a lot of files from CoreRP to HDRP/CoreRP. All moved files weren't used by Ligthweight pipeline. Long term they could move back to CoreRP after CoreRP become out of preview
- Updated camera inspector UI
- Updated decal gizmo
- Optimization: The objects that are rendered in the Motion Vector Pass are not rendered in the prepass anymore
- Removed setting shader inclue path via old API, use package shader include paths
- The default value of 'maxSmoothness' for punctual lights has been changed to 0.99
- Modified deferred compute and vert/frag shaders for first steps towards stereo support
- Moved material specific Shader Graph files into corresponding material folders.
- Hide environment lighting settings when enabling HDRP (Settings are control from sceneSettings)
- Update all shader includes to use absolute path (allow users to create material in their Asset folder)
- Done a reorganization of the files (Move ShaderPass to RenderPipeline folder, Move all shadow related files to Lighting/Shadow and others)
- Improved performance and quality of Screen Space Shadows

## [3.3.0-preview]

### Added
- Added an error message to say to use Metal or Vulkan when trying to use OpenGL API
- Added a new Fabric shader model that supports Silk and Cotton/Wool
- Added a new HDRP Lighting Debug mode to visualize Light Volumes for Point, Spot, Line, Rectangular and Reflection Probes
- Add support for reflection probe light layers
- Improve quality of anisotropic on IBL

### Fixed
- Fix an issue where the screen where darken when rendering camera preview
- Fix display correct target platform when showing message to inform user that a platform is not supported
- Remove workaround for metal and vulkan in normal buffer encoding/decoding
- Fixed an issue with color picker not working in forward
- Fixed an issue where reseting HDLight do not reset all of its parameters
- Fixed shader compile warning in DebugLightVolumes.shader

### Changed
- Changed default reflection probe to be 256x256x6 and array size to be 64
- Removed dependence on the NdotL for thickness evaluation for translucency (based on artist's input)
- Increased the precision when comparing Planar or HD reflection probe volumes
- Remove various GC alloc in C#. Slightly better performance

## [3.2.0-preview]

### Added
- Added a luminance meter in the debug menu
- Added support of Light, reflection probe, emissive material, volume settings related to lighting to Lighting explorer
- Added support for 16bit shadows

### Fixed
- Fix issue with package upgrading (HDRP resources asset is now versionned to worarkound package manager limitation)
- Fix HDReflectionProbe offset displayed in gizmo different than what is affected.
- Fix decals getting into a state where they could not be removed or disabled.
- Fix lux meter mode - The lux meter isn't affected by the sky anymore
- Fix area light size reset when multi-selected
- Fix filter pass number in HDUtils.BlitQuad
- Fix Lux meter mode that was applying SSS
- Fix planar reflections that were not working with tile/cluster (olbique matrix)
- Fix debug menu at runtime not working after nested prefab PR come to trunk
- Fix scrolling issue in density volume

### Changed
- Shader code refactor: Split MaterialUtilities file in two parts BuiltinUtilities (independent of FragInputs) and MaterialUtilities (Dependent of FragInputs)
- Change screen space shadow rendertarget format from ARGB32 to RG16

## [3.1.0-preview]

### Added
- Decal now support per channel selection mask. There is now two mode. One with BaseColor, Normal and Smoothness and another one more expensive with BaseColor, Normal, Smoothness, Metal and AO. Control is on HDRP Asset. This may require to launch an update script for old scene: 'Edit/Render Pipeline/Single step upgrade script/Upgrade all DecalMaterial MaskBlendMode'.
- Decal now supports depth bias for decal mesh, to prevent z-fighting
- Decal material now supports draw order for decal projectors
- Added LightLayers support (Base on mask from renderers name RenderingLayers and mask from light name LightLayers - if they match, the light apply) - cost an extra GBuffer in deferred (more bandwidth)
- When LightLayers is enabled, the AmbientOclusion is store in the GBuffer in deferred path allowing to avoid double occlusion with SSAO. In forward the double occlusion is now always avoided.
- Added the possibility to add an override transform on the camera for volume interpolation
- Added desired lux intensity and auto multiplier for HDRI sky
- Added an option to disable light by type in the debug menu
- Added gradient sky
- Split EmissiveColor and bakeDiffuseLighting in forward avoiding the emissiveColor to be affect by SSAO
- Added a volume to control indirect light intensity
- Added EV 100 intensity unit for area lights
- Added support for RendererPriority on Renderer. This allow to control order of transparent rendering manually. HDRP have now two stage of sorting for transparent in addition to bact to front. Material have a priority then Renderer have a priority.
- Add Coupling of (HD)Camera and HDAdditionalCameraData for reset and remove in inspector contextual menu of Camera
- Add Coupling of (HD)ReflectionProbe and HDAdditionalReflectionData for reset and remove in inspector contextual menu of ReflectoinProbe
- Add macro to forbid unity_ObjectToWorld/unity_WorldToObject to be use as it doesn't handle camera relative rendering
- Add opacity control on contact shadow

### Fixed
- Fixed an issue with PreIntegratedFGD texture being sometimes destroyed and not regenerated causing rendering to break
- PostProcess input buffers are not copied anymore on PC if the viewport size matches the final render target size
- Fixed an issue when manipulating a lot of decals, it was displaying a lot of errors in the inspector
- Fixed capture material with reflection probe
- Refactored Constant Buffers to avoid hitting the maximum number of bound CBs in some cases.
- Fixed the light range affecting the transform scale when changed.
- Snap to grid now works for Decal projector resizing.
- Added a warning for 128x128 cookie texture without mipmaps
- Replace the sampler used for density volumes for correct wrap mode handling

### Changed
- Move Render Pipeline Debug "Windows from Windows->General-> Render Pipeline debug windows" to "Windows from Windows->Analysis-> Render Pipeline debug windows"
- Update detail map formula for smoothness and albedo, goal it to bright and dark perceptually and scale factor is use to control gradient speed
- Refactor the Upgrade material system. Now a material can be update from older version at any time. Call Edit/Render Pipeline/Upgrade all Materials to newer version
- Change name EnableDBuffer to EnableDecals at several place (shader, hdrp asset...), this require a call to Edit/Render Pipeline/Upgrade all Materials to newer version to have up to date material.
- Refactor shader code: BakeLightingData structure have been replace by BuiltinData. Lot of shader code have been remove/change.
- Refactor shader code: All GBuffer are now handled by the deferred material. Mean ShadowMask and LightLayers are control by lit material in lit.hlsl and not outside anymore. Lot of shader code have been remove/change.
- Refactor shader code: Rename GetBakedDiffuseLighting to ModifyBakedDiffuseLighting. This function now handle lighting model for transmission too. Lux meter debug mode is factor outisde.
- Refactor shader code: GetBakedDiffuseLighting is not call anymore in GBuffer or forward pass, including the ConvertSurfaceDataToBSDFData and GetPreLightData, this is done in ModifyBakedDiffuseLighting now
- Refactor shader code: Added a backBakeDiffuseLighting to BuiltinData to handle lighting for transmission
- Refactor shader code: Material must now call InitBuiltinData (Init all to zero + init bakeDiffuseLighting and backBakeDiffuseLighting ) and PostInitBuiltinData

## [3.0.0-preview]

### Fixed
- Fixed an issue with distortion that was using previous frame instead of current frame
- Fixed an issue where disabled light where not upgrade correctly to the new physical light unit system introduce in 2.0.5-preview

### Changed
- Update assembly definitions to output assemblies that match Unity naming convention (Unity.*).

## [2.0.5-preview]

### Added
- Add option supportDitheringCrossFade on HDRP Asset to allow to remove shader variant during player build if needed
- Add contact shadows for punctual lights (in additional shadow settings), only one light is allowed to cast contact shadows at the same time and so at each frame a dominant light is choosed among all light with contact shadows enabled.
- Add PCSS shadow filter support (from SRP Core)
- Exposed shadow budget parameters in HDRP asset
- Add an option to generate an emissive mesh for area lights (currently rectangle light only). The mesh fits the size, intensity and color of the light.
- Add an option to the HDRP asset to increase the resolution of volumetric lighting.
- Add additional ligth unit support for punctual light (Lumens, Candela) and area lights (Lumens, Luminance)
- Add dedicated Gizmo for the box Influence volume of HDReflectionProbe / PlanarReflectionProbe

### Changed
- Re-enable shadow mask mode in debug view
- SSS and Transmission code have been refactored to be able to share it between various material. Guidelines are in SubsurfaceScattering.hlsl
- Change code in area light with LTC for Lit shader. Magnitude is now take from FGD texture instead of a separate texture
- Improve camera relative rendering: We now apply camera translation on the model matrix, so before the TransformObjectToWorld(). Note: unity_WorldToObject and unity_ObjectToWorld must never be used directly.
- Rename positionWS to positionRWS (Camera relative world position) at a lot of places (mainly in interpolator and FragInputs). In case of custom shader user will be required to update their code.
- Rename positionWS, capturePositionWS, proxyPositionWS, influencePositionWS to positionRWS, capturePositionRWS, proxyPositionRWS, influencePositionRWS (Camera relative world position) in LightDefinition struct.
- Improve the quality of trilinear filtering of density volume textures.
- Improve UI for HDReflectionProbe / PlanarReflectionProbe

### Fixed
- Fixed a shader preprocessor issue when compiling DebugViewMaterialGBuffer.shader against Metal target
- Added a temporary workaround to Lit.hlsl to avoid broken lighting code with Metal/AMD
- Fixed issue when using more than one volume texture mask with density volumes.
- Fixed an error which prevented volumetric lighting from working if no density volumes with 3D textures were present.
- Fix contact shadows applied on transmission
- Fix issue with forward opaque lit shader variant being removed by the shader preprocessor
- Fixed compilation errors on Nintendo Switch (limited XRSetting support).
- Fixed apply range attenuation option on punctual light
- Fixed issue with color temperature not take correctly into account with static lighting
- Don't display fog when diffuse lighting, specular lighting, or lux meter debug mode are enabled.

## [2.0.4-preview]

### Fixed
- Fix issue when disabling rough refraction and building a player. Was causing a crash.

## [2.0.3-preview]

### Added
- Increased debug color picker limit up to 260k lux

## [2.0.2-preview]

### Added
- Add Light -> Planar Reflection Probe command
- Added a false color mode in rendering debug
- Add support for mesh decals
- Add flag to disable projector decals on transparent geometry to save performance and decal texture atlas space
- Add ability to use decal diffuse map as mask only
- Add visualize all shadow masks in lighting debug
- Add export of normal and roughness buffer for forwardOnly and when in supportOnlyForward mode for forward
- Provide a define in lit.hlsl (FORWARD_MATERIAL_READ_FROM_WRITTEN_NORMAL_BUFFER) when output buffer normal is used to read the normal and roughness instead of caclulating it (can save performance, but lower quality due to compression)
- Add color swatch to decal material

### Changed
- Change Render -> Planar Reflection creation to 3D Object -> Mirror
- Change "Enable Reflector" name on SpotLight to "Angle Affect Intensity"
- Change prototype of BSDFData ConvertSurfaceDataToBSDFData(SurfaceData surfaceData) to BSDFData ConvertSurfaceDataToBSDFData(uint2 positionSS, SurfaceData surfaceData)

### Fixed
- Fix issue with StackLit in deferred mode with deferredDirectionalShadow due to GBuffer not being cleared. Gbuffer is still not clear and issue was fix with the new Output of normal buffer.
- Fixed an issue where interpolation volumes were not updated correctly for reflection captures.
- Fixed an exception in Light Loop settings UI

## [2.0.1-preview]

### Added
- Add stripper of shader variant when building a player. Save shader compile time.
- Disable per-object culling that was executed in C++ in HD whereas it was not used (Optimization)
- Enable texture streaming debugging (was not working before 2018.2)
- Added Screen Space Reflection with Proxy Projection Model
- Support correctly scene selection for alpha tested object
- Add per light shadow mask mode control (i.e shadow mask distance and shadow mask). It use the option NonLightmappedOnly
- Add geometric filtering to Lit shader (allow to reduce specular aliasing)
- Add shortcut to create DensityVolume and PlanarReflection in hierarchy
- Add a DefaultHDMirrorMaterial material for PlanarReflection
- Added a script to be able to upgrade material to newer version of HDRP
- Removed useless duplication of ForwardError passes.
- Add option to not compile any DEBUG_DISPLAY shader in the player (Faster build) call Support Runtime Debug display

### Changed
- Changed SupportForwardOnly to SupportOnlyForward in render pipeline settings
- Changed versioning variable name in HDAdditionalXXXData from m_version to version
- Create unique name when creating a game object in the rendering menu (i.e Density Volume(2))
- Re-organize various files and folder location to clean the repository
- Change Debug windows name and location. Now located at:  Windows -> General -> Render Pipeline Debug

### Removed
- Removed GlobalLightLoopSettings.maxPlanarReflectionProbes and instead use value of GlobalLightLoopSettings.planarReflectionProbeCacheSize
- Remove EmissiveIntensity parameter and change EmissiveColor to be HDR (Matching Builtin Unity behavior) - Data need to be updated - Launch Edit -> Single Step Upgrade Script -> Upgrade all Materials emissionColor

### Fixed
- Fix issue with LOD transition and instancing
- Fix discrepency between object motion vector and camera motion vector
- Fix issue with spot and dir light gizmo axis not highlighted correctly
- Fix potential crash while register debug windows inputs at startup
- Fix warning when creating Planar reflection
- Fix specular lighting debug mode (was rendering black)
- Allow projector decal with null material to allow to configure decal when HDRP is not set
- Decal atlas texture offset/scale is updated after allocations (used to be before so it was using date from previous frame)

## [2018.1 experimental]

### Added
- Configure the VolumetricLightingSystem code path to be on by default
- Trigger a build exception when trying to build an unsupported platform
- Introduce the VolumetricLightingController component, which can (and should) be placed on the camera, and allows one to control the near and the far plane of the V-Buffer (volumetric "froxel" buffer) along with the depth distribution (from logarithmic to linear)
- Add 3D texture support for DensityVolumes
- Add a better mapping of roughness to mipmap for planar reflection
- The VolumetricLightingSystem now uses RTHandles, which allows to save memory by sharing buffers between different cameras (history buffers are not shared), and reduce reallocation frequency by reallocating buffers only if the rendering resolution increases (and suballocating within existing buffers if the rendering resolution decreases)
- Add a Volumetric Dimmer slider to lights to control the intensity of the scattered volumetric lighting
- Add UV tiling and offset support for decals.
- Add mipmapping support for volume 3D mask textures

### Changed
- Default number of planar reflection change from 4 to 2
- Rename _MainDepthTexture to _CameraDepthTexture
- The VolumetricLightingController has been moved to the Interpolation Volume framework and now functions similarly to the VolumetricFog settings
- Update of UI of cookie, CubeCookie, Reflection probe and planar reflection probe to combo box
- Allow enabling/disabling shadows for area lights when they are set to baked.
- Hide applyRangeAttenuation and FadeDistance for directional shadow as they are not used

### Removed
- Remove Resource folder of PreIntegratedFGD and add the resource to RenderPipeline Asset

### Fixed
- Fix ConvertPhysicalLightIntensityToLightIntensity() function used when creating light from script to match HDLightEditor behavior
- Fix numerical issues with the default value of mean free path of volumetric fog
- Fix the bug preventing decals from coexisting with density volumes
- Fix issue with alpha tested geometry using planar/triplanar mapping not render correctly or flickering (due to being wrongly alpha tested in depth prepass)
- Fix meta pass with triplanar (was not handling correctly the normal)
- Fix preview when a planar reflection is present
- Fix Camera preview, it is now a Preview cameraType (was a SceneView)
- Fix handling unknown GPUShadowTypes in the shadow manager.
- Fix area light shapes sent as point lights to the baking backends when they are set to baked.
- Fix unnecessary division by PI for baked area lights.
- Fix line lights sent to the lightmappers. The backends don't support this light type.
- Fix issue with shadow mask framesettings not correctly taken into account when shadow mask is enabled for lighting.
- Fix directional light and shadow mask transition, they are now matching making smooth transition
- Fix banding issues caused by high intensity volumetric lighting
- Fix the debug window being emptied on SRP asset reload
- Fix issue with debug mode not correctly clearing the GBuffer in editor after a resize
- Fix issue with ResetMaterialKeyword not resetting correctly ToggleOff/Roggle Keyword
- Fix issue with motion vector not render correctly if there is no depth prepass in deferred

## [2018.1.0f2]

### Added
- Screen Space Refraction projection model (Proxy raycasting, HiZ raymarching)
- Screen Space Refraction settings as volume component
- Added buffered frame history per camera
- Port Global Density Volumes to the Interpolation Volume System.
- Optimize ImportanceSampleLambert() to not require the tangent frame.
- Generalize SampleVBuffer() to handle different sampling and reconstruction methods.
- Improve the quality of volumetric lighting reprojection.
- Optimize Morton Order code in the Subsurface Scattering pass.
- Planar Reflection Probe support roughness (gaussian convolution of captured probe)
- Use an atlas instead of a texture array for cluster transparent decals
- Add a debug view to visualize the decal atlas
- Only store decal textures to atlas if decal is visible, debounce out of memory decal atlas warning.
- Add manipulator gizmo on decal to improve authoring workflow
- Add a minimal StackLit material (work in progress, this version can be used as template to add new material)

### Changed
- EnableShadowMask in FrameSettings (But shadowMaskSupport still disable by default)
- Forced Planar Probe update modes to (Realtime, Every Update, Mirror Camera)
- Screen Space Refraction proxy model uses the proxy of the first environment light (Reflection probe/Planar probe) or the sky
- Moved RTHandle static methods to RTHandles
- Renamed RTHandle to RTHandleSystem.RTHandle
- Move code for PreIntegratedFDG (Lit.shader) into its dedicated folder to be share with other material
- Move code for LTCArea (Lit.shader) into its dedicated folder to be share with other material

### Removed
- Removed Planar Probe mirror plane position and normal fields in inspector, always display mirror plane and normal gizmos

### Fixed
- Fix fog flags in scene view is now taken into account
- Fix sky in preview windows that were disappearing after a load of a new level
- Fix numerical issues in IntersectRayAABB().
- Fix alpha blending of volumetric lighting with transparent objects.
- Fix the near plane of the V-Buffer causing out-of-bounds look-ups in the clustered data structure.
- Depth and color pyramid are properly computed and sampled when the camera renders inside a viewport of a RTHandle.
- Fix decal atlas debug view to work correctly when shadow atlas view is also enabled

## [2018.1.0b13]

...<|MERGE_RESOLUTION|>--- conflicted
+++ resolved
@@ -7,11 +7,6 @@
 ## [7.1.1] - 2019-XX-XX
 
 ### Added
-<<<<<<< HEAD
-- Cube LUT support in Tonemapping. Cube LUT helpers for external grading are available in the Post-processing Sample package.
-- Transparency Overdraw debug mode. Allows to visualize transparent objects draw calls as an "heat map".
-=======
->>>>>>> 6c9969ac
 
 ### Fixed
 - Fixed wizard infinite loop on cancellation.
