# Changelog
All notable changes to this package will be documented in this file.

The format is based on [Keep a Changelog](http://keepachangelog.com/en/1.0.0/)
and this project adheres to [Semantic Versioning](http://semver.org/spec/v2.0.0.html).

## [12.0.0] - 2021-01-11

### Added
- Added support for XboxSeries platform.
- Added pivot point manipulation for Decals (inspector and edit mode).
- Added UV manipulation for Decals (edit mode).
- Added color and intensity customization for Decals.
- Added a history rejection criterion based on if the pixel was moving in world space (case 1302392).
- Added the default quality settings to the HDRP asset for RTAO, RTR and RTGI (case 1304370).
<<<<<<< HEAD
- Added SpeedTree8 shaders and material upgrader. Added these shaders to renderpipelineresources so that importer works correctly.
=======
- Added TargetMidGrayParameterDrawer
- Added an option to have double sided GI be controlled separately from material double-sided option.
- Added new AOV APIs for overriding the internal rendering format, and for outputing the world space position.
- Added browsing of the documentation of Compositor Window
- Added a complete solution for volumetric clouds for HDRP including a cloud map generation tool.
- Added a Force Forward Emissive option for Lit Material that forces the Emissive contribution to render in a separate forward pass when the Lit Material is in Deferred Lit shader Mode.
- Added new API in CachedShadowManager
- Added an additional check in the "check scene for ray tracing" (case 1314963).
- Added shader graph unit test for IsFrontFace node
- API to allow OnDemand shadows to not render upon placement in the Cached Shadow Atlas.
- Exposed update upon light movement for directional light shadows in UI.
- Added a setting in the HDRP asset to change the Density Volume mask resolution of being locked at 32x32x32 (HDRP Asset > Lighting > Volumetrics > Max Density Volume Size).
- Added a Falloff Mode (Linear or Exponential) in the Density Volume for volume blending with Blend Distance.
>>>>>>> ac361c97

### Fixed
- Fixed Intensity Multiplier not affecting realtime global illumination.
- Fixed an exception when opening the color picker in the material UI (case 1307143).
- Fixed lights shadow frustum near and far planes.
- Fixed various issues with non-temporal SSAO and rendergraph.
- Fixed white flashes on camera cuts on volumetric fog.
- Fixed light layer issue when performing editing on multiple lights.
- Fixed an issue where selection in a debug panel would reset when cycling through enum items.
- Fixed material keywords with fbx importer.
- Fixed lightmaps not working properly with shader graphs in ray traced reflections (case 1305335).
- Fixed skybox for ortho cameras.
- Fixed model import by adding additional data if needed.
- Fix screen being over-exposed when changing very different skies.
- Fixed pixelated appearance of Contrast Adaptive Sharpen upscaler and several other issues when Hardware DRS is on
- VFX: Debug material view were rendering pink for albedo. (case 1290752)
- VFX: Debug material view incorrect depth test. (case 1293291)
- VFX: Fixed LPPV with lit particles in deferred (case 1293608)
- Fixed incorrect debug wireframe overlay on tessellated geometry (using littessellation), caused by the picking pass using an incorrect camera matrix.
- Fixed nullref in layered lit shader editor.
- Fix issue with Depth of Field CoC debug view.
- Fixed an issue where first frame of SSAO could exhibit ghosting artefacts.
- Fixed an issue with the mipmap generation internal format after rendering format change.
- Fixed multiple any hit occuring on transparent objects (case 1294927).
- Cleanup Shader UI.
- Spacing on LayerListMaterialUIBlock
- Generating a GUIContent with an Icon instead of making MaterialHeaderScopes drawing a Rect every time
- Fixed sub-shadow rendering for cached shadow maps.
- Fixed PCSS filtering issues with cached shadow maps.
- Fixed performance issue with ShaderGraph and Alpha Test
- Fixed error when increasing the maximum planar reflection limit (case 1306530).
- Fixed alpha output in debug view and AOVs when using shadow matte (case 1311830).
- Fixed an issue with transparent meshes writing their depths and recursive rendering (case 1314409).
- Fixed issue with compositor custom pass hooks added/removed repeatedly (case 1315971).
- Fixed: SSR with transparent (case 1311088)
- Fixed decals in material debug display.
- Fix crash on VolumeComponentWithQualityEditor when the current Pipeline is not HDRP
- Fixed WouldFitInAtlas that would previously return wrong results if any one face of a point light would fit (it used to return true even though the light in entirety wouldn't fit).
- Fixed issue with NaNs in Volumetric Clouds on some platforms.
- Fixed update upon light movement for directional light rotation.
- Fixed issue that caused a rebake of Probe Volume Data to see effect of changed normal bias.
- Fixed loss of persistency of ratio between pivot position and size when sliding by 0 in DecalProjector inspector (case 1308338)
- Fixed nullref when adding a volume component in a Volume profile asset (case 1317156).
- Fixed decal normal for double sided materials (case 1312065).
- Fixed multiple HDRP Frame Settings panel issues: missing "Refraction" Frame Setting. Fixing ordering of Rough Distortion, it should now be under the Distortion setting.
- Fixed Rough Distortion frame setting not greyed out when Distortion is disabled in HDRP Asset
- Fixed issue with automatic exposure settings not updating scene view.
- Fixed issue with velocity rejection in post-DoF TAA. Fixing this reduces ghosting (case 1304381).
- Fixed missing option to use POM on emissive for tessellated shaders.
- Fixed an issue in the planar reflection probe convolution.
- Fixed an issue with debug overriding emissive material color for deferred path (case 1313123).
- Fixed a limit case when the camera is exactly at the lower cloud level (case 1316988).
- Fixed the various history buffers being discarded when the fog was enabled/disabled (case 1316072).
- Fixed resize IES when already baked in the Atlas 1299233
- Fixed ability to override AlphaToMask FrameSetting while camera in deferred lit shader mode
- Fixed issue with physically-based DoF computation and transparent materials with depth-writes ON.
- Fixed issue of accessing default frame setting stored in current HDRPAsset instead fo the default HDRPAsset
- Fixed SSGI frame setting not greyed out while SSGI is disabled in HDRP Asset
- Fixed ability to override AlphaToMask FrameSetting while camera in deferred lit shader mode
- Fixed Missing lighting quality settings for SSGI (case 1312067).
- Fixed HDRP material being constantly dirty.
- Fixed wizard checking FrameSettings not in HDRP Default Settings
- Fixed error when opening the default composition graph in the Graphics Compositor (case 1318933).
- Fixed gizmo rendering when wireframe mode is selected.

### Changed
- Changed Window/Render Pipeline/HD Render Pipeline Wizard to Window/Rendering/HDRP Wizard
- Removed the material pass probe volumes evaluation mode.
- Changed GameObject/Rendering/Density Volume to GameObject/Volume/Density Volume
- Changed GameObject/Rendering/Decal Projector to GameObject/Decal Projector
- Changed GameObject/Volume/Sky and Fog Volume to GameObject/Volume/Sky and Fog Global Volume
- Move the Decal Gizmo Color initialization to preferences
- Unifying the history validation pass so that it is only done once for the whole frame and not per effect.
- Moved Edit/Render Pipeline/HD Render Pipeline/Render Selected Camera to log Exr to Edit/Rendering/Render Selected HDRP Camera to log Exr
- Moved Edit/Render Pipeline/HD Render Pipeline/Export Sky to Image to Edit/Rendering/Export HDRP Sky to Image
- Moved Edit/Render Pipeline/HD Render Pipeline/Check Scene Content for Ray Tracing to Edit/Rendering/Check Scene Content for HDRP Ray Tracing
- Moved Edit/Render Pipeline/HD Render Pipeline/Upgrade from Builtin pipeline/Upgrade Project Materials to High Definition Materials to Edit/Rendering/Materials/Convert All Built-in Materials to HDRP"
- Moved Edit/Render Pipeline/HD Render Pipeline/Upgrade from Builtin pipeline/Upgrade Selected Materials to High Definition Materials to Edit/Rendering/Materials/Convert Selected Built-in Materials to HDRP
- Moved Edit/Render Pipeline/HD Render Pipeline/Upgrade from Builtin pipeline/Upgrade Scene Terrains to High Definition Terrains to Edit/Rendering/Materials/Convert Scene Terrains to HDRP Terrains
- Updated the tooltip for the Decal Angle Fade property (requires to enable Decal Layers in both HDRP asset and Frame settings) (case 1308048).
- The RTAO's history is now discarded if the occlusion caster was moving (case 1303418).
- Change Asset/Create/Shader/HD Render Pipeline/Decal Shader Graph to Asset/Create/Shader Graph/HDRP/Decal Shader Graph
- Change Asset/Create/Shader/HD Render Pipeline/Eye Shader Graph to Asset/Create/Shader Graph/HDRP/Eye Shader Graph
- Change Asset/Create/Shader/HD Render Pipeline/Fabric Shader Graph to Asset/Create/Shader Graph/HDRP/Decal Fabric Shader Graph
- Change Asset/Create/Shader/HD Render Pipeline/Eye Shader Graph to Asset/Create/Shader Graph/HDRP/Hair Shader Graph
- Change Asset/Create/Shader/HD Render Pipeline/Lit Shader Graph to Asset/Create/Shader Graph/HDRP/Lit
- Change Asset/Create/Shader/HD Render Pipeline/StackLit Shader Graph to Asset/Create/Shader Graph/HDRP/StackLit Shader GraphShader Graph
- Change Asset/Create/Shader/HD Render Pipeline/Unlit Shader Graph to Asset/Create/Shader Graph/HDRP/Unlit Shader Graph
- Change Asset/Create/Shader/HD Render Pipeline/Custom FullScreen Pass to Asset/Create/Shader/HDRP Custom FullScreen Pass
- Change Asset/Create/Shader/HD Render Pipeline/Custom Renderers Pass to Asset/Create/Shader/HDRP Custom Renderers Pass
- Change Asset/Create/Shader/HD Render Pipeline/Post Process Pass to Asset/Create/Shader/HDRP Post Process
- Change Assets/Create/Rendering/High Definition Render Pipeline Asset to Assets/Create/Rendering/HDRP Asset
- Change Assets/Create/Rendering/Diffusion Profile to Assets/Create/Rendering/HDRP Diffusion Profile
- Change Assets/Create/Rendering/C# Custom Pass to Assets/Create/Rendering/HDRP C# Custom Pass
- Change Assets/Create/Rendering/C# Post Process Volume to Assets/Create/Rendering/HDRP C# Post Process Volume
- Change labels about scroll direction and cloud type.
- Change the handling of additional properties to base class
- Improved shadow cascade GUI drawing with pixel perfect, hover and focus functionalities.
- Improving the screen space global illumination.
- Improved the Camera Inspector, new sections and better grouping of fields
- Moving MaterialHeaderScopes to Core
- Changed resolution (to match the render buffer) of the sky used for camera misses in Path Tracing. (case 1304114).
- Tidy up of platform abstraction code for shader optimization.
- Display a warning help box when decal atlas is out of size.
- Moved the HDRP render graph debug panel content to the Rendering debug panel.
- Changed Path Tracing's maximum intensity from clamped (0 to 100) to positive value (case 1310514).
- Avoid unnecessary RenderGraphBuilder.ReadTexture in the "Set Final Target" pass
- Density Volumes can now take a 3D RenderTexture as mask, the mask can use RGBA format for RGB fog.
- Decreased the minimal Fog Distance value in the Density Volume to 0.05.

## [11.0.0] - 2020-10-21

### Added
- Added a new API to bake HDRP probes from C# (case 1276360)
- Added support for pre-exposure for planar reflections.
- Added support for nested volume components to volume system.
- Added a cameraCullingResult field in Custom Pass Context to give access to both custom pass and camera culling result.
- Added a toggle to allow to include or exclude smooth surfaces from ray traced reflection denoising.
- Added support for raytracing for AxF material
- Added rasterized area light shadows for AxF material
- Added a cloud system and the CloudLayer volume override.
- Added per-stage shader keywords.

### Fixed
- Fixed probe volumes debug views.
- Fixed ShaderGraph Decal material not showing exposed properties.
- Fixed couple samplers that had the wrong name in raytracing code
- VFX: Fixed LPPV with lit particles in deferred (case 1293608)
- Fixed the default background color for previews to use the original color.
- Fixed compilation issues on platforms that don't support XR.
- Fixed issue with compute shader stripping for probe volumes variants.
- Fixed issue with an empty index buffer not being released.
- Fixed issue when debug full screen 'Transparent Screen Space Reflection' do not take in consideration debug exposure

### Changed
- Removed the material pass probe volumes evaluation mode.
- Volume parameter of type Cubemap can now accept Cubemap render textures and custom render textures.
- Removed the superior clamping value for the recursive rendering max ray length.
- Removed the superior clamping value for the ray tracing light cluster size.
- Removed the readonly keyword on the cullingResults of the CustomPassContext to allow users to overwrite.
- The DrawRenderers function of CustomPassUtils class now takes a sortingCriteria in parameter.
- When in half res, RTR denoising is executed at half resolution and the upscale happens at the end.
- Removed the upscale radius from the RTR.

## [10.3.0] - 2020-12-01

### Added
- Added a slider to control the fallback value of the directional shadow when the cascade have no coverage.
- Added light unit slider for automatic and automatic histrogram exposure limits.
- Added View Bias for mesh decals.
- Added support for the PlayStation 5 platform.

### Fixed
- Fixed computation of geometric normal in path tracing (case 1293029).
- Fixed issues with path-traced volumetric scattering (cases 1295222, 1295234).
- Fixed issue with faulty shadow transition when view is close to an object under some aspect ratio conditions
- Fixed issue where some ShaderGraph generated shaders were not SRP compatible because of UnityPerMaterial cbuffer layout mismatches [1292501] (https://issuetracker.unity3d.com/issues/a2-some-translucent-plus-alphaclipping-shadergraphs-are-not-srp-batcher-compatible)
- Fixed issues with path-traced volumetric scattering (cases 1295222, 1295234)
- Fixed Rendergraph issue with virtual texturing and debug mode while in forward.
- Fixed wrong coat normal space in shader graph
- Fixed NullPointerException when baking probes from the lighting window (case 1289680)
- Fixed volumetric fog with XR single-pass rendering.
- Fixed issues with first frame rendering when RenderGraph is used (auto exposure, AO)
- Fixed AOV api in render graph (case 1296605)
- Fixed a small discrepancy in the marker placement in light intensity sliders (case 1299750)
- Fixed issue with VT resolve pass rendergraph errors when opaque and transparent are disabled in frame settings.
- Fixed a bug in the sphere-aabb light cluster (case 1294767).
- Fixed issue when submitting SRPContext during EndCameraRendering.
- Fixed baked light being included into the ray tracing light cluster (case 1296203).
- Fixed enums UI for the shadergraph nodes.
- Fixed ShaderGraph stack blocks appearing when opening the settings in Hair and Eye ShaderGraphs.
- Fixed white screen when undoing in the editor.
- Fixed display of LOD Bias and maximum level in frame settings when using Quality Levels
- Fixed an issue when trying to open a look dev env library when Look Dev is not supported.
- Fixed shader graph not supporting indirectdxr multibounce (case 1294694).
- Fixed the planar depth texture not being properly created and rendered to (case 1299617).
- Fixed C# 8 compilation issue with turning on nullable checks (case 1300167)
- Fixed affects AO for deacl materials.
- Fixed case where material keywords would not get setup before usage.
- Fixed an issue with material using distortion from ShaderGraph init after Material creation (case 1294026)
- Fixed Clearcoat on Stacklit or Lit breaks when URP is imported into the project (case 1297806)
- VFX : Debug material view were rendering pink for albedo. (case 1290752)
- Fixed XR depth copy when using MSAA.
- Fixed GC allocations from XR occlusion mesh when using multipass.
- Fixed an issue with the frame count management for the volumetric fog (case 1299251).
- Fixed an issue with half res ssgi upscale.
- Fixed timing issues with accumulation motion blur
- Fixed register spilling on  FXC in light list shaders.
- Fixed issue with shadow mask and area lights.
- Fixed an issue with the capture callback (now includes post processing results).
- Fixed decal draw order for ShaderGraph decal materials.
- Fixed StackLit ShaderGraph surface option property block to only display energy conserving specular color option for the specular parametrization (case 1257050)
- Fixed missing BeginCameraRendering call for custom render mode of a Camera.
- Fixed LayerMask editor for volume parameters.
- Fixed the condition on temporal accumulation in the reflection denoiser (case 1303504).
- Fixed box light attenuation.
- Fixed after post process custom pass scale issue when dynamic resolution is enabled (case 1299194).
- Fixed an issue with light intensity prefab override application not visible in the inspector (case 1299563).
- Fixed Undo/Redo instability of light temperature.
- Fixed label style in pbr sky editor.
- Fixed side effect on styles during compositor rendering.
- Fixed size and spacing of compositor info boxes (case 1305652).
- Fixed spacing of UI widgets in the Graphics Compositor (case 1305638).
- Fixed undo-redo on layered lit editor.
- Fixed tesselation culling, big triangles using lit tesselation shader would dissapear when camera is too close to them (case 1299116)
- Fixed issue with compositor related custom passes still active after disabling the compositor (case 1305330)
- Fixed regression in Wizard that not fix runtime ressource anymore (case 1287627)
- Fixed error in Depth Of Field near radius blur calculation (case 1306228).
- Fixed a reload bug when using objects from the scene in the lookdev (case 1300916).
- Fixed some render texture leaks.
- Fixed light gizmo showing shadow near plane when shadows are disabled.
- Fixed path tracing alpha channel support (case 1304187).
- Fixed shadow matte not working with ambient occlusion when MSAA is enabled
- Fixed issues with compositor's undo (cases 1305633, 1307170).
- VFX : Debug material view incorrect depth test. (case 1293291)
- Fixed wrong shader / properties assignement to materials created from 3DsMax 2021 Physical Material. (case 1293576)
- Fixed Emissive color property from Autodesk Interactive materials not editable in Inspector. (case 1307234)
- Fixed exception when changing the current render pipeline to from HDRP to universal (case 1306291).
- Fixed an issue in shadergraph when switch from a RenderingPass (case 1307653)
- Fixed LookDev environment library assignement after leaving playmode.
- Fixed a locale issue with the diffusion profile property values in ShaderGraph on PC where comma is the decimal separator.
- Fixed error in the RTHandle scale of Depth Of Field when TAA is enabled.
- Fixed Quality Level set to the last one of the list after a Build (case 1307450)
- Fixed XR depth copy (case 1286908).
- Fixed Warnings about "SceneIdMap" missing script in eye material sample scene

### Changed
- Now reflection probes cannot have SSAO, SSGI, SSR, ray tracing effects or volumetric reprojection.
- Rename HDRP sub menu in Assets/Create/Shader to HD Render Pipeline for consistency.
- Improved robustness of volumetric sampling in path tracing (case 1295187).
- Changed the message when the graphics device doesn't support ray tracing (case 1287355).
- When a Custom Pass Volume is disabled, the custom pass Cleanup() function is called, it allows to release resources when the volume isn't used anymore.
- Enable Reflector for Spotlight by default
- Changed the convergence time of ssgi to 16 frames and the preset value
- Changed the clamping approach for RTR and RTGI (in both perf and quality) to improve visual quality.
- Changed the warning message for ray traced area shadows (case 1303410).
- Disabled specular occlusion for what we consider medium and larger scale ao > 1.25 with a 25cm falloff interval.
- Change the source value for the ray tracing frame index iterator from m_FrameCount to the camera frame count (case 1301356).
- Removed backplate from rendering of lighting cubemap as it did not really work conceptually and caused artefacts.
- Transparent materials created by the Model Importer are set to not cast shadows. ( case 1295747)
- Change some light unit slider value ranges to better reflect the lighting scenario.
- Change the tooltip for color shadows and semi-transparent shadows (case 1307704).

## [10.2.1] - 2020-11-30

### Added
- Added a warning when trying to bake with static lighting being in an invalid state.

### Fixed
- Fixed stylesheet reloading for LookDev window and Wizard window.
- Fixed XR single-pass rendering with legacy shaders using unity_StereoWorldSpaceCameraPos.
- Fixed issue displaying wrong debug mode in runtime debug menu UI.
- Fixed useless editor repaint when using lod bias.
- Fixed multi-editing with new light intensity slider.
- Fixed issue with density volumes flickering when editing shape box.
- Fixed issue with image layers in the graphics compositor (case 1289936).
- Fixed issue with angle fading when rotating decal projector.
- Fixed issue with gameview repaint in the graphics compositor (case 1290622).
- Fixed some labels being clipped in the Render Graph Viewer
- Fixed issue when decal projector material is none.
- Fixed the sampling of the normal buffer in the the forward transparent pass.
- Fixed bloom prefiltering tooltip.
- Fixed NullReferenceException when loading multipel scene async
- Fixed missing alpha blend state properties in Axf shader and update default stencil properties
- Fixed normal buffer not bound to custom pass anymore.
- Fixed issues with camera management in the graphics compositor (cases 1292548, 1292549).
- Fixed an issue where a warning about the static sky not being ready was wrongly displayed.
- Fixed the clear coat not being handled properly for SSR and RTR (case 1291654).
- Fixed ghosting in RTGI and RTAO when denoising is enabled and the RTHandle size is not equal to the Viewport size (case 1291654).
- Fixed alpha output when atmospheric scattering is enabled.
- Fixed issue with TAA history sharpening when view is downsampled.
- Fixed lookdev movement.
- Fixed volume component tooltips using the same parameter name.
- Fixed issue with saving some quality settings in volume overrides  (case 1293747)
- Fixed NullReferenceException in HDRenderPipeline.UpgradeResourcesIfNeeded (case 1292524)
- Fixed SSGI texture allocation when not using the RenderGraph.
- Fixed NullReference Exception when setting Max Shadows On Screen to 0 in the HDRP asset.
- Fixed path tracing accumulation not being reset when changing to a different frame of an animation.
- Fixed issue with saving some quality settings in volume overrides  (case 1293747)

### Changed
- Volume Manager now always tests scene culling masks. This was required to fix hybrid workflow.
- Now the screen space shadow is only used if the analytic value is valid.
- Distance based roughness is disabled by default and have a control
- Changed the name from the Depth Buffer Thickness to Depth Tolerance for SSGI (case 1301352).

## [10.2.0] - 2020-10-19

### Added
- Added a rough distortion frame setting and and info box on distortion materials.
- Adding support of 4 channel tex coords for ray tracing (case 1265309).
- Added a help button on the volume component toolbar for documentation.
- Added range remapping to metallic property for Lit and Decal shaders.
- Exposed the API to access HDRP shader pass names.
- Added the status check of default camera frame settings in the DXR wizard.
- Added frame setting for Virtual Texturing.
- Added a fade distance for light influencing volumetric lighting.
- Adding an "Include For Ray Tracing" toggle on lights to allow the user to exclude them when ray tracing is enabled in the frame settings of a camera.
- Added fog volumetric scattering support for path tracing.
- Added new algorithm for SSR with temporal accumulation
- Added quality preset of the new volumetric fog parameters.
- Added missing documentation for unsupported SG RT nodes and light's include for raytracing attrbute.
- Added documentation for LODs not being supported by ray tracing.
- Added more options to control how the component of motion vectors coming from the camera transform will affect the motion blur with new clamping modes.
- Added anamorphism support for phsyical DoF, switched to blue noise sampling and fixed tiling artifacts.

### Fixed
- Fixed an issue where the Exposure Shader Graph node had clipped text. (case 1265057)
- Fixed an issue when rendering into texture where alpha would not default to 1.0 when using 11_11_10 color buffer in non-dev builds.
- Fixed issues with reordering and hiding graphics compositor layers (cases 1283903, 1285282, 1283886).
- Fixed the possibility to have a shader with a pre-refraction render queue and refraction enabled at the same time.
- Fixed a migration issue with the rendering queue in ShaderGraph when upgrading to 10.x;
- Fixed the object space matrices in shader graph for ray tracing.
- Changed the cornea refraction function to take a view dir in object space.
- Fixed upside down XR occlusion mesh.
- Fixed precision issue with the atmospheric fog.
- Fixed issue with TAA and no motion vectors.
- Fixed the stripping not working the terrain alphatest feature required for terrain holes (case 1205902).
- Fixed bounding box generation that resulted in incorrect light culling (case 3875925).
- VFX : Fix Emissive writing in Opaque Lit Output with PSSL platforms (case 273378).
- Fixed issue where pivot of DecalProjector was not aligned anymore on Transform position when manipulating the size of the projector from the Inspector.
- Fixed a null reference exception when creating a diffusion profile asset.
- Fixed the diffusion profile not being registered as a dependency of the ShaderGraph.
- Fixing exceptions in the console when putting the SSGI in low quality mode (render graph).
- Fixed NullRef Exception when decals are in the scene, no asset is set and HDRP wizard is run.
- Fixed issue with TAA causing bleeding of a view into another when multiple views are visible.
- Fix an issue that caused issues of usability of editor if a very high resolution is set by mistake and then reverted back to a smaller resolution.
- Fixed issue where Default Volume Profile Asset change in project settings was not added to the undo stack (case 1285268).
- Fixed undo after enabling compositor.
- Fixed the ray tracing shadow UI being displayed while it shouldn't (case 1286391).
- Fixed issues with physically-based DoF, improved speed and robustness
- Fixed a warning happening when putting the range of lights to 0.
- Fixed issue when null parameters in a volume component would spam null reference errors. Produce a warning instead.
- Fixed volument component creation via script.
- Fixed GC allocs in render graph.
- Fixed scene picking passes.
- Fixed broken ray tracing light cluster full screen debug.
- Fixed dead code causing error.
- Fixed issue when dragging slider in inspector for ProjectionDepth.
- Fixed issue when resizing Inspector window that make the DecalProjector editor flickers.
- Fixed issue in DecalProjector editor when the Inspector window have a too small width: the size appears on 2 lines but the editor not let place for the second one.
- Fixed issue (null reference in console) when selecting a DensityVolume with rectangle selection.
- Fixed issue when linking the field of view with the focal length in physical camera
- Fixed supported platform build and error message.
- Fixed exceptions occuring when selecting mulitple decal projectors without materials assigned (case 1283659).
- Fixed LookDev error message when pipeline is not loaded.
- Properly reject history when enabling seond denoiser for RTGI.
- Fixed an issue that could cause objects to not be rendered when using Vulkan API.
- Fixed issue with lookdev shadows looking wrong upon exiting playmode.
- Fixed temporary Editor freeze when selecting AOV output in graphics compositor (case 1288744).
- Fixed normal flip with double sided materials.
- Fixed shadow resolution settings level in the light explorer.
- Fixed the ShaderGraph being dirty after the first save.
- Fixed XR shadows culling
- Fixed Nans happening when upscaling the RTGI.
- Fixed the adjust weight operation not being done for the non-rendergraph pipeline.
- Fixed overlap with SSR Transparent default frame settings message on DXR Wizard.
- Fixed alpha channel in the stop NaNs and motion blur shaders.
- Fixed undo of duplicate environments in the look dev environment library.
- Fixed a ghosting issue with RTShadows (Sun, Point and Spot), RTAO and RTGI when the camera is moving fast.
- Fixed a SSGI denoiser bug for large scenes.
- Fixed a Nan issue with SSGI.
- Fixed an issue with IsFrontFace node in Shader Graph not working properly
- Fixed CustomPassUtils.RenderFrom* functions and CustomPassUtils.DisableSinglePassRendering struct in VR.
- Fixed custom pass markers not recorded when render graph was enabled.
- Fixed exceptions when unchecking "Big Tile Prepass" on the frame settings with render-graph.
- Fixed an issue causing errors in GenerateMaxZ when opaque objects or decals are disabled.
- Fixed an issue with Bake button of Reflection Probe when in custom mode
- Fixed exceptions related to the debug display settings when changing the default frame settings.
- Fixed picking for materials with depth offset.
- Fixed issue with exposure history being uninitialized on second frame.
- Fixed issue when changing FoV with the physical camera fold-out closed.
- Fixed some labels being clipped in the Render Graph Viewer

### Changed
- Combined occlusion meshes into one to reduce draw calls and state changes with XR single-pass.
- Claryfied doc for the LayeredLit material.
- Various improvements for the Volumetric Fog.
- Use draggable fields for float scalable settings
- Migrated the fabric & hair shadergraph samples directly into the renderpipeline resources.
- Removed green coloration of the UV on the DecalProjector gizmo.
- Removed _BLENDMODE_PRESERVE_SPECULAR_LIGHTING keyword from shaders.
- Now the DXR wizard displays the name of the target asset that needs to be changed.
- Standardized naming for the option regarding Transparent objects being able to receive Screen Space Reflections.
- Making the reflection and refractions of cubemaps distance based.
- Changed Receive SSR to also controls Receive SSGI on opaque objects.
- Improved the punctual light shadow rescale algorithm.
- Changed the names of some of the parameters for the Eye Utils SG Nodes.
- Restored frame setting for async compute of contact shadows.
- Removed the possibility to have MSAA (through the frame settings) when ray tracing is active.
- Range handles for decal projector angle fading.
- Smoother angle fading for decal projector.

## [10.1.0] - 2020-10-12

### Added
- Added an option to have only the metering mask displayed in the debug mode.
- Added a new mode to cluster visualization debug where users can see a slice instead of the cluster on opaque objects.
- Added ray traced reflection support for the render graph version of the pipeline.
- Added render graph support of RTAO and required denoisers.
- Added render graph support of RTGI.
- Added support of RTSSS and Recursive Rendering in the render graph mode.
- Added support of RT and screen space shadow for render graph.
- Added tooltips with the full name of the (graphics) compositor properties to properly show large names that otherwise are clipped by the UI (case 1263590)
- Added error message if a callback AOV allocation fail
- Added marker for all AOV request operation on GPU
- Added remapping options for Depth Pyramid debug view mode
- Added an option to support AOV shader at runtime in HDRP settings (case 1265070)
- Added support of SSGI in the render graph mode.
- Added option for 11-11-10 format for cube reflection probes.
- Added an optional check in the HDRP DXR Wizard to verify 64 bits target architecture
- Added option to display timing stats in the debug menu as an average over 1 second.
- Added a light unit slider to provide users more context when authoring physically based values.
- Added a way to check the normals through the material views.
- Added Simple mode to Earth Preset for PBR Sky
- Added the export of normals during the prepass for shadow matte for proper SSAO calculation.
- Added the usage of SSAO for shadow matte unlit shader graph.
- Added the support of input system V2
- Added a new volume component parameter to control the max ray length of directional lights(case 1279849).
- Added support for 'Pyramid' and 'Box' spot light shapes in path tracing.
- Added high quality prefiltering option for Bloom.
- Added support for camera relative ray tracing (and keeping non-camera relative ray tracing working)
- Added a rough refraction option on planar reflections.
- Added scalability settings for the planar reflection resolution.
- Added tests for AOV stacking and UI rendering in the graphics compositor.
- Added a new ray tracing only function that samples the specular part of the materials.
- Adding missing marker for ray tracing profiling (RaytracingDeferredLighting)
- Added the support of eye shader for ray tracing.
- Exposed Refraction Model to the material UI when using a Lit ShaderGraph.
- Added bounding sphere support to screen-space axis-aligned bounding box generation pass.

### Fixed
- Fixed several issues with physically-based DoF (TAA ghosting of the CoC buffer, smooth layer transitions, etc)
- Fixed GPU hang on D3D12 on xbox.
- Fixed game view artifacts on resizing when hardware dynamic resolution was enabled
- Fixed black line artifacts occurring when Lanczos upsampling was set for dynamic resolution
- Fixed Amplitude -> Min/Max parametrization conversion
- Fixed CoatMask block appearing when creating lit master node (case 1264632)
- Fixed issue with SceneEV100 debug mode indicator when rescaling the window.
- Fixed issue with PCSS filter being wrong on first frame.
- Fixed issue with emissive mesh for area light not appearing in playmode if Reload Scene option is disabled in Enter Playmode Settings.
- Fixed issue when Reflection Probes are set to OnEnable and are never rendered if the probe is enabled when the camera is farther than the probe fade distance.
- Fixed issue with sun icon being clipped in the look dev window.
- Fixed error about layers when disabling emissive mesh for area lights.
- Fixed issue when the user deletes the composition graph or .asset in runtime (case 1263319)
- Fixed assertion failure when changing resolution to compositor layers after using AOVs (case 1265023)
- Fixed flickering layers in graphics compositor (case 1264552)
- Fixed issue causing the editor field not updating the disc area light radius.
- Fixed issues that lead to cookie atlas to be updated every frame even if cached data was valid.
- Fixed an issue where world space UI was not emitted for reflection cameras in HDRP
- Fixed an issue with cookie texture atlas that would cause realtime textures to always update in the atlas even when the content did not change.
- Fixed an issue where only one of the two lookdev views would update when changing the default lookdev volume profile.
- Fixed a bug related to light cluster invalidation.
- Fixed shader warning in DofGather (case 1272931)
- Fixed AOV export of depth buffer which now correctly export linear depth (case 1265001)
- Fixed issue that caused the decal atlas to not be updated upon changing of the decal textures content.
- Fixed "Screen position out of view frustum" error when camera is at exactly the planar reflection probe location.
- Fixed Amplitude -> Min/Max parametrization conversion
- Fixed issue that allocated a small cookie for normal spot lights.
- Fixed issue when undoing a change in diffuse profile list after deleting the volume profile.
- Fixed custom pass re-ordering and removing.
- Fixed TAA issue and hardware dynamic resolution.
- Fixed a static lighting flickering issue caused by having an active planar probe in the scene while rendering inspector preview.
- Fixed an issue where even when set to OnDemand, the sky lighting would still be updated when changing sky parameters.
- Fixed an error message trigerred when a mesh has more than 32 sub-meshes (case 1274508).
- Fixed RTGI getting noisy for grazying angle geometry (case 1266462).
- Fixed an issue with TAA history management on pssl.
- Fixed the global illumination volume override having an unwanted advanced mode (case 1270459).
- Fixed screen space shadow option displayed on directional shadows while they shouldn't (case 1270537).
- Fixed the handling of undo and redo actions in the graphics compositor (cases 1268149, 1266212, 1265028)
- Fixed issue with composition graphs that include virtual textures, cubemaps and other non-2D textures (cases 1263347, 1265638).
- Fixed issues when selecting a new composition graph or setting it to None (cases 1263350, 1266202)
- Fixed ArgumentNullException when saving shader graphs after removing the compositor from the scene (case 1268658)
- Fixed issue with updating the compositor output when not in play mode (case 1266216)
- Fixed warning with area mesh (case 1268379)
- Fixed issue with diffusion profile not being updated upon reset of the editor.
- Fixed an issue that lead to corrupted refraction in some scenarios on xbox.
- Fixed for light loop scalarization not happening.
- Fixed issue with stencil not being set in rendergraph mode.
- Fixed for post process being overridable in reflection probes even though it is not supported.
- Fixed RTGI in performance mode when light layers are enabled on the asset.
- Fixed SSS materials appearing black in matcap mode.
- Fixed a collision in the interaction of RTR and RTGI.
- Fix for lookdev toggling renderers that are set to non editable or are hidden in the inspector.
- Fixed issue with mipmap debug mode not properly resetting full screen mode (and viceversa).
- Added unsupported message when using tile debug mode with MSAA.
- Fixed SSGI compilation issues on PS4.
- Fixed "Screen position out of view frustum" error when camera is on exactly the planar reflection probe plane.
- Workaround issue that caused objects using eye shader to not be rendered on xbox.
- Fixed GC allocation when using XR single-pass test mode.
- Fixed text in cascades shadow split being truncated.
- Fixed rendering of custom passes in the Custom Pass Volume inspector
- Force probe to render again if first time was during async shader compilation to avoid having cyan objects.
- Fixed for lookdev library field not being refreshed upon opening a library from the environment library inspector.
- Fixed serialization issue with matcap scale intensity.
- Close Add Override popup of Volume Inspector when the popup looses focus (case 1258571)
- Light quality setting for contact shadow set to on for High quality by default.
- Fixed an exception thrown when closing the look dev because there is no active SRP anymore.
- Fixed alignment of framesettings in HDRP Default Settings
- Fixed an exception thrown when closing the look dev because there is no active SRP anymore.
- Fixed an issue where entering playmode would close the LookDev window.
- Fixed issue with rendergraph on console failing on SSS pass.
- Fixed Cutoff not working properly with ray tracing shaders default and SG (case 1261292).
- Fixed shader compilation issue with Hair shader and debug display mode
- Fixed cubemap static preview not updated when the asset is imported.
- Fixed wizard DXR setup on non-DXR compatible devices.
- Fixed Custom Post Processes affecting preview cameras.
- Fixed issue with lens distortion breaking rendering.
- Fixed save popup appearing twice due to HDRP wizard.
- Fixed error when changing planar probe resolution.
- Fixed the dependecy of FrameSettings (MSAA, ClearGBuffer, DepthPrepassWithDeferred) (case 1277620).
- Fixed the usage of GUIEnable for volume components (case 1280018).
- Fixed the diffusion profile becoming invalid when hitting the reset (case 1269462).
- Fixed issue with MSAA resolve killing the alpha channel.
- Fixed a warning in materialevalulation
- Fixed an error when building the player.
- Fixed issue with box light not visible if range is below one and range attenuation is off.
- Fixed an issue that caused a null reference when deleting camera component in a prefab. (case 1244430)
- Fixed issue with bloom showing a thin black line after rescaling window.
- Fixed rendergraph motion vector resolve.
- Fixed the Ray-Tracing related Debug Display not working in render graph mode.
- Fix nan in pbr sky
- Fixed Light skin not properly applied on the LookDev when switching from Dark Skin (case 1278802)
- Fixed accumulation on DX11
- Fixed issue with screen space UI not drawing on the graphics compositor (case 1279272).
- Fixed error Maximum allowed thread group count is 65535 when resolution is very high.
- LOD meshes are now properly stripped based on the maximum lod value parameters contained in the HDRP asset.
- Fixed an inconsistency in the LOD group UI where LOD bias was not the right one.
- Fixed outlines in transitions between post-processed and plain regions in the graphics compositor (case 1278775).
- Fix decal being applied twice with LOD Crossfade.
- Fixed camera stacking for AOVs in the graphics compositor (case 1273223).
- Fixed backface selection on some shader not ignore correctly.
- Disable quad overdraw on ps4.
- Fixed error when resizing the graphics compositor's output and when re-adding a compositor in the scene
- Fixed issues with bloom, alpha and HDR layers in the compositor (case 1272621).
- Fixed alpha not having TAA applied to it.
- Fix issue with alpha output in forward.
- Fix compilation issue on Vulkan for shaders using high quality shadows in XR mode.
- Fixed wrong error message when fixing DXR resources from Wizard.
- Fixed compilation error of quad overdraw with double sided materials
- Fixed screen corruption on xbox when using TAA and Motion Blur with rendergraph.
- Fixed UX issue in the graphics compositor related to clear depth and the defaults for new layers, add better tooltips and fix minor bugs (case 1283904)
- Fixed scene visibility not working for custom pass volumes.
- Fixed issue with several override entries in the runtime debug menu.
- Fixed issue with rendergraph failing to execute every 30 minutes.
- Fixed Lit ShaderGraph surface option property block to only display transmission and energy conserving specular color options for their proper material mode (case 1257050)
- Fixed nan in reflection probe when volumetric fog filtering is enabled, causing the whole probe to be invalid.
- Fixed Debug Color pixel became grey
- Fixed TAA flickering on the very edge of screen.
- Fixed profiling scope for quality RTGI.
- Fixed the denoising and multi-sample not being used for smooth multibounce RTReflections.
- Fixed issue where multiple cameras would cause GC each frame.
- Fixed after post process rendering pass options not showing for unlit ShaderGraphs.
- Fixed null reference in the Undo callback of the graphics compositor
- Fixed cullmode for SceneSelectionPass.
- Fixed issue that caused non-static object to not render at times in OnEnable reflection probes.
- Baked reflection probes now correctly use static sky for ambient lighting.

### Changed
- Preparation pass for RTSSShadows to be supported by render graph.
- Add tooltips with the full name of the (graphics) compositor properties to properly show large names that otherwise are clipped by the UI (case 1263590)
- Composition profile .asset files cannot be manually edited/reset by users (to avoid breaking things - case 1265631)
- Preparation pass for RTSSShadows to be supported by render graph.
- Changed the way the ray tracing property is displayed on the material (QOL 1265297).
- Exposed lens attenuation mode in default settings and remove it as a debug mode.
- Composition layers without any sub layers are now cleared to black to avoid confusion (case 1265061).
- Slight reduction of VGPR used by area light code.
- Changed thread group size for contact shadows (save 1.1ms on PS4)
- Make sure distortion stencil test happens before pixel shader is run.
- Small optimization that allows to skip motion vector prepping when the whole wave as velocity of 0.
- Improved performance to avoid generating coarse stencil buffer when not needed.
- Remove HTile generation for decals (faster without).
- Improving SSGI Filtering and fixing a blend issue with RTGI.
- Changed the Trackball UI so that it allows explicit numeric values.
- Reduce the G-buffer footprint of anisotropic materials
- Moved SSGI out of preview.
- Skip an unneeded depth buffer copy on consoles.
- Replaced the Density Volume Texture Tool with the new 3D Texture Importer.
- Rename Raytracing Node to Raytracing Quality Keyword and rename high and low inputs as default and raytraced. All raytracing effects now use the raytraced mode but path tracing.
- Moved diffusion profile list to the HDRP default settings panel.
- Skip biquadratic resampling of vbuffer when volumetric fog filtering is enabled.
- Optimized Grain and sRGB Dithering.
- On platforms that allow it skip the first mip of the depth pyramid and compute it alongside the depth buffer used for low res transparents.
- When trying to install the local configuration package, if another one is already present the user is now asked whether they want to keep it or not.
- Improved MSAA color resolve to fix issues when very bright and very dark samples are resolved together.
- Improve performance of GPU light AABB generation
- Removed the max clamp value for the RTR, RTAO and RTGI's ray length (case 1279849).
- Meshes assigned with a decal material are not visible anymore in ray-tracing or path-tracing.
- Removed BLEND shader keywords.
- Remove a rendergraph debug option to clear resources on release from UI.
- added SV_PrimitiveID in the VaryingMesh structure for fulldebugscreenpass as well as primitiveID in FragInputs
- Changed which local frame is used for multi-bounce RTReflections.
- Move System Generated Values semantics out of VaryingsMesh structure.
- Other forms of FSAA are silently deactivated, when path tracing is on.
- Removed XRSystemTests. The GC verification is now done during playmode tests (case 1285012).
- SSR now uses the pre-refraction color pyramid.
- Various improvements for the Volumetric Fog.
- Optimizations for volumetric fog.

## [10.0.0] - 2019-06-10

### Added
- Ray tracing support for VR single-pass
- Added sharpen filter shader parameter and UI for TemporalAA to control image quality instead of hardcoded value
- Added frame settings option for custom post process and custom passes as well as custom color buffer format option.
- Add check in wizard on SRP Batcher enabled.
- Added default implementations of OnPreprocessMaterialDescription for FBX, Obj, Sketchup and 3DS file formats.
- Added custom pass fade radius
- Added after post process injection point for custom passes
- Added basic alpha compositing support - Alpha is available afterpostprocess when using FP16 buffer format.
- Added falloff distance on Reflection Probe and Planar Reflection Probe
- Added Backplate projection from the HDRISky
- Added Shadow Matte in UnlitMasterNode, which only received shadow without lighting
- Added hability to name LightLayers in HDRenderPipelineAsset
- Added a range compression factor for Reflection Probe and Planar Reflection Probe to avoid saturation of colors.
- Added path tracing support for directional, point and spot lights, as well as emission from Lit and Unlit.
- Added non temporal version of SSAO.
- Added more detailed ray tracing stats in the debug window
- Added Disc area light (bake only)
- Added a warning in the material UI to prevent transparent + subsurface-scattering combination.
- Added XR single-pass setting into HDRP asset
- Added a penumbra tint option for lights
- Added support for depth copy with XR SDK
- Added debug setting to Render Pipeline Debug Window to list the active XR views
- Added an option to filter the result of the volumetric lighting (off by default).
- Added a transmission multiplier for directional lights
- Added XR single-pass test mode to Render Pipeline Debug Window
- Added debug setting to Render Pipeline Window to list the active XR views
- Added a new refraction mode for the Lit shader (thin). Which is a box refraction with small thickness values
- Added the code to support Barn Doors for Area Lights based on a shaderconfig option.
- Added HDRPCameraBinder property binder for Visual Effect Graph
- Added "Celestial Body" controls to the Directional Light
- Added new parameters to the Physically Based Sky
- Added Reflections to the DXR Wizard
- Added the possibility to have ray traced colored and semi-transparent shadows on directional lights.
- Added a check in the custom post process template to throw an error if the default shader is not found.
- Exposed the debug overlay ratio in the debug menu.
- Added a separate frame settings for tonemapping alongside color grading.
- Added the receive fog option in the material UI for ShaderGraphs.
- Added a public virtual bool in the custom post processes API to specify if a post processes should be executed in the scene view.
- Added a menu option that checks scene issues with ray tracing. Also removed the previously existing warning at runtime.
- Added Contrast Adaptive Sharpen (CAS) Upscaling effect.
- Added APIs to update probe settings at runtime.
- Added documentation for the rayTracingSupported method in HDRP
- Added user-selectable format for the post processing passes.
- Added support for alpha channel in some post-processing passes (DoF, TAA, Uber).
- Added warnings in FrameSettings inspector when using DXR and atempting to use Asynchronous Execution.
- Exposed Stencil bits that can be used by the user.
- Added history rejection based on velocity of intersected objects for directional, point and spot lights.
- Added a affectsVolumetric field to the HDAdditionalLightData API to know if light affects volumetric fog.
- Add OS and Hardware check in the Wizard fixes for DXR.
- Added option to exclude camera motion from motion blur.
- Added semi-transparent shadows for point and spot lights.
- Added support for semi-transparent shadow for unlit shader and unlit shader graph.
- Added the alpha clip enabled toggle to the material UI for all HDRP shader graphs.
- Added Material Samples to explain how to use the lit shader features
- Added an initial implementation of ray traced sub surface scattering
- Added AssetPostprocessors and Shadergraphs to handle Arnold Standard Surface and 3DsMax Physical material import from FBX.
- Added support for Smoothness Fade start work when enabling ray traced reflections.
- Added Contact shadow, Micro shadows and Screen space refraction API documentation.
- Added script documentation for SSR, SSAO (ray tracing), GI, Light Cluster, RayTracingSettings, Ray Counters, etc.
- Added path tracing support for refraction and internal reflections.
- Added support for Thin Refraction Model and Lit's Clear Coat in Path Tracing.
- Added the Tint parameter to Sky Colored Fog.
- Added of Screen Space Reflections for Transparent materials
- Added a fallback for ray traced area light shadows in case the material is forward or the lit mode is forward.
- Added a new debug mode for light layers.
- Added an "enable" toggle to the SSR volume component.
- Added support for anisotropic specular lobes in path tracing.
- Added support for alpha clipping in path tracing.
- Added support for light cookies in path tracing.
- Added support for transparent shadows in path tracing.
- Added support for iridescence in path tracing.
- Added support for background color in path tracing.
- Added a path tracing test to the test suite.
- Added a warning and workaround instructions that appear when you enable XR single-pass after the first frame with the XR SDK.
- Added the exposure sliders to the planar reflection probe preview
- Added support for subsurface scattering in path tracing.
- Added a new mode that improves the filtering of ray traced shadows (directional, point and spot) based on the distance to the occluder.
- Added support of cookie baking and add support on Disc light.
- Added support for fog attenuation in path tracing.
- Added a new debug panel for volumes
- Added XR setting to control camera jitter for temporal effects
- Added an error message in the DrawRenderers custom pass when rendering opaque objects with an HDRP asset in DeferredOnly mode.
- Added API to enable proper recording of path traced scenes (with the Unity recorder or other tools).
- Added support for fog in Recursive rendering, ray traced reflections and ray traced indirect diffuse.
- Added an alpha blend option for recursive rendering
- Added support for stack lit for ray tracing effects.
- Added support for hair for ray tracing effects.
- Added support for alpha to coverage for HDRP shaders and shader graph
- Added support for Quality Levels to Subsurface Scattering.
- Added option to disable XR rendering on the camera settings.
- Added support for specular AA from geometric curvature in AxF
- Added support for baked AO (no input for now) in AxF
- Added an info box to warn about depth test artifacts when rendering object twice in custom passes with MSAA.
- Added a frame setting for alpha to mask.
- Added support for custom passes in the AOV API
- Added Light decomposition lighting debugging modes and support in AOV
- Added exposure compensation to Fixed exposure mode
- Added support for rasterized area light shadows in StackLit
- Added support for texture-weighted automatic exposure
- Added support for POM for emissive map
- Added alpha channel support in motion blur pass.
- Added the HDRP Compositor Tool (in Preview).
- Added a ray tracing mode option in the HDRP asset that allows to override and shader stripping.
- Added support for arbitrary resolution scaling of Volumetric Lighting to the Fog volume component.
- Added range attenuation for box-shaped spotlights.
- Added scenes for hair and fabric and decals with material samples
- Added fabric materials and textures
- Added information for fabric materials in fabric scene
- Added a DisplayInfo attribute to specify a name override and a display order for Volume Component fields (used only in default inspector for now).
- Added Min distance to contact shadows.
- Added support for Depth of Field in path tracing (by sampling the lens aperture).
- Added an API in HDRP to override the camera within the rendering of a frame (mainly for custom pass).
- Added a function (HDRenderPipeline.ResetRTHandleReferenceSize) to reset the reference size of RTHandle systems.
- Added support for AxF measurements importing into texture resources tilings.
- Added Layer parameter on Area Light to modify Layer of generated Emissive Mesh
- Added a flow map parameter to HDRI Sky
- Implemented ray traced reflections for transparent objects.
- Add a new parameter to control reflections in recursive rendering.
- Added an initial version of SSGI.
- Added Virtual Texturing cache settings to control the size of the Streaming Virtual Texturing caches.
- Added back-compatibility with builtin stereo matrices.
- Added CustomPassUtils API to simplify Blur, Copy and DrawRenderers custom passes.
- Added Histogram guided automatic exposure.
- Added few exposure debug modes.
- Added support for multiple path-traced views at once (e.g., scene and game views).
- Added support for 3DsMax's 2021 Simplified Physical Material from FBX files in the Model Importer.
- Added custom target mid grey for auto exposure.
- Added CustomPassUtils API to simplify Blur, Copy and DrawRenderers custom passes.
- Added an API in HDRP to override the camera within the rendering of a frame (mainly for custom pass).
- Added more custom pass API functions, mainly to render objects from another camera.
- Added support for transparent Unlit in path tracing.
- Added a minimal lit used for RTGI in peformance mode.
- Added procedural metering mask that can follow an object
- Added presets quality settings for RTAO and RTGI.
- Added an override for the shadow culling that allows better directional shadow maps in ray tracing effects (RTR, RTGI, RTSSS and RR).
- Added a Cloud Layer volume override.
- Added Fast Memory support for platform that support it.
- Added CPU and GPU timings for ray tracing effects.
- Added support to combine RTSSS and RTGI (1248733).
- Added IES Profile support for Point, Spot and Rectangular-Area lights
- Added support for multiple mapping modes in AxF.
- Add support of lightlayers on indirect lighting controller
- Added compute shader stripping.
- Added Cull Mode option for opaque materials and ShaderGraphs.
- Added scene view exposure override.
- Added support for exposure curve remapping for min/max limits.
- Added presets for ray traced reflections.
- Added final image histogram debug view (both luminance and RGB).
- Added an example texture and rotation to the Cloud Layer volume override.
- Added an option to extend the camera culling for skinned mesh animation in ray tracing effects (1258547).
- Added decal layer system similar to light layer. Mesh will receive a decal when both decal layer mask matches.
- Added shader graph nodes for rendering a complex eye shader.
- Added more controls to contact shadows and increased quality in some parts.
- Added a physically based option in DoF volume.
- Added API to check if a Camera, Light or ReflectionProbe is compatible with HDRP.
- Added path tracing test scene for normal mapping.
- Added missing API documentation.
- Remove CloudLayer
- Added quad overdraw and vertex density debug modes.

### Fixed
- fix when saved HDWizard window tab index out of range (1260273)
- Fix when rescale probe all direction below zero (1219246)
- Update documentation of HDRISky-Backplate, precise how to have Ambient Occlusion on the Backplate
- Sorting, undo, labels, layout in the Lighting Explorer.
- Fixed sky settings and materials in Shader Graph Samples package
- Fix/workaround a probable graphics driver bug in the GTAO shader.
- Fixed Hair and PBR shader graphs double sided modes
- Fixed an issue where updating an HDRP asset in the Quality setting panel would not recreate the pipeline.
- Fixed issue with point lights being considered even when occupying less than a pixel on screen (case 1183196)
- Fix a potential NaN source with iridescence (case 1183216)
- Fixed issue of spotlight breaking when minimizing the cone angle via the gizmo (case 1178279)
- Fixed issue that caused decals not to modify the roughness in the normal buffer, causing SSR to not behave correctly (case 1178336)
- Fixed lit transparent refraction with XR single-pass rendering
- Removed extra jitter for TemporalAA in VR
- Fixed ShaderGraph time in main preview
- Fixed issue on some UI elements in HDRP asset not expanding when clicking the arrow (case 1178369)
- Fixed alpha blending in custom post process
- Fixed the modification of the _AlphaCutoff property in the material UI when exposed with a ShaderGraph parameter.
- Fixed HDRP test `1218_Lit_DiffusionProfiles` on Vulkan.
- Fixed an issue where building a player in non-dev mode would generate render target error logs every frame
- Fixed crash when upgrading version of HDRP
- Fixed rendering issues with material previews
- Fixed NPE when using light module in Shuriken particle systems (1173348).
- Refresh cached shadow on editor changes
- Fixed light supported units caching (1182266)
- Fixed an issue where SSAO (that needs temporal reprojection) was still being rendered when Motion Vectors were not available (case 1184998)
- Fixed a nullref when modifying the height parameters inside the layered lit shader UI.
- Fixed Decal gizmo that become white after exiting play mode
- Fixed Decal pivot position to behave like a spotlight
- Fixed an issue where using the LightingOverrideMask would break sky reflection for regular cameras
- Fix DebugMenu FrameSettingsHistory persistency on close
- Fix DensityVolume, ReflectionProbe aned PlanarReflectionProbe advancedControl display
- Fix DXR scene serialization in wizard
- Fixed an issue where Previews would reallocate History Buffers every frame
- Fixed the SetLightLayer function in HDAdditionalLightData setting the wrong light layer
- Fix error first time a preview is created for planar
- Fixed an issue where SSR would use an incorrect roughness value on ForwardOnly (StackLit, AxF, Fabric, etc.) materials when the pipeline is configured to also allow deferred Lit.
- Fixed issues with light explorer (cases 1183468, 1183269)
- Fix dot colors in LayeredLit material inspector
- Fix undo not resetting all value when undoing the material affectation in LayerLit material
- Fix for issue that caused gizmos to render in render textures (case 1174395)
- Fixed the light emissive mesh not updated when the light was disabled/enabled
- Fixed light and shadow layer sync when setting the HDAdditionalLightData.lightlayersMask property
- Fixed a nullref when a custom post process component that was in the HDRP PP list is removed from the project
- Fixed issue that prevented decals from modifying specular occlusion (case 1178272).
- Fixed exposure of volumetric reprojection
- Fixed multi selection support for Scalable Settings in lights
- Fixed font shaders in test projects for VR by using a Shader Graph version
- Fixed refresh of baked cubemap by incrementing updateCount at the end of the bake (case 1158677).
- Fixed issue with rectangular area light when seen from the back
- Fixed decals not affecting lightmap/lightprobe
- Fixed zBufferParams with XR single-pass rendering
- Fixed moving objects not rendered in custom passes
- Fixed abstract classes listed in the + menu of the custom pass list
- Fixed custom pass that was rendered in previews
- Fixed precision error in zero value normals when applying decals (case 1181639)
- Fixed issue that triggered No Scene Lighting view in game view as well (case 1156102)
- Assign default volume profile when creating a new HDRP Asset
- Fixed fov to 0 in planar probe breaking the projection matrix (case 1182014)
- Fixed bugs with shadow caching
- Reassign the same camera for a realtime probe face render request to have appropriate history buffer during realtime probe rendering.
- Fixed issue causing wrong shading when normal map mode is Object space, no normal map is set, but a detail map is present (case 1143352)
- Fixed issue with decal and htile optimization
- Fixed TerrainLit shader compilation error regarding `_Control0_TexelSize` redefinition (case 1178480).
- Fixed warning about duplicate HDRuntimeReflectionSystem when configuring play mode without domain reload.
- Fixed an editor crash when multiple decal projectors were selected and some had null material
- Added all relevant fix actions to FixAll button in Wizard
- Moved FixAll button on top of the Wizard
- Fixed an issue where fog color was not pre-exposed correctly
- Fix priority order when custom passes are overlapping
- Fix cleanup not called when the custom pass GameObject is destroyed
- Replaced most instances of GraphicsSettings.renderPipelineAsset by GraphicsSettings.currentRenderPipeline. This should fix some parameters not working on Quality Settings overrides.
- Fixed an issue with Realtime GI not working on upgraded projects.
- Fixed issue with screen space shadows fallback texture was not set as a texture array.
- Fixed Pyramid Lights bounding box
- Fixed terrain heightmap default/null values and epsilons
- Fixed custom post-processing effects breaking when an abstract class inherited from `CustomPostProcessVolumeComponent`
- Fixed XR single-pass rendering in Editor by using ShaderConfig.s_XrMaxViews to allocate matrix array
- Multiple different skies rendered at the same time by different cameras are now handled correctly without flickering
- Fixed flickering issue happening when different volumes have shadow settings and multiple cameras are present.
- Fixed issue causing planar probes to disappear if there is no light in the scene.
- Fixed a number of issues with the prefab isolation mode (Volumes leaking from the main scene and reflection not working properly)
- Fixed an issue with fog volume component upgrade not working properly
- Fixed Spot light Pyramid Shape has shadow artifacts on aspect ratio values lower than 1
- Fixed issue with AO upsampling in XR
- Fixed camera without HDAdditionalCameraData component not rendering
- Removed the macro ENABLE_RAYTRACING for most of the ray tracing code
- Fixed prefab containing camera reloading in loop while selected in the Project view
- Fixed issue causing NaN wheh the Z scale of an object is set to 0.
- Fixed DXR shader passes attempting to render before pipeline loaded
- Fixed black ambient sky issue when importing a project after deleting Library.
- Fixed issue when upgrading a Standard transparent material (case 1186874)
- Fixed area light cookies not working properly with stack lit
- Fixed material render queue not updated when the shader is changed in the material inspector.
- Fixed a number of issues with full screen debug modes not reseting correctly when setting another mutually exclusive mode
- Fixed compile errors for platforms with no VR support
- Fixed an issue with volumetrics and RTHandle scaling (case 1155236)
- Fixed an issue where sky lighting might be updated uselessly
- Fixed issue preventing to allow setting decal material to none (case 1196129)
- Fixed XR multi-pass decals rendering
- Fixed several fields on Light Inspector that not supported Prefab overrides
- Fixed EOL for some files
- Fixed scene view rendering with volumetrics and XR enabled
- Fixed decals to work with multiple cameras
- Fixed optional clear of GBuffer (Was always on)
- Fixed render target clears with XR single-pass rendering
- Fixed HDRP samples file hierarchy
- Fixed Light units not matching light type
- Fixed QualitySettings panel not displaying HDRP Asset
- Fixed black reflection probes the first time loading a project
- Fixed y-flip in scene view with XR SDK
- Fixed Decal projectors do not immediately respond when parent object layer mask is changed in editor.
- Fixed y-flip in scene view with XR SDK
- Fixed a number of issues with Material Quality setting
- Fixed the transparent Cull Mode option in HD unlit master node settings only visible if double sided is ticked.
- Fixed an issue causing shadowed areas by contact shadows at the edge of far clip plane if contact shadow length is very close to far clip plane.
- Fixed editing a scalable settings will edit all loaded asset in memory instead of targetted asset.
- Fixed Planar reflection default viewer FOV
- Fixed flickering issues when moving the mouse in the editor with ray tracing on.
- Fixed the ShaderGraph main preview being black after switching to SSS in the master node settings
- Fixed custom fullscreen passes in VR
- Fixed camera culling masks not taken in account in custom pass volumes
- Fixed object not drawn in custom pass when using a DrawRenderers with an HDRP shader in a build.
- Fixed injection points for Custom Passes (AfterDepthAndNormal and BeforePreRefraction were missing)
- Fixed a enum to choose shader tags used for drawing objects (DepthPrepass or Forward) when there is no override material.
- Fixed lit objects in the BeforePreRefraction, BeforeTransparent and BeforePostProcess.
- Fixed the None option when binding custom pass render targets to allow binding only depth or color.
- Fixed custom pass buffers allocation so they are not allocated if they're not used.
- Fixed the Custom Pass entry in the volume create asset menu items.
- Fixed Prefab Overrides workflow on Camera.
- Fixed alignment issue in Preset for Camera.
- Fixed alignment issue in Physical part for Camera.
- Fixed FrameSettings multi-edition.
- Fixed a bug happening when denoising multiple ray traced light shadows
- Fixed minor naming issues in ShaderGraph settings
- VFX: Removed z-fight glitches that could appear when using deferred depth prepass and lit quad primitives
- VFX: Preserve specular option for lit outputs (matches HDRP lit shader)
- Fixed an issue with Metal Shader Compiler and GTAO shader for metal
- Fixed resources load issue while upgrading HDRP package.
- Fix LOD fade mask by accounting for field of view
- Fixed spot light missing from ray tracing indirect effects.
- Fixed a UI bug in the diffusion profile list after fixing them from the wizard.
- Fixed the hash collision when creating new diffusion profile assets.
- Fixed a light leaking issue with box light casting shadows (case 1184475)
- Fixed Cookie texture type in the cookie slot of lights (Now displays a warning because it is not supported).
- Fixed a nullref that happens when using the Shuriken particle light module
- Fixed alignment in Wizard
- Fixed text overflow in Wizard's helpbox
- Fixed Wizard button fix all that was not automatically grab all required fixes
- Fixed VR tab for MacOS in Wizard
- Fixed local config package workflow in Wizard
- Fixed issue with contact shadows shifting when MSAA is enabled.
- Fixed EV100 in the PBR sky
- Fixed an issue In URP where sometime the camera is not passed to the volume system and causes a null ref exception (case 1199388)
- Fixed nullref when releasing HDRP with custom pass disabled
- Fixed performance issue derived from copying stencil buffer.
- Fixed an editor freeze when importing a diffusion profile asset from a unity package.
- Fixed an exception when trying to reload a builtin resource.
- Fixed the light type intensity unit reset when switching the light type.
- Fixed compilation error related to define guards and CreateLayoutFromXrSdk()
- Fixed documentation link on CustomPassVolume.
- Fixed player build when HDRP is in the project but not assigned in the graphic settings.
- Fixed an issue where ambient probe would be black for the first face of a baked reflection probe
- VFX: Fixed Missing Reference to Visual Effect Graph Runtime Assembly
- Fixed an issue where rendering done by users in EndCameraRendering would be executed before the main render loop.
- Fixed Prefab Override in main scope of Volume.
- Fixed alignment issue in Presset of main scope of Volume.
- Fixed persistence of ShowChromeGizmo and moved it to toolbar for coherency in ReflectionProbe and PlanarReflectionProbe.
- Fixed Alignement issue in ReflectionProbe and PlanarReflectionProbe.
- Fixed Prefab override workflow issue in ReflectionProbe and PlanarReflectionProbe.
- Fixed empty MoreOptions and moved AdvancedManipulation in a dedicated location for coherency in ReflectionProbe and PlanarReflectionProbe.
- Fixed Prefab override workflow issue in DensityVolume.
- Fixed empty MoreOptions and moved AdvancedManipulation in a dedicated location for coherency in DensityVolume.
- Fix light limit counts specified on the HDRP asset
- Fixed Quality Settings for SSR, Contact Shadows and Ambient Occlusion volume components
- Fixed decalui deriving from hdshaderui instead of just shaderui
- Use DelayedIntField instead of IntField for scalable settings
- Fixed init of debug for FrameSettingsHistory on SceneView camera
- Added a fix script to handle the warning 'referenced script in (GameObject 'SceneIDMap') is missing'
- Fix Wizard load when none selected for RenderPipelineAsset
- Fixed TerrainLitGUI when per-pixel normal property is not present.
- Fixed rendering errors when enabling debug modes with custom passes
- Fix an issue that made PCSS dependent on Atlas resolution (not shadow map res)
- Fixing a bug whith histories when n>4 for ray traced shadows
- Fixing wrong behavior in ray traced shadows for mesh renderers if their cast shadow is shadow only or double sided
- Only tracing rays for shadow if the point is inside the code for spotlight shadows
- Only tracing rays if the point is inside the range for point lights
- Fixing ghosting issues when the screen space shadow  indexes change for a light with ray traced shadows
- Fixed an issue with stencil management and Xbox One build that caused corrupted output in deferred mode.
- Fixed a mismatch in behavior between the culling of shadow maps and ray traced point and spot light shadows
- Fixed recursive ray tracing not working anymore after intermediate buffer refactor.
- Fixed ray traced shadow denoising not working (history rejected all the time).
- Fixed shader warning on xbox one
- Fixed cookies not working for spot lights in ray traced reflections, ray traced GI and recursive rendering
- Fixed an inverted handling of CoatSmoothness for SSR in StackLit.
- Fixed missing distortion inputs in Lit and Unlit material UI.
- Fixed issue that propagated NaNs across multiple frames through the exposure texture.
- Fixed issue with Exclude from TAA stencil ignored.
- Fixed ray traced reflection exposure issue.
- Fixed issue with TAA history not initialising corretly scale factor for first frame
- Fixed issue with stencil test of material classification not using the correct Mask (causing false positive and bad performance with forward material in deferred)
- Fixed issue with History not reset when chaning antialiasing mode on camera
- Fixed issue with volumetric data not being initialized if default settings have volumetric and reprojection off.
- Fixed ray tracing reflection denoiser not applied in tier 1
- Fixed the vibility of ray tracing related methods.
- Fixed the diffusion profile list not saved when clicking the fix button in the material UI.
- Fixed crash when pushing bounce count higher than 1 for ray traced GI or reflections
- Fixed PCSS softness scale so that it better match ray traced reference for punctual lights.
- Fixed exposure management for the path tracer
- Fixed AxF material UI containing two advanced options settings.
- Fixed an issue where cached sky contexts were being destroyed wrongly, breaking lighting in the LookDev
- Fixed issue that clamped PCSS softness too early and not after distance scale.
- Fixed fog affect transparent on HD unlit master node
- Fixed custom post processes re-ordering not saved.
- Fixed NPE when using scalable settings
- Fixed an issue where PBR sky precomputation was reset incorrectly in some cases causing bad performance.
- Fixed a bug due to depth history begin overriden too soon
- Fixed CustomPassSampleCameraColor scale issue when called from Before Transparent injection point.
- Fixed corruption of AO in baked probes.
- Fixed issue with upgrade of projects that still had Very High as shadow filtering quality.
- Fixed issue that caused Distortion UI to appear in Lit.
- Fixed several issues with decal duplicating when editing them.
- Fixed initialization of volumetric buffer params (1204159)
- Fixed an issue where frame count was incorrectly reset for the game view, causing temporal processes to fail.
- Fixed Culling group was not disposed error.
- Fixed issues on some GPU that do not support gathers on integer textures.
- Fixed an issue with ambient probe not being initialized for the first frame after a domain reload for volumetric fog.
- Fixed the scene visibility of decal projectors and density volumes
- Fixed a leak in sky manager.
- Fixed an issue where entering playmode while the light editor is opened would produce null reference exceptions.
- Fixed the debug overlay overlapping the debug menu at runtime.
- Fixed an issue with the framecount when changing scene.
- Fixed errors that occurred when using invalid near and far clip plane values for planar reflections.
- Fixed issue with motion blur sample weighting function.
- Fixed motion vectors in MSAA.
- Fixed sun flare blending (case 1205862).
- Fixed a lot of issues related to ray traced screen space shadows.
- Fixed memory leak caused by apply distortion material not being disposed.
- Fixed Reflection probe incorrectly culled when moving its parent (case 1207660)
- Fixed a nullref when upgrading the Fog volume components while the volume is opened in the inspector.
- Fix issues where decals on PS4 would not correctly write out the tile mask causing bits of the decal to go missing.
- Use appropriate label width and text content so the label is completely visible
- Fixed an issue where final post process pass would not output the default alpha value of 1.0 when using 11_11_10 color buffer format.
- Fixed SSR issue after the MSAA Motion Vector fix.
- Fixed an issue with PCSS on directional light if punctual shadow atlas was not allocated.
- Fixed an issue where shadow resolution would be wrong on the first face of a baked reflection probe.
- Fixed issue with PCSS softness being incorrect for cascades different than the first one.
- Fixed custom post process not rendering when using multiple HDRP asset in quality settings
- Fixed probe gizmo missing id (case 1208975)
- Fixed a warning in raytracingshadowfilter.compute
- Fixed issue with AO breaking with small near plane values.
- Fixed custom post process Cleanup function not called in some cases.
- Fixed shader warning in AO code.
- Fixed a warning in simpledenoiser.compute
- Fixed tube and rectangle light culling to use their shape instead of their range as a bounding box.
- Fixed caused by using gather on a UINT texture in motion blur.
- Fix issue with ambient occlusion breaking when dynamic resolution is active.
- Fixed some possible NaN causes in Depth of Field.
- Fixed Custom Pass nullref due to the new Profiling Sample API changes
- Fixed the black/grey screen issue on after post process Custom Passes in non dev builds.
- Fixed particle lights.
- Improved behavior of lights and probe going over the HDRP asset limits.
- Fixed issue triggered when last punctual light is disabled and more than one camera is used.
- Fixed Custom Pass nullref due to the new Profiling Sample API changes
- Fixed the black/grey screen issue on after post process Custom Passes in non dev builds.
- Fixed XR rendering locked to vsync of main display with Standalone Player.
- Fixed custom pass cleanup not called at the right time when using multiple volumes.
- Fixed an issue on metal with edge of decal having artifact by delaying discard of fragments during decal projection
- Fixed various shader warning
- Fixing unnecessary memory allocations in the ray tracing cluster build
- Fixed duplicate column labels in LightEditor's light tab
- Fixed white and dark flashes on scenes with very high or very low exposure when Automatic Exposure is being used.
- Fixed an issue where passing a null ProfilingSampler would cause a null ref exception.
- Fixed memory leak in Sky when in matcap mode.
- Fixed compilation issues on platform that don't support VR.
- Fixed migration code called when we create a new HDRP asset.
- Fixed RemoveComponent on Camera contextual menu to not remove Camera while a component depend on it.
- Fixed an issue where ambient occlusion and screen space reflections editors would generate null ref exceptions when HDRP was not set as the current pipeline.
- Fixed a null reference exception in the probe UI when no HDRP asset is present.
- Fixed the outline example in the doc (sampling range was dependent on screen resolution)
- Fixed a null reference exception in the HDRI Sky editor when no HDRP asset is present.
- Fixed an issue where Decal Projectors created from script where rotated around the X axis by 90°.
- Fixed frustum used to compute Density Volumes visibility when projection matrix is oblique.
- Fixed a null reference exception in Path Tracing, Recursive Rendering and raytraced Global Illumination editors when no HDRP asset is present.
- Fix for NaNs on certain geometry with Lit shader -- [case 1210058](https://fogbugz.unity3d.com/f/cases/1210058/)
- Fixed an issue where ambient occlusion and screen space reflections editors would generate null ref exceptions when HDRP was not set as the current pipeline.
- Fixed a null reference exception in the probe UI when no HDRP asset is present.
- Fixed the outline example in the doc (sampling range was dependent on screen resolution)
- Fixed a null reference exception in the HDRI Sky editor when no HDRP asset is present.
- Fixed an issue where materials newly created from the contextual menu would have an invalid state, causing various problems until it was edited.
- Fixed transparent material created with ZWrite enabled (now it is disabled by default for new transparent materials)
- Fixed mouseover on Move and Rotate tool while DecalProjector is selected.
- Fixed wrong stencil state on some of the pixel shader versions of deferred shader.
- Fixed an issue where creating decals at runtime could cause a null reference exception.
- Fixed issue that displayed material migration dialog on the creation of new project.
- Fixed various issues with time and animated materials (cases 1210068, 1210064).
- Updated light explorer with latest changes to the Fog and fixed issues when no visual environment was present.
- Fixed not handleling properly the recieve SSR feature with ray traced reflections
- Shadow Atlas is no longer allocated for area lights when they are disabled in the shader config file.
- Avoid MRT Clear on PS4 as it is not implemented yet.
- Fixed runtime debug menu BitField control.
- Fixed the radius value used for ray traced directional light.
- Fixed compilation issues with the layered lit in ray tracing shaders.
- Fixed XR autotests viewport size rounding
- Fixed mip map slider knob displayed when cubemap have no mipmap
- Remove unnecessary skip of material upgrade dialog box.
- Fixed the profiling sample mismatch errors when enabling the profiler in play mode
- Fixed issue that caused NaNs in reflection probes on consoles.
- Fixed adjusting positive axis of Blend Distance slides the negative axis in the density volume component.
- Fixed the blend of reflections based on the weight.
- Fixed fallback for ray traced reflections when denoising is enabled.
- Fixed error spam issue with terrain detail terrainDetailUnsupported (cases 1211848)
- Fixed hardware dynamic resolution causing cropping/scaling issues in scene view (case 1158661)
- Fixed Wizard check order for `Hardware and OS` and `Direct3D12`
- Fix AO issue turning black when Far/Near plane distance is big.
- Fixed issue when opening lookdev and the lookdev volume have not been assigned yet.
- Improved memory usage of the sky system.
- Updated label in HDRP quality preference settings (case 1215100)
- Fixed Decal Projector gizmo not undoing properly (case 1216629)
- Fix a leak in the denoising of ray traced reflections.
- Fixed Alignment issue in Light Preset
- Fixed Environment Header in LightingWindow
- Fixed an issue where hair shader could write garbage in the diffuse lighting buffer, causing NaNs.
- Fixed an exposure issue with ray traced sub-surface scattering.
- Fixed runtime debug menu light hierarchy None not doing anything.
- Fixed the broken ShaderGraph preview when creating a new Lit graph.
- Fix indentation issue in preset of LayeredLit material.
- Fixed minor issues with cubemap preview in the inspector.
- Fixed wrong build error message when building for android on mac.
- Fixed an issue related to denoising ray trace area shadows.
- Fixed wrong build error message when building for android on mac.
- Fixed Wizard persistency of Direct3D12 change on domain reload.
- Fixed Wizard persistency of FixAll on domain reload.
- Fixed Wizard behaviour on domain reload.
- Fixed a potential source of NaN in planar reflection probe atlas.
- Fixed an issue with MipRatio debug mode showing _DebugMatCapTexture not being set.
- Fixed missing initialization of input params in Blit for VR.
- Fix Inf source in LTC for area lights.
- Fix issue with AO being misaligned when multiple view are visible.
- Fix issue that caused the clamp of camera rotation motion for motion blur to be ineffective.
- Fixed issue with AssetPostprocessors dependencies causing models to be imported twice when upgrading the package version.
- Fixed culling of lights with XR SDK
- Fixed memory stomp in shadow caching code, leading to overflow of Shadow request array and runtime errors.
- Fixed an issue related to transparent objects reading the ray traced indirect diffuse buffer
- Fixed an issue with filtering ray traced area lights when the intensity is high or there is an exposure.
- Fixed ill-formed include path in Depth Of Field shader.
- Fixed shader graph and ray tracing after the shader target PR.
- Fixed a bug in semi-transparent shadows (object further than the light casting shadows)
- Fix state enabled of default volume profile when in package.
- Fixed removal of MeshRenderer and MeshFilter on adding Light component.
- Fixed Ray Traced SubSurface Scattering not working with ray traced area lights
- Fixed Ray Traced SubSurface Scattering not working in forward mode.
- Fixed a bug in debug light volumes.
- Fixed a bug related to ray traced area light shadow history.
- Fixed an issue where fog sky color mode could sample NaNs in the sky cubemap.
- Fixed a leak in the PBR sky renderer.
- Added a tooltip to the Ambient Mode parameter in the Visual Envionment volume component.
- Static lighting sky now takes the default volume into account (this fixes discrepancies between baked and realtime lighting).
- Fixed a leak in the sky system.
- Removed MSAA Buffers allocation when lit shader mode is set to "deferred only".
- Fixed invalid cast for realtime reflection probes (case 1220504)
- Fixed invalid game view rendering when disabling all cameras in the scene (case 1105163)
- Hide reflection probes in the renderer components.
- Fixed infinite reload loop while displaying Light's Shadow's Link Light Layer in Inspector of Prefab Asset.
- Fixed the culling was not disposed error in build log.
- Fixed the cookie atlas size and planar atlas size being too big after an upgrade of the HDRP asset.
- Fixed transparent SSR for shader graph.
- Fixed an issue with emissive light meshes not being in the RAS.
- Fixed DXR player build
- Fixed the HDRP asset migration code not being called after an upgrade of the package
- Fixed draw renderers custom pass out of bound exception
- Fixed the PBR shader rendering in deferred
- Fixed some typos in debug menu (case 1224594)
- Fixed ray traced point and spot lights shadows not rejecting istory when semi-transparent or colored.
- Fixed a warning due to StaticLightingSky when reloading domain in some cases.
- Fixed the MaxLightCount being displayed when the light volume debug menu is on ColorAndEdge.
- Fixed issue with unclear naming of debug menu for decals.
- Fixed z-fighting in scene view when scene lighting is off (case 1203927)
- Fixed issue that prevented cubemap thumbnails from rendering (only on D3D11 and Metal).
- Fixed ray tracing with VR single-pass
- Fix an exception in ray tracing that happens if two LOD levels are using the same mesh renderer.
- Fixed error in the console when switching shader to decal in the material UI.
- Fixed an issue with refraction model and ray traced recursive rendering (case 1198578).
- Fixed an issue where a dynamic sky changing any frame may not update the ambient probe.
- Fixed cubemap thumbnail generation at project load time.
- Fixed cubemap thumbnail generation at project load time.
- Fixed XR culling with multiple cameras
- Fixed XR single-pass with Mock HMD plugin
- Fixed sRGB mismatch with XR SDK
- Fixed an issue where default volume would not update when switching profile.
- Fixed issue with uncached reflection probe cameras reseting the debug mode (case 1224601)
- Fixed an issue where AO override would not override specular occlusion.
- Fixed an issue where Volume inspector might not refresh correctly in some cases.
- Fixed render texture with XR
- Fixed issue with resources being accessed before initialization process has been performed completely.
- Half fixed shuriken particle light that cast shadows (only the first one will be correct)
- Fixed issue with atmospheric fog turning black if a planar reflection probe is placed below ground level. (case 1226588)
- Fixed custom pass GC alloc issue in CustomPassVolume.GetActiveVolumes().
- Fixed a bug where instanced shadergraph shaders wouldn't compile on PS4.
- Fixed an issue related to the envlightdatasrt not being bound in recursive rendering.
- Fixed shadow cascade tooltip when using the metric mode (case 1229232)
- Fixed how the area light influence volume is computed to match rasterization.
- Focus on Decal uses the extends of the projectors
- Fixed usage of light size data that are not available at runtime.
- Fixed the depth buffer copy made before custom pass after opaque and normal injection point.
- Fix for issue that prevented scene from being completely saved when baked reflection probes are present and lighting is set to auto generate.
- Fixed drag area width at left of Light's intensity field in Inspector.
- Fixed light type resolution when performing a reset on HDAdditionalLightData (case 1220931)
- Fixed reliance on atan2 undefined behavior in motion vector debug shader.
- Fixed an usage of a a compute buffer not bound (1229964)
- Fixed an issue where changing the default volume profile from another inspector would not update the default volume editor.
- Fix issues in the post process system with RenderTexture being invalid in some cases, causing rendering problems.
- Fixed an issue where unncessarily serialized members in StaticLightingSky component would change each time the scene is changed.
- Fixed a weird behavior in the scalable settings drawing when the space becomes tiny (1212045).
- Fixed a regression in the ray traced indirect diffuse due to the new probe system.
- Fix for range compression factor for probes going negative (now clamped to positive values).
- Fixed path validation when creating new volume profile (case 1229933)
- Fixed a bug where Decal Shader Graphs would not recieve reprojected Position, Normal, or Bitangent data. (1239921)
- Fix reflection hierarchy for CARPAINT in AxF.
- Fix precise fresnel for delta lights for SVBRDF in AxF.
- Fixed the debug exposure mode for display sky reflection and debug view baked lighting
- Fixed MSAA depth resolve when there is no motion vectors
- Fixed various object leaks in HDRP.
- Fixed compile error with XR SubsystemManager.
- Fix for assertion triggering sometimes when saving a newly created lit shader graph (case 1230996)
- Fixed culling of planar reflection probes that change position (case 1218651)
- Fixed null reference when processing lightprobe (case 1235285)
- Fix issue causing wrong planar reflection rendering when more than one camera is present.
- Fix black screen in XR when HDRP package is present but not used.
- Fixed an issue with the specularFGD term being used when the material has a clear coat (lit shader).
- Fixed white flash happening with auto-exposure in some cases (case 1223774)
- Fixed NaN which can appear with real time reflection and inf value
- Fixed an issue that was collapsing the volume components in the HDRP default settings
- Fixed warning about missing bound decal buffer
- Fixed shader warning on Xbox for ResolveStencilBuffer.compute.
- Fixed PBR shader ZTest rendering in deferred.
- Replaced commands incompatible with async compute in light list build process.
- Diffusion Profile and Material references in HDRP materials are now correctly exported to unity packages. Note that the diffusion profile or the material references need to be edited once before this can work properly.
- Fix MaterialBalls having same guid issue
- Fix spelling and grammatical errors in material samples
- Fixed unneeded cookie texture allocation for cone stop lights.
- Fixed scalarization code for contact shadows.
- Fixed volume debug in playmode
- Fixed issue when toggling anything in HDRP asset that will produce an error (case 1238155)
- Fixed shader warning in PCSS code when using Vulkan.
- Fixed decal that aren't working without Metal and Ambient Occlusion option enabled.
- Fixed an error about procedural sky being logged by mistake.
- Fixed shadowmask UI now correctly showing shadowmask disable
- Made more explicit the warning about raytracing and asynchronous compute. Also fixed the condition in which it appears.
- Fixed a null ref exception in static sky when the default volume profile is invalid.
- DXR: Fixed shader compilation error with shader graph and pathtracer
- Fixed SceneView Draw Modes not being properly updated after opening new scene view panels or changing the editor layout.
- VFX: Removed irrelevant queues in render queue selection from HDRP outputs
- VFX: Motion Vector are correctly renderered with MSAA [Case 1240754](https://issuetracker.unity3d.com/product/unity/issues/guid/1240754/)
- Fixed a cause of NaN when a normal of 0-length is generated (usually via shadergraph).
- Fixed issue with screen-space shadows not enabled properly when RT is disabled (case 1235821)
- Fixed a performance issue with stochastic ray traced area shadows.
- Fixed cookie texture not updated when changing an import settings (srgb for example).
- Fixed flickering of the game/scene view when lookdev is running.
- Fixed issue with reflection probes in realtime time mode with OnEnable baking having wrong lighting with sky set to dynamic (case 1238047).
- Fixed transparent motion vectors not working when in MSAA.
- Fix error when removing DecalProjector from component contextual menu (case 1243960)
- Fixed issue with post process when running in RGBA16 and an object with additive blending is in the scene.
- Fixed corrupted values on LayeredLit when using Vertex Color multiply mode to multiply and MSAA is activated.
- Fix conflicts with Handles manipulation when performing a Reset in DecalComponent (case 1238833)
- Fixed depth prepass and postpass being disabled after changing the shader in the material UI.
- Fixed issue with sceneview camera settings not being saved after Editor restart.
- Fixed issue when switching back to custom sensor type in physical camera settings (case 1244350).
- Fixed a null ref exception when running playmode tests with the render pipeline debug window opened.
- Fixed some GCAlloc in the debug window.
- Fixed shader graphs not casting semi-transparent and color shadows (case 1242617)
- Fixed thin refraction mode not working properly.
- Fixed assert on tests caused by probe culling results being requested when culling did not happen. (case 1246169)
- Fixed over consumption of GPU memory by the Physically Based Sky.
- Fixed an invalid rotation in Planar Reflection Probe editor display, that was causing an error message (case 1182022)
- Put more information in Camera background type tooltip and fixed inconsistent exposure behavior when changing bg type.
- Fixed issue that caused not all baked reflection to be deleted upon clicking "Clear Baked Data" in the lighting menu (case 1136080)
- Fixed an issue where asset preview could be rendered white because of static lighting sky.
- Fixed an issue where static lighting was not updated when removing the static lighting sky profile.
- Fixed the show cookie atlas debug mode not displaying correctly when enabling the clear cookie atlas option.
- Fixed various multi-editing issues when changing Emission parameters.
- Fixed error when undo a Reflection Probe removal in a prefab instance. (case 1244047)
- Fixed Microshadow not working correctly in deferred with LightLayers
- Tentative fix for missing include in depth of field shaders.
- Fixed the light overlap scene view draw mode (wasn't working at all).
- Fixed taaFrameIndex and XR tests 4052 and 4053
- Fixed the prefab integration of custom passes (Prefab Override Highlight not working as expected).
- Cloned volume profile from read only assets are created in the root of the project. (case 1154961)
- Fixed Wizard check on default volume profile to also check it is not the default one in package.
- Fix erroneous central depth sampling in TAA.
- Fixed light layers not correctly disabled when the lightlayers is set to Nothing and Lightlayers isn't enabled in HDRP Asset
- Fixed issue with Model Importer materials falling back to the Legacy default material instead of HDRP's default material when import happens at Editor startup.
- Fixed a wrong condition in CameraSwitcher, potentially causing out of bound exceptions.
- Fixed an issue where editing the Look Dev default profile would not reflect directly in the Look Dev window.
- Fixed a bug where the light list is not cleared but still used when resizing the RT.
- Fixed exposure debug shader with XR single-pass rendering.
- Fixed issues with scene view and transparent motion vectors.
- Fixed black screens for linux/HDRP (1246407)
- Fixed a vulkan and metal warning in the SSGI compute shader.
- Fixed an exception due to the color pyramid not allocated when SSGI is enabled.
- Fixed an issue with the first Depth history was incorrectly copied.
- Fixed path traced DoF focusing issue
- Fix an issue with the half resolution Mode (performance)
- Fix an issue with the color intensity of emissive for performance rtgi
- Fixed issue with rendering being mostly broken when target platform disables VR.
- Workaround an issue caused by GetKernelThreadGroupSizes  failing to retrieve correct group size.
- Fix issue with fast memory and rendergraph.
- Fixed transparent motion vector framesetting not sanitized.
- Fixed wrong order of post process frame settings.
- Fixed white flash when enabling SSR or SSGI.
- The ray traced indrect diffuse and RTGI were combined wrongly with the rest of the lighting (1254318).
- Fixed an exception happening when using RTSSS without using RTShadows.
- Fix inconsistencies with transparent motion vectors and opaque by allowing camera only transparent motion vectors.
- Fix reflection probe frame settings override
- Fixed certain shadow bias artifacts present in volumetric lighting (case 1231885).
- Fixed area light cookie not updated when switch the light type from a spot that had a cookie.
- Fixed issue with dynamic resolution updating when not in play mode.
- Fixed issue with Contrast Adaptive Sharpening upsample mode and preview camera.
- Fix issue causing blocky artifacts when decals affect metallic and are applied on material with specular color workflow.
- Fixed issue with depth pyramid generation and dynamic resolution.
- Fixed an issue where decals were duplicated in prefab isolation mode.
- Fixed an issue where rendering preview with MSAA might generate render graph errors.
- Fixed compile error in PS4 for planar reflection filtering.
- Fixed issue with blue line in prefabs for volume mode.
- Fixing the internsity being applied to RTAO too early leading to unexpected results (1254626).
- Fix issue that caused sky to incorrectly render when using a custom projection matrix.
- Fixed null reference exception when using depth pre/post pass in shadergraph with alpha clip in the material.
- Appropriately constraint blend distance of reflection probe while editing with the inspector (case 1248931)
- Fixed AxF handling of roughness for Blinn-Phong type materials
- Fixed AxF UI errors when surface type is switched to transparent
- Fixed a serialization issue, preventing quality level parameters to undo/redo and update scene view on change.
- Fixed an exception occuring when a camera doesn't have an HDAdditionalCameraData (1254383).
- Fixed ray tracing with XR single-pass.
- Fixed warning in HDAdditionalLightData OnValidate (cases 1250864, 1244578)
- Fixed a bug related to denoising ray traced reflections.
- Fixed nullref in the layered lit material inspector.
- Fixed an issue where manipulating the color wheels in a volume component would reset the cursor every time.
- Fixed an issue where static sky lighting would not be updated for a new scene until it's reloaded at least once.
- Fixed culling for decals when used in prefabs and edited in context.
- Force to rebake probe with missing baked texture. (1253367)
- Fix supported Mac platform detection to handle new major version (11.0) properly
- Fixed typo in the Render Pipeline Wizard under HDRP+VR
- Change transparent SSR name in frame settings to avoid clipping.
- Fixed missing include guards in shadow hlsl files.
- Repaint the scene view whenever the scene exposure override is changed.
- Fixed an error when clearing the SSGI history texture at creation time (1259930).
- Fixed alpha to mask reset when toggling alpha test in the material UI.
- Fixed an issue where opening the look dev window with the light theme would make the window blink and eventually crash unity.
- Fixed fallback for ray tracing and light layers (1258837).
- Fixed Sorting Priority not displayed correctly in the DrawRenderers custom pass UI.
- Fixed glitch in Project settings window when selecting diffusion profiles in material section (case 1253090)
- Fixed issue with light layers bigger than 8 (and above the supported range).
- Fixed issue with culling layer mask of area light's emissive mesh
- Fixed overused the atlas for Animated/Render Target Cookies (1259930).
- Fixed errors when switching area light to disk shape while an area emissive mesh was displayed.
- Fixed default frame settings MSAA toggle for reflection probes (case 1247631)
- Fixed the transparent SSR dependency not being properly disabled according to the asset dependencies (1260271).
- Fixed issue with completely black AO on double sided materials when normal mode is set to None.
- Fixed UI drawing of the quaternion (1251235)
- Fix an issue with the quality mode and perf mode on RTR and RTGI and getting rid of unwanted nans (1256923).
- Fixed unitialized ray tracing resources when using non-default HDRP asset (case 1259467).
- Fixed overused the atlas for Animated/Render Target Cookies (1259930).
- Fixed sky asserts with XR multipass
- Fixed for area light not updating baked light result when modifying with gizmo.
- Fixed robustness issue with GetOddNegativeScale() in ray tracing, which was impacting normal mapping (1261160).
- Fixed regression where moving face of the probe gizmo was not moving its position anymore.
- Fixed XR single-pass macros in tessellation shaders.
- Fixed path-traced subsurface scattering mixing with diffuse and specular BRDFs (1250601).
- Fixed custom pass re-ordering issues.
- Improved robustness of normal mapping when scale is 0, and mapping is extreme (normals in or below the tangent plane).
- Fixed XR Display providers not getting zNear and zFar plane distances passed to them when in HDRP.
- Fixed rendering breaking when disabling tonemapping in the frame settings.
- Fixed issue with serialization of exposure modes in volume profiles not being consistent between HDRP versions (case 1261385).
- Fixed issue with duplicate names in newly created sub-layers in the graphics compositor (case 1263093).
- Remove MSAA debug mode when renderpipeline asset has no MSAA
- Fixed some post processing using motion vectors when they are disabled
- Fixed the multiplier of the environement lights being overriden with a wrong value for ray tracing (1260311).
- Fixed a series of exceptions happening when trying to load an asset during wizard execution (1262171).
- Fixed an issue with Stacklit shader not compiling correctly in player with debug display on (1260579)
- Fixed couple issues in the dependence of building the ray tracing acceleration structure.
- Fix sun disk intensity
- Fixed unwanted ghosting for smooth surfaces.
- Fixing an issue in the recursive rendering flag texture usage.
- Fixed a missing dependecy for choosing to evaluate transparent SSR.
- Fixed issue that failed compilation when XR is disabled.
- Fixed a compilation error in the IES code.
- Fixed issue with dynamic resolution handler when no OnResolutionChange callback is specified.
- Fixed multiple volumes, planar reflection, and decal projector position when creating them from the menu.
- Reduced the number of global keyword used in deferredTile.shader
- Fixed incorrect processing of Ambient occlusion probe (9% error was introduced)
- Fixed multiedition of framesettings drop down (case 1270044)
- Fixed planar probe gizmo

### Changed
- Improve MIP selection for decals on Transparents
- Color buffer pyramid is not allocated anymore if neither refraction nor distortion are enabled
- Rename Emission Radius to Radius in UI in Point, Spot
- Angular Diameter parameter for directional light is no longuer an advanced property
- DXR: Remove Light Radius and Angular Diamater of Raytrace shadow. Angular Diameter and Radius are used instead.
- Remove MaxSmoothness parameters from UI for point, spot and directional light. The MaxSmoothness is now deduce from Radius Parameters
- DXR: Remove the Ray Tracing Environement Component. Add a Layer Mask to the ray Tracing volume components to define which objects are taken into account for each effect.
- Removed second cubemaps used for shadowing in lookdev
- Disable Physically Based Sky below ground
- Increase max limit of area light and reflection probe to 128
- Change default texture for detailmap to grey
- Optimize Shadow RT load on Tile based architecture platforms.
- Improved quality of SSAO.
- Moved RequestShadowMapRendering() back to public API.
- Update HDRP DXR Wizard with an option to automatically clone the hdrp config package and setup raytracing to 1 in shaders file.
- Added SceneSelection pass for TerrainLit shader.
- Simplified Light's type API regrouping the logic in one place (Check type in HDAdditionalLightData)
- The support of LOD CrossFade (Dithering transition) in master nodes now required to enable it in the master node settings (Save variant)
- Improved shadow bias, by removing constant depth bias and substituting it with slope-scale bias.
- Fix the default stencil values when a material is created from a SSS ShaderGraph.
- Tweak test asset to be compatible with XR: unlit SG material for canvas and double-side font material
- Slightly tweaked the behaviour of bloom when resolution is low to reduce artifacts.
- Hidden fields in Light Inspector that is not relevant while in BakingOnly mode.
- Changed parametrization of PCSS, now softness is derived from angular diameter (for directional lights) or shape radius (for point/spot lights) and min filter size is now in the [0..1] range.
- Moved the copy of the geometry history buffers to right after the depth mip chain generation.
- Rename "Luminance" to "Nits" in UX for physical light unit
- Rename FrameSettings "SkyLighting" to "SkyReflection"
- Reworked XR automated tests
- The ray traced screen space shadow history for directional, spot and point lights is discarded if the light transform has changed.
- Changed the behavior for ray tracing in case a mesh renderer has both transparent and opaque submeshes.
- Improve history buffer management
- Replaced PlayerSettings.virtualRealitySupported with XRGraphics.tryEnable.
- Remove redundant FrameSettings RealTimePlanarReflection
- Improved a bit the GC calls generated during the rendering.
- Material update is now only triggered when the relevant settings are touched in the shader graph master nodes
- Changed the way Sky Intensity (on Sky volume components) is handled. It's now a combo box where users can choose between Exposure, Multiplier or Lux (for HDRI sky only) instead of both multiplier and exposure being applied all the time. Added a new menu item to convert old profiles.
- Change how method for specular occlusions is decided on inspector shader (Lit, LitTesselation, LayeredLit, LayeredLitTessellation)
- Unlocked SSS, SSR, Motion Vectors and Distortion frame settings for reflections probes.
- Hide unused LOD settings in Quality Settings legacy window.
- Reduced the constrained distance for temporal reprojection of ray tracing denoising
- Removed shadow near plane from the Directional Light Shadow UI.
- Improved the performances of custom pass culling.
- The scene view camera now replicates the physical parameters from the camera tagged as "MainCamera".
- Reduced the number of GC.Alloc calls, one simple scene without plarnar / probes, it should be 0B.
- Renamed ProfilingSample to ProfilingScope and unified API. Added GPU Timings.
- Updated macros to be compatible with the new shader preprocessor.
- Ray tracing reflection temporal filtering is now done in pre-exposed space
- Search field selects the appropriate fields in both project settings panels 'HDRP Default Settings' and 'Quality/HDRP'
- Disabled the refraction and transmission map keywords if the material is opaque.
- Keep celestial bodies outside the atmosphere.
- Updated the MSAA documentation to specify what features HDRP supports MSAA for and what features it does not.
- Shader use for Runtime Debug Display are now correctly stripper when doing a release build
- Now each camera has its own Volume Stack. This allows Volume Parameters to be updated as early as possible and be ready for the whole frame without conflicts between cameras.
- Disable Async for SSR, SSAO and Contact shadow when aggregated ray tracing frame setting is on.
- Improved performance when entering play mode without domain reload by a factor of ~25
- Renamed the camera profiling sample to include the camera name
- Discarding the ray tracing history for AO, reflection, diffuse shadows and GI when the viewport size changes.
- Renamed the camera profiling sample to include the camera name
- Renamed the post processing graphic formats to match the new convention.
- The restart in Wizard for DXR will always be last fix from now on
- Refactoring pre-existing materials to share more shader code between rasterization and ray tracing.
- Setting a material's Refraction Model to Thin does not overwrite the Thickness and Transmission Absorption Distance anymore.
- Removed Wind textures from runtime as wind is no longer built into the pipeline
- Changed Shader Graph titles of master nodes to be more easily searchable ("HDRP/x" -> "x (HDRP)")
- Expose StartSinglePass() and StopSinglePass() as public interface for XRPass
- Replaced the Texture array for 2D cookies (spot, area and directional lights) and for planar reflections by an atlas.
- Moved the tier defining from the asset to the concerned volume components.
- Changing from a tier management to a "mode" management for reflection and GI and removing the ability to enable/disable deferred and ray bining (they are now implied by performance mode)
- The default FrameSettings for ScreenSpaceShadows is set to true for Camera in order to give a better workflow for DXR.
- Refactor internal usage of Stencil bits.
- Changed how the material upgrader works and added documentation for it.
- Custom passes now disable the stencil when overwriting the depth and not writing into it.
- Renamed the camera profiling sample to include the camera name
- Changed the way the shadow casting property of transparent and tranmissive materials is handeled for ray tracing.
- Changed inspector materials stencil setting code to have more sharing.
- Updated the default scene and default DXR scene and DefaultVolumeProfile.
- Changed the way the length parameter is used for ray traced contact shadows.
- Improved the coherency of PCSS blur between cascades.
- Updated VR checks in Wizard to reflect new XR System.
- Removing unused alpha threshold depth prepass and post pass for fabric shader graph.
- Transform result from CIE XYZ to sRGB color space in EvalSensitivity for iridescence.
- Moved BeginCameraRendering callback right before culling.
- Changed the visibility of the Indirect Lighting Controller component to public.
- Renamed the cubemap used for diffuse convolution to a more explicit name for the memory profiler.
- Improved behaviour of transmission color on transparent surfaces in path tracing.
- Light dimmer can now get values higher than one and was renamed to multiplier in the UI.
- Removed info box requesting volume component for Visual Environment and updated the documentation with the relevant information.
- Improved light selection oracle for light sampling in path tracing.
- Stripped ray tracing subsurface passes with ray tracing is not enabled.
- Remove LOD cross fade code for ray tracing shaders
- Removed legacy VR code
- Add range-based clipping to box lights (case 1178780)
- Improve area light culling (case 1085873)
- Light Hierarchy debug mode can now adjust Debug Exposure for visualizing high exposure scenes.
- Rejecting history for ray traced reflections based on a threshold evaluated on the neighborhood of the sampled history.
- Renamed "Environment" to "Reflection Probes" in tile/cluster debug menu.
- Utilities namespace is obsolete, moved its content to UnityEngine.Rendering (case 1204677)
- Obsolete Utilities namespace was removed, instead use UnityEngine.Rendering (case 1204677)
- Moved most of the compute shaders to the multi_compile API instead of multiple kernels.
- Use multi_compile API for deferred compute shader with shadow mask.
- Remove the raytracing rendering queue system to make recursive raytraced material work when raytracing is disabled
- Changed a few resources used by ray tracing shaders to be global resources (using register space1) for improved CPU performance.
- All custom pass volumes are now executed for one injection point instead of the first one.
- Hidden unsupported choice in emission in Materials
- Temporal Anti aliasing improvements.
- Optimized PrepareLightsForGPU (cost reduced by over 25%) and PrepareGPULightData (around twice as fast now).
- Moved scene view camera settings for HDRP from the preferences window to the scene view camera settings window.
- Updated shaders to be compatible with Microsoft's DXC.
- Debug exposure in debug menu have been replace to debug exposure compensation in EV100 space and is always visible.
- Further optimized PrepareLightsForGPU (3x faster with few shadows, 1.4x faster with a lot of shadows or equivalently cost reduced by 68% to 37%).
- Raytracing: Replaced the DIFFUSE_LIGHTING_ONLY multicompile by a uniform.
- Raytracing: Removed the dynamic lightmap multicompile.
- Raytracing: Remove the LOD cross fade multi compile for ray tracing.
- Cookie are now supported in lightmaper. All lights casting cookie and baked will now include cookie influence.
- Avoid building the mip chain a second time for SSR for transparent objects.
- Replaced "High Quality" Subsurface Scattering with a set of Quality Levels.
- Replaced "High Quality" Volumetric Lighting with "Screen Resolution Percentage" and "Volume Slice Count" on the Fog volume component.
- Merged material samples and shader samples
- Update material samples scene visuals
- Use multi_compile API for deferred compute shader with shadow mask.
- Made the StaticLightingSky class public so that users can change it by script for baking purpose.
- Shadowmask and realtime reflectoin probe property are hide in Quality settings
- Improved performance of reflection probe management when using a lot of probes.
- Ignoring the disable SSR flags for recursive rendering.
- Removed logic in the UI to disable parameters for contact shadows and fog volume components as it was going against the concept of the volume system.
- Fixed the sub surface mask not being taken into account when computing ray traced sub surface scattering.
- MSAA Within Forward Frame Setting is now enabled by default on Cameras when new Render Pipeline Asset is created
- Slightly changed the TAA anti-flicker mechanism so that it is more aggressive on almost static images (only on High preset for now).
- Changed default exposure compensation to 0.
- Refactored shadow caching system.
- Removed experimental namespace for ray tracing code.
- Increase limit for max numbers of lights in UX
- Removed direct use of BSDFData in the path tracing pass, delegated to the material instead.
- Pre-warm the RTHandle system to reduce the amount of memory allocations and the total memory needed at all points.
- DXR: Only read the geometric attributes that are required using the share pass info and shader graph defines.
- DXR: Dispatch binned rays in 1D instead of 2D.
- Lit and LayeredLit tessellation cross lod fade don't used dithering anymore between LOD but fade the tessellation height instead. Allow a smoother transition
- Changed the way planar reflections are filtered in order to be a bit more "physically based".
- Increased path tracing BSDFs roughness range from [0.001, 0.999] to [0.00001, 0.99999].
- Changing the default SSGI radius for the all configurations.
- Changed the default parameters for quality RTGI to match expected behavior.
- Add color clear pass while rendering XR occlusion mesh to avoid leaks.
- Only use one texture for ray traced reflection upscaling.
- Adjust the upscale radius based on the roughness value.
- DXR: Changed the way the filter size is decided for directional, point and spot shadows.
- Changed the default exposure mode to "Automatic (Histogram)", along with "Limit Min" to -4 and "Limit Max" to 16.
- Replaced the default scene system with the builtin Scene Template feature.
- Changed extensions of shader CAS include files.
- Making the planar probe atlas's format match the color buffer's format.
- Removing the planarReflectionCacheCompressed setting from asset.
- SHADERPASS for TransparentDepthPrepass and TransparentDepthPostpass identification is using respectively SHADERPASS_TRANSPARENT_DEPTH_PREPASS and SHADERPASS_TRANSPARENT_DEPTH_POSTPASS
- Moved the Parallax Occlusion Mapping node into Shader Graph.
- Renamed the debug name from SSAO to ScreenSpaceAmbientOcclusion (1254974).
- Added missing tooltips and improved the UI of the aperture control (case 1254916).
- Fixed wrong tooltips in the Dof Volume (case 1256641).
- The `CustomPassLoadCameraColor` and `CustomPassSampleCameraColor` functions now returns the correct color buffer when used in after post process instead of the color pyramid (which didn't had post processes).
- PBR Sky now doesn't go black when going below sea level, but it instead freezes calculation as if on the horizon.
- Fixed an issue with quality setting foldouts not opening when clicking on them (1253088).
- Shutter speed can now be changed by dragging the mouse over the UI label (case 1245007).
- Remove the 'Point Cube Size' for cookie, use the Cubemap size directly.
- VFXTarget with Unlit now allows EmissiveColor output to be consistent with HDRP unlit.
- Only building the RTAS if there is an effect that will require it (1262217).
- Fixed the first ray tracing frame not having the light cluster being set up properly (1260311).
- Render graph pre-setup for ray traced ambient occlusion.
- Avoid casting multiple rays and denoising for hard directional, point and spot ray traced shadows (1261040).
- Making sure the preview cameras do not use ray tracing effects due to a by design issue to build ray tracing acceleration structures (1262166).
- Preparing ray traced reflections for the render graph support (performance and quality).
- Preparing recursive rendering for the render graph port.
- Preparation pass for RTGI, temporal filter and diffuse denoiser for render graph.
- Updated the documentation for the DXR implementation.
- Changed the DXR wizard to support optional checks.
- Changed the DXR wizard steps.
- Preparation pass for RTSSS to be supported by render graph.
- Changed the color space of EmissiveColorLDR property on all shader. Was linear but should have been sRGB. Auto upgrade script handle the conversion.

## [7.1.1] - 2019-09-05

### Added
- Transparency Overdraw debug mode. Allows to visualize transparent objects draw calls as an "heat map".
- Enabled single-pass instancing support for XR SDK with new API cmd.SetInstanceMultiplier()
- XR settings are now available in the HDRP asset
- Support for Material Quality in Shader Graph
- Material Quality support selection in HDRP Asset
- Renamed XR shader macro from UNITY_STEREO_ASSIGN_COMPUTE_EYE_INDEX to UNITY_XR_ASSIGN_VIEW_INDEX
- Raytracing ShaderGraph node for HDRP shaders
- Custom passes volume component with 3 injection points: Before Rendering, Before Transparent and Before Post Process
- Alpha channel is now properly exported to camera render textures when using FP16 color buffer format
- Support for XR SDK mirror view modes
- HD Master nodes in Shader Graph now support Normal and Tangent modification in vertex stage.
- DepthOfFieldCoC option in the fullscreen debug modes.
- Added override Ambient Occlusion option on debug windows
- Added Custom Post Processes with 3 injection points: Before Transparent, Before Post Process and After Post Process
- Added draft of minimal interactive path tracing (experimental) based on DXR API - Support only 4 area light, lit and unlit shader (non-shadergraph)
- Small adjustments to TAA anti flicker (more aggressive on high values).

### Fixed
- Fixed wizard infinite loop on cancellation
- Fixed with compute shader error about too many threads in threadgroup on low GPU
- Fixed invalid contact shadow shaders being created on metal
- Fixed a bug where if Assembly.GetTypes throws an exception due to mis-versioned dlls, then no preprocessors are used in the shader stripper
- Fixed typo in AXF decal property preventing to compile
- Fixed reflection probe with XR single-pass and FPTL
- Fixed force gizmo shown when selecting camera in hierarchy
- Fixed issue with XR occlusion mesh and dynamic resolution
- Fixed an issue where lighting compute buffers were re-created with the wrong size when resizing the window, causing tile artefacts at the top of the screen.
- Fix FrameSettings names and tooltips
- Fixed error with XR SDK when the Editor is not in focus
- Fixed errors with RenderGraph, XR SDK and occlusion mesh
- Fixed shadow routines compilation errors when "real" type is a typedef on "half".
- Fixed toggle volumetric lighting in the light UI
- Fixed post-processing history reset handling rt-scale incorrectly
- Fixed crash with terrain and XR multi-pass
- Fixed ShaderGraph material synchronization issues
- Fixed a null reference exception when using an Emissive texture with Unlit shader (case 1181335)
- Fixed an issue where area lights and point lights where not counted separately with regards to max lights on screen (case 1183196)
- Fixed an SSR and Subsurface Scattering issue (appearing black) when using XR.

### Changed
- Update Wizard layout.
- Remove almost all Garbage collection call within a frame.
- Rename property AdditionalVeclocityChange to AddPrecomputeVelocity
- Call the End/Begin camera rendering callbacks for camera with customRender enabled
- Changeg framesettings migration order of postprocess flags as a pr for reflection settings flags have been backported to 2019.2
- Replaced usage of ENABLE_VR in XRSystem.cs by version defines based on the presence of the built-in VR and XR modules
- Added an update virtual function to the SkyRenderer class. This is called once per frame. This allows a given renderer to amortize heavy computation at the rate it chooses. Currently only the physically based sky implements this.
- Removed mandatory XRPass argument in HDCamera.GetOrCreate()
- Restored the HDCamera parameter to the sky rendering builtin parameters.
- Removed usage of StructuredBuffer for XR View Constants
- Expose Direct Specular Lighting control in FrameSettings
- Deprecated ExponentialFog and VolumetricFog volume components. Now there is only one exponential fog component (Fog) which can add Volumetric Fog as an option. Added a script in Edit -> Render Pipeline -> Upgrade Fog Volume Components.

## [7.0.1] - 2019-07-25

### Added
- Added option in the config package to disable globally Area Lights and to select shadow quality settings for the deferred pipeline.
- When shader log stripping is enabled, shader stripper statistics will be written at `Temp/shader-strip.json`
- Occlusion mesh support from XR SDK

### Fixed
- Fixed XR SDK mirror view blit, cleanup some XRTODO and removed XRDebug.cs
- Fixed culling for volumetrics with XR single-pass rendering
- Fix shadergraph material pass setup not called
- Fixed documentation links in component's Inspector header bar
- Cookies using the render texture output from a camera are now properly updated
- Allow in ShaderGraph to enable pre/post pass when the alpha clip is disabled

### Changed
- RenderQueue for Opaque now start at Background instead of Geometry.
- Clamp the area light size for scripting API when we change the light type
- Added a warning in the material UI when the diffusion profile assigned is not in the HDRP asset


## [7.0.0] - 2019-07-17

### Added
- `Fixed`, `Viewer`, and `Automatic` modes to compute the FOV used when rendering a `PlanarReflectionProbe`
- A checkbox to toggle the chrome gizmo of `ReflectionProbe`and `PlanarReflectionProbe`
- Added a Light layer in shadows that allow for objects to cast shadows without being affected by light (and vice versa).
- You can now access ShaderGraph blend states from the Material UI (for example, **Surface Type**, **Sorting Priority**, and **Blending Mode**). This change may break Materials that use a ShaderGraph, to fix them, select **Edit > Render Pipeline > Reset all ShaderGraph Scene Materials BlendStates**. This syncs the blendstates of you ShaderGraph master nodes with the Material properties.
- You can now control ZTest, ZWrite, and CullMode for transparent Materials.
- Materials that use Unlit Shaders or Unlit Master Node Shaders now cast shadows.
- Added an option to enable the ztest on **After Post Process** materials when TAA is disabled.
- Added a new SSAO (based on Ground Truth Ambient Occlusion algorithm) to replace the previous one.
- Added support for shadow tint on light
- BeginCameraRendering and EndCameraRendering callbacks are now called with probes
- Adding option to update shadow maps only On Enable and On Demand.
- Shader Graphs that use time-dependent vertex modification now generate correct motion vectors.
- Added option to allow a custom spot angle for spot light shadow maps.
- Added frame settings for individual post-processing effects
- Added dither transition between cascades for Low and Medium quality settings
- Added single-pass instancing support with XR SDK
- Added occlusion mesh support with XR SDK
- Added support of Alembic velocity to various shaders
- Added support for more than 2 views for single-pass instancing
- Added support for per punctual/directional light min roughness in StackLit
- Added mirror view support with XR SDK
- Added VR verification in HDRPWizard
- Added DXR verification in HDRPWizard
- Added feedbacks in UI of Volume regarding skies
- Cube LUT support in Tonemapping. Cube LUT helpers for external grading are available in the Post-processing Sample package.

### Fixed
- Fixed an issue with history buffers causing effects like TAA or auto exposure to flicker when more than one camera was visible in the editor
- The correct preview is displayed when selecting multiple `PlanarReflectionProbe`s
- Fixed volumetric rendering with camera-relative code and XR stereo instancing
- Fixed issue with flashing cyan due to async compilation of shader when selecting a mesh
- Fix texture type mismatch when the contact shadow are disabled (causing errors on IOS devices)
- Fixed Generate Shader Includes while in package
- Fixed issue when texture where deleted in ShadowCascadeGUI
- Fixed issue in FrameSettingsHistory when disabling a camera several time without enabling it in between.
- Fixed volumetric reprojection with camera-relative code and XR stereo instancing
- Added custom BaseShaderPreprocessor in HDEditorUtils.GetBaseShaderPreprocessorList()
- Fixed compile issue when USE_XR_SDK is not defined
- Fixed procedural sky sun disk intensity for high directional light intensities
- Fixed Decal mip level when using texture mip map streaming to avoid dropping to lowest permitted mip (now loading all mips)
- Fixed deferred shading for XR single-pass instancing after lightloop refactor
- Fixed cluster and material classification debug (material classification now works with compute as pixel shader lighting)
- Fixed IOS Nan by adding a maximun epsilon definition REAL_EPS that uses HALF_EPS when fp16 are used
- Removed unnecessary GC allocation in motion blur code
- Fixed locked UI with advanded influence volume inspector for probes
- Fixed invalid capture direction when rendering planar reflection probes
- Fixed Decal HTILE optimization with platform not supporting texture atomatic (Disable it)
- Fixed a crash in the build when the contact shadows are disabled
- Fixed camera rendering callbacks order (endCameraRendering was being called before the actual rendering)
- Fixed issue with wrong opaque blending settings for After Postprocess
- Fixed issue with Low resolution transparency on PS4
- Fixed a memory leak on volume profiles
- Fixed The Parallax Occlusion Mappping node in shader graph and it's UV input slot
- Fixed lighting with XR single-pass instancing by disabling deferred tiles
- Fixed the Bloom prefiltering pass
- Fixed post-processing effect relying on Unity's random number generator
- Fixed camera flickering when using TAA and selecting the camera in the editor
- Fixed issue with single shadow debug view and volumetrics
- Fixed most of the problems with light animation and timeline
- Fixed indirect deferred compute with XR single-pass instancing
- Fixed a slight omission in anisotropy calculations derived from HazeMapping in StackLit
- Improved stack computation numerical stability in StackLit
- Fix PBR master node always opaque (wrong blend modes for forward pass)
- Fixed TAA with XR single-pass instancing (missing macros)
- Fixed an issue causing Scene View selection wire gizmo to not appear when using HDRP Shader Graphs.
- Fixed wireframe rendering mode (case 1083989)
- Fixed the renderqueue not updated when the alpha clip is modified in the material UI.
- Fixed the PBR master node preview
- Remove the ReadOnly flag on Reflection Probe's cubemap assets during bake when there are no VCS active.
- Fixed an issue where setting a material debug view would not reset the other exclusive modes
- Spot light shapes are now correctly taken into account when baking
- Now the static lighting sky will correctly take the default values for non-overridden properties
- Fixed material albedo affecting the lux meter
- Extra test in deferred compute shading to avoid shading pixels that were not rendered by the current camera (for camera stacking)

### Changed
- Optimization: Reduce the group size of the deferred lighting pass from 16x16 to 8x8
- Replaced HDCamera.computePassCount by viewCount
- Removed xrInstancing flag in RTHandles (replaced by TextureXR.slices and TextureXR.dimensions)
- Refactor the HDRenderPipeline and lightloop code to preprare for high level rendergraph
- Removed the **Back Then Front Rendering** option in the fabric Master Node settings. Enabling this option previously did nothing.
- Changed shader type Real to translate to FP16 precision on some platforms.
- Shader framework refactor: Introduce CBSDF, EvaluateBSDF, IsNonZeroBSDF to replace BSDF functions
- Shader framework refactor:  GetBSDFAngles, LightEvaluation and SurfaceShading functions
- Replace ComputeMicroShadowing by GetAmbientOcclusionForMicroShadowing
- Rename WorldToTangent to TangentToWorld as it was incorrectly named
- Remove SunDisk and Sun Halo size from directional light
- Remove all obsolete wind code from shader
- Renamed DecalProjectorComponent into DecalProjector for API alignment.
- Improved the Volume UI and made them Global by default
- Remove very high quality shadow option
- Change default for shadow quality in Deferred to Medium
- Enlighten now use inverse squared falloff (before was using builtin falloff)
- Enlighten is now deprecated. Please use CPU or GPU lightmaper instead.
- Remove the name in the diffusion profile UI
- Changed how shadow map resolution scaling with distance is computed. Now it uses screen space area rather than light range.
- Updated MoreOptions display in UI
- Moved Display Area Light Emissive Mesh script API functions in the editor namespace
- direct strenght properties in ambient occlusion now affect direct specular as well
- Removed advanced Specular Occlusion control in StackLit: SSAO based SO control is hidden and fixed to behave like Lit, SPTD is the only HQ technique shown for baked SO.
- Shader framework refactor: Changed ClampRoughness signature to include PreLightData access.
- HDRPWizard window is now in Window > General > HD Render Pipeline Wizard
- Moved StaticLightingSky to LightingWindow
- Removes the current "Scene Settings" and replace them with "Sky & Fog Settings" (with Physically Based Sky and Volumetric Fog).
- Changed how cached shadow maps are placed inside the atlas to minimize re-rendering of them.

## [6.7.0-preview] - 2019-05-16

### Added
- Added ViewConstants StructuredBuffer to simplify XR rendering
- Added API to render specific settings during a frame
- Added stadia to the supported platforms (2019.3)
- Enabled cascade blends settings in the HD Shadow component
- Added Hardware Dynamic Resolution support.
- Added MatCap debug view to replace the no scene lighting debug view.
- Added clear GBuffer option in FrameSettings (default to false)
- Added preview for decal shader graph (Only albedo, normal and emission)
- Added exposure weight control for decal
- Screen Space Directional Shadow under a define option. Activated for ray tracing
- Added a new abstraction for RendererList that will help transition to Render Graph and future RendererList API
- Added multipass support for VR
- Added XR SDK integration (multipass only)
- Added Shader Graph samples for Hair, Fabric and Decal master nodes.
- Add fade distance, shadow fade distance and light layers to light explorer
- Add method to draw light layer drawer in a rect to HDEditorUtils

### Fixed
- Fixed deserialization crash at runtime
- Fixed for ShaderGraph Unlit masternode not writing velocity
- Fixed a crash when assiging a new HDRP asset with the 'Verify Saving Assets' option enabled
- Fixed exposure to properly support TEXTURE2D_X
- Fixed TerrainLit basemap texture generation
- Fixed a bug that caused nans when material classification was enabled and a tile contained one standard material + a material with transmission.
- Fixed gradient sky hash that was not using the exposure hash
- Fixed displayed default FrameSettings in HDRenderPipelineAsset wrongly updated on scripts reload.
- Fixed gradient sky hash that was not using the exposure hash.
- Fixed visualize cascade mode with exposure.
- Fixed (enabled) exposure on override lighting debug modes.
- Fixed issue with LightExplorer when volume have no profile
- Fixed issue with SSR for negative, infinite and NaN history values
- Fixed LightLayer in HDReflectionProbe and PlanarReflectionProbe inspector that was not displayed as a mask.
- Fixed NaN in transmission when the thickness and a color component of the scattering distance was to 0
- Fixed Light's ShadowMask multi-edition.
- Fixed motion blur and SMAA with VR single-pass instancing
- Fixed NaNs generated by phase functionsin volumetric lighting
- Fixed NaN issue with refraction effect and IOR of 1 at extreme grazing angle
- Fixed nan tracker not using the exposure
- Fixed sorting priority on lit and unlit materials
- Fixed null pointer exception when there are no AOVRequests defined on a camera
- Fixed dirty state of prefab using disabled ReflectionProbes
- Fixed an issue where gizmos and editor grid were not correctly depth tested
- Fixed created default scene prefab non editable due to wrong file extension.
- Fixed an issue where sky convolution was recomputed for nothing when a preview was visible (causing extreme slowness when fabric convolution is enabled)
- Fixed issue with decal that wheren't working currently in player
- Fixed missing stereo rendering macros in some fragment shaders
- Fixed exposure for ReflectionProbe and PlanarReflectionProbe gizmos
- Fixed single-pass instancing on PSVR
- Fixed Vulkan shader issue with Texture2DArray in ScreenSpaceShadow.compute by re-arranging code (workaround)
- Fixed camera-relative issue with lights and XR single-pass instancing
- Fixed single-pass instancing on Vulkan
- Fixed htile synchronization issue with shader graph decal
- Fixed Gizmos are not drawn in Camera preview
- Fixed pre-exposure for emissive decal
- Fixed wrong values computed in PreIntegrateFGD and in the generation of volumetric lighting data by forcing the use of fp32.
- Fixed NaNs arising during the hair lighting pass
- Fixed synchronization issue in decal HTile that occasionally caused rendering artifacts around decal borders
- Fixed QualitySettings getting marked as modified by HDRP (and thus checked out in Perforce)
- Fixed a bug with uninitialized values in light explorer
- Fixed issue with LOD transition
- Fixed shader warnings related to raytracing and TEXTURE2D_X

### Changed
- Refactor PixelCoordToViewDirWS to be VR compatible and to compute it only once per frame
- Modified the variants stripper to take in account multiple HDRP assets used in the build.
- Improve the ray biasing code to avoid self-intersections during the SSR traversal
- Update Pyramid Spot Light to better match emitted light volume.
- Moved _XRViewConstants out of UnityPerPassStereo constant buffer to fix issues with PSSL
- Removed GetPositionInput_Stereo() and single-pass (double-wide) rendering mode
- Changed label width of the frame settings to accommodate better existing options.
- SSR's Default FrameSettings for camera is now enable.
- Re-enabled the sharpening filter on Temporal Anti-aliasing
- Exposed HDEditorUtils.LightLayerMaskDrawer for integration in other packages and user scripting.
- Rename atmospheric scattering in FrameSettings to Fog
- The size modifier in the override for the culling sphere in Shadow Cascades now defaults to 0.6, which is the same as the formerly hardcoded value.
- Moved LOD Bias and Maximum LOD Level from Frame Setting section `Other` to `Rendering`
- ShaderGraph Decal that affect only emissive, only draw in emissive pass (was drawing in dbuffer pass too)
- Apply decal projector fade factor correctly on all attribut and for shader graph decal
- Move RenderTransparentDepthPostpass after all transparent
- Update exposure prepass to interleave XR single-pass instancing views in a checkerboard pattern
- Removed ScriptRuntimeVersion check in wizard.

## [6.6.0-preview] - 2019-04-01

### Added
- Added preliminary changes for XR deferred shading
- Added support of 111110 color buffer
- Added proper support for Recorder in HDRP
- Added depth offset input in shader graph master nodes
- Added a Parallax Occlusion Mapping node
- Added SMAA support
- Added Homothety and Symetry quick edition modifier on volume used in ReflectionProbe, PlanarReflectionProbe and DensityVolume
- Added multi-edition support for DecalProjectorComponent
- Improve hair shader
- Added the _ScreenToTargetScaleHistory uniform variable to be used when sampling HDRP RTHandle history buffers.
- Added settings in `FrameSettings` to change `QualitySettings.lodBias` and `QualitySettings.maximumLODLevel` during a rendering
- Added an exposure node to retrieve the current, inverse and previous frame exposure value.
- Added an HD scene color node which allow to sample the scene color with mips and a toggle to remove the exposure.
- Added safeguard on HD scene creation if default scene not set in the wizard
- Added Low res transparency rendering pass.

### Fixed
- Fixed HDRI sky intensity lux mode
- Fixed dynamic resolution for XR
- Fixed instance identifier semantic string used by Shader Graph
- Fixed null culling result occuring when changing scene that was causing crashes
- Fixed multi-edition light handles and inspector shapes
- Fixed light's LightLayer field when multi-editing
- Fixed normal blend edition handles on DensityVolume
- Fixed an issue with layered lit shader and height based blend where inactive layers would still have influence over the result
- Fixed multi-selection handles color for DensityVolume
- Fixed multi-edition inspector's blend distances for HDReflectionProbe, PlanarReflectionProbe and DensityVolume
- Fixed metric distance that changed along size in DensityVolume
- Fixed DensityVolume shape handles that have not same behaviour in advance and normal edition mode
- Fixed normal map blending in TerrainLit by only blending the derivatives
- Fixed Xbox One rendering just a grey screen instead of the scene
- Fixed probe handles for multiselection
- Fixed baked cubemap import settings for convolution
- Fixed regression causing crash when attempting to open HDRenderPipelineWizard without an HDRenderPipelineAsset setted
- Fixed FullScreenDebug modes: SSAO, SSR, Contact shadow, Prerefraction Color Pyramid, Final Color Pyramid
- Fixed volumetric rendering with stereo instancing
- Fixed shader warning
- Fixed missing resources in existing asset when updating package
- Fixed PBR master node preview in forward rendering or transparent surface
- Fixed deferred shading with stereo instancing
- Fixed "look at" edition mode of Rotation tool for DecalProjectorComponent
- Fixed issue when switching mode in ReflectionProbe and PlanarReflectionProbe
- Fixed issue where migratable component version where not always serialized when part of prefab's instance
- Fixed an issue where shadow would not be rendered properly when light layer are not enabled
- Fixed exposure weight on unlit materials
- Fixed Light intensity not played in the player when recorded with animation/timeline
- Fixed some issues when multi editing HDRenderPipelineAsset
- Fixed emission node breaking the main shader graph preview in certain conditions.
- Fixed checkout of baked probe asset when baking probes.
- Fixed invalid gizmo position for rotated ReflectionProbe
- Fixed multi-edition of material's SurfaceType and RenderingPath
- Fixed whole pipeline reconstruction on selecting for the first time or modifying other than the currently used HDRenderPipelineAsset
- Fixed single shadow debug mode
- Fixed global scale factor debug mode when scale > 1
- Fixed debug menu material overrides not getting applied to the Terrain Lit shader
- Fixed typo in computeLightVariants
- Fixed deferred pass with XR instancing by disabling ComputeLightEvaluation
- Fixed bloom resolution independence
- Fixed lens dirt intensity not behaving properly
- Fixed the Stop NaN feature
- Fixed some resources to handle more than 2 instanced views for XR
- Fixed issue with black screen (NaN) produced on old GPU hardware or intel GPU hardware with gaussian pyramid
- Fixed issue with disabled punctual light would still render when only directional light is present

### Changed
- DensityVolume scripting API will no longuer allow to change between advance and normal edition mode
- Disabled depth of field, lens distortion and panini projection in the scene view
- TerrainLit shaders and includes are reorganized and made simpler.
- TerrainLit shader GUI now allows custom properties to be displayed in the Terrain fold-out section.
- Optimize distortion pass with stencil
- Disable SceneSelectionPass in shader graph preview
- Control punctual light and area light shadow atlas separately
- Move SMAA anti-aliasing option to after Temporal Anti Aliasing one, to avoid problem with previously serialized project settings
- Optimize rendering with static only lighting and when no cullable lights/decals/density volumes are present.
- Updated handles for DecalProjectorComponent for enhanced spacial position readability and have edition mode for better SceneView management
- DecalProjectorComponent are now scale independent in order to have reliable metric unit (see new Size field for changing the size of the volume)
- Restructure code from HDCamera.Update() by adding UpdateAntialiasing() and UpdateViewConstants()
- Renamed velocity to motion vectors
- Objects rendered during the After Post Process pass while TAA is enabled will not benefit from existing depth buffer anymore. This is done to fix an issue where those object would wobble otherwise
- Removed usage of builtin unity matrix for shadow, shadow now use same constant than other view
- The default volume layer mask for cameras & probes is now `Default` instead of `Everything`

## [6.5.0-preview] - 2019-03-07

### Added
- Added depth-of-field support with stereo instancing
- Adding real time area light shadow support
- Added a new FrameSettings: Specular Lighting to toggle the specular during the rendering

### Fixed
- Fixed diffusion profile upgrade breaking package when upgrading to a new version
- Fixed decals cropped by gizmo not updating correctly if prefab
- Fixed an issue when enabling SSR on multiple view
- Fixed edition of the intensity's unit field while selecting multiple lights
- Fixed wrong calculation in soft voxelization for density volume
- Fixed gizmo not working correctly with pre-exposure
- Fixed issue with setting a not available RT when disabling motion vectors
- Fixed planar reflection when looking at mirror normal
- Fixed mutiselection issue with HDLight Inspector
- Fixed HDAdditionalCameraData data migration
- Fixed failing builds when light explorer window is open
- Fixed cascade shadows border sometime causing artefacts between cascades
- Restored shadows in the Cascade Shadow debug visualization
- `camera.RenderToCubemap` use proper face culling

### Changed
- When rendering reflection probe disable all specular lighting and for metals use fresnelF0 as diffuse color for bake lighting.

## [6.4.0-preview] - 2019-02-21

### Added
- VR: Added TextureXR system to selectively expand TEXTURE2D macros to texture array for single-pass stereo instancing + Convert textures call to these macros
- Added an unit selection dropdown next to shutter speed (camera)
- Added error helpbox when trying to use a sub volume component that require the current HDRenderPipelineAsset to support a feature that it is not supporting.
- Add mesh for tube light when display emissive mesh is enabled

### Fixed
- Fixed Light explorer. The volume explorer used `profile` instead of `sharedProfile` which instantiate a custom volume profile instead of editing the asset itself.
- Fixed UI issue where all is displayed using metric unit in shadow cascade and Percent is set in the unit field (happening when opening the inspector).
- Fixed inspector event error when double clicking on an asset (diffusion profile/material).
- Fixed nullref on layered material UI when the material is not an asset.
- Fixed nullref exception when undo/redo a light property.
- Fixed visual bug when area light handle size is 0.

### Changed
- Update UI for 32bit/16bit shadow precision settings in HDRP asset
- Object motion vectors have been disabled in all but the game view. Camera motion vectors are still enabled everywhere, allowing TAA and Motion Blur to work on static objects.
- Enable texture array by default for most rendering code on DX11 and unlock stereo instancing (DX11 only for now)

## [6.3.0-preview] - 2019-02-18

### Added
- Added emissive property for shader graph decals
- Added a diffusion profile override volume so the list of diffusion profile assets to use can be chanaged without affecting the HDRP asset
- Added a "Stop NaNs" option on cameras and in the Scene View preferences.
- Added metric display option in HDShadowSettings and improve clamping
- Added shader parameter mapping in DebugMenu
- Added scripting API to configure DebugData for DebugMenu

### Fixed
- Fixed decals in forward
- Fixed issue with stencil not correctly setup for various master node and shader for the depth pass, motion vector pass and GBuffer/Forward pass
- Fixed SRP batcher and metal
- Fixed culling and shadows for Pyramid, Box, Rectangle and Tube lights
- Fixed an issue where scissor render state leaking from the editor code caused partially black rendering

### Changed
- When a lit material has a clear coat mask that is not null, we now use the clear coat roughness to compute the screen space reflection.
- Diffusion profiles are now limited to one per asset and can be referenced in materials, shader graphs and vfx graphs. Materials will be upgraded automatically except if they are using a shader graph, in this case it will display an error message.

## [6.2.0-preview] - 2019-02-15

### Added
- Added help box listing feature supported in a given HDRenderPipelineAsset alongs with the drawbacks implied.
- Added cascade visualizer, supporting disabled handles when not overriding.

### Fixed
- Fixed post processing with stereo double-wide
- Fixed issue with Metal: Use sign bit to find the cache type instead of lowest bit.
- Fixed invalid state when creating a planar reflection for the first time
- Fix FrameSettings's LitShaderMode not restrained by supported LitShaderMode regression.

### Changed
- The default value roughness value for the clearcoat has been changed from 0.03 to 0.01
- Update default value of based color for master node
- Update Fabric Charlie Sheen lighting model - Remove Fresnel component that wasn't part of initial model + Remap smoothness to [0.0 - 0.6] range for more artist friendly parameter

### Changed
- Code refactor: all macros with ARGS have been swapped with macros with PARAM. This is because the ARGS macros were incorrectly named.

## [6.1.0-preview] - 2019-02-13

### Added
- Added support for post-processing anti-aliasing in the Scene View (FXAA and TAA). These can be set in Preferences.
- Added emissive property for decal material (non-shader graph)

### Fixed
- Fixed a few UI bugs with the color grading curves.
- Fixed "Post Processing" in the scene view not toggling post-processing effects
- Fixed bake only object with flag `ReflectionProbeStaticFlag` when baking a `ReflectionProbe`

### Changed
- Removed unsupported Clear Depth checkbox in Camera inspector
- Updated the toggle for advanced mode in inspectors.

## [6.0.0-preview] - 2019-02-23

### Added
- Added new API to perform a camera rendering
- Added support for hair master node (Double kajiya kay - Lambert)
- Added Reset behaviour in DebugMenu (ingame mapping is right joystick + B)
- Added Default HD scene at new scene creation while in HDRP
- Added Wizard helping to configure HDRP project
- Added new UI for decal material to allow remapping and scaling of some properties
- Added cascade shadow visualisation toggle in HD shadow settings
- Added icons for assets
- Added replace blending mode for distortion
- Added basic distance fade for density volumes
- Added decal master node for shader graph
- Added HD unlit master node (Cross Pipeline version is name Unlit)
- Added new Rendering Queue in materials
- Added post-processing V3 framework embed in HDRP, remove postprocess V2 framework
- Post-processing now uses the generic volume framework
-   New depth-of-field, bloom, panini projection effects, motion blur
-   Exposure is now done as a pre-exposition pass, the whole system has been revamped
-   Exposure now use EV100 everywhere in the UI (Sky, Emissive Light)
- Added emissive intensity (Luminance and EV100 control) control for Emissive
- Added pre-exposure weigth for Emissive
- Added an emissive color node and a slider to control the pre-exposure percentage of emission color
- Added physical camera support where applicable
- Added more color grading tools
- Added changelog level for Shader Variant stripping
- Added Debug mode for validation of material albedo and metalness/specularColor values
- Added a new dynamic mode for ambient probe and renamed BakingSky to StaticLightingSky
- Added command buffer parameter to all Bind() method of material
- Added Material validator in Render Pipeline Debug
- Added code to future support of DXR (not enabled)
- Added support of multiviewport
- Added HDRenderPipeline.RequestSkyEnvironmentUpdate function to force an update from script when sky is set to OnDemand
- Added a Lighting and BackLighting slots in Lit, StackLit, Fabric and Hair master nodes
- Added support for overriding terrain detail rendering shaders, via the render pipeline editor resources asset
- Added xrInstancing flag support to RTHandle
- Added support for cullmask for decal projectors
- Added software dynamic resolution support
- Added support for "After Post-Process" render pass for unlit shader
- Added support for textured rectangular area lights
- Added stereo instancing macros to MSAA shaders
- Added support for Quarter Res Raytraced Reflections (not enabled)
- Added fade factor for decal projectors.
- Added stereo instancing macros to most shaders used in VR
- Added multi edition support for HDRenderPipelineAsset

### Fixed
- Fixed logic to disable FPTL with stereo rendering
- Fixed stacklit transmission and sun highlight
- Fixed decals with stereo rendering
- Fixed sky with stereo rendering
- Fixed flip logic for postprocessing + VR
- Fixed copyStencilBuffer pass for some specific platforms
- Fixed point light shadow map culling that wasn't taking into account far plane
- Fixed usage of SSR with transparent on all master node
- Fixed SSR and microshadowing on fabric material
- Fixed blit pass for stereo rendering
- Fixed lightlist bounds for stereo rendering
- Fixed windows and in-game DebugMenu sync.
- Fixed FrameSettings' LitShaderMode sync when opening DebugMenu.
- Fixed Metal specific issues with decals, hitting a sampler limit and compiling AxF shader
- Fixed an issue with flipped depth buffer during postprocessing
- Fixed normal map use for shadow bias with forward lit - now use geometric normal
- Fixed transparent depth prepass and postpass access so they can be use without alpha clipping for lit shader
- Fixed support of alpha clip shadow for lit master node
- Fixed unlit master node not compiling
- Fixed issue with debug display of reflection probe
- Fixed issue with phong tessellations not working with lit shader
- Fixed issue with vertex displacement being affected by heightmap setting even if not heightmap where assign
- Fixed issue with density mode on Lit terrain producing NaN
- Fixed issue when going back and forth from Lit to LitTesselation for displacement mode
- Fixed issue with ambient occlusion incorrectly applied to emissiveColor with light layers in deferred
- Fixed issue with fabric convolution not using the correct convolved texture when fabric convolution is enabled
- Fixed issue with Thick mode for Transmission that was disabling transmission with directional light
- Fixed shutdown edge cases with HDRP tests
- Fixed slowdow when enabling Fabric convolution in HDRP asset
- Fixed specularAA not compiling in StackLit Master node
- Fixed material debug view with stereo rendering
- Fixed material's RenderQueue edition in default view.
- Fixed banding issues within volumetric density buffer
- Fixed missing multicompile for MSAA for AxF
- Fixed camera-relative support for stereo rendering
- Fixed remove sync with render thread when updating decal texture atlas.
- Fixed max number of keyword reach [256] issue. Several shader feature are now local
- Fixed Scene Color and Depth nodes
- Fixed SSR in forward
- Fixed custom editor of Unlit, HD Unlit and PBR shader graph master node
- Fixed issue with NewFrame not correctly calculated in Editor when switching scene
- Fixed issue with TerrainLit not compiling with depth only pass and normal buffer
- Fixed geometric normal use for shadow bias with PBR master node in forward
- Fixed instancing macro usage for decals
- Fixed error message when having more than one directional light casting shadow
- Fixed error when trying to display preview of Camera or PlanarReflectionProbe
- Fixed LOAD_TEXTURE2D_ARRAY_MSAA macro
- Fixed min-max and amplitude clamping value in inspector of vertex displacement materials
- Fixed issue with alpha shadow clip (was incorrectly clipping object shadow)
- Fixed an issue where sky cubemap would not be cleared correctly when setting the current sky to None
- Fixed a typo in Static Lighting Sky component UI
- Fixed issue with incorrect reset of RenderQueue when switching shader in inspector GUI
- Fixed issue with variant stripper stripping incorrectly some variants
- Fixed a case of ambient lighting flickering because of previews
- Fixed Decals when rendering multiple camera in a single frame
- Fixed cascade shadow count in shader
- Fixed issue with Stacklit shader with Haze effect
- Fixed an issue with the max sample count for the TAA
- Fixed post-process guard band for XR
- Fixed exposure of emissive of Unlit
- Fixed depth only and motion vector pass for Unlit not working correctly with MSAA
- Fixed an issue with stencil buffer copy causing unnecessary compute dispatches for lighting
- Fixed multi edition issue in FrameSettings
- Fixed issue with SRP batcher and DebugDisplay variant of lit shader
- Fixed issue with debug material mode not doing alpha test
- Fixed "Attempting to draw with missing UAV bindings" errors on Vulkan
- Fixed pre-exposure incorrectly apply to preview
- Fixed issue with duplicate 3D texture in 3D texture altas of volumetric?
- Fixed Camera rendering order (base on the depth parameter)
- Fixed shader graph decals not being cropped by gizmo
- Fixed "Attempting to draw with missing UAV bindings" errors on Vulkan.


### Changed
- ColorPyramid compute shader passes is swapped to pixel shader passes on platforms where the later is faster.
- Removing the simple lightloop used by the simple lit shader
- Whole refactor of reflection system: Planar and reflection probe
- Separated Passthrough from other RenderingPath
- Update several properties naming and caption based on feedback from documentation team
- Remove tile shader variant for transparent backface pass of lit shader
- Rename all HDRenderPipeline to HDRP folder for shaders
- Rename decal property label (based on doc team feedback)
- Lit shader mode now default to Deferred to reduce build time
- Update UI of Emission parameters in shaders
- Improve shader variant stripping including shader graph variant
- Refactored render loop to render realtime probes visible per camera
- Enable SRP batcher by default
- Shader code refactor: Rename LIGHTLOOP_SINGLE_PASS => LIGHTLOOP_DISABLE_TILE_AND_CLUSTER and clean all usage of LIGHTLOOP_TILE_PASS
- Shader code refactor: Move pragma definition of vertex and pixel shader inside pass + Move SURFACE_GRADIENT definition in XXXData.hlsl
- Micro-shadowing in Lit forward now use ambientOcclusion instead of SpecularOcclusion
- Upgraded FrameSettings workflow, DebugMenu and Inspector part relative to it
- Update build light list shader code to support 32 threads in wavefronts on some platforms
- LayeredLit layers' foldout are now grouped in one main foldout per layer
- Shadow alpha clip can now be enabled on lit shader and haor shader enven for opaque
- Temporal Antialiasing optimization for Xbox One X
- Parameter depthSlice on SetRenderTarget functions now defaults to -1 to bind the entire resource
- Rename SampleCameraDepth() functions to LoadCameraDepth() and SampleCameraDepth(), same for SampleCameraColor() functions
- Improved Motion Blur quality.
- Update stereo frame settings values for single-pass instancing and double-wide
- Rearrange FetchDepth functions to prepare for stereo-instancing
- Remove unused _ComputeEyeIndex
- Updated HDRenderPipelineAsset inspector
- Re-enable SRP batcher for metal

## [5.2.0-preview] - 2018-11-27

### Added
- Added option to run Contact Shadows and Volumetrics Voxelization stage in Async Compute
- Added camera freeze debug mode - Allow to visually see culling result for a camera
- Added support of Gizmo rendering before and after postprocess in Editor
- Added support of LuxAtDistance for punctual lights

### Fixed
- Fixed Debug.DrawLine and Debug.Ray call to work in game view
- Fixed DebugMenu's enum resetted on change
- Fixed divide by 0 in refraction causing NaN
- Fixed disable rough refraction support
- Fixed refraction, SSS and atmospheric scattering for VR
- Fixed forward clustered lighting for VR (double-wide).
- Fixed Light's UX to not allow negative intensity
- Fixed HDRenderPipelineAsset inspector broken when displaying its FrameSettings from project windows.
- Fixed forward clustered lighting for VR (double-wide).
- Fixed HDRenderPipelineAsset inspector broken when displaying its FrameSettings from project windows.
- Fixed Decals and SSR diable flags for all shader graph master node (Lit, Fabric, StackLit, PBR)
- Fixed Distortion blend mode for shader graph master node (Lit, StackLit)
- Fixed bent Normal for Fabric master node in shader graph
- Fixed PBR master node lightlayers
- Fixed shader stripping for built-in lit shaders.

### Changed
- Rename "Regular" in Diffusion profile UI "Thick Object"
- Changed VBuffer depth parametrization for volumetric from distanceRange to depthExtent - Require update of volumetric settings - Fog start at near plan
- SpotLight with box shape use Lux unit only

## [5.1.0-preview] - 2018-11-19

### Added

- Added a separate Editor resources file for resources Unity does not take when it builds a Player.
- You can now disable SSR on Materials in Shader Graph.
- Added support for MSAA when the Supported Lit Shader Mode is set to Both. Previously HDRP only supported MSAA for Forward mode.
- You can now override the emissive color of a Material when in debug mode.
- Exposed max light for Light Loop Settings in HDRP asset UI.
- HDRP no longer performs a NormalDBuffer pass update if there are no decals in the Scene.
- Added distant (fall-back) volumetric fog and improved the fog evaluation precision.
- Added an option to reflect sky in SSR.
- Added a y-axis offset for the PlanarReflectionProbe and offset tool.
- Exposed the option to run SSR and SSAO on async compute.
- Added support for the _GlossMapScale parameter in the Legacy to HDRP Material converter.
- Added wave intrinsic instructions for use in Shaders (for AMD GCN).


### Fixed
- Fixed sphere shaped influence handles clamping in Reflection Probes.
- Fixed Reflection Probe data migration for projects created before using HDRP.
- Fixed UI of Layered Material where Unity previously rendered the scrollbar above the Copy button.
- Fixed Material tessellations parameters Start fade distance and End fade distance. Originally, Unity clamped these values when you modified them.
- Fixed various distortion and refraction issues - handle a better fall-back.
- Fixed SSR for multiple views.
- Fixed SSR issues related to self-intersections.
- Fixed shape density volume handle speed.
- Fixed density volume shape handle moving too fast.
- Fixed the Camera velocity pass that we removed by mistake.
- Fixed some null pointer exceptions when disabling motion vectors support.
- Fixed viewports for both the Subsurface Scattering combine pass and the transparent depth prepass.
- Fixed the blend mode pop-up in the UI. It previously did not appear when you enabled pre-refraction.
- Fixed some null pointer exceptions that previously occurred when you disabled motion vectors support.
- Fixed Layered Lit UI issue with scrollbar.
- Fixed cubemap assignation on custom ReflectionProbe.
- Fixed Reflection Probes’ capture settings' shadow distance.
- Fixed an issue with the SRP batcher and Shader variables declaration.
- Fixed thickness and subsurface slots for fabric Shader master node that wasn't appearing with the right combination of flags.
- Fixed d3d debug layer warning.
- Fixed PCSS sampling quality.
- Fixed the Subsurface and transmission Material feature enabling for fabric Shader.
- Fixed the Shader Graph UV node’s dimensions when using it in a vertex Shader.
- Fixed the planar reflection mirror gizmo's rotation.
- Fixed HDRenderPipelineAsset's FrameSettings not showing the selected enum in the Inspector drop-down.
- Fixed an error with async compute.
- MSAA now supports transparency.
- The HDRP Material upgrader tool now converts metallic values correctly.
- Volumetrics now render in Reflection Probes.
- Fixed a crash that occurred whenever you set a viewport size to 0.
- Fixed the Camera physic parameter that the UI previously did not display.
- Fixed issue in pyramid shaped spotlight handles manipulation

### Changed

- Renamed Line shaped Lights to Tube Lights.
- HDRP now uses mean height fog parametrization.
- Shadow quality settings are set to All when you use HDRP (This setting is not visible in the UI when using SRP). This avoids Legacy Graphics Quality Settings disabling the shadows and give SRP full control over the Shadows instead.
- HDRP now internally uses premultiplied alpha for all fog.
- Updated default FrameSettings used for realtime Reflection Probes when you create a new HDRenderPipelineAsset.
- Remove multi-camera support. LWRP and HDRP will not support multi-camera layered rendering.
- Updated Shader Graph subshaders to use the new instancing define.
- Changed fog distance calculation from distance to plane to distance to sphere.
- Optimized forward rendering using AMD GCN by scalarizing the light loop.
- Changed the UI of the Light Editor.
- Change ordering of includes in HDRP Materials in order to reduce iteration time for faster compilation.
- Added a StackLit master node replacing the InspectorUI version. IMPORTANT: All previously authored StackLit Materials will be lost. You need to recreate them with the master node.

## [5.0.0-preview] - 2018-09-28

### Added
- Added occlusion mesh to depth prepass for VR (VR still disabled for now)
- Added a debug mode to display only one shadow at once
- Added controls for the highlight created by directional lights
- Added a light radius setting to punctual lights to soften light attenuation and simulate fill lighting
- Added a 'minRoughness' parameter to all non-area lights (was previously only available for certain light types)
- Added separate volumetric light/shadow dimmers
- Added per-pixel jitter to volumetrics to reduce aliasing artifacts
- Added a SurfaceShading.hlsl file, which implements material-agnostic shading functionality in an efficient manner
- Added support for shadow bias for thin object transmission
- Added FrameSettings to control realtime planar reflection
- Added control for SRPBatcher on HDRP Asset
- Added an option to clear the shadow atlases in the debug menu
- Added a color visualization of the shadow atlas rescale in debug mode
- Added support for disabling SSR on materials
- Added intrinsic for XBone
- Added new light volume debugging tool
- Added a new SSR debug view mode
- Added translaction's scale invariance on DensityVolume
- Added multiple supported LitShadermode and per renderer choice in case of both Forward and Deferred supported
- Added custom specular occlusion mode to Lit Shader Graph Master node

### Fixed
- Fixed a normal bias issue with Stacklit (Was causing light leaking)
- Fixed camera preview outputing an error when both scene and game view where display and play and exit was call
- Fixed override debug mode not apply correctly on static GI
- Fixed issue where XRGraphicsConfig values set in the asset inspector GUI weren't propagating correctly (VR still disabled for now)
- Fixed issue with tangent that was using SurfaceGradient instead of regular normal decoding
- Fixed wrong error message display when switching to unsupported target like IOS
- Fixed an issue with ambient occlusion texture sometimes not being created properly causing broken rendering
- Shadow near plane is no longer limited at 0.1
- Fixed decal draw order on transparent material
- Fixed an issue where sometime the lookup texture used for GGX convolution was broken, causing broken rendering
- Fixed an issue where you wouldn't see any fog for certain pipeline/scene configurations
- Fixed an issue with volumetric lighting where the anisotropy value of 0 would not result in perfectly isotropic lighting
- Fixed shadow bias when the atlas is rescaled
- Fixed shadow cascade sampling outside of the atlas when cascade count is inferior to 4
- Fixed shadow filter width in deferred rendering not matching shader config
- Fixed stereo sampling of depth texture in MSAA DepthValues.shader
- Fixed box light UI which allowed negative and zero sizes, thus causing NaNs
- Fixed stereo rendering in HDRISky.shader (VR)
- Fixed normal blend and blend sphere influence for reflection probe
- Fixed distortion filtering (was point filtering, now trilinear)
- Fixed contact shadow for large distance
- Fixed depth pyramid debug view mode
- Fixed sphere shaped influence handles clamping in reflection probes
- Fixed reflection probes data migration for project created before using hdrp
- Fixed ambient occlusion for Lit Master Node when slot is connected

### Changed
- Use samplerunity_ShadowMask instead of samplerunity_samplerLightmap for shadow mask
- Allow to resize reflection probe gizmo's size
- Improve quality of screen space shadow
- Remove support of projection model for ScreenSpaceLighting (SSR always use HiZ and refraction always Proxy)
- Remove all the debug mode from SSR that are obsolete now
- Expose frameSettings and Capture settings for reflection and planar probe
- Update UI for reflection probe, planar probe, camera and HDRP Asset
- Implement proper linear blending for volumetric lighting via deep compositing as described in the paper "Deep Compositing Using Lie Algebras"
- Changed  planar mapping to match terrain convention (XZ instead of ZX)
- XRGraphicsConfig is no longer Read/Write. Instead, it's read-only. This improves consistency of XR behavior between the legacy render pipeline and SRP
- Change reflection probe data migration code (to update old reflection probe to new one)
- Updated gizmo for ReflectionProbes
- Updated UI and Gizmo of DensityVolume

## [4.0.0-preview] - 2018-09-28

### Added
- Added a new TerrainLit shader that supports rendering of Unity terrains.
- Added controls for linear fade at the boundary of density volumes
- Added new API to control decals without monobehaviour object
- Improve Decal Gizmo
- Implement Screen Space Reflections (SSR) (alpha version, highly experimental)
- Add an option to invert the fade parameter on a Density Volume
- Added a Fabric shader (experimental) handling cotton and silk
- Added support for MSAA in forward only for opaque only
- Implement smoothness fade for SSR
- Added support for AxF shader (X-rite format - require special AxF importer from Unity not part of HDRP)
- Added control for sundisc on directional light (hack)
- Added a new HD Lit Master node that implements Lit shader support for Shader Graph
- Added Micro shadowing support (hack)
- Added an event on HDAdditionalCameraData for custom rendering
- HDRP Shader Graph shaders now support 4-channel UVs.

### Fixed
- Fixed an issue where sometimes the deferred shadow texture would not be valid, causing wrong rendering.
- Stencil test during decals normal buffer update is now properly applied
- Decals corectly update normal buffer in forward
- Fixed a normalization problem in reflection probe face fading causing artefacts in some cases
- Fix multi-selection behavior of Density Volumes overwriting the albedo value
- Fixed support of depth texture for RenderTexture. HDRP now correctly output depth to user depth buffer if RenderTexture request it.
- Fixed multi-selection behavior of Density Volumes overwriting the albedo value
- Fixed support of depth for RenderTexture. HDRP now correctly output depth to user depth buffer if RenderTexture request it.
- Fixed support of Gizmo in game view in the editor
- Fixed gizmo for spot light type
- Fixed issue with TileViewDebug mode being inversed in gameview
- Fixed an issue with SAMPLE_TEXTURECUBE_SHADOW macro
- Fixed issue with color picker not display correctly when game and scene view are visible at the same time
- Fixed an issue with reflection probe face fading
- Fixed camera motion vectors shader and associated matrices to update correctly for single-pass double-wide stereo rendering
- Fixed light attenuation functions when range attenuation is disabled
- Fixed shadow component algorithm fixup not dirtying the scene, so changes can be saved to disk.
- Fixed some GC leaks for HDRP
- Fixed contact shadow not affected by shadow dimmer
- Fixed GGX that works correctly for the roughness value of 0 (mean specular highlgiht will disappeard for perfect mirror, we rely on maxSmoothness instead to always have a highlight even on mirror surface)
- Add stereo support to ShaderPassForward.hlsl. Forward rendering now seems passable in limited test scenes with camera-relative rendering disabled.
- Add stereo support to ProceduralSky.shader and OpaqueAtmosphericScattering.shader.
- Added CullingGroupManager to fix more GC.Alloc's in HDRP
- Fixed rendering when multiple cameras render into the same render texture

### Changed
- Changed the way depth & color pyramids are built to be faster and better quality, thus improving the look of distortion and refraction.
- Stabilize the dithered LOD transition mask with respect to the camera rotation.
- Avoid multiple depth buffer copies when decals are present
- Refactor code related to the RT handle system (No more normal buffer manager)
- Remove deferred directional shadow and move evaluation before lightloop
- Add a function GetNormalForShadowBias() that material need to implement to return the normal used for normal shadow biasing
- Remove Jimenez Subsurface scattering code (This code was disabled by default, now remove to ease maintenance)
- Change Decal API, decal contribution is now done in Material. Require update of material using decal
- Move a lot of files from CoreRP to HDRP/CoreRP. All moved files weren't used by Ligthweight pipeline. Long term they could move back to CoreRP after CoreRP become out of preview
- Updated camera inspector UI
- Updated decal gizmo
- Optimization: The objects that are rendered in the Motion Vector Pass are not rendered in the prepass anymore
- Removed setting shader inclue path via old API, use package shader include paths
- The default value of 'maxSmoothness' for punctual lights has been changed to 0.99
- Modified deferred compute and vert/frag shaders for first steps towards stereo support
- Moved material specific Shader Graph files into corresponding material folders.
- Hide environment lighting settings when enabling HDRP (Settings are control from sceneSettings)
- Update all shader includes to use absolute path (allow users to create material in their Asset folder)
- Done a reorganization of the files (Move ShaderPass to RenderPipeline folder, Move all shadow related files to Lighting/Shadow and others)
- Improved performance and quality of Screen Space Shadows

## [3.3.0-preview] - 2018-01-01

### Added
- Added an error message to say to use Metal or Vulkan when trying to use OpenGL API
- Added a new Fabric shader model that supports Silk and Cotton/Wool
- Added a new HDRP Lighting Debug mode to visualize Light Volumes for Point, Spot, Line, Rectangular and Reflection Probes
- Add support for reflection probe light layers
- Improve quality of anisotropic on IBL

### Fixed
- Fix an issue where the screen where darken when rendering camera preview
- Fix display correct target platform when showing message to inform user that a platform is not supported
- Remove workaround for metal and vulkan in normal buffer encoding/decoding
- Fixed an issue with color picker not working in forward
- Fixed an issue where reseting HDLight do not reset all of its parameters
- Fixed shader compile warning in DebugLightVolumes.shader

### Changed
- Changed default reflection probe to be 256x256x6 and array size to be 64
- Removed dependence on the NdotL for thickness evaluation for translucency (based on artist's input)
- Increased the precision when comparing Planar or HD reflection probe volumes
- Remove various GC alloc in C#. Slightly better performance

## [3.2.0-preview] - 2018-01-01

### Added
- Added a luminance meter in the debug menu
- Added support of Light, reflection probe, emissive material, volume settings related to lighting to Lighting explorer
- Added support for 16bit shadows

### Fixed
- Fix issue with package upgrading (HDRP resources asset is now versionned to worarkound package manager limitation)
- Fix HDReflectionProbe offset displayed in gizmo different than what is affected.
- Fix decals getting into a state where they could not be removed or disabled.
- Fix lux meter mode - The lux meter isn't affected by the sky anymore
- Fix area light size reset when multi-selected
- Fix filter pass number in HDUtils.BlitQuad
- Fix Lux meter mode that was applying SSS
- Fix planar reflections that were not working with tile/cluster (olbique matrix)
- Fix debug menu at runtime not working after nested prefab PR come to trunk
- Fix scrolling issue in density volume

### Changed
- Shader code refactor: Split MaterialUtilities file in two parts BuiltinUtilities (independent of FragInputs) and MaterialUtilities (Dependent of FragInputs)
- Change screen space shadow rendertarget format from ARGB32 to RG16

## [3.1.0-preview] - 2018-01-01

### Added
- Decal now support per channel selection mask. There is now two mode. One with BaseColor, Normal and Smoothness and another one more expensive with BaseColor, Normal, Smoothness, Metal and AO. Control is on HDRP Asset. This may require to launch an update script for old scene: 'Edit/Render Pipeline/Single step upgrade script/Upgrade all DecalMaterial MaskBlendMode'.
- Decal now supports depth bias for decal mesh, to prevent z-fighting
- Decal material now supports draw order for decal projectors
- Added LightLayers support (Base on mask from renderers name RenderingLayers and mask from light name LightLayers - if they match, the light apply) - cost an extra GBuffer in deferred (more bandwidth)
- When LightLayers is enabled, the AmbientOclusion is store in the GBuffer in deferred path allowing to avoid double occlusion with SSAO. In forward the double occlusion is now always avoided.
- Added the possibility to add an override transform on the camera for volume interpolation
- Added desired lux intensity and auto multiplier for HDRI sky
- Added an option to disable light by type in the debug menu
- Added gradient sky
- Split EmissiveColor and bakeDiffuseLighting in forward avoiding the emissiveColor to be affect by SSAO
- Added a volume to control indirect light intensity
- Added EV 100 intensity unit for area lights
- Added support for RendererPriority on Renderer. This allow to control order of transparent rendering manually. HDRP have now two stage of sorting for transparent in addition to bact to front. Material have a priority then Renderer have a priority.
- Add Coupling of (HD)Camera and HDAdditionalCameraData for reset and remove in inspector contextual menu of Camera
- Add Coupling of (HD)ReflectionProbe and HDAdditionalReflectionData for reset and remove in inspector contextual menu of ReflectoinProbe
- Add macro to forbid unity_ObjectToWorld/unity_WorldToObject to be use as it doesn't handle camera relative rendering
- Add opacity control on contact shadow

### Fixed
- Fixed an issue with PreIntegratedFGD texture being sometimes destroyed and not regenerated causing rendering to break
- PostProcess input buffers are not copied anymore on PC if the viewport size matches the final render target size
- Fixed an issue when manipulating a lot of decals, it was displaying a lot of errors in the inspector
- Fixed capture material with reflection probe
- Refactored Constant Buffers to avoid hitting the maximum number of bound CBs in some cases.
- Fixed the light range affecting the transform scale when changed.
- Snap to grid now works for Decal projector resizing.
- Added a warning for 128x128 cookie texture without mipmaps
- Replace the sampler used for density volumes for correct wrap mode handling

### Changed
- Move Render Pipeline Debug "Windows from Windows->General-> Render Pipeline debug windows" to "Windows from Windows->Analysis-> Render Pipeline debug windows"
- Update detail map formula for smoothness and albedo, goal it to bright and dark perceptually and scale factor is use to control gradient speed
- Refactor the Upgrade material system. Now a material can be update from older version at any time. Call Edit/Render Pipeline/Upgrade all Materials to newer version
- Change name EnableDBuffer to EnableDecals at several place (shader, hdrp asset...), this require a call to Edit/Render Pipeline/Upgrade all Materials to newer version to have up to date material.
- Refactor shader code: BakeLightingData structure have been replace by BuiltinData. Lot of shader code have been remove/change.
- Refactor shader code: All GBuffer are now handled by the deferred material. Mean ShadowMask and LightLayers are control by lit material in lit.hlsl and not outside anymore. Lot of shader code have been remove/change.
- Refactor shader code: Rename GetBakedDiffuseLighting to ModifyBakedDiffuseLighting. This function now handle lighting model for transmission too. Lux meter debug mode is factor outisde.
- Refactor shader code: GetBakedDiffuseLighting is not call anymore in GBuffer or forward pass, including the ConvertSurfaceDataToBSDFData and GetPreLightData, this is done in ModifyBakedDiffuseLighting now
- Refactor shader code: Added a backBakeDiffuseLighting to BuiltinData to handle lighting for transmission
- Refactor shader code: Material must now call InitBuiltinData (Init all to zero + init bakeDiffuseLighting and backBakeDiffuseLighting ) and PostInitBuiltinData

## [3.0.0-preview] - 2018-01-01

### Fixed
- Fixed an issue with distortion that was using previous frame instead of current frame
- Fixed an issue where disabled light where not upgrade correctly to the new physical light unit system introduce in 2.0.5-preview

### Changed
- Update assembly definitions to output assemblies that match Unity naming convention (Unity.*).

## [2.0.5-preview] - 2018-01-01

### Added
- Add option supportDitheringCrossFade on HDRP Asset to allow to remove shader variant during player build if needed
- Add contact shadows for punctual lights (in additional shadow settings), only one light is allowed to cast contact shadows at the same time and so at each frame a dominant light is choosed among all light with contact shadows enabled.
- Add PCSS shadow filter support (from SRP Core)
- Exposed shadow budget parameters in HDRP asset
- Add an option to generate an emissive mesh for area lights (currently rectangle light only). The mesh fits the size, intensity and color of the light.
- Add an option to the HDRP asset to increase the resolution of volumetric lighting.
- Add additional ligth unit support for punctual light (Lumens, Candela) and area lights (Lumens, Luminance)
- Add dedicated Gizmo for the box Influence volume of HDReflectionProbe / PlanarReflectionProbe

### Changed
- Re-enable shadow mask mode in debug view
- SSS and Transmission code have been refactored to be able to share it between various material. Guidelines are in SubsurfaceScattering.hlsl
- Change code in area light with LTC for Lit shader. Magnitude is now take from FGD texture instead of a separate texture
- Improve camera relative rendering: We now apply camera translation on the model matrix, so before the TransformObjectToWorld(). Note: unity_WorldToObject and unity_ObjectToWorld must never be used directly.
- Rename positionWS to positionRWS (Camera relative world position) at a lot of places (mainly in interpolator and FragInputs). In case of custom shader user will be required to update their code.
- Rename positionWS, capturePositionWS, proxyPositionWS, influencePositionWS to positionRWS, capturePositionRWS, proxyPositionRWS, influencePositionRWS (Camera relative world position) in LightDefinition struct.
- Improve the quality of trilinear filtering of density volume textures.
- Improve UI for HDReflectionProbe / PlanarReflectionProbe

### Fixed
- Fixed a shader preprocessor issue when compiling DebugViewMaterialGBuffer.shader against Metal target
- Added a temporary workaround to Lit.hlsl to avoid broken lighting code with Metal/AMD
- Fixed issue when using more than one volume texture mask with density volumes.
- Fixed an error which prevented volumetric lighting from working if no density volumes with 3D textures were present.
- Fix contact shadows applied on transmission
- Fix issue with forward opaque lit shader variant being removed by the shader preprocessor
- Fixed compilation errors on platforms with limited XRSetting support.
- Fixed apply range attenuation option on punctual light
- Fixed issue with color temperature not take correctly into account with static lighting
- Don't display fog when diffuse lighting, specular lighting, or lux meter debug mode are enabled.

## [2.0.4-preview] - 2018-01-01

### Fixed
- Fix issue when disabling rough refraction and building a player. Was causing a crash.

## [2.0.3-preview] - 2018-01-01

### Added
- Increased debug color picker limit up to 260k lux

## [2.0.2-preview] - 2018-01-01

### Added
- Add Light -> Planar Reflection Probe command
- Added a false color mode in rendering debug
- Add support for mesh decals
- Add flag to disable projector decals on transparent geometry to save performance and decal texture atlas space
- Add ability to use decal diffuse map as mask only
- Add visualize all shadow masks in lighting debug
- Add export of normal and roughness buffer for forwardOnly and when in supportOnlyForward mode for forward
- Provide a define in lit.hlsl (FORWARD_MATERIAL_READ_FROM_WRITTEN_NORMAL_BUFFER) when output buffer normal is used to read the normal and roughness instead of caclulating it (can save performance, but lower quality due to compression)
- Add color swatch to decal material

### Changed
- Change Render -> Planar Reflection creation to 3D Object -> Mirror
- Change "Enable Reflector" name on SpotLight to "Angle Affect Intensity"
- Change prototype of BSDFData ConvertSurfaceDataToBSDFData(SurfaceData surfaceData) to BSDFData ConvertSurfaceDataToBSDFData(uint2 positionSS, SurfaceData surfaceData)

### Fixed
- Fix issue with StackLit in deferred mode with deferredDirectionalShadow due to GBuffer not being cleared. Gbuffer is still not clear and issue was fix with the new Output of normal buffer.
- Fixed an issue where interpolation volumes were not updated correctly for reflection captures.
- Fixed an exception in Light Loop settings UI

## [2.0.1-preview] - 2018-01-01

### Added
- Add stripper of shader variant when building a player. Save shader compile time.
- Disable per-object culling that was executed in C++ in HD whereas it was not used (Optimization)
- Enable texture streaming debugging (was not working before 2018.2)
- Added Screen Space Reflection with Proxy Projection Model
- Support correctly scene selection for alpha tested object
- Add per light shadow mask mode control (i.e shadow mask distance and shadow mask). It use the option NonLightmappedOnly
- Add geometric filtering to Lit shader (allow to reduce specular aliasing)
- Add shortcut to create DensityVolume and PlanarReflection in hierarchy
- Add a DefaultHDMirrorMaterial material for PlanarReflection
- Added a script to be able to upgrade material to newer version of HDRP
- Removed useless duplication of ForwardError passes.
- Add option to not compile any DEBUG_DISPLAY shader in the player (Faster build) call Support Runtime Debug display

### Changed
- Changed SupportForwardOnly to SupportOnlyForward in render pipeline settings
- Changed versioning variable name in HDAdditionalXXXData from m_version to version
- Create unique name when creating a game object in the rendering menu (i.e Density Volume(2))
- Re-organize various files and folder location to clean the repository
- Change Debug windows name and location. Now located at:  Windows -> General -> Render Pipeline Debug

### Removed
- Removed GlobalLightLoopSettings.maxPlanarReflectionProbes and instead use value of GlobalLightLoopSettings.planarReflectionProbeCacheSize
- Remove EmissiveIntensity parameter and change EmissiveColor to be HDR (Matching Builtin Unity behavior) - Data need to be updated - Launch Edit -> Single Step Upgrade Script -> Upgrade all Materials emissionColor

### Fixed
- Fix issue with LOD transition and instancing
- Fix discrepency between object motion vector and camera motion vector
- Fix issue with spot and dir light gizmo axis not highlighted correctly
- Fix potential crash while register debug windows inputs at startup
- Fix warning when creating Planar reflection
- Fix specular lighting debug mode (was rendering black)
- Allow projector decal with null material to allow to configure decal when HDRP is not set
- Decal atlas texture offset/scale is updated after allocations (used to be before so it was using date from previous frame)

## [0.0.0-preview] - 2018-01-01

### Added
- Configure the VolumetricLightingSystem code path to be on by default
- Trigger a build exception when trying to build an unsupported platform
- Introduce the VolumetricLightingController component, which can (and should) be placed on the camera, and allows one to control the near and the far plane of the V-Buffer (volumetric "froxel" buffer) along with the depth distribution (from logarithmic to linear)
- Add 3D texture support for DensityVolumes
- Add a better mapping of roughness to mipmap for planar reflection
- The VolumetricLightingSystem now uses RTHandles, which allows to save memory by sharing buffers between different cameras (history buffers are not shared), and reduce reallocation frequency by reallocating buffers only if the rendering resolution increases (and suballocating within existing buffers if the rendering resolution decreases)
- Add a Volumetric Dimmer slider to lights to control the intensity of the scattered volumetric lighting
- Add UV tiling and offset support for decals.
- Add mipmapping support for volume 3D mask textures

### Changed
- Default number of planar reflection change from 4 to 2
- Rename _MainDepthTexture to _CameraDepthTexture
- The VolumetricLightingController has been moved to the Interpolation Volume framework and now functions similarly to the VolumetricFog settings
- Update of UI of cookie, CubeCookie, Reflection probe and planar reflection probe to combo box
- Allow enabling/disabling shadows for area lights when they are set to baked.
- Hide applyRangeAttenuation and FadeDistance for directional shadow as they are not used

### Removed
- Remove Resource folder of PreIntegratedFGD and add the resource to RenderPipeline Asset

### Fixed
- Fix ConvertPhysicalLightIntensityToLightIntensity() function used when creating light from script to match HDLightEditor behavior
- Fix numerical issues with the default value of mean free path of volumetric fog
- Fix the bug preventing decals from coexisting with density volumes
- Fix issue with alpha tested geometry using planar/triplanar mapping not render correctly or flickering (due to being wrongly alpha tested in depth prepass)
- Fix meta pass with triplanar (was not handling correctly the normal)
- Fix preview when a planar reflection is present
- Fix Camera preview, it is now a Preview cameraType (was a SceneView)
- Fix handling unknown GPUShadowTypes in the shadow manager.
- Fix area light shapes sent as point lights to the baking backends when they are set to baked.
- Fix unnecessary division by PI for baked area lights.
- Fix line lights sent to the lightmappers. The backends don't support this light type.
- Fix issue with shadow mask framesettings not correctly taken into account when shadow mask is enabled for lighting.
- Fix directional light and shadow mask transition, they are now matching making smooth transition
- Fix banding issues caused by high intensity volumetric lighting
- Fix the debug window being emptied on SRP asset reload
- Fix issue with debug mode not correctly clearing the GBuffer in editor after a resize
- Fix issue with ResetMaterialKeyword not resetting correctly ToggleOff/Roggle Keyword
- Fix issue with motion vector not render correctly if there is no depth prepass in deferred

## [0.0.0-preview] - 2018-01-01

### Added
- Screen Space Refraction projection model (Proxy raycasting, HiZ raymarching)
- Screen Space Refraction settings as volume component
- Added buffered frame history per camera
- Port Global Density Volumes to the Interpolation Volume System.
- Optimize ImportanceSampleLambert() to not require the tangent frame.
- Generalize SampleVBuffer() to handle different sampling and reconstruction methods.
- Improve the quality of volumetric lighting reprojection.
- Optimize Morton Order code in the Subsurface Scattering pass.
- Planar Reflection Probe support roughness (gaussian convolution of captured probe)
- Use an atlas instead of a texture array for cluster transparent decals
- Add a debug view to visualize the decal atlas
- Only store decal textures to atlas if decal is visible, debounce out of memory decal atlas warning.
- Add manipulator gizmo on decal to improve authoring workflow
- Add a minimal StackLit material (work in progress, this version can be used as template to add new material)

### Changed
- EnableShadowMask in FrameSettings (But shadowMaskSupport still disable by default)
- Forced Planar Probe update modes to (Realtime, Every Update, Mirror Camera)
- Screen Space Refraction proxy model uses the proxy of the first environment light (Reflection probe/Planar probe) or the sky
- Moved RTHandle static methods to RTHandles
- Renamed RTHandle to RTHandleSystem.RTHandle
- Move code for PreIntegratedFDG (Lit.shader) into its dedicated folder to be share with other material
- Move code for LTCArea (Lit.shader) into its dedicated folder to be share with other material

### Removed
- Removed Planar Probe mirror plane position and normal fields in inspector, always display mirror plane and normal gizmos

### Fixed
- Fix fog flags in scene view is now taken into account
- Fix sky in preview windows that were disappearing after a load of a new level
- Fix numerical issues in IntersectRayAABB().
- Fix alpha blending of volumetric lighting with transparent objects.
- Fix the near plane of the V-Buffer causing out-of-bounds look-ups in the clustered data structure.
- Depth and color pyramid are properly computed and sampled when the camera renders inside a viewport of a RTHandle.
- Fix decal atlas debug view to work correctly when shadow atlas view is also enabled
- Fix TransparentSSR with non-rendergraph.
- Fix shader compilation warning on SSR compute shader.<|MERGE_RESOLUTION|>--- conflicted
+++ resolved
@@ -13,9 +13,6 @@
 - Added color and intensity customization for Decals.
 - Added a history rejection criterion based on if the pixel was moving in world space (case 1302392).
 - Added the default quality settings to the HDRP asset for RTAO, RTR and RTGI (case 1304370).
-<<<<<<< HEAD
-- Added SpeedTree8 shaders and material upgrader. Added these shaders to renderpipelineresources so that importer works correctly.
-=======
 - Added TargetMidGrayParameterDrawer
 - Added an option to have double sided GI be controlled separately from material double-sided option.
 - Added new AOV APIs for overriding the internal rendering format, and for outputing the world space position.
@@ -29,7 +26,7 @@
 - Exposed update upon light movement for directional light shadows in UI.
 - Added a setting in the HDRP asset to change the Density Volume mask resolution of being locked at 32x32x32 (HDRP Asset > Lighting > Volumetrics > Max Density Volume Size).
 - Added a Falloff Mode (Linear or Exponential) in the Density Volume for volume blending with Blend Distance.
->>>>>>> ac361c97
+- Added SpeedTree8 shaders and material upgrader. Added these shaders to renderpipelineresources so that importer works correctly.
 
 ### Fixed
 - Fixed Intensity Multiplier not affecting realtime global illumination.
