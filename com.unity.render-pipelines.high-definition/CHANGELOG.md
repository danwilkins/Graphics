--- conflicted
+++ resolved
@@ -117,7 +117,7 @@
 - Fixed a warning in materialevalulation
 - Fixed an error when building the player.
 - Fixed issue with box light not visible if range is below one and range attenuation is off.
-<<<<<<< HEAD
+- Fixed an issue that caused a null reference when deleting camera component in a prefab. (case 1244430)
 - Fixed issue with bloom showing a thin black line after rescaling window. 
 - Fixed rendergraph motion vector resolve.
 - Fixed the Ray-Tracing related Debug Display not working in render graph mode.
@@ -128,9 +128,6 @@
 - Fixed error Maximum allowed thread group count is 65535 when resolution is very high. 
 - LOD meshes are now properly stripped based on the maximum lod value parameters contained in the HDRP asset.
 - Fixed an inconsistency in the LOD group UI where LOD bias was not the right one.
-=======
-- Fixed an issue that caused a null reference when deleting camera component in a prefab. (case 1244430)
->>>>>>> ead5289f
 
 ### Changed
 - Preparation pass for RTSSShadows to be supported by render graph.
