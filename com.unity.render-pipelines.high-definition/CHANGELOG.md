# Changelog
All notable changes to this package will be documented in this file.

The format is based on [Keep a Changelog](http://keepachangelog.com/en/1.0.0/)
and this project adheres to [Semantic Versioning](http://semver.org/spec/v2.0.0.html).

## [Unreleased]

### Added
- Ray tracing support for VR single-pass
- Added sharpen filter shader parameter and UI for TemporalAA to control image quality instead of hardcoded value
- Added frame settings option for custom post process and custom passes as well as custom color buffer format option.
- Add check in wizard on SRP Batcher enabled.
- Added default implementations of OnPreprocessMaterialDescription for FBX, Obj, Sketchup and 3DS file formats.
- Added custom pass fade radius
- Added after post process injection point for custom passes
- Added basic alpha compositing support - Alpha is available afterpostprocess when using FP16 buffer format.
- Added falloff distance on Reflection Probe and Planar Reflection Probe
- Added Backplate projection from the HDRISky
- Added Shadow Matte in UnlitMasterNode, which only received shadow without lighting
- Added hability to name LightLayers in HDRenderPipelineAsset
- Added a range compression factor for Reflection Probe and Planar Reflection Probe to avoid saturation of colors.
- Added path tracing support for directional, point and spot lights, as well as emission from Lit and Unlit.
- Added non temporal version of SSAO.
- Added more detailed ray tracing stats in the debug window
- Added Disc area light (bake only)
- Added a warning in the material UI to prevent transparent + subsurface-scattering combination.
- Added XR single-pass setting into HDRP asset
- Added a penumbra tint option for lights
- Added support for depth copy with XR SDK
- Added debug setting to Render Pipeline Debug Window to list the active XR views
- Added an option to filter the result of the volumetric lighting (off by default).
- Added a transmission multiplier for directional lights
- Added XR single-pass test mode to Render Pipeline Debug Window
- Added debug setting to Render Pipeline Window to list the active XR views
- Added a new refraction mode for the Lit shader (thin). Which is a box refraction with small thickness values
- Added the code to support Barn Doors for Area Lights based on a shaderconfig option.
- Added HDRPCameraBinder property binder for Visual Effect Graph
- Added "Celestial Body" controls to the Directional Light
- Added new parameters to the Physically Based Sky
- Added Reflections to the DXR Wizard
- Added the possibility to have ray traced colored and semi-transparent shadows on directional lights.
- Added a check in the custom post process template to throw an error if the default shader is not found.
- Exposed the debug overlay ratio in the debug menu.
- Added a separate frame settings for tonemapping alongside color grading.
- Added the receive fog option in the material UI for ShaderGraphs.
- Added a public virtual bool in the custom post processes API to specify if a post processes should be executed in the scene view.
- Added a menu option that checks scene issues with ray tracing. Also removed the previously existing warning at runtime.
- Added Contrast Adaptive Sharpen (CAS) Upscaling effect.
- Added APIs to update probe settings at runtime.
- Added documentation for the rayTracingSupported method in HDRP
- Added user-selectable format for the post processing passes.
- Added support for alpha channel in some post-processing passes (DoF, TAA, Uber).
- Added warnings in FrameSettings inspector when using DXR and atempting to use Asynchronous Execution.
- Exposed Stencil bits that can be used by the user.
- Added history rejection based on velocity of intersected objects for directional, point and spot lights.
- Added a affectsVolumetric field to the HDAdditionalLightData API to know if light affects volumetric fog.
- Add OS and Hardware check in the Wizard fixes for DXR.
- Added option to exclude camera motion from motion blur.
- Added semi-transparent shadows for point and spot lights.
- Added support for semi-transparent shadow for unlit shader and unlit shader graph.
- Added the alpha clip enabled toggle to the material UI for all HDRP shader graphs.
- Added Material Samples to explain how to use the lit shader features
- Added an initial implementation of ray traced sub surface scattering
- Added AssetPostprocessors and Shadergraphs to handle Arnold Standard Surface and 3DsMax Physical material import from FBX.
- Added support for Smoothness Fade start work when enabling ray traced reflections.
- Added Contact shadow, Micro shadows and Screen space refraction API documentation.
- Added script documentation for SSR, SSAO (ray tracing), GI, Light Cluster, RayTracingSettings, Ray Counters, etc.
- Added path tracing support for refraction and internal reflections.
- Added support for Thin Refraction Model and Lit's Clear Coat in Path Tracing.
- Added the Tint parameter to Sky Colored Fog.
- Added of Screen Space Reflections for Transparent materials
- Added a fallback for ray traced area light shadows in case the material is forward or the lit mode is forward.
- Added a new debug mode for light layers.
- Added an "enable" toggle to the SSR volume component.
- Added support for anisotropic specular lobes in path tracing.
- Added support for alpha clipping in path tracing.
- Added support for light cookies in path tracing.
- Added support for transparent shadows in path tracing.
- Added support for iridescence in path tracing.
- Added support for background color in path tracing.
- Added a path tracing test to the test suite.
- Added a warning and workaround instructions that appear when you enable XR single-pass after the first frame with the XR SDK.
- Added the exposure sliders to the planar reflection probe preview
- Added support for subsurface scattering in path tracing.
- Added a new mode that improves the filtering of ray traced shadows (directional, point and spot) based on the distance to the occluder.
- Added support of cookie baking and add support on Disc light.
- Added support for fog attenuation in path tracing.
- Added a new debug panel for volumes
- Added XR setting to control camera jitter for temporal effects
- Added an error message in the DrawRenderers custom pass when rendering opaque objects with an HDRP asset in DeferredOnly mode.
- Added API to enable proper recording of path traced scenes (with the Unity recorder or other tools).
- Added support for fog in Recursive rendering, ray traced reflections and ray traced indirect diffuse.
- Added an alpha blend option for recursive rendering
- Added support for stack lit for ray tracing effects.
- Added support for hair for ray tracing effects.
- Added support for alpha to coverage for HDRP shaders and shader graph
- Added support for Quality Levels to Subsurface Scattering.
- Added option to disable XR rendering on the camera settings.
- Added support for specular AA from geometric curvature in AxF
- Added support for baked AO (no input for now) in AxF
- Added an info box to warn about depth test artifacts when rendering object twice in custom passes with MSAA.
- Added a frame setting for alpha to mask.
- Added support for custom passes in the AOV API
- Added Light decomposition lighting debugging modes and support in AOV
- Added exposure compensation to Fixed exposure mode
- Added support for rasterized area light shadows in StackLit
- Added support for texture-weighted automatic exposure
- Added support for POM for emissive map
- Added alpha channel support in motion blur pass.
- Added the HDRP Compositor Tool (in Preview).
- Added a ray tracing mode option in the HDRP asset that allows to override and shader stripping.
- Added support for arbitrary resolution scaling of Volumetric Lighting to the Fog volume component.
- Added range attenuation for box-shaped spotlights.
- Added scenes for hair and fabric and decals with material samples
- Added fabric materials and textures
- Added information for fabric materials in fabric scene
- Added a DisplayInfo attribute to specify a name override and a display order for Volume Component fields (used only in default inspector for now).
- Added Min distance to contact shadows.
- Added support for Depth of Field in path tracing (by sampling the lens aperture).
- Added an API in HDRP to override the camera within the rendering of a frame (mainly for custom pass).
- Added a function (HDRenderPipeline.ResetRTHandleReferenceSize) to reset the reference size of RTHandle systems.
- Added support for AxF measurements importing into texture resources tilings.
- Added Layer parameter on Area Light to modify Layer of generated Emissive Mesh
- Added a flow map parameter to HDRI Sky
- Implemented ray traced reflections for transparent objects.
- Add a new parameter to control reflections in recursive rendering.
- Added an initial version of SSGI.
- Added back-compatibility with builtin stereo matrices.

### Fixed
- Fix when rescale probe all direction below zero (1219246)
- Update documentation of HDRISky-Backplate, precise how to have Ambient Occlusion on the Backplate
- Sorting, undo, labels, layout in the Lighting Explorer.
- Fixed sky settings and materials in Shader Graph Samples package
- Fix/workaround a probable graphics driver bug in the GTAO shader.
- Fixed Hair and PBR shader graphs double sided modes
- Fixed an issue where updating an HDRP asset in the Quality setting panel would not recreate the pipeline.
- Fixed issue with point lights being considered even when occupying less than a pixel on screen (case 1183196)
- Fix a potential NaN source with iridescence (case 1183216)
- Fixed issue of spotlight breaking when minimizing the cone angle via the gizmo (case 1178279)
- Fixed issue that caused decals not to modify the roughness in the normal buffer, causing SSR to not behave correctly (case 1178336)
- Fixed lit transparent refraction with XR single-pass rendering
- Removed extra jitter for TemporalAA in VR
- Fixed ShaderGraph time in main preview
- Fixed issue on some UI elements in HDRP asset not expanding when clicking the arrow (case 1178369)
- Fixed alpha blending in custom post process
- Fixed the modification of the _AlphaCutoff property in the material UI when exposed with a ShaderGraph parameter.
- Fixed HDRP test `1218_Lit_DiffusionProfiles` on Vulkan.
- Fixed an issue where building a player in non-dev mode would generate render target error logs every frame
- Fixed crash when upgrading version of HDRP
- Fixed rendering issues with material previews
- Fixed NPE when using light module in Shuriken particle systems (1173348).
- Refresh cached shadow on editor changes
- Fixed light supported units caching (1182266)
- Fixed an issue where SSAO (that needs temporal reprojection) was still being rendered when Motion Vectors were not available (case 1184998)
- Fixed a nullref when modifying the height parameters inside the layered lit shader UI.
- Fixed Decal gizmo that become white after exiting play mode
- Fixed Decal pivot position to behave like a spotlight
- Fixed an issue where using the LightingOverrideMask would break sky reflection for regular cameras
- Fix DebugMenu FrameSettingsHistory persistency on close
- Fix DensityVolume, ReflectionProbe aned PlanarReflectionProbe advancedControl display
- Fix DXR scene serialization in wizard
- Fixed an issue where Previews would reallocate History Buffers every frame
- Fixed the SetLightLayer function in HDAdditionalLightData setting the wrong light layer
- Fix error first time a preview is created for planar
- Fixed an issue where SSR would use an incorrect roughness value on ForwardOnly (StackLit, AxF, Fabric, etc.) materials when the pipeline is configured to also allow deferred Lit.
- Fixed issues with light explorer (cases 1183468, 1183269)
- Fix dot colors in LayeredLit material inspector
- Fix undo not resetting all value when undoing the material affectation in LayerLit material
- Fix for issue that caused gizmos to render in render textures (case 1174395)
- Fixed the light emissive mesh not updated when the light was disabled/enabled
- Fixed light and shadow layer sync when setting the HDAdditionalLightData.lightlayersMask property
- Fixed a nullref when a custom post process component that was in the HDRP PP list is removed from the project
- Fixed issue that prevented decals from modifying specular occlusion (case 1178272).
- Fixed exposure of volumetric reprojection
- Fixed multi selection support for Scalable Settings in lights
- Fixed font shaders in test projects for VR by using a Shader Graph version
- Fixed refresh of baked cubemap by incrementing updateCount at the end of the bake (case 1158677).
- Fixed issue with rectangular area light when seen from the back
- Fixed decals not affecting lightmap/lightprobe
- Fixed zBufferParams with XR single-pass rendering
- Fixed moving objects not rendered in custom passes
- Fixed abstract classes listed in the + menu of the custom pass list
- Fixed custom pass that was rendered in previews
- Fixed precision error in zero value normals when applying decals (case 1181639)
- Fixed issue that triggered No Scene Lighting view in game view as well (case 1156102)
- Assign default volume profile when creating a new HDRP Asset
- Fixed fov to 0 in planar probe breaking the projection matrix (case 1182014)
- Fixed bugs with shadow caching
- Reassign the same camera for a realtime probe face render request to have appropriate history buffer during realtime probe rendering.
- Fixed issue causing wrong shading when normal map mode is Object space, no normal map is set, but a detail map is present (case 1143352)
- Fixed issue with decal and htile optimization
- Fixed TerrainLit shader compilation error regarding `_Control0_TexelSize` redefinition (case 1178480).
- Fixed warning about duplicate HDRuntimeReflectionSystem when configuring play mode without domain reload.
- Fixed an editor crash when multiple decal projectors were selected and some had null material
- Added all relevant fix actions to FixAll button in Wizard
- Moved FixAll button on top of the Wizard
- Fixed an issue where fog color was not pre-exposed correctly
- Fix priority order when custom passes are overlapping
- Fix cleanup not called when the custom pass GameObject is destroyed
- Replaced most instances of GraphicsSettings.renderPipelineAsset by GraphicsSettings.currentRenderPipeline. This should fix some parameters not working on Quality Settings overrides.
- Fixed an issue with Realtime GI not working on upgraded projects.
- Fixed issue with screen space shadows fallback texture was not set as a texture array.
- Fixed Pyramid Lights bounding box
- Fixed terrain heightmap default/null values and epsilons
- Fixed custom post-processing effects breaking when an abstract class inherited from `CustomPostProcessVolumeComponent`
- Fixed XR single-pass rendering in Editor by using ShaderConfig.s_XrMaxViews to allocate matrix array
- Multiple different skies rendered at the same time by different cameras are now handled correctly without flickering
- Fixed flickering issue happening when different volumes have shadow settings and multiple cameras are present.
- Fixed issue causing planar probes to disappear if there is no light in the scene.
- Fixed a number of issues with the prefab isolation mode (Volumes leaking from the main scene and reflection not working properly)
- Fixed an issue with fog volume component upgrade not working properly
- Fixed Spot light Pyramid Shape has shadow artifacts on aspect ratio values lower than 1
- Fixed issue with AO upsampling in XR
- Fixed camera without HDAdditionalCameraData component not rendering
- Removed the macro ENABLE_RAYTRACING for most of the ray tracing code
- Fixed prefab containing camera reloading in loop while selected in the Project view
- Fixed issue causing NaN wheh the Z scale of an object is set to 0.
- Fixed DXR shader passes attempting to render before pipeline loaded
- Fixed black ambient sky issue when importing a project after deleting Library.
- Fixed issue when upgrading a Standard transparent material (case 1186874)
- Fixed area light cookies not working properly with stack lit
- Fixed material render queue not updated when the shader is changed in the material inspector.
- Fixed a number of issues with full screen debug modes not reseting correctly when setting another mutually exclusive mode
- Fixed compile errors for platforms with no VR support
- Fixed an issue with volumetrics and RTHandle scaling (case 1155236)
- Fixed an issue where sky lighting might be updated uselessly
- Fixed issue preventing to allow setting decal material to none (case 1196129)
- Fixed XR multi-pass decals rendering
- Fixed several fields on Light Inspector that not supported Prefab overrides
- Fixed EOL for some files
- Fixed scene view rendering with volumetrics and XR enabled
- Fixed decals to work with multiple cameras
- Fixed optional clear of GBuffer (Was always on)
- Fixed render target clears with XR single-pass rendering
- Fixed HDRP samples file hierarchy
- Fixed Light units not matching light type
- Fixed QualitySettings panel not displaying HDRP Asset
- Fixed black reflection probes the first time loading a project
- Fixed y-flip in scene view with XR SDK
- Fixed Decal projectors do not immediately respond when parent object layer mask is changed in editor.
- Fixed y-flip in scene view with XR SDK
- Fixed a number of issues with Material Quality setting
- Fixed the transparent Cull Mode option in HD unlit master node settings only visible if double sided is ticked.
- Fixed an issue causing shadowed areas by contact shadows at the edge of far clip plane if contact shadow length is very close to far clip plane.
- Fixed editing a scalable settings will edit all loaded asset in memory instead of targetted asset.
- Fixed Planar reflection default viewer FOV
- Fixed flickering issues when moving the mouse in the editor with ray tracing on.
- Fixed the ShaderGraph main preview being black after switching to SSS in the master node settings
- Fixed custom fullscreen passes in VR
- Fixed camera culling masks not taken in account in custom pass volumes
- Fixed object not drawn in custom pass when using a DrawRenderers with an HDRP shader in a build.
- Fixed injection points for Custom Passes (AfterDepthAndNormal and BeforePreRefraction were missing)
- Fixed a enum to choose shader tags used for drawing objects (DepthPrepass or Forward) when there is no override material.
- Fixed lit objects in the BeforePreRefraction, BeforeTransparent and BeforePostProcess.
- Fixed the None option when binding custom pass render targets to allow binding only depth or color.
- Fixed custom pass buffers allocation so they are not allocated if they're not used.
- Fixed the Custom Pass entry in the volume create asset menu items.
- Fixed Prefab Overrides workflow on Camera.
- Fixed alignment issue in Preset for Camera.
- Fixed alignment issue in Physical part for Camera.
- Fixed FrameSettings multi-edition.
- Fixed a bug happening when denoising multiple ray traced light shadows
- Fixed minor naming issues in ShaderGraph settings
- VFX: Removed z-fight glitches that could appear when using deferred depth prepass and lit quad primitives
- VFX: Preserve specular option for lit outputs (matches HDRP lit shader)
- Fixed an issue with Metal Shader Compiler and GTAO shader for metal
- Fixed resources load issue while upgrading HDRP package.
- Fix LOD fade mask by accounting for field of view
- Fixed spot light missing from ray tracing indirect effects.
- Fixed a UI bug in the diffusion profile list after fixing them from the wizard.
- Fixed the hash collision when creating new diffusion profile assets.
- Fixed a light leaking issue with box light casting shadows (case 1184475)
- Fixed Cookie texture type in the cookie slot of lights (Now displays a warning because it is not supported).
- Fixed a nullref that happens when using the Shuriken particle light module
- Fixed alignment in Wizard
- Fixed text overflow in Wizard's helpbox
- Fixed Wizard button fix all that was not automatically grab all required fixes
- Fixed VR tab for MacOS in Wizard
- Fixed local config package workflow in Wizard
- Fixed issue with contact shadows shifting when MSAA is enabled.
- Fixed EV100 in the PBR sky
- Fixed an issue In URP where sometime the camera is not passed to the volume system and causes a null ref exception (case 1199388)
- Fixed nullref when releasing HDRP with custom pass disabled
- Fixed performance issue derived from copying stencil buffer.
- Fixed an editor freeze when importing a diffusion profile asset from a unity package.
- Fixed an exception when trying to reload a builtin resource.
- Fixed the light type intensity unit reset when switching the light type.
- Fixed compilation error related to define guards and CreateLayoutFromXrSdk()
- Fixed documentation link on CustomPassVolume.
- Fixed player build when HDRP is in the project but not assigned in the graphic settings.
- Fixed an issue where ambient probe would be black for the first face of a baked reflection probe
- VFX: Fixed Missing Reference to Visual Effect Graph Runtime Assembly
- Fixed an issue where rendering done by users in EndCameraRendering would be executed before the main render loop.
- Fixed Prefab Override in main scope of Volume.
- Fixed alignment issue in Presset of main scope of Volume.
- Fixed persistence of ShowChromeGizmo and moved it to toolbar for coherency in ReflectionProbe and PlanarReflectionProbe.
- Fixed Alignement issue in ReflectionProbe and PlanarReflectionProbe.
- Fixed Prefab override workflow issue in ReflectionProbe and PlanarReflectionProbe.
- Fixed empty MoreOptions and moved AdvancedManipulation in a dedicated location for coherency in ReflectionProbe and PlanarReflectionProbe.
- Fixed Prefab override workflow issue in DensityVolume.
- Fixed empty MoreOptions and moved AdvancedManipulation in a dedicated location for coherency in DensityVolume.
- Fix light limit counts specified on the HDRP asset
- Fixed Quality Settings for SSR, Contact Shadows and Ambient Occlusion volume components
- Fixed decalui deriving from hdshaderui instead of just shaderui
- Use DelayedIntField instead of IntField for scalable settings
- Fixed init of debug for FrameSettingsHistory on SceneView camera
- Added a fix script to handle the warning 'referenced script in (GameObject 'SceneIDMap') is missing'
- Fix Wizard load when none selected for RenderPipelineAsset
- Fixed TerrainLitGUI when per-pixel normal property is not present.
- Fixed rendering errors when enabling debug modes with custom passes
- Fix an issue that made PCSS dependent on Atlas resolution (not shadow map res)
- Fixing a bug whith histories when n>4 for ray traced shadows
- Fixing wrong behavior in ray traced shadows for mesh renderers if their cast shadow is shadow only or double sided
- Only tracing rays for shadow if the point is inside the code for spotlight shadows
- Only tracing rays if the point is inside the range for point lights
- Fixing ghosting issues when the screen space shadow  indexes change for a light with ray traced shadows
- Fixed an issue with stencil management and Xbox One build that caused corrupted output in deferred mode.
- Fixed a mismatch in behavior between the culling of shadow maps and ray traced point and spot light shadows
- Fixed recursive ray tracing not working anymore after intermediate buffer refactor.
- Fixed ray traced shadow denoising not working (history rejected all the time).
- Fixed shader warning on xbox one
- Fixed cookies not working for spot lights in ray traced reflections, ray traced GI and recursive rendering
- Fixed an inverted handling of CoatSmoothness for SSR in StackLit.
- Fixed missing distortion inputs in Lit and Unlit material UI.
- Fixed issue that propagated NaNs across multiple frames through the exposure texture.
- Fixed issue with Exclude from TAA stencil ignored.
- Fixed ray traced reflection exposure issue.
- Fixed issue with TAA history not initialising corretly scale factor for first frame
- Fixed issue with stencil test of material classification not using the correct Mask (causing false positive and bad performance with forward material in deferred)
- Fixed issue with History not reset when chaning antialiasing mode on camera
- Fixed issue with volumetric data not being initialized if default settings have volumetric and reprojection off.
- Fixed ray tracing reflection denoiser not applied in tier 1
- Fixed the vibility of ray tracing related methods.
- Fixed the diffusion profile list not saved when clicking the fix button in the material UI.
- Fixed crash when pushing bounce count higher than 1 for ray traced GI or reflections
- Fixed PCSS softness scale so that it better match ray traced reference for punctual lights.
- Fixed exposure management for the path tracer
- Fixed AxF material UI containing two advanced options settings.
- Fixed an issue where cached sky contexts were being destroyed wrongly, breaking lighting in the LookDev
- Fixed issue that clamped PCSS softness too early and not after distance scale.
- Fixed fog affect transparent on HD unlit master node
- Fixed custom post processes re-ordering not saved.
- Fixed NPE when using scalable settings
- Fixed an issue where PBR sky precomputation was reset incorrectly in some cases causing bad performance.
- Fixed a bug due to depth history begin overriden too soon
- Fixed CustomPassSampleCameraColor scale issue when called from Before Transparent injection point.
- Fixed corruption of AO in baked probes.
- Fixed issue with upgrade of projects that still had Very High as shadow filtering quality.
- Fixed issue that caused Distortion UI to appear in Lit.
- Fixed several issues with decal duplicating when editing them.
- Fixed initialization of volumetric buffer params (1204159)
- Fixed an issue where frame count was incorrectly reset for the game view, causing temporal processes to fail.
- Fixed Culling group was not disposed error.
- Fixed issues on some GPU that do not support gathers on integer textures.
- Fixed an issue with ambient probe not being initialized for the first frame after a domain reload for volumetric fog.
- Fixed the scene visibility of decal projectors and density volumes
- Fixed a leak in sky manager.
- Fixed an issue where entering playmode while the light editor is opened would produce null reference exceptions.
- Fixed the debug overlay overlapping the debug menu at runtime.
- Fixed an issue with the framecount when changing scene.
- Fixed errors that occurred when using invalid near and far clip plane values for planar reflections.
- Fixed issue with motion blur sample weighting function.
- Fixed motion vectors in MSAA.
- Fixed sun flare blending (case 1205862).
- Fixed a lot of issues related to ray traced screen space shadows.
- Fixed memory leak caused by apply distortion material not being disposed.
- Fixed Reflection probe incorrectly culled when moving its parent (case 1207660)
- Fixed a nullref when upgrading the Fog volume components while the volume is opened in the inspector.
- Fix issues where decals on PS4 would not correctly write out the tile mask causing bits of the decal to go missing.
- Use appropriate label width and text content so the label is completely visible
- Fixed an issue where final post process pass would not output the default alpha value of 1.0 when using 11_11_10 color buffer format.
- Fixed SSR issue after the MSAA Motion Vector fix.
- Fixed an issue with PCSS on directional light if punctual shadow atlas was not allocated.
- Fixed an issue where shadow resolution would be wrong on the first face of a baked reflection probe.
- Fixed issue with PCSS softness being incorrect for cascades different than the first one.
- Fixed custom post process not rendering when using multiple HDRP asset in quality settings
- Fixed probe gizmo missing id (case 1208975)
- Fixed a warning in raytracingshadowfilter.compute
- Fixed issue with AO breaking with small near plane values.
- Fixed custom post process Cleanup function not called in some cases.
- Fixed shader warning in AO code.
- Fixed a warning in simpledenoiser.compute
- Fixed tube and rectangle light culling to use their shape instead of their range as a bounding box.
- Fixed caused by using gather on a UINT texture in motion blur.
- Fix issue with ambient occlusion breaking when dynamic resolution is active.
- Fixed some possible NaN causes in Depth of Field.
- Fixed Custom Pass nullref due to the new Profiling Sample API changes
- Fixed the black/grey screen issue on after post process Custom Passes in non dev builds.
- Fixed particle lights.
- Improved behavior of lights and probe going over the HDRP asset limits.
- Fixed issue triggered when last punctual light is disabled and more than one camera is used.
- Fixed Custom Pass nullref due to the new Profiling Sample API changes
- Fixed the black/grey screen issue on after post process Custom Passes in non dev builds.
- Fixed XR rendering locked to vsync of main display with Standalone Player.
- Fixed custom pass cleanup not called at the right time when using multiple volumes.
- Fixed an issue on metal with edge of decal having artifact by delaying discard of fragments during decal projection
- Fixed various shader warning
- Fixing unnecessary memory allocations in the ray tracing cluster build
- Fixed duplicate column labels in LightEditor's light tab
- Fixed white and dark flashes on scenes with very high or very low exposure when Automatic Exposure is being used.
- Fixed an issue where passing a null ProfilingSampler would cause a null ref exception.
- Fixed memory leak in Sky when in matcap mode.
- Fixed compilation issues on platform that don't support VR.
- Fixed migration code called when we create a new HDRP asset.
- Fixed RemoveComponent on Camera contextual menu to not remove Camera while a component depend on it.
- Fixed an issue where ambient occlusion and screen space reflections editors would generate null ref exceptions when HDRP was not set as the current pipeline.
- Fixed a null reference exception in the probe UI when no HDRP asset is present.
- Fixed the outline example in the doc (sampling range was dependent on screen resolution)
- Fixed a null reference exception in the HDRI Sky editor when no HDRP asset is present.
- Fixed an issue where Decal Projectors created from script where rotated around the X axis by 90°.
- Fixed frustum used to compute Density Volumes visibility when projection matrix is oblique.
- Fixed a null reference exception in Path Tracing, Recursive Rendering and raytraced Global Illumination editors when no HDRP asset is present.
- Fix for NaNs on certain geometry with Lit shader -- [case 1210058](https://fogbugz.unity3d.com/f/cases/1210058/)
- Fixed an issue where ambient occlusion and screen space reflections editors would generate null ref exceptions when HDRP was not set as the current pipeline.
- Fixed a null reference exception in the probe UI when no HDRP asset is present.
- Fixed the outline example in the doc (sampling range was dependent on screen resolution)
- Fixed a null reference exception in the HDRI Sky editor when no HDRP asset is present.
- Fixed an issue where materials newly created from the contextual menu would have an invalid state, causing various problems until it was edited.
- Fixed transparent material created with ZWrite enabled (now it is disabled by default for new transparent materials)
- Fixed mouseover on Move and Rotate tool while DecalProjector is selected.
- Fixed wrong stencil state on some of the pixel shader versions of deferred shader.
- Fixed an issue where creating decals at runtime could cause a null reference exception.
- Fixed issue that displayed material migration dialog on the creation of new project.
- Fixed various issues with time and animated materials (cases 1210068, 1210064).
- Updated light explorer with latest changes to the Fog and fixed issues when no visual environment was present.
- Fixed not handleling properly the recieve SSR feature with ray traced reflections
- Shadow Atlas is no longer allocated for area lights when they are disabled in the shader config file.
- Avoid MRT Clear on PS4 as it is not implemented yet.
- Fixed runtime debug menu BitField control.
- Fixed the radius value used for ray traced directional light.
- Fixed compilation issues with the layered lit in ray tracing shaders.
- Fixed XR autotests viewport size rounding
- Fixed mip map slider knob displayed when cubemap have no mipmap
- Remove unnecessary skip of material upgrade dialog box.
- Fixed the profiling sample mismatch errors when enabling the profiler in play mode
- Fixed issue that caused NaNs in reflection probes on consoles.
- Fixed adjusting positive axis of Blend Distance slides the negative axis in the density volume component.
- Fixed the blend of reflections based on the weight.
- Fixed fallback for ray traced reflections when denoising is enabled.
- Fixed error spam issue with terrain detail terrainDetailUnsupported (cases 1211848)
- Fixed hardware dynamic resolution causing cropping/scaling issues in scene view (case 1158661)
- Fixed Wizard check order for `Hardware and OS` and `Direct3D12`
- Fix AO issue turning black when Far/Near plane distance is big.
- Fixed issue when opening lookdev and the lookdev volume have not been assigned yet.
- Improved memory usage of the sky system.
- Updated label in HDRP quality preference settings (case 1215100)
- Fixed Decal Projector gizmo not undoing properly (case 1216629)
- Fix a leak in the denoising of ray traced reflections.
- Fixed Alignment issue in Light Preset
- Fixed Environment Header in LightingWindow
- Fixed an issue where hair shader could write garbage in the diffuse lighting buffer, causing NaNs.
- Fixed an exposure issue with ray traced sub-surface scattering.
- Fixed runtime debug menu light hierarchy None not doing anything.
- Fixed the broken ShaderGraph preview when creating a new Lit graph.
- Fix indentation issue in preset of LayeredLit material.
- Fixed minor issues with cubemap preview in the inspector.
- Fixed wrong build error message when building for android on mac.
- Fixed an issue related to denoising ray trace area shadows.
- Fixed wrong build error message when building for android on mac.
- Fixed Wizard persistency of Direct3D12 change on domain reload.
- Fixed Wizard persistency of FixAll on domain reload.
- Fixed Wizard behaviour on domain reload.
- Fixed a potential source of NaN in planar reflection probe atlas.
- Fixed an issue with MipRatio debug mode showing _DebugMatCapTexture not being set.
- Fixed missing initialization of input params in Blit for VR.
- Fix Inf source in LTC for area lights.
- Fix issue with AO being misaligned when multiple view are visible.
- Fix issue that caused the clamp of camera rotation motion for motion blur to be ineffective.
- Fixed issue with AssetPostprocessors dependencies causing models to be imported twice when upgrading the package version.
- Fixed culling of lights with XR SDK
- Fixed memory stomp in shadow caching code, leading to overflow of Shadow request array and runtime errors.
- Fixed an issue related to transparent objects reading the ray traced indirect diffuse buffer
- Fixed an issue with filtering ray traced area lights when the intensity is high or there is an exposure.
- Fixed ill-formed include path in Depth Of Field shader.
- Fixed shader graph and ray tracing after the shader target PR.
- Fixed a bug in semi-transparent shadows (object further than the light casting shadows)
- Fix state enabled of default volume profile when in package.
- Fixed removal of MeshRenderer and MeshFilter on adding Light component.
- Fixed Ray Traced SubSurface Scattering not working with ray traced area lights
- Fixed Ray Traced SubSurface Scattering not working in forward mode.
- Fixed a bug in debug light volumes.
- Fixed a bug related to ray traced area light shadow history.
- Fixed an issue where fog sky color mode could sample NaNs in the sky cubemap.
- Fixed a leak in the PBR sky renderer.
- Added a tooltip to the Ambient Mode parameter in the Visual Envionment volume component.
- Static lighting sky now takes the default volume into account (this fixes discrepancies between baked and realtime lighting).
- Fixed a leak in the sky system.
- Removed MSAA Buffers allocation when lit shader mode is set to "deferred only".
- Fixed invalid cast for realtime reflection probes (case 1220504)
- Fixed invalid game view rendering when disabling all cameras in the scene (case 1105163)
- Hide reflection probes in the renderer components.
- Fixed infinite reload loop while displaying Light's Shadow's Link Light Layer in Inspector of Prefab Asset.
- Fixed the culling was not disposed error in build log.
- Fixed the cookie atlas size and planar atlas size being too big after an upgrade of the HDRP asset.
- Fixed transparent SSR for shader graph.
- Fixed an issue with emissive light meshes not being in the RAS.
- Fixed DXR player build
- Fixed the HDRP asset migration code not being called after an upgrade of the package
- Fixed draw renderers custom pass out of bound exception
- Fixed the PBR shader rendering in deferred
- Fixed some typos in debug menu (case 1224594)
- Fixed ray traced point and spot lights shadows not rejecting istory when semi-transparent or colored.
- Fixed a warning due to StaticLightingSky when reloading domain in some cases.
- Fixed the MaxLightCount being displayed when the light volume debug menu is on ColorAndEdge.
- Fixed issue with unclear naming of debug menu for decals.
- Fixed z-fighting in scene view when scene lighting is off (case 1203927)
- Fixed issue that prevented cubemap thumbnails from rendering (only on D3D11 and Metal).
- Fixed ray tracing with VR single-pass
- Fix an exception in ray tracing that happens if two LOD levels are using the same mesh renderer.
- Fixed error in the console when switching shader to decal in the material UI.
- Fixed an issue with refraction model and ray traced recursive rendering (case 1198578).
- Fixed an issue where a dynamic sky changing any frame may not update the ambient probe.
- Fixed cubemap thumbnail generation at project load time.
- Fixed cubemap thumbnail generation at project load time. 
- Fixed XR culling with multiple cameras
- Fixed XR single-pass with Mock HMD plugin
- Fixed sRGB mismatch with XR SDK
- Fixed an issue where default volume would not update when switching profile.
- Fixed issue with uncached reflection probe cameras reseting the debug mode (case 1224601) 
- Fixed an issue where AO override would not override specular occlusion.
- Fixed an issue where Volume inspector might not refresh correctly in some cases.
- Fixed render texture with XR
- Fixed issue with resources being accessed before initialization process has been performed completely. 
- Half fixed shuriken particle light that cast shadows (only the first one will be correct)
- Fixed issue with atmospheric fog turning black if a planar reflection probe is placed below ground level. (case 1226588)
- Fixed custom pass GC alloc issue in CustomPassVolume.GetActiveVolumes().
- Fixed a bug where instanced shadergraph shaders wouldn't compile on PS4.
- Fixed an issue related to the envlightdatasrt not being bound in recursive rendering.
- Fixed shadow cascade tooltip when using the metric mode (case 1229232)
- Fixed how the area light influence volume is computed to match rasterization.
- Focus on Decal uses the extends of the projectors
- Fixed usage of light size data that are not available at runtime.
- Fixed the depth buffer copy made before custom pass after opaque and normal injection point.
- Fix for issue that prevented scene from being completely saved when baked reflection probes are present and lighting is set to auto generate.
- Fixed drag area width at left of Light's intensity field in Inspector.
- Fixed light type resolution when performing a reset on HDAdditionalLightData (case 1220931)
- Fixed reliance on atan2 undefined behavior in motion vector debug shader.
- Fixed an usage of a a compute buffer not bound (1229964)
- Fixed an issue where changing the default volume profile from another inspector would not update the default volume editor.
- Fix issues in the post process system with RenderTexture being invalid in some cases, causing rendering problems.
- Fixed an issue where unncessarily serialized members in StaticLightingSky component would change each time the scene is changed.
- Fixed a weird behavior in the scalable settings drawing when the space becomes tiny (1212045).
- Fixed a regression in the ray traced indirect diffuse due to the new probe system.
- Fix for range compression factor for probes going negative (now clamped to positive values).
- Fixed path validation when creating new volume profile (case 1229933)
- Fixed a bug where Decal Shader Graphs would not recieve reprojected Position, Normal, or Bitangent data. (1239921)
- Fix reflection hierarchy for CARPAINT in AxF.
- Fix precise fresnel for delta lights for SVBRDF in AxF.
- Fixed the debug exposure mode for display sky reflection and debug view baked lighting
- Fixed MSAA depth resolve when there is no motion vectors
- Fixed various object leaks in HDRP.
- Fixed compile error with XR SubsystemManager.
- Fix for assertion triggering sometimes when saving a newly created lit shader graph (case 1230996)
- Fixed culling of planar reflection probes that change position (case 1218651)
- Fixed null reference when processing lightprobe (case 1235285)
- Fix issue causing wrong planar reflection rendering when more than one camera is present.
- Fix black screen in XR when HDRP package is present but not used.
- Fixed an issue with the specularFGD term being used when the material has a clear coat (lit shader).
- Fixed white flash happening with auto-exposure in some cases (case 1223774)
- Fixed NaN which can appear with real time reflection and inf value
- Fixed an issue that was collapsing the volume components in the HDRP default settings
- Fixed warning about missing bound decal buffer
- Fixed shader warning on Xbox for ResolveStencilBuffer.compute. 
- Fixed PBR shader ZTest rendering in deferred.
- Replaced commands incompatible with async compute in light list build process.
- Diffusion Profile and Material references in HDRP materials are now correctly exported to unity packages. Note that the diffusion profile or the material references need to be edited once before this can work properly.
- Fix MaterialBalls having same guid issue
- Fix spelling and grammatical errors in material samples
- Fixed unneeded cookie texture allocation for cone stop lights.
- Fixed scalarization code for contact shadows.
- Fixed volume debug in playmode
- Fixed issue when toggling anything in HDRP asset that will produce an error (case 1238155)
- Fixed shader warning in PCSS code when using Vulkan.
- Fixed decal that aren't working without Metal and Ambient Occlusion option enabled.
- Fixed an error about procedural sky being logged by mistake.
- Fixed shadowmask UI now correctly showing shadowmask disable
- Made more explicit the warning about raytracing and asynchronous compute. Also fixed the condition in which it appears.
- Fixed a null ref exception in static sky when the default volume profile is invalid.
- DXR: Fixed shader compilation error with shader graph and pathtracer
- Fixed SceneView Draw Modes not being properly updated after opening new scene view panels or changing the editor layout.
- VFX: Removed irrelevant queues in render queue selection from HDRP outputs
- VFX: Motion Vector are correctly renderered with MSAA [Case 1240754](https://issuetracker.unity3d.com/product/unity/issues/guid/1240754/)
- Fixed a cause of NaN when a normal of 0-length is generated (usually via shadergraph). 
- Fixed issue with screen-space shadows not enabled properly when RT is disabled (case 1235821)
- Fixed a performance issue with stochastic ray traced area shadows.
- Fixed cookie texture not updated when changing an import settings (srgb for example).
- Fixed flickering of the game/scene view when lookdev is running.
- Fixed issue with reflection probes in realtime time mode with OnEnable baking having wrong lighting with sky set to dynamic (case 1238047).
- Fixed transparent motion vectors not working when in MSAA.
- Fix error when removing DecalProjector from component contextual menu (case 1243960)
- Fixed issue with post process when running in RGBA16 and an object with additive blending is in the scene.
- Fixed corrupted values on LayeredLit when using Vertex Color multiply mode to multiply and MSAA is activated. 
- Fix conflicts with Handles manipulation when performing a Reset in DecalComponent (case 1238833)
- Fixed depth prepass and postpass being disabled after changing the shader in the material UI.
- Fixed issue with sceneview camera settings not being saved after Editor restart.
- Fixed issue when switching back to custom sensor type in physical camera settings (case 1244350).
- Fixed a null ref exception when running playmode tests with the render pipeline debug window opened.
- Fixed some GCAlloc in the debug window.
- Fixed shader graphs not casting semi-transparent and color shadows (case 1242617)
- Fixed thin refraction mode not working properly.
- Fixed assert on tests caused by probe culling results being requested when culling did not happen. (case 1246169) 
- Fixed over consumption of GPU memory by the Physically Based Sky.
- Fixed an invalid rotation in Planar Reflection Probe editor display, that was causing an error message (case 1182022)
- Put more information in Camera background type tooltip and fixed inconsistent exposure behavior when changing bg type.
- Fixed issue that caused not all baked reflection to be deleted upon clicking "Clear Baked Data" in the lighting menu (case 1136080)
- Fixed an issue where asset preview could be rendered white because of static lighting sky.
- Fixed an issue where static lighting was not updated when removing the static lighting sky profile.
- Fixed the show cookie atlas debug mode not displaying correctly when enabling the clear cookie atlas option.
- Fixed various multi-editing issues when changing Emission parameters.
- Fixed error when undo a Reflection Probe removal in a prefab instance. (case 1244047)
<<<<<<< HEAD
- Tentative fix for missing include in depth of field shaders.
- Fixed the light overlap scene view draw mode (wasn't working at all).
- Fixed taaFrameIndex and XR tests 4052 and 4053
=======
- Fixed Microshadow not working correctly in deferred with LightLayers
>>>>>>> c97b899f

### Changed
- Improve MIP selection for decals on Transparents
- Color buffer pyramid is not allocated anymore if neither refraction nor distortion are enabled
- Rename Emission Radius to Radius in UI in Point, Spot
- Angular Diameter parameter for directional light is no longuer an advanced property
- DXR: Remove Light Radius and Angular Diamater of Raytrace shadow. Angular Diameter and Radius are used instead.
- Remove MaxSmoothness parameters from UI for point, spot and directional light. The MaxSmoothness is now deduce from Radius Parameters
- DXR: Remove the Ray Tracing Environement Component. Add a Layer Mask to the ray Tracing volume components to define which objects are taken into account for each effect.
- Removed second cubemaps used for shadowing in lookdev
- Disable Physically Based Sky below ground
- Increase max limit of area light and reflection probe to 128
- Change default texture for detailmap to grey
- Optimize Shadow RT load on Tile based architecture platforms.
- Improved quality of SSAO.
- Moved RequestShadowMapRendering() back to public API.
- Update HDRP DXR Wizard with an option to automatically clone the hdrp config package and setup raytracing to 1 in shaders file.
- Added SceneSelection pass for TerrainLit shader.
- Simplified Light's type API regrouping the logic in one place (Check type in HDAdditionalLightData)
- The support of LOD CrossFade (Dithering transition) in master nodes now required to enable it in the master node settings (Save variant)
- Improved shadow bias, by removing constant depth bias and substituting it with slope-scale bias.
- Fix the default stencil values when a material is created from a SSS ShaderGraph.
- Tweak test asset to be compatible with XR: unlit SG material for canvas and double-side font material
- Slightly tweaked the behaviour of bloom when resolution is low to reduce artifacts.
- Hidden fields in Light Inspector that is not relevant while in BakingOnly mode.
- Changed parametrization of PCSS, now softness is derived from angular diameter (for directional lights) or shape radius (for point/spot lights) and min filter size is now in the [0..1] range.
- Moved the copy of the geometry history buffers to right after the depth mip chain generation.
- Rename "Luminance" to "Nits" in UX for physical light unit
- Rename FrameSettings "SkyLighting" to "SkyReflection"
- Reworked XR automated tests
- The ray traced screen space shadow history for directional, spot and point lights is discarded if the light transform has changed.
- Changed the behavior for ray tracing in case a mesh renderer has both transparent and opaque submeshes.
- Improve history buffer management
- Replaced PlayerSettings.virtualRealitySupported with XRGraphics.tryEnable.
- Remove redundant FrameSettings RealTimePlanarReflection
- Improved a bit the GC calls generated during the rendering.
- Material update is now only triggered when the relevant settings are touched in the shader graph master nodes
- Changed the way Sky Intensity (on Sky volume components) is handled. It's now a combo box where users can choose between Exposure, Multiplier or Lux (for HDRI sky only) instead of both multiplier and exposure being applied all the time. Added a new menu item to convert old profiles.
- Change how method for specular occlusions is decided on inspector shader (Lit, LitTesselation, LayeredLit, LayeredLitTessellation)
- Unlocked SSS, SSR, Motion Vectors and Distortion frame settings for reflections probes.
- Hide unused LOD settings in Quality Settings legacy window.
- Reduced the constrained distance for temporal reprojection of ray tracing denoising
- Removed shadow near plane from the Directional Light Shadow UI.
- Improved the performances of custom pass culling.
- The scene view camera now replicates the physical parameters from the camera tagged as "MainCamera".
- Reduced the number of GC.Alloc calls, one simple scene without plarnar / probes, it should be 0B.
- Renamed ProfilingSample to ProfilingScope and unified API. Added GPU Timings.
- Updated macros to be compatible with the new shader preprocessor.
- Ray tracing reflection temporal filtering is now done in pre-exposed space
- Search field selects the appropriate fields in both project settings panels 'HDRP Default Settings' and 'Quality/HDRP'
- Disabled the refraction and transmission map keywords if the material is opaque.
- Keep celestial bodies outside the atmosphere.
- Updated the MSAA documentation to specify what features HDRP supports MSAA for and what features it does not.
- Shader use for Runtime Debug Display are now correctly stripper when doing a release build
- Now each camera has its own Volume Stack. This allows Volume Parameters to be updated as early as possible and be ready for the whole frame without conflicts between cameras.
- Disable Async for SSR, SSAO and Contact shadow when aggregated ray tracing frame setting is on.
- Improved performance when entering play mode without domain reload by a factor of ~25
- Renamed the camera profiling sample to include the camera name
- Discarding the ray tracing history for AO, reflection, diffuse shadows and GI when the viewport size changes.
- Renamed the camera profiling sample to include the camera name
- Renamed the post processing graphic formats to match the new convention.
- The restart in Wizard for DXR will always be last fix from now on
- Refactoring pre-existing materials to share more shader code between rasterization and ray tracing.
- Setting a material's Refraction Model to Thin does not overwrite the Thickness and Transmission Absorption Distance anymore.
- Removed Wind textures from runtime as wind is no longer built into the pipeline
- Changed Shader Graph titles of master nodes to be more easily searchable ("HDRP/x" -> "x (HDRP)")
- Expose StartSinglePass() and StopSinglePass() as public interface for XRPass
- Replaced the Texture array for 2D cookies (spot, area and directional lights) and for planar reflections by an atlas.
- Moved the tier defining from the asset to the concerned volume components.
- Changing from a tier management to a "mode" management for reflection and GI and removing the ability to enable/disable deferred and ray bining (they are now implied by performance mode)
- The default FrameSettings for ScreenSpaceShadows is set to true for Camera in order to give a better workflow for DXR.
- Refactor internal usage of Stencil bits.
- Changed how the material upgrader works and added documentation for it.
- Custom passes now disable the stencil when overwriting the depth and not writing into it.
- Renamed the camera profiling sample to include the camera name
- Changed the way the shadow casting property of transparent and tranmissive materials is handeled for ray tracing.
- Changed inspector materials stencil setting code to have more sharing.
- Updated the default scene and default DXR scene and DefaultVolumeProfile.
- Changed the way the length parameter is used for ray traced contact shadows.
- Improved the coherency of PCSS blur between cascades.
- Updated VR checks in Wizard to reflect new XR System.
- Removing unused alpha threshold depth prepass and post pass for fabric shader graph.
- Transform result from CIE XYZ to sRGB color space in EvalSensitivity for iridescence.
- Moved BeginCameraRendering callback right before culling.
- Changed the visibility of the Indirect Lighting Controller component to public.
- Renamed the cubemap used for diffuse convolution to a more explicit name for the memory profiler.
- Improved behaviour of transmission color on transparent surfaces in path tracing.
- Light dimmer can now get values higher than one and was renamed to multiplier in the UI.
- Removed info box requesting volume component for Visual Environment and updated the documentation with the relevant information.
- Improved light selection oracle for light sampling in path tracing.
- Stripped ray tracing subsurface passes with ray tracing is not enabled.
- Remove LOD cross fade code for ray tracing shaders
- Removed legacy VR code
- Add range-based clipping to box lights (case 1178780)
- Improve area light culling (case 1085873)
- Light Hierarchy debug mode can now adjust Debug Exposure for visualizing high exposure scenes.
- Rejecting history for ray traced reflections based on a threshold evaluated on the neighborhood of the sampled history.
- Renamed "Environment" to "Reflection Probes" in tile/cluster debug menu.
- Utilities namespace is obsolete, moved its content to UnityEngine.Rendering (case 1204677)
- Obsolete Utilities namespace was removed, instead use UnityEngine.Rendering (case 1204677)
- Moved most of the compute shaders to the multi_compile API instead of multiple kernels.
- Use multi_compile API for deferred compute shader with shadow mask.
- Remove the raytracing rendering queue system to make recursive raytraced material work when raytracing is disabled
- Changed a few resources used by ray tracing shaders to be global resources (using register space1) for improved CPU performance.
- All custom pass volumes are now executed for one injection point instead of the first one.
- Hidden unsupported choice in emission in Materials
- Temporal Anti aliasing improvements.
- Optimized PrepareLightsForGPU (cost reduced by over 25%) and PrepareGPULightData (around twice as fast now).
- Moved scene view camera settings for HDRP from the preferences window to the scene view camera settings window.
- Updated shaders to be compatible with Microsoft's DXC.
- Debug exposure in debug menu have been replace to debug exposure compensation in EV100 space and is always visible.
- Further optimized PrepareLightsForGPU (3x faster with few shadows, 1.4x faster with a lot of shadows or equivalently cost reduced by 68% to 37%).
- Raytracing: Replaced the DIFFUSE_LIGHTING_ONLY multicompile by a uniform.
- Raytracing: Removed the dynamic lightmap multicompile.
- Raytracing: Remove the LOD cross fade multi compile for ray tracing.
- Cookie are now supported in lightmaper. All lights casting cookie and baked will now include cookie influence.
- Avoid building the mip chain a second time for SSR for transparent objects.
- Replaced "High Quality" Subsurface Scattering with a set of Quality Levels.
- Replaced "High Quality" Volumetric Lighting with "Screen Resolution Percentage" and "Volume Slice Count" on the Fog volume component.
- Merged material samples and shader samples
- Update material samples scene visuals
- Use multi_compile API for deferred compute shader with shadow mask.
- Made the StaticLightingSky class public so that users can change it by script for baking purpose.
- Shadowmask and realtime reflectoin probe property are hide in Quality settings
- Improved performance of reflection probe management when using a lot of probes.
- Ignoring the disable SSR flags for recursive rendering.
- Removed logic in the UI to disable parameters for contact shadows and fog volume components as it was going against the concept of the volume system.
- Fixed the sub surface mask not being taken into account when computing ray traced sub surface scattering.

## [7.1.1] - 2019-09-05

### Added
- Transparency Overdraw debug mode. Allows to visualize transparent objects draw calls as an "heat map".
- Enabled single-pass instancing support for XR SDK with new API cmd.SetInstanceMultiplier()
- XR settings are now available in the HDRP asset
- Support for Material Quality in Shader Graph
- Material Quality support selection in HDRP Asset
- Renamed XR shader macro from UNITY_STEREO_ASSIGN_COMPUTE_EYE_INDEX to UNITY_XR_ASSIGN_VIEW_INDEX
- Raytracing ShaderGraph node for HDRP shaders
- Custom passes volume component with 3 injection points: Before Rendering, Before Transparent and Before Post Process
- Alpha channel is now properly exported to camera render textures when using FP16 color buffer format
- Support for XR SDK mirror view modes
- HD Master nodes in Shader Graph now support Normal and Tangent modification in vertex stage.
- DepthOfFieldCoC option in the fullscreen debug modes.
- Added override Ambient Occlusion option on debug windows
- Added Custom Post Processes with 3 injection points: Before Transparent, Before Post Process and After Post Process
- Added draft of minimal interactive path tracing (experimental) based on DXR API - Support only 4 area light, lit and unlit shader (non-shadergraph)
- Small adjustments to TAA anti flicker (more aggressive on high values).

### Fixed
- Fixed wizard infinite loop on cancellation
- Fixed with compute shader error about too many threads in threadgroup on low GPU
- Fixed invalid contact shadow shaders being created on metal
- Fixed a bug where if Assembly.GetTypes throws an exception due to mis-versioned dlls, then no preprocessors are used in the shader stripper
- Fixed typo in AXF decal property preventing to compile
- Fixed reflection probe with XR single-pass and FPTL
- Fixed force gizmo shown when selecting camera in hierarchy
- Fixed issue with XR occlusion mesh and dynamic resolution
- Fixed an issue where lighting compute buffers were re-created with the wrong size when resizing the window, causing tile artefacts at the top of the screen.
- Fix FrameSettings names and tooltips
- Fixed error with XR SDK when the Editor is not in focus
- Fixed errors with RenderGraph, XR SDK and occlusion mesh
- Fixed shadow routines compilation errors when "real" type is a typedef on "half".
- Fixed toggle volumetric lighting in the light UI
- Fixed post-processing history reset handling rt-scale incorrectly
- Fixed crash with terrain and XR multi-pass
- Fixed ShaderGraph material synchronization issues
- Fixed a null reference exception when using an Emissive texture with Unlit shader (case 1181335)
- Fixed an issue where area lights and point lights where not counted separately with regards to max lights on screen (case 1183196)
- Fixed an SSR and Subsurface Scattering issue (appearing black) when using XR.

### Changed
- Update Wizard layout.
- Remove almost all Garbage collection call within a frame.
- Rename property AdditionalVeclocityChange to AddPrecomputeVelocity
- Call the End/Begin camera rendering callbacks for camera with customRender enabled
- Changeg framesettings migration order of postprocess flags as a pr for reflection settings flags have been backported to 2019.2
- Replaced usage of ENABLE_VR in XRSystem.cs by version defines based on the presence of the built-in VR and XR modules
- Added an update virtual function to the SkyRenderer class. This is called once per frame. This allows a given renderer to amortize heavy computation at the rate it chooses. Currently only the physically based sky implements this.
- Removed mandatory XRPass argument in HDCamera.GetOrCreate()
- Restored the HDCamera parameter to the sky rendering builtin parameters.
- Removed usage of StructuredBuffer for XR View Constants
- Expose Direct Specular Lighting control in FrameSettings
- Deprecated ExponentialFog and VolumetricFog volume components. Now there is only one exponential fog component (Fog) which can add Volumetric Fog as an option. Added a script in Edit -> Render Pipeline -> Upgrade Fog Volume Components.

## [7.0.1] - 2019-07-25

### Added
- Added option in the config package to disable globally Area Lights and to select shadow quality settings for the deferred pipeline.
- When shader log stripping is enabled, shader stripper statistics will be written at `Temp/shader-strip.json`
- Occlusion mesh support from XR SDK

### Fixed
- Fixed XR SDK mirror view blit, cleanup some XRTODO and removed XRDebug.cs
- Fixed culling for volumetrics with XR single-pass rendering
- Fix shadergraph material pass setup not called
- Fixed documentation links in component's Inspector header bar
- Cookies using the render texture output from a camera are now properly updated
- Allow in ShaderGraph to enable pre/post pass when the alpha clip is disabled

### Changed
- RenderQueue for Opaque now start at Background instead of Geometry.
- Clamp the area light size for scripting API when we change the light type
- Added a warning in the material UI when the diffusion profile assigned is not in the HDRP asset


## [7.0.0] - 2019-07-17

### Added
- `Fixed`, `Viewer`, and `Automatic` modes to compute the FOV used when rendering a `PlanarReflectionProbe`
- A checkbox to toggle the chrome gizmo of `ReflectionProbe`and `PlanarReflectionProbe`
- Added a Light layer in shadows that allow for objects to cast shadows without being affected by light (and vice versa).
- You can now access ShaderGraph blend states from the Material UI (for example, **Surface Type**, **Sorting Priority**, and **Blending Mode**). This change may break Materials that use a ShaderGraph, to fix them, select **Edit > Render Pipeline > Reset all ShaderGraph Scene Materials BlendStates**. This syncs the blendstates of you ShaderGraph master nodes with the Material properties.
- You can now control ZTest, ZWrite, and CullMode for transparent Materials.
- Materials that use Unlit Shaders or Unlit Master Node Shaders now cast shadows.
- Added an option to enable the ztest on **After Post Process** materials when TAA is disabled.
- Added a new SSAO (based on Ground Truth Ambient Occlusion algorithm) to replace the previous one.
- Added support for shadow tint on light
- BeginCameraRendering and EndCameraRendering callbacks are now called with probes
- Adding option to update shadow maps only On Enable and On Demand.
- Shader Graphs that use time-dependent vertex modification now generate correct motion vectors.
- Added option to allow a custom spot angle for spot light shadow maps.
- Added frame settings for individual post-processing effects
- Added dither transition between cascades for Low and Medium quality settings
- Added single-pass instancing support with XR SDK
- Added occlusion mesh support with XR SDK
- Added support of Alembic velocity to various shaders
- Added support for more than 2 views for single-pass instancing
- Added support for per punctual/directional light min roughness in StackLit
- Added mirror view support with XR SDK
- Added VR verification in HDRPWizard
- Added DXR verification in HDRPWizard
- Added feedbacks in UI of Volume regarding skies
- Cube LUT support in Tonemapping. Cube LUT helpers for external grading are available in the Post-processing Sample package.

### Fixed
- Fixed an issue with history buffers causing effects like TAA or auto exposure to flicker when more than one camera was visible in the editor
- The correct preview is displayed when selecting multiple `PlanarReflectionProbe`s
- Fixed volumetric rendering with camera-relative code and XR stereo instancing
- Fixed issue with flashing cyan due to async compilation of shader when selecting a mesh
- Fix texture type mismatch when the contact shadow are disabled (causing errors on IOS devices)
- Fixed Generate Shader Includes while in package
- Fixed issue when texture where deleted in ShadowCascadeGUI
- Fixed issue in FrameSettingsHistory when disabling a camera several time without enabling it in between.
- Fixed volumetric reprojection with camera-relative code and XR stereo instancing
- Added custom BaseShaderPreprocessor in HDEditorUtils.GetBaseShaderPreprocessorList()
- Fixed compile issue when USE_XR_SDK is not defined
- Fixed procedural sky sun disk intensity for high directional light intensities
- Fixed Decal mip level when using texture mip map streaming to avoid dropping to lowest permitted mip (now loading all mips)
- Fixed deferred shading for XR single-pass instancing after lightloop refactor
- Fixed cluster and material classification debug (material classification now works with compute as pixel shader lighting)
- Fixed IOS Nan by adding a maximun epsilon definition REAL_EPS that uses HALF_EPS when fp16 are used
- Removed unnecessary GC allocation in motion blur code
- Fixed locked UI with advanded influence volume inspector for probes
- Fixed invalid capture direction when rendering planar reflection probes
- Fixed Decal HTILE optimization with platform not supporting texture atomatic (Disable it)
- Fixed a crash in the build when the contact shadows are disabled
- Fixed camera rendering callbacks order (endCameraRendering was being called before the actual rendering)
- Fixed issue with wrong opaque blending settings for After Postprocess
- Fixed issue with Low resolution transparency on PS4
- Fixed a memory leak on volume profiles
- Fixed The Parallax Occlusion Mappping node in shader graph and it's UV input slot
- Fixed lighting with XR single-pass instancing by disabling deferred tiles
- Fixed the Bloom prefiltering pass
- Fixed post-processing effect relying on Unity's random number generator
- Fixed camera flickering when using TAA and selecting the camera in the editor
- Fixed issue with single shadow debug view and volumetrics
- Fixed most of the problems with light animation and timeline
- Fixed indirect deferred compute with XR single-pass instancing
- Fixed a slight omission in anisotropy calculations derived from HazeMapping in StackLit
- Improved stack computation numerical stability in StackLit
- Fix PBR master node always opaque (wrong blend modes for forward pass)
- Fixed TAA with XR single-pass instancing (missing macros)
- Fixed an issue causing Scene View selection wire gizmo to not appear when using HDRP Shader Graphs.
- Fixed wireframe rendering mode (case 1083989)
- Fixed the renderqueue not updated when the alpha clip is modified in the material UI.
- Fixed the PBR master node preview
- Remove the ReadOnly flag on Reflection Probe's cubemap assets during bake when there are no VCS active.
- Fixed an issue where setting a material debug view would not reset the other exclusive modes
- Spot light shapes are now correctly taken into account when baking
- Now the static lighting sky will correctly take the default values for non-overridden properties
- Fixed material albedo affecting the lux meter
- Extra test in deferred compute shading to avoid shading pixels that were not rendered by the current camera (for camera stacking)

### Changed
- Optimization: Reduce the group size of the deferred lighting pass from 16x16 to 8x8
- Replaced HDCamera.computePassCount by viewCount
- Removed xrInstancing flag in RTHandles (replaced by TextureXR.slices and TextureXR.dimensions)
- Refactor the HDRenderPipeline and lightloop code to preprare for high level rendergraph
- Removed the **Back Then Front Rendering** option in the fabric Master Node settings. Enabling this option previously did nothing.
- Shader type Real translates to FP16 precision on Nintendo Switch.
- Shader framework refactor: Introduce CBSDF, EvaluateBSDF, IsNonZeroBSDF to replace BSDF functions
- Shader framework refactor:  GetBSDFAngles, LightEvaluation and SurfaceShading functions
- Replace ComputeMicroShadowing by GetAmbientOcclusionForMicroShadowing
- Rename WorldToTangent to TangentToWorld as it was incorrectly named
- Remove SunDisk and Sun Halo size from directional light
- Remove all obsolete wind code from shader
- Renamed DecalProjectorComponent into DecalProjector for API alignment.
- Improved the Volume UI and made them Global by default
- Remove very high quality shadow option
- Change default for shadow quality in Deferred to Medium
- Enlighten now use inverse squared falloff (before was using builtin falloff)
- Enlighten is now deprecated. Please use CPU or GPU lightmaper instead.
- Remove the name in the diffusion profile UI
- Changed how shadow map resolution scaling with distance is computed. Now it uses screen space area rather than light range.
- Updated MoreOptions display in UI
- Moved Display Area Light Emissive Mesh script API functions in the editor namespace
- direct strenght properties in ambient occlusion now affect direct specular as well
- Removed advanced Specular Occlusion control in StackLit: SSAO based SO control is hidden and fixed to behave like Lit, SPTD is the only HQ technique shown for baked SO.
- Shader framework refactor: Changed ClampRoughness signature to include PreLightData access.
- HDRPWizard window is now in Window > General > HD Render Pipeline Wizard
- Moved StaticLightingSky to LightingWindow
- Removes the current "Scene Settings" and replace them with "Sky & Fog Settings" (with Physically Based Sky and Volumetric Fog).
- Changed how cached shadow maps are placed inside the atlas to minimize re-rendering of them.

## [6.7.0-preview] - 2019-05-16

### Added
- Added ViewConstants StructuredBuffer to simplify XR rendering
- Added API to render specific settings during a frame
- Added stadia to the supported platforms (2019.3)
- Enabled cascade blends settings in the HD Shadow component
- Added Hardware Dynamic Resolution support.
- Added MatCap debug view to replace the no scene lighting debug view.
- Added clear GBuffer option in FrameSettings (default to false)
- Added preview for decal shader graph (Only albedo, normal and emission)
- Added exposure weight control for decal
- Screen Space Directional Shadow under a define option. Activated for ray tracing
- Added a new abstraction for RendererList that will help transition to Render Graph and future RendererList API
- Added multipass support for VR
- Added XR SDK integration (multipass only)
- Added Shader Graph samples for Hair, Fabric and Decal master nodes.
- Add fade distance, shadow fade distance and light layers to light explorer
- Add method to draw light layer drawer in a rect to HDEditorUtils

### Fixed
- Fixed deserialization crash at runtime
- Fixed for ShaderGraph Unlit masternode not writing velocity
- Fixed a crash when assiging a new HDRP asset with the 'Verify Saving Assets' option enabled
- Fixed exposure to properly support TEXTURE2D_X
- Fixed TerrainLit basemap texture generation
- Fixed a bug that caused nans when material classification was enabled and a tile contained one standard material + a material with transmission.
- Fixed gradient sky hash that was not using the exposure hash
- Fixed displayed default FrameSettings in HDRenderPipelineAsset wrongly updated on scripts reload.
- Fixed gradient sky hash that was not using the exposure hash.
- Fixed visualize cascade mode with exposure.
- Fixed (enabled) exposure on override lighting debug modes.
- Fixed issue with LightExplorer when volume have no profile
- Fixed issue with SSR for negative, infinite and NaN history values
- Fixed LightLayer in HDReflectionProbe and PlanarReflectionProbe inspector that was not displayed as a mask.
- Fixed NaN in transmission when the thickness and a color component of the scattering distance was to 0
- Fixed Light's ShadowMask multi-edition.
- Fixed motion blur and SMAA with VR single-pass instancing
- Fixed NaNs generated by phase functionsin volumetric lighting
- Fixed NaN issue with refraction effect and IOR of 1 at extreme grazing angle
- Fixed nan tracker not using the exposure
- Fixed sorting priority on lit and unlit materials
- Fixed null pointer exception when there are no AOVRequests defined on a camera
- Fixed dirty state of prefab using disabled ReflectionProbes
- Fixed an issue where gizmos and editor grid were not correctly depth tested
- Fixed created default scene prefab non editable due to wrong file extension.
- Fixed an issue where sky convolution was recomputed for nothing when a preview was visible (causing extreme slowness when fabric convolution is enabled)
- Fixed issue with decal that wheren't working currently in player
- Fixed missing stereo rendering macros in some fragment shaders
- Fixed exposure for ReflectionProbe and PlanarReflectionProbe gizmos
- Fixed single-pass instancing on PSVR
- Fixed Vulkan shader issue with Texture2DArray in ScreenSpaceShadow.compute by re-arranging code (workaround)
- Fixed camera-relative issue with lights and XR single-pass instancing
- Fixed single-pass instancing on Vulkan
- Fixed htile synchronization issue with shader graph decal
- Fixed Gizmos are not drawn in Camera preview
- Fixed pre-exposure for emissive decal
- Fixed wrong values computed in PreIntegrateFGD and in the generation of volumetric lighting data by forcing the use of fp32.
- Fixed NaNs arising during the hair lighting pass
- Fixed synchronization issue in decal HTile that occasionally caused rendering artifacts around decal borders
- Fixed QualitySettings getting marked as modified by HDRP (and thus checked out in Perforce)
- Fixed a bug with uninitialized values in light explorer
- Fixed issue with LOD transition
- Fixed shader warnings related to raytracing and TEXTURE2D_X

### Changed
- Refactor PixelCoordToViewDirWS to be VR compatible and to compute it only once per frame
- Modified the variants stripper to take in account multiple HDRP assets used in the build.
- Improve the ray biasing code to avoid self-intersections during the SSR traversal
- Update Pyramid Spot Light to better match emitted light volume.
- Moved _XRViewConstants out of UnityPerPassStereo constant buffer to fix issues with PSSL
- Removed GetPositionInput_Stereo() and single-pass (double-wide) rendering mode
- Changed label width of the frame settings to accommodate better existing options.
- SSR's Default FrameSettings for camera is now enable.
- Re-enabled the sharpening filter on Temporal Anti-aliasing
- Exposed HDEditorUtils.LightLayerMaskDrawer for integration in other packages and user scripting.
- Rename atmospheric scattering in FrameSettings to Fog
- The size modifier in the override for the culling sphere in Shadow Cascades now defaults to 0.6, which is the same as the formerly hardcoded value.
- Moved LOD Bias and Maximum LOD Level from Frame Setting section `Other` to `Rendering`
- ShaderGraph Decal that affect only emissive, only draw in emissive pass (was drawing in dbuffer pass too)
- Apply decal projector fade factor correctly on all attribut and for shader graph decal
- Move RenderTransparentDepthPostpass after all transparent
- Update exposure prepass to interleave XR single-pass instancing views in a checkerboard pattern
- Removed ScriptRuntimeVersion check in wizard.

## [6.6.0-preview] - 2019-04-01

### Added
- Added preliminary changes for XR deferred shading
- Added support of 111110 color buffer
- Added proper support for Recorder in HDRP
- Added depth offset input in shader graph master nodes
- Added a Parallax Occlusion Mapping node
- Added SMAA support
- Added Homothety and Symetry quick edition modifier on volume used in ReflectionProbe, PlanarReflectionProbe and DensityVolume
- Added multi-edition support for DecalProjectorComponent
- Improve hair shader
- Added the _ScreenToTargetScaleHistory uniform variable to be used when sampling HDRP RTHandle history buffers.
- Added settings in `FrameSettings` to change `QualitySettings.lodBias` and `QualitySettings.maximumLODLevel` during a rendering
- Added an exposure node to retrieve the current, inverse and previous frame exposure value.
- Added an HD scene color node which allow to sample the scene color with mips and a toggle to remove the exposure.
- Added safeguard on HD scene creation if default scene not set in the wizard
- Added Low res transparency rendering pass.

### Fixed
- Fixed HDRI sky intensity lux mode
- Fixed dynamic resolution for XR
- Fixed instance identifier semantic string used by Shader Graph
- Fixed null culling result occuring when changing scene that was causing crashes
- Fixed multi-edition light handles and inspector shapes
- Fixed light's LightLayer field when multi-editing
- Fixed normal blend edition handles on DensityVolume
- Fixed an issue with layered lit shader and height based blend where inactive layers would still have influence over the result
- Fixed multi-selection handles color for DensityVolume
- Fixed multi-edition inspector's blend distances for HDReflectionProbe, PlanarReflectionProbe and DensityVolume
- Fixed metric distance that changed along size in DensityVolume
- Fixed DensityVolume shape handles that have not same behaviour in advance and normal edition mode
- Fixed normal map blending in TerrainLit by only blending the derivatives
- Fixed Xbox One rendering just a grey screen instead of the scene
- Fixed probe handles for multiselection
- Fixed baked cubemap import settings for convolution
- Fixed regression causing crash when attempting to open HDRenderPipelineWizard without an HDRenderPipelineAsset setted
- Fixed FullScreenDebug modes: SSAO, SSR, Contact shadow, Prerefraction Color Pyramid, Final Color Pyramid
- Fixed volumetric rendering with stereo instancing
- Fixed shader warning
- Fixed missing resources in existing asset when updating package
- Fixed PBR master node preview in forward rendering or transparent surface
- Fixed deferred shading with stereo instancing
- Fixed "look at" edition mode of Rotation tool for DecalProjectorComponent
- Fixed issue when switching mode in ReflectionProbe and PlanarReflectionProbe
- Fixed issue where migratable component version where not always serialized when part of prefab's instance
- Fixed an issue where shadow would not be rendered properly when light layer are not enabled
- Fixed exposure weight on unlit materials
- Fixed Light intensity not played in the player when recorded with animation/timeline
- Fixed some issues when multi editing HDRenderPipelineAsset
- Fixed emission node breaking the main shader graph preview in certain conditions.
- Fixed checkout of baked probe asset when baking probes.
- Fixed invalid gizmo position for rotated ReflectionProbe
- Fixed multi-edition of material's SurfaceType and RenderingPath
- Fixed whole pipeline reconstruction on selecting for the first time or modifying other than the currently used HDRenderPipelineAsset
- Fixed single shadow debug mode
- Fixed global scale factor debug mode when scale > 1
- Fixed debug menu material overrides not getting applied to the Terrain Lit shader
- Fixed typo in computeLightVariants
- Fixed deferred pass with XR instancing by disabling ComputeLightEvaluation
- Fixed bloom resolution independence
- Fixed lens dirt intensity not behaving properly
- Fixed the Stop NaN feature
- Fixed some resources to handle more than 2 instanced views for XR
- Fixed issue with black screen (NaN) produced on old GPU hardware or intel GPU hardware with gaussian pyramid
- Fixed issue with disabled punctual light would still render when only directional light is present

### Changed
- DensityVolume scripting API will no longuer allow to change between advance and normal edition mode
- Disabled depth of field, lens distortion and panini projection in the scene view
- TerrainLit shaders and includes are reorganized and made simpler.
- TerrainLit shader GUI now allows custom properties to be displayed in the Terrain fold-out section.
- Optimize distortion pass with stencil
- Disable SceneSelectionPass in shader graph preview
- Control punctual light and area light shadow atlas separately
- Move SMAA anti-aliasing option to after Temporal Anti Aliasing one, to avoid problem with previously serialized project settings
- Optimize rendering with static only lighting and when no cullable lights/decals/density volumes are present.
- Updated handles for DecalProjectorComponent for enhanced spacial position readability and have edition mode for better SceneView management
- DecalProjectorComponent are now scale independent in order to have reliable metric unit (see new Size field for changing the size of the volume)
- Restructure code from HDCamera.Update() by adding UpdateAntialiasing() and UpdateViewConstants()
- Renamed velocity to motion vectors
- Objects rendered during the After Post Process pass while TAA is enabled will not benefit from existing depth buffer anymore. This is done to fix an issue where those object would wobble otherwise
- Removed usage of builtin unity matrix for shadow, shadow now use same constant than other view
- The default volume layer mask for cameras & probes is now `Default` instead of `Everything`

## [6.5.0-preview] - 2019-03-07

### Added
- Added depth-of-field support with stereo instancing
- Adding real time area light shadow support
- Added a new FrameSettings: Specular Lighting to toggle the specular during the rendering

### Fixed
- Fixed diffusion profile upgrade breaking package when upgrading to a new version
- Fixed decals cropped by gizmo not updating correctly if prefab
- Fixed an issue when enabling SSR on multiple view
- Fixed edition of the intensity's unit field while selecting multiple lights
- Fixed wrong calculation in soft voxelization for density volume
- Fixed gizmo not working correctly with pre-exposure
- Fixed issue with setting a not available RT when disabling motion vectors
- Fixed planar reflection when looking at mirror normal
- Fixed mutiselection issue with HDLight Inspector
- Fixed HDAdditionalCameraData data migration
- Fixed failing builds when light explorer window is open
- Fixed cascade shadows border sometime causing artefacts between cascades
- Restored shadows in the Cascade Shadow debug visualization
- `camera.RenderToCubemap` use proper face culling

### Changed
- When rendering reflection probe disable all specular lighting and for metals use fresnelF0 as diffuse color for bake lighting.

## [6.4.0-preview] - 2019-02-21

### Added
- VR: Added TextureXR system to selectively expand TEXTURE2D macros to texture array for single-pass stereo instancing + Convert textures call to these macros
- Added an unit selection dropdown next to shutter speed (camera)
- Added error helpbox when trying to use a sub volume component that require the current HDRenderPipelineAsset to support a feature that it is not supporting.
- Add mesh for tube light when display emissive mesh is enabled

### Fixed
- Fixed Light explorer. The volume explorer used `profile` instead of `sharedProfile` which instantiate a custom volume profile instead of editing the asset itself.
- Fixed UI issue where all is displayed using metric unit in shadow cascade and Percent is set in the unit field (happening when opening the inspector).
- Fixed inspector event error when double clicking on an asset (diffusion profile/material).
- Fixed nullref on layered material UI when the material is not an asset.
- Fixed nullref exception when undo/redo a light property.
- Fixed visual bug when area light handle size is 0.

### Changed
- Update UI for 32bit/16bit shadow precision settings in HDRP asset
- Object motion vectors have been disabled in all but the game view. Camera motion vectors are still enabled everywhere, allowing TAA and Motion Blur to work on static objects.
- Enable texture array by default for most rendering code on DX11 and unlock stereo instancing (DX11 only for now)

## [6.3.0-preview] - 2019-02-18

### Added
- Added emissive property for shader graph decals
- Added a diffusion profile override volume so the list of diffusion profile assets to use can be chanaged without affecting the HDRP asset
- Added a "Stop NaNs" option on cameras and in the Scene View preferences.
- Added metric display option in HDShadowSettings and improve clamping
- Added shader parameter mapping in DebugMenu
- Added scripting API to configure DebugData for DebugMenu

### Fixed
- Fixed decals in forward
- Fixed issue with stencil not correctly setup for various master node and shader for the depth pass, motion vector pass and GBuffer/Forward pass
- Fixed SRP batcher and metal
- Fixed culling and shadows for Pyramid, Box, Rectangle and Tube lights
- Fixed an issue where scissor render state leaking from the editor code caused partially black rendering

### Changed
- When a lit material has a clear coat mask that is not null, we now use the clear coat roughness to compute the screen space reflection.
- Diffusion profiles are now limited to one per asset and can be referenced in materials, shader graphs and vfx graphs. Materials will be upgraded automatically except if they are using a shader graph, in this case it will display an error message.

## [6.2.0-preview] - 2019-02-15

### Added
- Added help box listing feature supported in a given HDRenderPipelineAsset alongs with the drawbacks implied.
- Added cascade visualizer, supporting disabled handles when not overriding.

### Fixed
- Fixed post processing with stereo double-wide
- Fixed issue with Metal: Use sign bit to find the cache type instead of lowest bit.
- Fixed invalid state when creating a planar reflection for the first time
- Fix FrameSettings's LitShaderMode not restrained by supported LitShaderMode regression.

### Changed
- The default value roughness value for the clearcoat has been changed from 0.03 to 0.01
- Update default value of based color for master node
- Update Fabric Charlie Sheen lighting model - Remove Fresnel component that wasn't part of initial model + Remap smoothness to [0.0 - 0.6] range for more artist friendly parameter

### Changed
- Code refactor: all macros with ARGS have been swapped with macros with PARAM. This is because the ARGS macros were incorrectly named.

## [6.1.0-preview] - 2019-02-13

### Added
- Added support for post-processing anti-aliasing in the Scene View (FXAA and TAA). These can be set in Preferences.
- Added emissive property for decal material (non-shader graph)

### Fixed
- Fixed a few UI bugs with the color grading curves.
- Fixed "Post Processing" in the scene view not toggling post-processing effects
- Fixed bake only object with flag `ReflectionProbeStaticFlag` when baking a `ReflectionProbe`

### Changed
- Removed unsupported Clear Depth checkbox in Camera inspector
- Updated the toggle for advanced mode in inspectors.

## [6.0.0-preview] - 2019-02-23

### Added
- Added new API to perform a camera rendering
- Added support for hair master node (Double kajiya kay - Lambert)
- Added Reset behaviour in DebugMenu (ingame mapping is right joystick + B)
- Added Default HD scene at new scene creation while in HDRP
- Added Wizard helping to configure HDRP project
- Added new UI for decal material to allow remapping and scaling of some properties
- Added cascade shadow visualisation toggle in HD shadow settings
- Added icons for assets
- Added replace blending mode for distortion
- Added basic distance fade for density volumes
- Added decal master node for shader graph
- Added HD unlit master node (Cross Pipeline version is name Unlit)
- Added new Rendering Queue in materials
- Added post-processing V3 framework embed in HDRP, remove postprocess V2 framework
- Post-processing now uses the generic volume framework
-   New depth-of-field, bloom, panini projection effects, motion blur
-   Exposure is now done as a pre-exposition pass, the whole system has been revamped
-   Exposure now use EV100 everywhere in the UI (Sky, Emissive Light)
- Added emissive intensity (Luminance and EV100 control) control for Emissive
- Added pre-exposure weigth for Emissive
- Added an emissive color node and a slider to control the pre-exposure percentage of emission color
- Added physical camera support where applicable
- Added more color grading tools
- Added changelog level for Shader Variant stripping
- Added Debug mode for validation of material albedo and metalness/specularColor values
- Added a new dynamic mode for ambient probe and renamed BakingSky to StaticLightingSky
- Added command buffer parameter to all Bind() method of material
- Added Material validator in Render Pipeline Debug
- Added code to future support of DXR (not enabled)
- Added support of multiviewport
- Added HDRenderPipeline.RequestSkyEnvironmentUpdate function to force an update from script when sky is set to OnDemand
- Added a Lighting and BackLighting slots in Lit, StackLit, Fabric and Hair master nodes
- Added support for overriding terrain detail rendering shaders, via the render pipeline editor resources asset
- Added xrInstancing flag support to RTHandle
- Added support for cullmask for decal projectors
- Added software dynamic resolution support
- Added support for "After Post-Process" render pass for unlit shader
- Added support for textured rectangular area lights
- Added stereo instancing macros to MSAA shaders
- Added support for Quarter Res Raytraced Reflections (not enabled)
- Added fade factor for decal projectors.
- Added stereo instancing macros to most shaders used in VR
- Added multi edition support for HDRenderPipelineAsset

### Fixed
- Fixed logic to disable FPTL with stereo rendering
- Fixed stacklit transmission and sun highlight
- Fixed decals with stereo rendering
- Fixed sky with stereo rendering
- Fixed flip logic for postprocessing + VR
- Fixed copyStencilBuffer pass for Switch
- Fixed point light shadow map culling that wasn't taking into account far plane
- Fixed usage of SSR with transparent on all master node
- Fixed SSR and microshadowing on fabric material
- Fixed blit pass for stereo rendering
- Fixed lightlist bounds for stereo rendering
- Fixed windows and in-game DebugMenu sync.
- Fixed FrameSettings' LitShaderMode sync when opening DebugMenu.
- Fixed Metal specific issues with decals, hitting a sampler limit and compiling AxF shader
- Fixed an issue with flipped depth buffer during postprocessing
- Fixed normal map use for shadow bias with forward lit - now use geometric normal
- Fixed transparent depth prepass and postpass access so they can be use without alpha clipping for lit shader
- Fixed support of alpha clip shadow for lit master node
- Fixed unlit master node not compiling
- Fixed issue with debug display of reflection probe
- Fixed issue with phong tessellations not working with lit shader
- Fixed issue with vertex displacement being affected by heightmap setting even if not heightmap where assign
- Fixed issue with density mode on Lit terrain producing NaN
- Fixed issue when going back and forth from Lit to LitTesselation for displacement mode
- Fixed issue with ambient occlusion incorrectly applied to emissiveColor with light layers in deferred
- Fixed issue with fabric convolution not using the correct convolved texture when fabric convolution is enabled
- Fixed issue with Thick mode for Transmission that was disabling transmission with directional light
- Fixed shutdown edge cases with HDRP tests
- Fixed slowdow when enabling Fabric convolution in HDRP asset
- Fixed specularAA not compiling in StackLit Master node
- Fixed material debug view with stereo rendering
- Fixed material's RenderQueue edition in default view.
- Fixed banding issues within volumetric density buffer
- Fixed missing multicompile for MSAA for AxF
- Fixed camera-relative support for stereo rendering
- Fixed remove sync with render thread when updating decal texture atlas.
- Fixed max number of keyword reach [256] issue. Several shader feature are now local
- Fixed Scene Color and Depth nodes
- Fixed SSR in forward
- Fixed custom editor of Unlit, HD Unlit and PBR shader graph master node
- Fixed issue with NewFrame not correctly calculated in Editor when switching scene
- Fixed issue with TerrainLit not compiling with depth only pass and normal buffer
- Fixed geometric normal use for shadow bias with PBR master node in forward
- Fixed instancing macro usage for decals
- Fixed error message when having more than one directional light casting shadow
- Fixed error when trying to display preview of Camera or PlanarReflectionProbe
- Fixed LOAD_TEXTURE2D_ARRAY_MSAA macro
- Fixed min-max and amplitude clamping value in inspector of vertex displacement materials
- Fixed issue with alpha shadow clip (was incorrectly clipping object shadow)
- Fixed an issue where sky cubemap would not be cleared correctly when setting the current sky to None
- Fixed a typo in Static Lighting Sky component UI
- Fixed issue with incorrect reset of RenderQueue when switching shader in inspector GUI
- Fixed issue with variant stripper stripping incorrectly some variants
- Fixed a case of ambient lighting flickering because of previews
- Fixed Decals when rendering multiple camera in a single frame
- Fixed cascade shadow count in shader
- Fixed issue with Stacklit shader with Haze effect
- Fixed an issue with the max sample count for the TAA
- Fixed post-process guard band for XR
- Fixed exposure of emissive of Unlit
- Fixed depth only and motion vector pass for Unlit not working correctly with MSAA
- Fixed an issue with stencil buffer copy causing unnecessary compute dispatches for lighting
- Fixed multi edition issue in FrameSettings
- Fixed issue with SRP batcher and DebugDisplay variant of lit shader
- Fixed issue with debug material mode not doing alpha test
- Fixed "Attempting to draw with missing UAV bindings" errors on Vulkan
- Fixed pre-exposure incorrectly apply to preview
- Fixed issue with duplicate 3D texture in 3D texture altas of volumetric?
- Fixed Camera rendering order (base on the depth parameter)
- Fixed shader graph decals not being cropped by gizmo
- Fixed "Attempting to draw with missing UAV bindings" errors on Vulkan.


### Changed
- ColorPyramid compute shader passes is swapped to pixel shader passes on platforms where the later is faster (Nintendo Switch).
- Removing the simple lightloop used by the simple lit shader
- Whole refactor of reflection system: Planar and reflection probe
- Separated Passthrough from other RenderingPath
- Update several properties naming and caption based on feedback from documentation team
- Remove tile shader variant for transparent backface pass of lit shader
- Rename all HDRenderPipeline to HDRP folder for shaders
- Rename decal property label (based on doc team feedback)
- Lit shader mode now default to Deferred to reduce build time
- Update UI of Emission parameters in shaders
- Improve shader variant stripping including shader graph variant
- Refactored render loop to render realtime probes visible per camera
- Enable SRP batcher by default
- Shader code refactor: Rename LIGHTLOOP_SINGLE_PASS => LIGHTLOOP_DISABLE_TILE_AND_CLUSTER and clean all usage of LIGHTLOOP_TILE_PASS
- Shader code refactor: Move pragma definition of vertex and pixel shader inside pass + Move SURFACE_GRADIENT definition in XXXData.hlsl
- Micro-shadowing in Lit forward now use ambientOcclusion instead of SpecularOcclusion
- Upgraded FrameSettings workflow, DebugMenu and Inspector part relative to it
- Update build light list shader code to support 32 threads in wavefronts on Switch
- LayeredLit layers' foldout are now grouped in one main foldout per layer
- Shadow alpha clip can now be enabled on lit shader and haor shader enven for opaque
- Temporal Antialiasing optimization for Xbox One X
- Parameter depthSlice on SetRenderTarget functions now defaults to -1 to bind the entire resource
- Rename SampleCameraDepth() functions to LoadCameraDepth() and SampleCameraDepth(), same for SampleCameraColor() functions
- Improved Motion Blur quality.
- Update stereo frame settings values for single-pass instancing and double-wide
- Rearrange FetchDepth functions to prepare for stereo-instancing
- Remove unused _ComputeEyeIndex
- Updated HDRenderPipelineAsset inspector
- Re-enable SRP batcher for metal

## [5.2.0-preview] - 2018-11-27

### Added
- Added option to run Contact Shadows and Volumetrics Voxelization stage in Async Compute
- Added camera freeze debug mode - Allow to visually see culling result for a camera
- Added support of Gizmo rendering before and after postprocess in Editor
- Added support of LuxAtDistance for punctual lights

### Fixed
- Fixed Debug.DrawLine and Debug.Ray call to work in game view
- Fixed DebugMenu's enum resetted on change
- Fixed divide by 0 in refraction causing NaN
- Fixed disable rough refraction support
- Fixed refraction, SSS and atmospheric scattering for VR
- Fixed forward clustered lighting for VR (double-wide).
- Fixed Light's UX to not allow negative intensity
- Fixed HDRenderPipelineAsset inspector broken when displaying its FrameSettings from project windows.
- Fixed forward clustered lighting for VR (double-wide).
- Fixed HDRenderPipelineAsset inspector broken when displaying its FrameSettings from project windows.
- Fixed Decals and SSR diable flags for all shader graph master node (Lit, Fabric, StackLit, PBR)
- Fixed Distortion blend mode for shader graph master node (Lit, StackLit)
- Fixed bent Normal for Fabric master node in shader graph
- Fixed PBR master node lightlayers
- Fixed shader stripping for built-in lit shaders.

### Changed
- Rename "Regular" in Diffusion profile UI "Thick Object"
- Changed VBuffer depth parametrization for volumetric from distanceRange to depthExtent - Require update of volumetric settings - Fog start at near plan
- SpotLight with box shape use Lux unit only

## [5.1.0-preview] - 2018-11-19

### Added

- Added a separate Editor resources file for resources Unity does not take when it builds a Player.
- You can now disable SSR on Materials in Shader Graph.
- Added support for MSAA when the Supported Lit Shader Mode is set to Both. Previously HDRP only supported MSAA for Forward mode.
- You can now override the emissive color of a Material when in debug mode.
- Exposed max light for Light Loop Settings in HDRP asset UI.
- HDRP no longer performs a NormalDBuffer pass update if there are no decals in the Scene.
- Added distant (fall-back) volumetric fog and improved the fog evaluation precision.
- Added an option to reflect sky in SSR.
- Added a y-axis offset for the PlanarReflectionProbe and offset tool.
- Exposed the option to run SSR and SSAO on async compute.
- Added support for the _GlossMapScale parameter in the Legacy to HDRP Material converter.
- Added wave intrinsic instructions for use in Shaders (for AMD GCN).


### Fixed
- Fixed sphere shaped influence handles clamping in Reflection Probes.
- Fixed Reflection Probe data migration for projects created before using HDRP.
- Fixed UI of Layered Material where Unity previously rendered the scrollbar above the Copy button.
- Fixed Material tessellations parameters Start fade distance and End fade distance. Originally, Unity clamped these values when you modified them.
- Fixed various distortion and refraction issues - handle a better fall-back.
- Fixed SSR for multiple views.
- Fixed SSR issues related to self-intersections.
- Fixed shape density volume handle speed.
- Fixed density volume shape handle moving too fast.
- Fixed the Camera velocity pass that we removed by mistake.
- Fixed some null pointer exceptions when disabling motion vectors support.
- Fixed viewports for both the Subsurface Scattering combine pass and the transparent depth prepass.
- Fixed the blend mode pop-up in the UI. It previously did not appear when you enabled pre-refraction.
- Fixed some null pointer exceptions that previously occurred when you disabled motion vectors support.
- Fixed Layered Lit UI issue with scrollbar.
- Fixed cubemap assignation on custom ReflectionProbe.
- Fixed Reflection Probes’ capture settings' shadow distance.
- Fixed an issue with the SRP batcher and Shader variables declaration.
- Fixed thickness and subsurface slots for fabric Shader master node that wasn't appearing with the right combination of flags.
- Fixed d3d debug layer warning.
- Fixed PCSS sampling quality.
- Fixed the Subsurface and transmission Material feature enabling for fabric Shader.
- Fixed the Shader Graph UV node’s dimensions when using it in a vertex Shader.
- Fixed the planar reflection mirror gizmo's rotation.
- Fixed HDRenderPipelineAsset's FrameSettings not showing the selected enum in the Inspector drop-down.
- Fixed an error with async compute.
- MSAA now supports transparency.
- The HDRP Material upgrader tool now converts metallic values correctly.
- Volumetrics now render in Reflection Probes.
- Fixed a crash that occurred whenever you set a viewport size to 0.
- Fixed the Camera physic parameter that the UI previously did not display.
- Fixed issue in pyramid shaped spotlight handles manipulation

### Changed

- Renamed Line shaped Lights to Tube Lights.
- HDRP now uses mean height fog parametrization.
- Shadow quality settings are set to All when you use HDRP (This setting is not visible in the UI when using SRP). This avoids Legacy Graphics Quality Settings disabling the shadows and give SRP full control over the Shadows instead.
- HDRP now internally uses premultiplied alpha for all fog.
- Updated default FrameSettings used for realtime Reflection Probes when you create a new HDRenderPipelineAsset.
- Remove multi-camera support. LWRP and HDRP will not support multi-camera layered rendering.
- Updated Shader Graph subshaders to use the new instancing define.
- Changed fog distance calculation from distance to plane to distance to sphere.
- Optimized forward rendering using AMD GCN by scalarizing the light loop.
- Changed the UI of the Light Editor.
- Change ordering of includes in HDRP Materials in order to reduce iteration time for faster compilation.
- Added a StackLit master node replacing the InspectorUI version. IMPORTANT: All previously authored StackLit Materials will be lost. You need to recreate them with the master node.

## [5.0.0-preview] - 2018-09-28

### Added
- Added occlusion mesh to depth prepass for VR (VR still disabled for now)
- Added a debug mode to display only one shadow at once
- Added controls for the highlight created by directional lights
- Added a light radius setting to punctual lights to soften light attenuation and simulate fill lighting
- Added a 'minRoughness' parameter to all non-area lights (was previously only available for certain light types)
- Added separate volumetric light/shadow dimmers
- Added per-pixel jitter to volumetrics to reduce aliasing artifacts
- Added a SurfaceShading.hlsl file, which implements material-agnostic shading functionality in an efficient manner
- Added support for shadow bias for thin object transmission
- Added FrameSettings to control realtime planar reflection
- Added control for SRPBatcher on HDRP Asset
- Added an option to clear the shadow atlases in the debug menu
- Added a color visualization of the shadow atlas rescale in debug mode
- Added support for disabling SSR on materials
- Added intrinsic for XBone
- Added new light volume debugging tool
- Added a new SSR debug view mode
- Added translaction's scale invariance on DensityVolume
- Added multiple supported LitShadermode and per renderer choice in case of both Forward and Deferred supported
- Added custom specular occlusion mode to Lit Shader Graph Master node

### Fixed
- Fixed a normal bias issue with Stacklit (Was causing light leaking)
- Fixed camera preview outputing an error when both scene and game view where display and play and exit was call
- Fixed override debug mode not apply correctly on static GI
- Fixed issue where XRGraphicsConfig values set in the asset inspector GUI weren't propagating correctly (VR still disabled for now)
- Fixed issue with tangent that was using SurfaceGradient instead of regular normal decoding
- Fixed wrong error message display when switching to unsupported target like IOS
- Fixed an issue with ambient occlusion texture sometimes not being created properly causing broken rendering
- Shadow near plane is no longer limited at 0.1
- Fixed decal draw order on transparent material
- Fixed an issue where sometime the lookup texture used for GGX convolution was broken, causing broken rendering
- Fixed an issue where you wouldn't see any fog for certain pipeline/scene configurations
- Fixed an issue with volumetric lighting where the anisotropy value of 0 would not result in perfectly isotropic lighting
- Fixed shadow bias when the atlas is rescaled
- Fixed shadow cascade sampling outside of the atlas when cascade count is inferior to 4
- Fixed shadow filter width in deferred rendering not matching shader config
- Fixed stereo sampling of depth texture in MSAA DepthValues.shader
- Fixed box light UI which allowed negative and zero sizes, thus causing NaNs
- Fixed stereo rendering in HDRISky.shader (VR)
- Fixed normal blend and blend sphere influence for reflection probe
- Fixed distortion filtering (was point filtering, now trilinear)
- Fixed contact shadow for large distance
- Fixed depth pyramid debug view mode
- Fixed sphere shaped influence handles clamping in reflection probes
- Fixed reflection probes data migration for project created before using hdrp
- Fixed ambient occlusion for Lit Master Node when slot is connected

### Changed
- Use samplerunity_ShadowMask instead of samplerunity_samplerLightmap for shadow mask
- Allow to resize reflection probe gizmo's size
- Improve quality of screen space shadow
- Remove support of projection model for ScreenSpaceLighting (SSR always use HiZ and refraction always Proxy)
- Remove all the debug mode from SSR that are obsolete now
- Expose frameSettings and Capture settings for reflection and planar probe
- Update UI for reflection probe, planar probe, camera and HDRP Asset
- Implement proper linear blending for volumetric lighting via deep compositing as described in the paper "Deep Compositing Using Lie Algebras"
- Changed  planar mapping to match terrain convention (XZ instead of ZX)
- XRGraphicsConfig is no longer Read/Write. Instead, it's read-only. This improves consistency of XR behavior between the legacy render pipeline and SRP
- Change reflection probe data migration code (to update old reflection probe to new one)
- Updated gizmo for ReflectionProbes
- Updated UI and Gizmo of DensityVolume

## [4.0.0-preview] - 2018-09-28

### Added
- Added a new TerrainLit shader that supports rendering of Unity terrains.
- Added controls for linear fade at the boundary of density volumes
- Added new API to control decals without monobehaviour object
- Improve Decal Gizmo
- Implement Screen Space Reflections (SSR) (alpha version, highly experimental)
- Add an option to invert the fade parameter on a Density Volume
- Added a Fabric shader (experimental) handling cotton and silk
- Added support for MSAA in forward only for opaque only
- Implement smoothness fade for SSR
- Added support for AxF shader (X-rite format - require special AxF importer from Unity not part of HDRP)
- Added control for sundisc on directional light (hack)
- Added a new HD Lit Master node that implements Lit shader support for Shader Graph
- Added Micro shadowing support (hack)
- Added an event on HDAdditionalCameraData for custom rendering
- HDRP Shader Graph shaders now support 4-channel UVs.

### Fixed
- Fixed an issue where sometimes the deferred shadow texture would not be valid, causing wrong rendering.
- Stencil test during decals normal buffer update is now properly applied
- Decals corectly update normal buffer in forward
- Fixed a normalization problem in reflection probe face fading causing artefacts in some cases
- Fix multi-selection behavior of Density Volumes overwriting the albedo value
- Fixed support of depth texture for RenderTexture. HDRP now correctly output depth to user depth buffer if RenderTexture request it.
- Fixed multi-selection behavior of Density Volumes overwriting the albedo value
- Fixed support of depth for RenderTexture. HDRP now correctly output depth to user depth buffer if RenderTexture request it.
- Fixed support of Gizmo in game view in the editor
- Fixed gizmo for spot light type
- Fixed issue with TileViewDebug mode being inversed in gameview
- Fixed an issue with SAMPLE_TEXTURECUBE_SHADOW macro
- Fixed issue with color picker not display correctly when game and scene view are visible at the same time
- Fixed an issue with reflection probe face fading
- Fixed camera motion vectors shader and associated matrices to update correctly for single-pass double-wide stereo rendering
- Fixed light attenuation functions when range attenuation is disabled
- Fixed shadow component algorithm fixup not dirtying the scene, so changes can be saved to disk.
- Fixed some GC leaks for HDRP
- Fixed contact shadow not affected by shadow dimmer
- Fixed GGX that works correctly for the roughness value of 0 (mean specular highlgiht will disappeard for perfect mirror, we rely on maxSmoothness instead to always have a highlight even on mirror surface)
- Add stereo support to ShaderPassForward.hlsl. Forward rendering now seems passable in limited test scenes with camera-relative rendering disabled.
- Add stereo support to ProceduralSky.shader and OpaqueAtmosphericScattering.shader.
- Added CullingGroupManager to fix more GC.Alloc's in HDRP
- Fixed rendering when multiple cameras render into the same render texture

### Changed
- Changed the way depth & color pyramids are built to be faster and better quality, thus improving the look of distortion and refraction.
- Stabilize the dithered LOD transition mask with respect to the camera rotation.
- Avoid multiple depth buffer copies when decals are present
- Refactor code related to the RT handle system (No more normal buffer manager)
- Remove deferred directional shadow and move evaluation before lightloop
- Add a function GetNormalForShadowBias() that material need to implement to return the normal used for normal shadow biasing
- Remove Jimenez Subsurface scattering code (This code was disabled by default, now remove to ease maintenance)
- Change Decal API, decal contribution is now done in Material. Require update of material using decal
- Move a lot of files from CoreRP to HDRP/CoreRP. All moved files weren't used by Ligthweight pipeline. Long term they could move back to CoreRP after CoreRP become out of preview
- Updated camera inspector UI
- Updated decal gizmo
- Optimization: The objects that are rendered in the Motion Vector Pass are not rendered in the prepass anymore
- Removed setting shader inclue path via old API, use package shader include paths
- The default value of 'maxSmoothness' for punctual lights has been changed to 0.99
- Modified deferred compute and vert/frag shaders for first steps towards stereo support
- Moved material specific Shader Graph files into corresponding material folders.
- Hide environment lighting settings when enabling HDRP (Settings are control from sceneSettings)
- Update all shader includes to use absolute path (allow users to create material in their Asset folder)
- Done a reorganization of the files (Move ShaderPass to RenderPipeline folder, Move all shadow related files to Lighting/Shadow and others)
- Improved performance and quality of Screen Space Shadows

## [3.3.0-preview] - 2018-01-01

### Added
- Added an error message to say to use Metal or Vulkan when trying to use OpenGL API
- Added a new Fabric shader model that supports Silk and Cotton/Wool
- Added a new HDRP Lighting Debug mode to visualize Light Volumes for Point, Spot, Line, Rectangular and Reflection Probes
- Add support for reflection probe light layers
- Improve quality of anisotropic on IBL

### Fixed
- Fix an issue where the screen where darken when rendering camera preview
- Fix display correct target platform when showing message to inform user that a platform is not supported
- Remove workaround for metal and vulkan in normal buffer encoding/decoding
- Fixed an issue with color picker not working in forward
- Fixed an issue where reseting HDLight do not reset all of its parameters
- Fixed shader compile warning in DebugLightVolumes.shader

### Changed
- Changed default reflection probe to be 256x256x6 and array size to be 64
- Removed dependence on the NdotL for thickness evaluation for translucency (based on artist's input)
- Increased the precision when comparing Planar or HD reflection probe volumes
- Remove various GC alloc in C#. Slightly better performance

## [3.2.0-preview] - 2018-01-01

### Added
- Added a luminance meter in the debug menu
- Added support of Light, reflection probe, emissive material, volume settings related to lighting to Lighting explorer
- Added support for 16bit shadows

### Fixed
- Fix issue with package upgrading (HDRP resources asset is now versionned to worarkound package manager limitation)
- Fix HDReflectionProbe offset displayed in gizmo different than what is affected.
- Fix decals getting into a state where they could not be removed or disabled.
- Fix lux meter mode - The lux meter isn't affected by the sky anymore
- Fix area light size reset when multi-selected
- Fix filter pass number in HDUtils.BlitQuad
- Fix Lux meter mode that was applying SSS
- Fix planar reflections that were not working with tile/cluster (olbique matrix)
- Fix debug menu at runtime not working after nested prefab PR come to trunk
- Fix scrolling issue in density volume

### Changed
- Shader code refactor: Split MaterialUtilities file in two parts BuiltinUtilities (independent of FragInputs) and MaterialUtilities (Dependent of FragInputs)
- Change screen space shadow rendertarget format from ARGB32 to RG16

## [3.1.0-preview] - 2018-01-01

### Added
- Decal now support per channel selection mask. There is now two mode. One with BaseColor, Normal and Smoothness and another one more expensive with BaseColor, Normal, Smoothness, Metal and AO. Control is on HDRP Asset. This may require to launch an update script for old scene: 'Edit/Render Pipeline/Single step upgrade script/Upgrade all DecalMaterial MaskBlendMode'.
- Decal now supports depth bias for decal mesh, to prevent z-fighting
- Decal material now supports draw order for decal projectors
- Added LightLayers support (Base on mask from renderers name RenderingLayers and mask from light name LightLayers - if they match, the light apply) - cost an extra GBuffer in deferred (more bandwidth)
- When LightLayers is enabled, the AmbientOclusion is store in the GBuffer in deferred path allowing to avoid double occlusion with SSAO. In forward the double occlusion is now always avoided.
- Added the possibility to add an override transform on the camera for volume interpolation
- Added desired lux intensity and auto multiplier for HDRI sky
- Added an option to disable light by type in the debug menu
- Added gradient sky
- Split EmissiveColor and bakeDiffuseLighting in forward avoiding the emissiveColor to be affect by SSAO
- Added a volume to control indirect light intensity
- Added EV 100 intensity unit for area lights
- Added support for RendererPriority on Renderer. This allow to control order of transparent rendering manually. HDRP have now two stage of sorting for transparent in addition to bact to front. Material have a priority then Renderer have a priority.
- Add Coupling of (HD)Camera and HDAdditionalCameraData for reset and remove in inspector contextual menu of Camera
- Add Coupling of (HD)ReflectionProbe and HDAdditionalReflectionData for reset and remove in inspector contextual menu of ReflectoinProbe
- Add macro to forbid unity_ObjectToWorld/unity_WorldToObject to be use as it doesn't handle camera relative rendering
- Add opacity control on contact shadow

### Fixed
- Fixed an issue with PreIntegratedFGD texture being sometimes destroyed and not regenerated causing rendering to break
- PostProcess input buffers are not copied anymore on PC if the viewport size matches the final render target size
- Fixed an issue when manipulating a lot of decals, it was displaying a lot of errors in the inspector
- Fixed capture material with reflection probe
- Refactored Constant Buffers to avoid hitting the maximum number of bound CBs in some cases.
- Fixed the light range affecting the transform scale when changed.
- Snap to grid now works for Decal projector resizing.
- Added a warning for 128x128 cookie texture without mipmaps
- Replace the sampler used for density volumes for correct wrap mode handling

### Changed
- Move Render Pipeline Debug "Windows from Windows->General-> Render Pipeline debug windows" to "Windows from Windows->Analysis-> Render Pipeline debug windows"
- Update detail map formula for smoothness and albedo, goal it to bright and dark perceptually and scale factor is use to control gradient speed
- Refactor the Upgrade material system. Now a material can be update from older version at any time. Call Edit/Render Pipeline/Upgrade all Materials to newer version
- Change name EnableDBuffer to EnableDecals at several place (shader, hdrp asset...), this require a call to Edit/Render Pipeline/Upgrade all Materials to newer version to have up to date material.
- Refactor shader code: BakeLightingData structure have been replace by BuiltinData. Lot of shader code have been remove/change.
- Refactor shader code: All GBuffer are now handled by the deferred material. Mean ShadowMask and LightLayers are control by lit material in lit.hlsl and not outside anymore. Lot of shader code have been remove/change.
- Refactor shader code: Rename GetBakedDiffuseLighting to ModifyBakedDiffuseLighting. This function now handle lighting model for transmission too. Lux meter debug mode is factor outisde.
- Refactor shader code: GetBakedDiffuseLighting is not call anymore in GBuffer or forward pass, including the ConvertSurfaceDataToBSDFData and GetPreLightData, this is done in ModifyBakedDiffuseLighting now
- Refactor shader code: Added a backBakeDiffuseLighting to BuiltinData to handle lighting for transmission
- Refactor shader code: Material must now call InitBuiltinData (Init all to zero + init bakeDiffuseLighting and backBakeDiffuseLighting ) and PostInitBuiltinData

## [3.0.0-preview] - 2018-01-01

### Fixed
- Fixed an issue with distortion that was using previous frame instead of current frame
- Fixed an issue where disabled light where not upgrade correctly to the new physical light unit system introduce in 2.0.5-preview

### Changed
- Update assembly definitions to output assemblies that match Unity naming convention (Unity.*).

## [2.0.5-preview] - 2018-01-01

### Added
- Add option supportDitheringCrossFade on HDRP Asset to allow to remove shader variant during player build if needed
- Add contact shadows for punctual lights (in additional shadow settings), only one light is allowed to cast contact shadows at the same time and so at each frame a dominant light is choosed among all light with contact shadows enabled.
- Add PCSS shadow filter support (from SRP Core)
- Exposed shadow budget parameters in HDRP asset
- Add an option to generate an emissive mesh for area lights (currently rectangle light only). The mesh fits the size, intensity and color of the light.
- Add an option to the HDRP asset to increase the resolution of volumetric lighting.
- Add additional ligth unit support for punctual light (Lumens, Candela) and area lights (Lumens, Luminance)
- Add dedicated Gizmo for the box Influence volume of HDReflectionProbe / PlanarReflectionProbe

### Changed
- Re-enable shadow mask mode in debug view
- SSS and Transmission code have been refactored to be able to share it between various material. Guidelines are in SubsurfaceScattering.hlsl
- Change code in area light with LTC for Lit shader. Magnitude is now take from FGD texture instead of a separate texture
- Improve camera relative rendering: We now apply camera translation on the model matrix, so before the TransformObjectToWorld(). Note: unity_WorldToObject and unity_ObjectToWorld must never be used directly.
- Rename positionWS to positionRWS (Camera relative world position) at a lot of places (mainly in interpolator and FragInputs). In case of custom shader user will be required to update their code.
- Rename positionWS, capturePositionWS, proxyPositionWS, influencePositionWS to positionRWS, capturePositionRWS, proxyPositionRWS, influencePositionRWS (Camera relative world position) in LightDefinition struct.
- Improve the quality of trilinear filtering of density volume textures.
- Improve UI for HDReflectionProbe / PlanarReflectionProbe

### Fixed
- Fixed a shader preprocessor issue when compiling DebugViewMaterialGBuffer.shader against Metal target
- Added a temporary workaround to Lit.hlsl to avoid broken lighting code with Metal/AMD
- Fixed issue when using more than one volume texture mask with density volumes.
- Fixed an error which prevented volumetric lighting from working if no density volumes with 3D textures were present.
- Fix contact shadows applied on transmission
- Fix issue with forward opaque lit shader variant being removed by the shader preprocessor
- Fixed compilation errors on Nintendo Switch (limited XRSetting support).
- Fixed apply range attenuation option on punctual light
- Fixed issue with color temperature not take correctly into account with static lighting
- Don't display fog when diffuse lighting, specular lighting, or lux meter debug mode are enabled.

## [2.0.4-preview] - 2018-01-01

### Fixed
- Fix issue when disabling rough refraction and building a player. Was causing a crash.

## [2.0.3-preview] - 2018-01-01

### Added
- Increased debug color picker limit up to 260k lux

## [2.0.2-preview] - 2018-01-01

### Added
- Add Light -> Planar Reflection Probe command
- Added a false color mode in rendering debug
- Add support for mesh decals
- Add flag to disable projector decals on transparent geometry to save performance and decal texture atlas space
- Add ability to use decal diffuse map as mask only
- Add visualize all shadow masks in lighting debug
- Add export of normal and roughness buffer for forwardOnly and when in supportOnlyForward mode for forward
- Provide a define in lit.hlsl (FORWARD_MATERIAL_READ_FROM_WRITTEN_NORMAL_BUFFER) when output buffer normal is used to read the normal and roughness instead of caclulating it (can save performance, but lower quality due to compression)
- Add color swatch to decal material

### Changed
- Change Render -> Planar Reflection creation to 3D Object -> Mirror
- Change "Enable Reflector" name on SpotLight to "Angle Affect Intensity"
- Change prototype of BSDFData ConvertSurfaceDataToBSDFData(SurfaceData surfaceData) to BSDFData ConvertSurfaceDataToBSDFData(uint2 positionSS, SurfaceData surfaceData)

### Fixed
- Fix issue with StackLit in deferred mode with deferredDirectionalShadow due to GBuffer not being cleared. Gbuffer is still not clear and issue was fix with the new Output of normal buffer.
- Fixed an issue where interpolation volumes were not updated correctly for reflection captures.
- Fixed an exception in Light Loop settings UI

## [2.0.1-preview] - 2018-01-01

### Added
- Add stripper of shader variant when building a player. Save shader compile time.
- Disable per-object culling that was executed in C++ in HD whereas it was not used (Optimization)
- Enable texture streaming debugging (was not working before 2018.2)
- Added Screen Space Reflection with Proxy Projection Model
- Support correctly scene selection for alpha tested object
- Add per light shadow mask mode control (i.e shadow mask distance and shadow mask). It use the option NonLightmappedOnly
- Add geometric filtering to Lit shader (allow to reduce specular aliasing)
- Add shortcut to create DensityVolume and PlanarReflection in hierarchy
- Add a DefaultHDMirrorMaterial material for PlanarReflection
- Added a script to be able to upgrade material to newer version of HDRP
- Removed useless duplication of ForwardError passes.
- Add option to not compile any DEBUG_DISPLAY shader in the player (Faster build) call Support Runtime Debug display

### Changed
- Changed SupportForwardOnly to SupportOnlyForward in render pipeline settings
- Changed versioning variable name in HDAdditionalXXXData from m_version to version
- Create unique name when creating a game object in the rendering menu (i.e Density Volume(2))
- Re-organize various files and folder location to clean the repository
- Change Debug windows name and location. Now located at:  Windows -> General -> Render Pipeline Debug

### Removed
- Removed GlobalLightLoopSettings.maxPlanarReflectionProbes and instead use value of GlobalLightLoopSettings.planarReflectionProbeCacheSize
- Remove EmissiveIntensity parameter and change EmissiveColor to be HDR (Matching Builtin Unity behavior) - Data need to be updated - Launch Edit -> Single Step Upgrade Script -> Upgrade all Materials emissionColor

### Fixed
- Fix issue with LOD transition and instancing
- Fix discrepency between object motion vector and camera motion vector
- Fix issue with spot and dir light gizmo axis not highlighted correctly
- Fix potential crash while register debug windows inputs at startup
- Fix warning when creating Planar reflection
- Fix specular lighting debug mode (was rendering black)
- Allow projector decal with null material to allow to configure decal when HDRP is not set
- Decal atlas texture offset/scale is updated after allocations (used to be before so it was using date from previous frame)

## [0.0.0-preview] - 2018-01-01

### Added
- Configure the VolumetricLightingSystem code path to be on by default
- Trigger a build exception when trying to build an unsupported platform
- Introduce the VolumetricLightingController component, which can (and should) be placed on the camera, and allows one to control the near and the far plane of the V-Buffer (volumetric "froxel" buffer) along with the depth distribution (from logarithmic to linear)
- Add 3D texture support for DensityVolumes
- Add a better mapping of roughness to mipmap for planar reflection
- The VolumetricLightingSystem now uses RTHandles, which allows to save memory by sharing buffers between different cameras (history buffers are not shared), and reduce reallocation frequency by reallocating buffers only if the rendering resolution increases (and suballocating within existing buffers if the rendering resolution decreases)
- Add a Volumetric Dimmer slider to lights to control the intensity of the scattered volumetric lighting
- Add UV tiling and offset support for decals.
- Add mipmapping support for volume 3D mask textures

### Changed
- Default number of planar reflection change from 4 to 2
- Rename _MainDepthTexture to _CameraDepthTexture
- The VolumetricLightingController has been moved to the Interpolation Volume framework and now functions similarly to the VolumetricFog settings
- Update of UI of cookie, CubeCookie, Reflection probe and planar reflection probe to combo box
- Allow enabling/disabling shadows for area lights when they are set to baked.
- Hide applyRangeAttenuation and FadeDistance for directional shadow as they are not used

### Removed
- Remove Resource folder of PreIntegratedFGD and add the resource to RenderPipeline Asset

### Fixed
- Fix ConvertPhysicalLightIntensityToLightIntensity() function used when creating light from script to match HDLightEditor behavior
- Fix numerical issues with the default value of mean free path of volumetric fog
- Fix the bug preventing decals from coexisting with density volumes
- Fix issue with alpha tested geometry using planar/triplanar mapping not render correctly or flickering (due to being wrongly alpha tested in depth prepass)
- Fix meta pass with triplanar (was not handling correctly the normal)
- Fix preview when a planar reflection is present
- Fix Camera preview, it is now a Preview cameraType (was a SceneView)
- Fix handling unknown GPUShadowTypes in the shadow manager.
- Fix area light shapes sent as point lights to the baking backends when they are set to baked.
- Fix unnecessary division by PI for baked area lights.
- Fix line lights sent to the lightmappers. The backends don't support this light type.
- Fix issue with shadow mask framesettings not correctly taken into account when shadow mask is enabled for lighting.
- Fix directional light and shadow mask transition, they are now matching making smooth transition
- Fix banding issues caused by high intensity volumetric lighting
- Fix the debug window being emptied on SRP asset reload
- Fix issue with debug mode not correctly clearing the GBuffer in editor after a resize
- Fix issue with ResetMaterialKeyword not resetting correctly ToggleOff/Roggle Keyword
- Fix issue with motion vector not render correctly if there is no depth prepass in deferred

## [0.0.0-preview] - 2018-01-01

### Added
- Screen Space Refraction projection model (Proxy raycasting, HiZ raymarching)
- Screen Space Refraction settings as volume component
- Added buffered frame history per camera
- Port Global Density Volumes to the Interpolation Volume System.
- Optimize ImportanceSampleLambert() to not require the tangent frame.
- Generalize SampleVBuffer() to handle different sampling and reconstruction methods.
- Improve the quality of volumetric lighting reprojection.
- Optimize Morton Order code in the Subsurface Scattering pass.
- Planar Reflection Probe support roughness (gaussian convolution of captured probe)
- Use an atlas instead of a texture array for cluster transparent decals
- Add a debug view to visualize the decal atlas
- Only store decal textures to atlas if decal is visible, debounce out of memory decal atlas warning.
- Add manipulator gizmo on decal to improve authoring workflow
- Add a minimal StackLit material (work in progress, this version can be used as template to add new material)

### Changed
- EnableShadowMask in FrameSettings (But shadowMaskSupport still disable by default)
- Forced Planar Probe update modes to (Realtime, Every Update, Mirror Camera)
- Screen Space Refraction proxy model uses the proxy of the first environment light (Reflection probe/Planar probe) or the sky
- Moved RTHandle static methods to RTHandles
- Renamed RTHandle to RTHandleSystem.RTHandle
- Move code for PreIntegratedFDG (Lit.shader) into its dedicated folder to be share with other material
- Move code for LTCArea (Lit.shader) into its dedicated folder to be share with other material

### Removed
- Removed Planar Probe mirror plane position and normal fields in inspector, always display mirror plane and normal gizmos

### Fixed
- Fix fog flags in scene view is now taken into account
- Fix sky in preview windows that were disappearing after a load of a new level
- Fix numerical issues in IntersectRayAABB().
- Fix alpha blending of volumetric lighting with transparent objects.
- Fix the near plane of the V-Buffer causing out-of-bounds look-ups in the clustered data structure.
- Depth and color pyramid are properly computed and sampled when the camera renders inside a viewport of a RTHandle.
- Fix decal atlas debug view to work correctly when shadow atlas view is also enabled<|MERGE_RESOLUTION|>--- conflicted
+++ resolved
@@ -610,13 +610,10 @@
 - Fixed the show cookie atlas debug mode not displaying correctly when enabling the clear cookie atlas option.
 - Fixed various multi-editing issues when changing Emission parameters.
 - Fixed error when undo a Reflection Probe removal in a prefab instance. (case 1244047)
-<<<<<<< HEAD
+- Fixed Microshadow not working correctly in deferred with LightLayers
 - Tentative fix for missing include in depth of field shaders.
 - Fixed the light overlap scene view draw mode (wasn't working at all).
 - Fixed taaFrameIndex and XR tests 4052 and 4053
-=======
-- Fixed Microshadow not working correctly in deferred with LightLayers
->>>>>>> c97b899f
 
 ### Changed
 - Improve MIP selection for decals on Transparents
