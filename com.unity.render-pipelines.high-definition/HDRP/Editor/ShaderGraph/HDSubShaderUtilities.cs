--- conflicted
+++ resolved
@@ -476,12 +476,8 @@
     {
         public static bool GenerateShaderPass(AbstractMaterialNode masterNode, Pass pass, GenerationMode mode, SurfaceMaterialOptions materialOptions, HashSet<string> activeFields, ShaderGenerator result, List<string> sourceAssetDependencyPaths)
         {
-<<<<<<< HEAD
-            var templateLocation = Path.Combine(Path.Combine(Path.Combine(HDUtils.GetHDRenderPipelinePath(), "Editor"), "ShaderGraph"), pass.TemplateName);
-=======
-            string templatePath = Path.Combine(Path.Combine(HDEditorUtils.GetHDRenderPipelinePath(), "Editor"), "ShaderGraph");
+            string templatePath = Path.Combine(Path.Combine(HDUtils.GetHDRenderPipelinePath(), "Editor"), "ShaderGraph");
             string templateLocation = Path.Combine(templatePath, pass.TemplateName);
->>>>>>> a73725df
             if (!File.Exists(templateLocation))
             {
                 // TODO: produce error here
