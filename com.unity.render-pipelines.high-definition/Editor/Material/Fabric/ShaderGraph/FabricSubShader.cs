--- conflicted
+++ resolved
@@ -1,9 +1,4 @@
 using System.Collections.Generic;
-<<<<<<< HEAD
-using Data.Util;
-using UnityEditor.Graphing;
-=======
->>>>>>> 47046808
 using UnityEditor.ShaderGraph;
 using UnityEngine.Rendering;
 using UnityEngine.Rendering.HighDefinition;
@@ -702,11 +697,7 @@
             }
 #endif
 
-<<<<<<< HEAD
-            subShader.AddShaderChunk(@"CustomEditor ""UnityEditor.Experimental.Rendering.HDPipeline.FabricGUI""");
-=======
             subShader.AddShaderChunk(@"CustomEditor ""UnityEditor.Rendering.HighDefinition.FabricGUI""");
->>>>>>> 47046808
 
             return subShader.GetShaderString(0);
         }
