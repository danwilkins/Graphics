--- conflicted
+++ resolved
@@ -12,13 +12,8 @@
 
 namespace UnityEditor.Rendering.HighDefinition.ShaderGraph
 {
-<<<<<<< HEAD
     sealed class HDUnlitSubTarget : SubTarget<HDTarget>, IHasMetadata, ILegacyTarget,
-        IRequiresData<HDSystemData>, IRequiresData<HDBuiltinData>, IRequiresData<HDUnlitData>
-=======
-    sealed class HDUnlitSubTarget : SubTarget<HDTarget>, IHasMetadata,
         IRequiresData<SystemData>, IRequiresData<BuiltinData>, IRequiresData<HDUnlitData>
->>>>>>> e565b15a
     {
         const string kAssetGuid = "4516595d40fa52047a77940183dc8e74";
 
