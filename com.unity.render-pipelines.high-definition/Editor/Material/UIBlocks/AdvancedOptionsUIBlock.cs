--- conflicted
+++ resolved
@@ -122,13 +122,9 @@
                     materialEditor.ShaderProperty(specularOcclusionMode, Styles.specularOcclusionModeText);
             if ((m_Features & Features.AddPrecomputedVelocity) != 0)
             {
-<<<<<<< HEAD
-                if ( addPrecomputedVelocity != null)
+                if (addPrecomputedVelocity != null)
                     using (CreateOverrideScopeFor(addPrecomputedVelocity))
                         materialEditor.ShaderProperty(addPrecomputedVelocity, Styles.addPrecomputedVelocityText);
-=======
-                if (addPrecomputedVelocity != null)
-                    materialEditor.ShaderProperty(addPrecomputedVelocity, Styles.addPrecomputedVelocityText);
             }
         }
 
@@ -172,7 +168,6 @@
             {
                 materials[0].SetShaderPassEnabled(HDShaderPassNames.s_MotionVectorsStr, enabled);
             }
->>>>>>> 7d5b400e
         }
     }
 }