--- conflicted
+++ resolved
@@ -750,12 +750,6 @@
             HDSubShaderUtilities.BuildRenderStatesFromPass(pass, blendCode, cullCode, zTestCode, zWriteCode, zClipCode, stencilCode, colorMaskCode);
 
             HDRPShaderStructs.AddRequiredFields(pass.RequiredFields, activeFields.baseInstance);
-<<<<<<< HEAD
-
-            // TODO: Is this still necessary?
-            int instancedCount = sharedProperties.GetDotsInstancingPropertiesCount(mode);
-=======
->>>>>>> e6a98e85
 
             // Get keyword declarations
             sharedKeywords.GetKeywordsDeclaration(shaderKeywordDeclarations, mode);
@@ -802,14 +796,6 @@
                     instancingOptions.AddShaderChunk("#if SHADER_TARGET >= 35 && (defined(SHADER_API_D3D11) || defined(SHADER_API_GLES3) || defined(SHADER_API_GLCORE) || defined(SHADER_API_XBOXONE) || defined(SHADER_API_PSSL) || defined(SHADER_API_VULKAN) || defined(SHADER_API_METAL))");
                     instancingOptions.AddShaderChunk("#define UNITY_SUPPORT_INSTANCING");
                     instancingOptions.AddShaderChunk("#endif");
-<<<<<<< HEAD
-                    instancingOptions.AddShaderChunk("#pragma instancing_options nolightprobe");
-                    instancingOptions.AddShaderChunk("#pragma instancing_options nolodfade");
-=======
-                    instancingOptions.AddShaderChunk("#if defined(UNITY_SUPPORT_INSTANCING) && defined(INSTANCING_ON)");
-                    instancingOptions.AddShaderChunk("#define UNITY_DOTS_INSTANCING_ENABLED");
-                    instancingOptions.AddShaderChunk("#endif");
->>>>>>> e6a98e85
                 }
 
                 if (pass.ExtraInstancingOptions != null)
