--- conflicted
+++ resolved
@@ -10,17 +10,10 @@
 
 | **Property**                    | **Description**                                              |
 | ------------------------------- | ------------------------------------------------------------ |
-<<<<<<< HEAD
 | **Affect BaseColor**            | Enable the checkbox to make this decal use the **baseColor** properties. Otherwise the decal has no baseColor effect. Regardless of whether you enable or disable this property, HDRP still uses the alpha channel of the base color as an opacity for the other properties. |
 | **Affect Normal**               | Enable the checkbox to make the decal use the **normal** property. Otherwise, the decal does not modify the normals of the receiving Material. |
-| **Affect Metal**                | Enable the checkbox to make the decal use the metallic property of its **Mask Map**. Otherwise the decal has no metallic effect. Uses the red channel of the **Mask Map**.<br />This property only appears when you enable the **Metal and Ambient Occlusion properties** checkbox in your [HDRP Asset](HDRP-Asset.html#Decals). |
-| **Affect Ambient Occlusion**    | Enable the checkbox to make the decal use the ambient occlusion property of its **Mask Map**. Otherwise the decal has no ambient occlusion effect. Uses the green channel of the **Mask Map**.<br />This property only appears when you enable the **Metal and Ambient Occlusion properties** checkbox in your [HDRP Asset](HDRP-Asset.html#Decals). |
-=======
-| **Affect BaseColor**            | Enable the checkbox to make this decal use the **baseColor** properties. Otherwise the decal has no baseColor effect. Either disabled or enabled, the alpha channel of the base color is still use as an opacity for its other properties. |
-| **Affect Normal**               | Enable the checkbox to make the decal use the **normal** property. Otherwise the decal do not modify normal of receiving Material. |
 | **Affect Metal**                | Enable the checkbox to make the decal use the metallic property of its **Mask Map**. Otherwise the decal has no metallic effect. Uses the red channel of the **Mask Map**.<br />This property only appears when you enable the **Metal and Ambient Occlusion properties** checkbox in your [HDRP Asset](HDRP-Asset.md#Decals). |
 | **Affect Ambient Occlusion**    | Enable the checkbox to make the decal use the ambient occlusion property of its **Mask Map**. Otherwise the decal has no ambient occlusion effect. Uses the green channel of the **Mask Map**.<br />This property only appears when you enable the **Metal and Ambient Occlusion properties** checkbox in your [HDRP Asset](HDRP-Asset.md#Decals). |
->>>>>>> 5c9c70e5
 | **Affect Smoothness**           | Enable the checkbox to make the decal use the smoothness property of its **Mask Map**. Otherwise the decal has no smoothness effect. Uses the alpha channel of the **Mask Map**.<br /> |
 | **Affect Emissive**             | Enable the checkbox to make this decal emissive. When enabled, this Material appears self-illuminated and acts as a visible source of light. This property does not work with transparent receiving Materials. |
 
