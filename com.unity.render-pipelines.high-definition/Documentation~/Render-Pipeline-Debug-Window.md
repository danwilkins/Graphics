--- conflicted
+++ resolved
@@ -120,11 +120,7 @@
 | **Override Normal**                  | Enable the checkbox to override the normals for the entire Scene. |
 | **Override Specular Color**          | Enable the checkbox to override the specular color for the entire Scene. |
 | **- Specular Color**                 | Use the color picker to set the specular color that HDRP uses for the entire Scene. |
-<<<<<<< HEAD
-| **Override Emissive Color**          | Enable the checkbox to override the emissive color  for the entire Scene. |
-=======
 | **Override Emissive Color**          | Enable the checkbox to override the emissive color for the entire Scene. |
->>>>>>> 194dc4b2
 | **- Emissive Color**                 | Use the color picker to set the emissive color that HDRP uses for the entire Scene. |
 | **Tile/Cluster Debug**               | Use the drop-down to select an internal HDRP lighting structure to visualize on screen.**None**: Select this option to turn off this debug feature.**Tile**: Select this option to show an overlay of each lighting tile, and the number of lights in them.**Cluster**: Select this option to show an overlay of each lighting cluster that intersects opaque geometry, and the number of lights in them.**Material Feature Variants**: Select this option to show the index of the lighting Shader variant that HDRP uses for a tile. You can find variant descriptions in the *lit.hlsl* file. |
 | **- Tile/Cluster Debug By Category** | Use the drop-down to select the Light type that you want to show the Tile/Cluster debug information for. The options include [Light Types](Light-Component.html), [Decals](Decal-Projector.html), and [Density Volumes](Density-Volumes.html).This property only appears when you select **Tile** or **Cluster** from the **Tile/Cluster Debug** drop-down. |
