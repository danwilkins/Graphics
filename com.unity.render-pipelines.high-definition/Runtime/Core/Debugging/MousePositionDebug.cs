using System;
using UnityEditor;

namespace UnityEngine.Experimental.Rendering
{
    public class MousePositionDebug
    {
        // Singleton
        private static MousePositionDebug s_Instance = null;

        static public MousePositionDebug instance
        {
            get
            {
                if (s_Instance == null)
                {
                    s_Instance = new MousePositionDebug();
                }

                return s_Instance;
            }
        }

        public int debugStep
        {
            get
            {
#if UNITY_EDITOR
                return m_DebugStep;
#else
                return 0;
#endif
            }
        }

#if UNITY_EDITOR
        [ExecuteAlways]
        class GameViewEventCatcher : MonoBehaviour
        {
            public static GameViewEventCatcher s_Instance = null;
            public static void Cleanup()
            {
                if (s_Instance != null)
                {
                    // Either we call DestroyImmediate or Destroy we get an error :(
                    // GameViewEventCatcher is only use for SSR debugging currently so comment this code and uncomment it if you want to debug SSR
                    //DestroyImmediate(s_Instance.gameObject);
                    //Destroy(s_Instance.gameObject);
                }
            }

            public static void Build()
            {
                Cleanup();
                var go = new GameObject("__GameViewEventCatcher");
                go.hideFlags = HideFlags.HideAndDontSave;
                s_Instance = go.AddComponent<GameViewEventCatcher>();
            }

            void Update()
            {
                if (Input.mousePosition.x < 0
                    || Input.mousePosition.y < 0
                    || Input.mousePosition.x > Screen.width
                    || Input.mousePosition.y > Screen.height)
                    return;

                instance.m_mousePosition = Input.mousePosition;
                instance.m_mousePosition.y = Screen.height - instance.m_mousePosition.y;
                if (Input.GetMouseButton(1))
                    instance.m_MouseClickPosition = instance.m_mousePosition;
                if (Input.GetKey(KeyCode.PageUp))
                    ++instance.m_DebugStep;
                if (Input.GetKey(KeyCode.PageDown))
                    instance.m_DebugStep = Mathf.Max(0, instance.m_DebugStep - 1);
                if (Input.GetKey(KeyCode.End))
                    instance.m_MouseClickPosition = instance.m_mousePosition;
            }
        }

        private Vector2 m_mousePosition = Vector2.zero;
        Vector2 m_MouseClickPosition = Vector2.zero;
        int m_DebugStep = 0;

        private void OnSceneGUI(UnityEditor.SceneView sceneview)
        {
            m_mousePosition = Event.current.mousePosition;
            switch (Event.current.type)
            {
                case EventType.MouseDown:
                    m_MouseClickPosition = m_mousePosition;
                    break;
                case EventType.KeyDown:
                    switch (Event.current.keyCode)
                    {
                        case KeyCode.PageUp:
                            ++m_DebugStep;
                            sceneview.Repaint();
                            break;
                        case KeyCode.PageDown:
                            m_DebugStep = Mathf.Max(0, m_DebugStep - 1);
                            sceneview.Repaint();
                            break;
                        case KeyCode.End:
                            // Usefull we you don't want to change the scene viewport but still update the mouse click position
                            m_MouseClickPosition = m_mousePosition;
                            sceneview.Repaint();
                            break;
                    }
                    break;
            }
        }

#endif

        public void Build()
        {
#if UNITY_EDITOR
            UnityEditor.SceneView.onSceneGUIDelegate -= OnSceneGUI;
            UnityEditor.SceneView.onSceneGUIDelegate += OnSceneGUI;
            // Disabled as it cause error: GameViewEventCatcher is only use for SSR debugging currently so comment this code and uncomment it if you want to debug SSR
            //GameViewEventCatcher.Build();
#endif
        }

        public void Cleanup()
        {
#if UNITY_EDITOR
<<<<<<< HEAD
            UnityEditor.SceneView.onSceneGUIDelegate -= OnSceneGUI;
=======
#if UNITY_2019_1_OR_NEWER
            UnityEditor.SceneView.duringSceneGui -= OnSceneGUI;            
#else
            UnityEditor.SceneView.onSceneGUIDelegate -= OnSceneGUI;
#endif
>>>>>>> 338710b2
            // Disabled as it cause error: GameViewEventCatcher is only use for SSR debugging currently so comment this code and uncomment it if you want to debug SSR
            //GameViewEventCatcher.Cleanup();
#endif
        }

        // This function can either return the mouse position in the scene view
        // or in the game/game view. 
        public Vector2 GetMousePosition(float ScreenHeight, bool sceneView)
        {
#if UNITY_EDITOR
            if (sceneView)
            {
                // In play mode, m_mousePosition the one in the scene view
                Vector2 mousePixelCoord = m_mousePosition;
                mousePixelCoord.y = (ScreenHeight - 1.0f) - mousePixelCoord.y;
                return mousePixelCoord;
            }
            else
            {
                // In play mode, Input.mousecoords matches the position in the game view
                if (EditorApplication.isPlayingOrWillChangePlaymode)
                {
                    return Input.mousePosition;
                }
                else
                {
                    // In non-play mode, only m_mousePosition is valid. 
                    // We force -1, -1 as a game view pixel pos to avoid 
                    // rendering un-wanted effects
                    return new Vector2(-1.0f, -1.0f);
                }
            }
#else
            // In app mode, we only use the Input.mousecoords
            return Input.mousePosition;
#endif
        }

        public Vector2 GetMouseClickPosition(float ScreenHeight)
        {
#if UNITY_EDITOR
            Vector2 mousePixelCoord = m_MouseClickPosition;
            mousePixelCoord.y = (ScreenHeight - 1.0f) - mousePixelCoord.y;
            return mousePixelCoord;
#else
            return Vector2.zero;
#endif
        }
    }
}<|MERGE_RESOLUTION|>--- conflicted
+++ resolved
@@ -116,8 +116,13 @@
         public void Build()
         {
 #if UNITY_EDITOR
+#if UNITY_2019_1_OR_NEWER
+            UnityEditor.SceneView.duringSceneGui -= OnSceneGUI;
+            UnityEditor.SceneView.duringSceneGui += OnSceneGUI;
+#else
             UnityEditor.SceneView.onSceneGUIDelegate -= OnSceneGUI;
             UnityEditor.SceneView.onSceneGUIDelegate += OnSceneGUI;
+#endif
             // Disabled as it cause error: GameViewEventCatcher is only use for SSR debugging currently so comment this code and uncomment it if you want to debug SSR
             //GameViewEventCatcher.Build();
 #endif
@@ -126,22 +131,18 @@
         public void Cleanup()
         {
 #if UNITY_EDITOR
-<<<<<<< HEAD
-            UnityEditor.SceneView.onSceneGUIDelegate -= OnSceneGUI;
-=======
 #if UNITY_2019_1_OR_NEWER
             UnityEditor.SceneView.duringSceneGui -= OnSceneGUI;            
 #else
             UnityEditor.SceneView.onSceneGUIDelegate -= OnSceneGUI;
 #endif
->>>>>>> 338710b2
             // Disabled as it cause error: GameViewEventCatcher is only use for SSR debugging currently so comment this code and uncomment it if you want to debug SSR
             //GameViewEventCatcher.Cleanup();
 #endif
         }
 
         // This function can either return the mouse position in the scene view
-        // or in the game/game view. 
+        // or in the game/game view.
         public Vector2 GetMousePosition(float ScreenHeight, bool sceneView)
         {
 #if UNITY_EDITOR
