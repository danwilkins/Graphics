#pragma max_recursion_depth 31

// HDRP include
#define SHADER_TARGET 50
#include "Packages/com.unity.render-pipelines.core/ShaderLibrary/Macros.hlsl"
#include "Packages/com.unity.render-pipelines.core/ShaderLibrary/Common.hlsl"
#include "Packages/com.unity.render-pipelines.core/ShaderLibrary/Packing.hlsl"
#include "Packages/com.unity.render-pipelines.high-definition/Runtime/ShaderLibrary/ShaderVariables.hlsl"
#include "Packages/com.unity.render-pipelines.high-definition/Runtime/ShaderLibrary/ShaderVariablesFunctions.hlsl"
#include "Packages/com.unity.render-pipelines.core/ShaderLibrary/Sampling/Sampling.hlsl"
#include "Packages/com.unity.render-pipelines.high-definition/Runtime/Material/NormalBuffer.hlsl"

#include "Packages/com.unity.render-pipelines.core/ShaderLibrary/BSDF.hlsl"
#include "Packages/com.unity.render-pipelines.high-definition/Runtime/Material/PreIntegratedFGD/PreIntegratedFGD.hlsl"
#include "Packages/com.unity.render-pipelines.core/ShaderLibrary/CommonLighting.hlsl"
#include "Packages/com.unity.render-pipelines.core/ShaderLibrary/ImageBasedLighting.hlsl"

// Raytracing includes
#include "Packages/com.unity.render-pipelines.high-definition/Runtime/RenderPipeline/Raytracing/Shaders/ShaderVariablesRaytracing.hlsl"
#include "Packages/com.unity.render-pipelines.high-definition/Runtime/RenderPipeline/Raytracing/Shaders/RaytracingIntersection.hlsl"
#include "Packages/com.unity.render-pipelines.high-definition/Runtime/RenderPipeline/Raytracing/Shaders/RaytracingSampling.hlsl"
#include "Packages/com.unity.render-pipelines.high-definition/Runtime/RenderPipeline/Raytracing/Shaders/RayTracingCommon.hlsl"
#include "Packages/com.unity.render-pipelines.high-definition/Runtime/RenderPipeline/Raytracing/Shaders/RayTracingReflectionCommon.hlsl"
#include "Packages/com.unity.render-pipelines.high-definition/Runtime/Lighting/ScreenSpaceLighting/ScreenSpaceLighting.hlsl"
#include "Packages/com.unity.render-pipelines.high-definition/Runtime/RenderPipeline/RayTracing/Shaders/Common/AtmosphericScatteringRayTracing.hlsl"
#include "Packages/com.unity.render-pipelines.high-definition/Runtime/Debug/RayCountManager.cs.hlsl"

// The target acceleration structure that we will evaluate the reflexion in
TEXTURE2D_X(_DepthTexture);
TEXTURE2D_X(_SsrClearCoatMaskTexture);

// Flag value that defines if a given pixel recieves reflections or not
TEXTURE2D_X_UINT2(_StencilTexture);
int _SsrStencilBit;
int _RaytracingReflectionMissInWeight;
int _AffectSmoothSurfaces; // see ReflectionDenoiser.compute: if history accumulation is used for smooth surfaces

// Output structure of the reflection raytrace shader
RW_TEXTURE2D_X(float4, _SsrLightingTextureRW);
RW_TEXTURE2D_X(float4, _SsrHitPointTexture);

[shader("miss")]
void MissShaderReflections(inout RayIntersection rayIntersection : SV_RayPayload)
{
    if(_RaytracingIncludeSky != 0)
    {
        rayIntersection.color = SAMPLE_TEXTURECUBE_ARRAY_LOD(_SkyTexture, s_trilinear_clamp_sampler, rayIntersection.incidentDirection, 0.0, 0).xyz;
        ApplyFogAttenuation(WorldRayOrigin(), WorldRayDirection(), rayIntersection.color);
    }
    rayIntersection.t = _RaytracingRayMaxLength;
}

[shader("raygeneration")]
void RayGenIntegration()
{
    // Grab the dimensions of the current dispatch
    uint3 LaunchIndex = DispatchRaysIndex();
    uint3 LaunchDim = DispatchRaysDimensions();

    UNITY_XR_ASSIGN_VIEW_INDEX(LaunchIndex.z);

    // Compute the pixel coordinate to evaluate
    uint2 currentCoord = uint2(LaunchIndex.x, LaunchDim.y - LaunchIndex.y - 1);

    // Clear the output color texture
    _SsrLightingTextureRW[COORD_TEXTURE2D_X(currentCoord)] = float4(0.0, 0.0, 0.0, 0.0);

    // Read the depth value
    float depthValue  = LOAD_TEXTURE2D_X(_DepthTexture, currentCoord).r;

    // This point is part of the background, we don't really care
    if (depthValue == UNITY_RAW_FAR_CLIP_VALUE)
        return;

    // Does this pixel have SSS?
    uint stencilValue = GetStencilValue(LOAD_TEXTURE2D_X(_StencilTexture, currentCoord));
    if ((stencilValue & _SsrStencilBit) == 0)
        return;

    // Convert this to a world space position
    PositionInputs posInput = GetPositionInput(currentCoord, 1.0/LaunchDim.xy, depthValue, UNITY_MATRIX_I_VP, GetWorldToViewMatrix(), 0);
    float distanceToCamera = length(posInput.positionWS);
    // Compute the incident vector on the surfaces
    const float3 viewWS = GetWorldSpaceNormalizeViewDir(posInput.positionWS);

    // Decode the world space normal
    NormalData normalData;
    DecodeFromNormalBuffer(currentCoord, normalData);
    // Override the roughness by the clearcoat value of this is a clear coat
    float4 coatMask = LOAD_TEXTURE2D_X(_SsrClearCoatMaskTexture, currentCoord);
    normalData.perceptualRoughness = HasClearCoatMask(coatMask) ? CLEAR_COAT_PERCEPTUAL_ROUGHNESS : normalData.perceptualRoughness;

    // Create the local ortho basis
    float3x3 localToWorld = GetLocalFrame(normalData.normalWS);

    // If this value is beyond the smothness that we allow, no need to compute it
    float perceptualSmoothness = PerceptualRoughnessToPerceptualSmoothness(normalData.perceptualRoughness);
    if (_RaytracingReflectionMinSmoothness > perceptualSmoothness)
        return;

    // Mirror what the denoiser will do: if we know it will escape history accumulation, don't sample.
    // Keep in sync with the denoiser in ReflectionDenoiser.compute! (along with _RaytracingMaxRecursion here vs _SingleReflectionBounce in the former)
    bool allowSampling = !SkipReflectionDenoiserHistoryAccumulation((_AffectSmoothSurfaces == 1), (_RaytracingMaxRecursion == 1), normalData.perceptualRoughness);
    allowSampling = true;
    // TODO: Subtle, forcing allowSampling = true is the behavior before merge: always allow sampling even if we end up sampling a single sample,
    // which could even end up not sampling at all (eg under surface) or being an outlier.
    // This will show as sharp "speckles" (because the surface is smooth) when we don't have history accumulation (ie when _AffectSmoothSurfaces == 0)
    // 
    // TODO: In the case we use AllowReflectionDenoiserHistoryAccumulation to escape sampling, is _AffectSmoothSurfaces even useful then?
    // ie if accumulation gave too much ghosting for smooth surfaces, then systematically disable it (_AffectSmoothSurfaces == 0), but dont sample 
    // here either (ie check allowSampling = AllowReflectionDenoiserHistoryAccumulation) like done now.

    // If we only have one bounce, we don't need more than one ray to evaluate the exact signal of smooth surfaces.
    // However, if we are going for multiple bounces, we may need more, so we cannot clamp the sample count to 1.
    int realSampleCount = _RaytracingMaxRecursion == 1 ? (normalData.perceptualRoughness < PerceptualSmoothnessToPerceptualRoughness(REFLECTION_SAMPLING_MAX_SMOOTHNESS_THRESHOLD) ? 1 : _RaytracingNumSamples) 
                                                         : _RaytracingNumSamples;
    // ...note that the compiler will optimize the subexpressions between the above and the AllowReflectionDenoiserHistoryAccumulation() call
    // Also note we don't need to further check allowSampling to clamp realSampleCount:
    // realSampleCount will always be 1 if we dont allowSampling, which is what we would want in the loop below,
    // and even if we allowSampling, realSampleCount could still be clamped to 1.

    // Variable that accumulate the radiance
    float3 finalColor = float3(0.0, 0.0, 0.0);
    // Ray dir if we escape sampling altogether
    float3 defaultSampleDir = reflect(-viewWS, normalData.normalWS);
    // Compute the actual roughness
    float roughness = PerceptualRoughnessToRoughness(normalData.perceptualRoughness);
    // Accumulates 1 each time we reach the miss program:
    float finalRayHitSky = 0.0;

    // Loop through the samples and add their contribution
    for (int sampleIndex = 0; sampleIndex < realSampleCount; ++sampleIndex)
    {
        // Compute the current sample index
        int globalSampleIndex = _RaytracingFrameIndex * realSampleCount + sampleIndex;

        // Generate the new sample (follwing values of the sequence)
        float2 sample;
        sample.x = GetBNDSequenceSample(currentCoord, globalSampleIndex, 0);
        sample.y = GetBNDSequenceSample(currentCoord, globalSampleIndex, 1);

        float3 sampleDir = defaultSampleDir;

        float NdotL, NdotH, VdotH;
        // Importance sample the direction using GGX
        if (allowSampling)
            SampleGGXDir(sample, viewWS, localToWorld, roughness, sampleDir, NdotL, NdotH, VdotH);

        // If the sample is under the surface
        if (dot(sampleDir, normalData.normalWS) <= 0.0)
            continue;

        // Make sure the new ray is taken into account in the ray counters
        if (_RayCountEnabled > 0)
        {
            uint3 counterIdx = uint3(currentCoord, INDEX_TEXTURE2D_ARRAY_X(RAYCOUNTVALUES_REFLECTION_FORWARD));
            _RayCountTexture[counterIdx] = _RayCountTexture[counterIdx] + 1;
        }

        // Create the ray descriptor for this pixel
        RayDesc rayDescriptor;
        rayDescriptor.Origin = posInput.positionWS + normalData.normalWS * _RaytracingRayBias;
        rayDescriptor.Direction = sampleDir;
        rayDescriptor.TMin = 0.0;
        rayDescriptor.TMax = _RaytracingRayMaxLength;

        // Create and init the RayIntersection structure for this
        RayIntersection rayIntersection;
        rayIntersection.color = float3(0.0, 0.0, 0.0);
        rayIntersection.incidentDirection = rayDescriptor.Direction;
        rayIntersection.origin = rayDescriptor.Origin;
        rayIntersection.t = -1.0;
        rayIntersection.remainingDepth = 1;
        rayIntersection.sampleIndex = globalSampleIndex;
        rayIntersection.pixelCoord = currentCoord;

        // In order to achieve filtering for the textures, we need to compute the spread angle of the pixel
        rayIntersection.cone.spreadAngle = _RaytracingPixelSpreadAngle + roughnessToSpreadAngle(roughness);
        rayIntersection.cone.width = distanceToCamera * _RaytracingPixelSpreadAngle;

        // Evaluate the ray intersection
        TraceRay(_RaytracingAccelerationStructure, RAY_FLAG_CULL_BACK_FACING_TRIANGLES, RAYTRACINGRENDERERFLAG_REFLECTION, 0, 1, 0, rayDescriptor, rayIntersection);

        // The clamping process is different for the sky and rest
        float3 sampleColor = 0.0;
        if (rayIntersection.t == _RaytracingRayMaxLength)
        {
            // Convert to HSV space
            sampleColor = RgbToHsv(rayIntersection.color * GetCurrentExposureMultiplier());

            // Expose and clamp the final color
            sampleColor.z = clamp(sampleColor.z, 0.0, _RaytracingIntensityClamp);

            // Convert back to HSV space
            sampleColor = HsvToRgb(sampleColor) * GetInverseCurrentExposureMultiplier();
        }
        else
        {
            // Expose and clamp the final color
            sampleColor = clamp(rayIntersection.color * GetCurrentExposureMultiplier(), 0.0, _RaytracingIntensityClamp) * GetInverseCurrentExposureMultiplier();
        }

        // Contribute to the pixel
<<<<<<< HEAD
        finalColor += rayIntersection.color;
        // Track number of ray misses
        if (_RaytracingReflectionMissInWeight > 0)
            finalRayHitSky += step(_RaytracingRayMaxLength, rayIntersection.t);
=======
        finalColor += sampleColor;
>>>>>>> 1ff9b20d
    }

    // Normalize the values
    finalColor *= 1.0 / realSampleCount;
    finalRayHitSky *= 1.0 / realSampleCount;

    // We also need to compute the fade factor for this sample
    float weightValue = _RaytracingReflectionSmoothnessFadeStart == _RaytracingReflectionMinSmoothness ? 1.0 : saturate((perceptualSmoothness - _RaytracingReflectionMinSmoothness) / (_RaytracingReflectionSmoothnessFadeStart -_RaytracingReflectionMinSmoothness));
    if (_RaytracingReflectionMissInWeight > 0)
    {
        weightValue = weightValue * saturate(1.0-finalRayHitSky);
    }

    // We store the sampled color and the weight that shall be used for it
    _SsrLightingTextureRW[COORD_TEXTURE2D_X(currentCoord)] = float4(finalColor, weightValue);
}

[shader("raygeneration")]
void RayGenIntegrationTransparent()
{
    // Grab the dimensions of the current dispatch
    uint3 LaunchIndex = DispatchRaysIndex();
    uint3 LaunchDim = DispatchRaysDimensions();

    UNITY_XR_ASSIGN_VIEW_INDEX(LaunchIndex.z);

    // Compute the pixel coordinate to evaluate
    uint2 currentCoord = uint2(LaunchIndex.x, LaunchDim.y - LaunchIndex.y - 1);

    // Clear the output color texture
    _SsrLightingTextureRW[COORD_TEXTURE2D_X(currentCoord)] = float4(0.0, 0.0, 0.0, 0.0);

    // Read the depth value
    float depthValue  = LOAD_TEXTURE2D_X(_DepthTexture, currentCoord).r;

    // This point is part of the background, we don't really care
    if (depthValue == UNITY_RAW_FAR_CLIP_VALUE)
        return;

    // Does this pixel have SSS?
    uint stencilValue = GetStencilValue(LOAD_TEXTURE2D_X(_StencilTexture, currentCoord));
    if ((stencilValue & _SsrStencilBit) == 0)
        return;

    // Convert this to a world space position
    PositionInputs posInput = GetPositionInput(currentCoord, 1.0/LaunchDim.xy, depthValue, UNITY_MATRIX_I_VP, GetWorldToViewMatrix(), 0);
    float distanceToCamera = length(posInput.positionWS);

    float3 positionWS = posInput.positionWS;

    // Compute the incident vector on the surfaces
    const float3 viewWS = GetWorldSpaceNormalizeViewDir(posInput.positionWS);

    // Decode the world space normal
    NormalData normalData;
    DecodeFromNormalBuffer(currentCoord, normalData);

    // If this value is beyond the smothness that we allow, no need to compute it
    float perceptualSmoothness = PerceptualRoughnessToPerceptualSmoothness(normalData.perceptualRoughness);
    if (_RaytracingReflectionMinSmoothness > perceptualSmoothness)
        return;

    // Compute the reflected direction
    float3 reflectionDir = reflect(-viewWS, normalData.normalWS);

    // Make sure the new ray is taken into account in the ray counters
    if (_RayCountEnabled > 0)
    {
        uint3 counterIdx = uint3(currentCoord, INDEX_TEXTURE2D_ARRAY_X(RAYCOUNTVALUES_REFLECTION_FORWARD));
        _RayCountTexture[counterIdx] = _RayCountTexture[counterIdx] + 1;
    }

    // Create the ray descriptor for this pixel
    RayDesc rayDescriptor;
    rayDescriptor.Origin = positionWS + normalData.normalWS * _RaytracingRayBias;
    rayDescriptor.Direction = reflectionDir;
    rayDescriptor.TMin = 0.0;
    rayDescriptor.TMax = _RaytracingRayMaxLength;

    // Create and init the RayIntersection structure for this
    RayIntersection rayIntersection;
    rayIntersection.color = float3(0.0, 0.0, 0.0);
    rayIntersection.incidentDirection = rayDescriptor.Direction;
    rayIntersection.origin = rayDescriptor.Origin;
    rayIntersection.t = -1.0;
    rayIntersection.remainingDepth = 1;
    rayIntersection.sampleIndex = 0;
    rayIntersection.pixelCoord = currentCoord;

    // In order to achieve filtering for the textures, we need to compute the spread angle of the pixel
    rayIntersection.cone.spreadAngle = _RaytracingPixelSpreadAngle;
    rayIntersection.cone.width = distanceToCamera * _RaytracingPixelSpreadAngle;

    // Evaluate the ray intersection
    TraceRay(_RaytracingAccelerationStructure, RAY_FLAG_CULL_BACK_FACING_TRIANGLES, RAYTRACINGRENDERERFLAG_REFLECTION, 0, 1, 0, rayDescriptor, rayIntersection);

    // The clamping process is different for the sky and rest
    float3 finalColor = 0.0;
    if (rayIntersection.t == _RaytracingRayMaxLength)
    {
        // Convert to HSV space
        finalColor = RgbToHsv(rayIntersection.color * GetCurrentExposureMultiplier());

        // Expose and clamp the final color
        finalColor.z = clamp(finalColor.z, 0.0, _RaytracingIntensityClamp);

        // Convert back to HSV space
        finalColor = HsvToRgb(finalColor) * GetInverseCurrentExposureMultiplier();
    }
    else
    {
        // Expose and clamp the final color
        finalColor = clamp(rayIntersection.color * GetCurrentExposureMultiplier(), 0.0, _RaytracingIntensityClamp) * GetInverseCurrentExposureMultiplier();
    }

    // We store the sampled color and the weight that shall be used for it (1.0)
    _SsrLightingTextureRW[COORD_TEXTURE2D_X(currentCoord)] = float4(finalColor, 1.0);
}

[shader("closesthit")]
void ClosestHitMain(inout RayIntersection rayIntersection : SV_RayPayload, AttributeData attributeData : SV_IntersectionAttributes)
{
	// When we do not hit any known closest hit, that means that no shader was specified for the target object meaning either it has nothing to do in the acceleration structure or we need to add raytracing subshaders to it
	rayIntersection.color = float3(1.0, 0.0, 0.5);
}<|MERGE_RESOLUTION|>--- conflicted
+++ resolved
@@ -201,14 +201,10 @@
         }
 
         // Contribute to the pixel
-<<<<<<< HEAD
-        finalColor += rayIntersection.color;
+        finalColor += sampleColor;
         // Track number of ray misses
         if (_RaytracingReflectionMissInWeight > 0)
             finalRayHitSky += step(_RaytracingRayMaxLength, rayIntersection.t);
-=======
-        finalColor += sampleColor;
->>>>>>> 1ff9b20d
     }
 
     // Normalize the values
