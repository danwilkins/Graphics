//#define HAVE_DEFAULT_RENDERING_LAYER_MASK

using System.Collections.Generic;
using UnityEngine.VFX;
using System;
using System.Diagnostics;
using System.Linq;
using UnityEngine.Experimental.GlobalIllumination;
using UnityEngine.Experimental.Rendering;
using UnityEngine.Experimental.Rendering.RenderGraphModule;
#if UNITY_EDITOR
using UnityEditorInternal;
using UnityEditor.Rendering;
#endif

#if ENABLE_VIRTUALTEXTURES
using UnityEngine.Rendering.VirtualTexturing;
#endif


namespace UnityEngine.Rendering.HighDefinition
{
    /// <summary>
    /// High Definition Render Pipeline class.
    /// </summary>
    public partial class HDRenderPipeline : RenderPipeline
    {
        #region Default Settings
        internal static HDRenderPipelineAsset defaultAsset
            => GraphicsSettings.renderPipelineAsset is HDRenderPipelineAsset hdrpAsset ? hdrpAsset : null;

        internal static HDRenderPipelineAsset currentAsset
            => GraphicsSettings.currentRenderPipeline is HDRenderPipelineAsset hdrpAsset ? hdrpAsset : null;

        internal static HDRenderPipeline currentPipeline
            => RenderPipelineManager.currentPipeline is HDRenderPipeline hdrp ? hdrp : null;

        internal static bool pipelineSupportsRayTracing => HDRenderPipeline.currentPipeline != null && HDRenderPipeline.currentPipeline.rayTracingSupported;


        private static Volume s_DefaultVolume = null;
        static VolumeProfile defaultVolumeProfile
            => defaultAsset?.defaultVolumeProfile;

        static HDRenderPipeline()
        {
#if UNITY_EDITOR
            UnityEditor.AssemblyReloadEvents.beforeAssemblyReload += () =>
            {
                if (s_DefaultVolume != null && !s_DefaultVolume.Equals(null))
                {
                    CoreUtils.Destroy(s_DefaultVolume.gameObject);
                    s_DefaultVolume = null;
                }
            };
#endif
        }

        internal static Volume GetOrCreateDefaultVolume()
        {
            if (s_DefaultVolume == null || s_DefaultVolume.Equals(null))
            {
                var go = new GameObject("Default Volume") { hideFlags = HideFlags.HideAndDontSave };
                s_DefaultVolume = go.AddComponent<Volume>();
                s_DefaultVolume.isGlobal = true;
                s_DefaultVolume.priority = float.MinValue;
                s_DefaultVolume.sharedProfile = defaultVolumeProfile;
            }

            if (
                // In case the asset was deleted or the reference removed
                s_DefaultVolume.sharedProfile == null || s_DefaultVolume.sharedProfile.Equals(null)
#if UNITY_EDITOR

                // In case the serialization recreated an empty volume sharedProfile

                || !UnityEditor.AssetDatabase.Contains(s_DefaultVolume.sharedProfile)
#endif
            )
            {
                s_DefaultVolume.sharedProfile = defaultVolumeProfile;
            }

            if (s_DefaultVolume.sharedProfile != defaultVolumeProfile)
            {
                s_DefaultVolume.sharedProfile = defaultVolumeProfile;
            }

            return s_DefaultVolume;
        }
        #endregion

        /// <summary>
        /// Shader Tag for the High Definition Render Pipeline.
        /// </summary>
        public const string k_ShaderTagName = "HDRenderPipeline";

        readonly HDRenderPipelineAsset m_Asset;
        internal HDRenderPipelineAsset asset { get { return m_Asset; } }
        readonly HDRenderPipelineAsset m_DefaultAsset;
        internal RenderPipelineResources defaultResources { get { return m_DefaultAsset.renderPipelineResources; } }

        internal RenderPipelineSettings currentPlatformRenderPipelineSettings { get { return m_Asset.currentPlatformRenderPipelineSettings; } }

        readonly RenderPipelineMaterial m_DeferredMaterial;
        readonly List<RenderPipelineMaterial> m_MaterialList = new List<RenderPipelineMaterial>();

        readonly GBufferManager m_GbufferManager;
        readonly DBufferManager m_DbufferManager;
#if ENABLE_VIRTUALTEXTURES
        readonly VTBufferManager m_VtBufferManager;
#endif
        readonly SharedRTManager m_SharedRTManager = new SharedRTManager();
        internal SharedRTManager sharedRTManager { get { return m_SharedRTManager; } }

        readonly PostProcessSystem m_PostProcessSystem;
        readonly XRSystem m_XRSystem;

        // Keep track of previous Graphic and QualitySettings value to reset when switching to another pipeline
        bool m_PreviousLightsUseLinearIntensity;
        bool m_PreviousLightsUseColorTemperature;
        bool m_PreviousSRPBatcher;

#if HAVE_DEFAULT_RENDERING_LAYER_MASK
        uint m_PreviousDefaultRenderingLayerMask;
#endif
        ShadowmaskMode m_PreviousShadowMaskMode;

        bool m_FrameSettingsHistoryEnabled = false;
#if UNITY_EDITOR
        bool m_PreviousEnableCookiesInLightmapper = true;
#endif

        /// <summary>
        /// This functions allows the user to have an approximation of the number of rays that were traced for a given frame.
        /// </summary>
        /// <param name="rayValues">Specifes which ray count value should be returned.</param>
        /// <returns>The approximated ray count for a frame</returns>
        public uint GetRaysPerFrame(RayCountValues rayValues) { return m_RayCountManager.GetRaysPerFrame(rayValues); }

        // Renderer Bake configuration can vary depends on if shadow mask is enabled or no
        PerObjectData m_CurrentRendererConfigurationBakedLighting = HDUtils.k_RendererConfigurationBakedLighting;
        MaterialPropertyBlock m_CopyDepthPropertyBlock = new MaterialPropertyBlock();
        Material m_CopyDepth;
        Material m_DownsampleDepthMaterial;
        Material m_UpsampleTransparency;
        GPUCopy m_GPUCopy;
        MipGenerator m_MipGenerator;
        BlueNoise m_BlueNoise;

        IBLFilterBSDF[] m_IBLFilterArray = null;

        ComputeShader m_ScreenSpaceReflectionsCS { get { return defaultResources.shaders.screenSpaceReflectionsCS; } }
        int m_SsrTracingKernel      = -1;
        int m_SsrReprojectionKernel = -1;

        Material m_ApplyDistortionMaterial;

        Material m_CameraMotionVectorsMaterial;
        Material m_DecalNormalBufferMaterial;

        Material m_ClearStencilBufferMaterial;

        // Debug material
        Material m_DebugViewMaterialGBuffer;
        Material m_DebugViewMaterialGBufferShadowMask;
        Material m_currentDebugViewMaterialGBuffer;
        Material m_DebugDisplayLatlong;
        Material m_DebugFullScreen;
        MaterialPropertyBlock m_DebugFullScreenPropertyBlock = new MaterialPropertyBlock();
        Material m_DebugColorPicker;
        Material m_DebugExposure;
        Material m_ErrorMaterial;

        Material m_Blit;
        Material m_BlitTexArray;
        Material m_BlitTexArraySingleSlice;
        MaterialPropertyBlock m_BlitPropertyBlock = new MaterialPropertyBlock();

        RenderTargetIdentifier[] m_MRTCache2 = new RenderTargetIdentifier[2];

        // 'm_CameraColorBuffer' does not contain diffuse lighting of SSS materials until the SSS pass. It is stored within 'm_CameraSssDiffuseLightingBuffer'.
        RTHandle m_CameraColorBuffer;
        RTHandle m_OpaqueAtmosphericScatteringBuffer; // Necessary to perform dual-source (polychromatic alpha) blending which is not supported by Unity
        RTHandle m_CameraSssDiffuseLightingBuffer;

        RTHandle m_ContactShadowBuffer;
        RTHandle m_ScreenSpaceShadowsBuffer;
        RTHandle m_DistortionBuffer;

        RTHandle m_LowResTransparentBuffer;

        // TODO: remove me, I am just a temporary debug texture. :-)
        // RTHandle m_SsrDebugTexture;
        RTHandle m_SsrHitPointTexture;
        RTHandle m_SsrLightingTexture;
        // MSAA Versions of regular textures
        RTHandle m_CameraColorMSAABuffer;
        RTHandle m_OpaqueAtmosphericScatteringMSAABuffer;  // Necessary to perform dual-source (polychromatic alpha) blending which is not supported by Unity
        RTHandle m_CameraSssDiffuseLightingMSAABuffer;

        Lazy<RTHandle> m_CustomPassColorBuffer;
        Lazy<RTHandle> m_CustomPassDepthBuffer;

        // Constant Buffers
        ShaderVariablesGlobal m_ShaderVariablesGlobalCB = new ShaderVariablesGlobal();
        ShaderVariablesXR m_ShaderVariablesXRCB = new ShaderVariablesXR();
        ShaderVariablesDebugDisplay m_ShaderVariablesDebugDisplayCB = new ShaderVariablesDebugDisplay();
        ShaderVariablesRaytracing m_ShaderVariablesRayTracingCB = new ShaderVariablesRaytracing();

        // The current MSAA count
        MSAASamples m_MSAASamples;

        // The pass "SRPDefaultUnlit" is a fall back to legacy unlit rendering and is required to support unity 2d + unity UI that render in the scene.
        ShaderTagId[] m_ForwardAndForwardOnlyPassNames = { HDShaderPassNames.s_ForwardOnlyName, HDShaderPassNames.s_ForwardName, HDShaderPassNames.s_SRPDefaultUnlitName };
        ShaderTagId[] m_ForwardOnlyPassNames = { HDShaderPassNames.s_ForwardOnlyName, HDShaderPassNames.s_SRPDefaultUnlitName };

        ShaderTagId[] m_AllTransparentPassNames = {  HDShaderPassNames.s_TransparentBackfaceName,
                                                        HDShaderPassNames.s_ForwardOnlyName,
                                                        HDShaderPassNames.s_ForwardName,
                                                        HDShaderPassNames.s_SRPDefaultUnlitName };

        ShaderTagId[] m_TransparentNoBackfaceNames = {  HDShaderPassNames.s_ForwardOnlyName,
                                                        HDShaderPassNames.s_ForwardName,
                                                        HDShaderPassNames.s_SRPDefaultUnlitName };


        ShaderTagId[] m_AllForwardOpaquePassNames = {    HDShaderPassNames.s_ForwardOnlyName,
                                                            HDShaderPassNames.s_ForwardName,
                                                            HDShaderPassNames.s_SRPDefaultUnlitName };

        ShaderTagId[] m_DepthOnlyAndDepthForwardOnlyPassNames = { HDShaderPassNames.s_DepthForwardOnlyName, HDShaderPassNames.s_DepthOnlyName };
        ShaderTagId[] m_DepthForwardOnlyPassNames = { HDShaderPassNames.s_DepthForwardOnlyName };
        ShaderTagId[] m_DepthOnlyPassNames = { HDShaderPassNames.s_DepthOnlyName };
        ShaderTagId[] m_TransparentDepthPrepassNames = { HDShaderPassNames.s_TransparentDepthPrepassName };
        ShaderTagId[] m_TransparentDepthPostpassNames = { HDShaderPassNames.s_TransparentDepthPostpassName };
        ShaderTagId[] m_RayTracingPrepassNames = { HDShaderPassNames.s_RayTracingPrepassName };
        ShaderTagId[] m_ForwardErrorPassNames = { HDShaderPassNames.s_AlwaysName, HDShaderPassNames.s_ForwardBaseName, HDShaderPassNames.s_DeferredName, HDShaderPassNames.s_PrepassBaseName, HDShaderPassNames.s_VertexName, HDShaderPassNames.s_VertexLMRGBMName, HDShaderPassNames.s_VertexLMName };
        ShaderTagId[] m_DecalsEmissivePassNames = { HDShaderPassNames.s_MeshDecalsForwardEmissiveName, HDShaderPassNames.s_ShaderGraphMeshDecalsForwardEmissiveName };
        ShaderTagId[] m_SinglePassName = new ShaderTagId[1];
        ShaderTagId[] m_Decals4RTPassNames = { HDShaderPassNames.s_MeshDecalsMName , HDShaderPassNames.s_MeshDecalsAOName , HDShaderPassNames.s_MeshDecalsMAOName, HDShaderPassNames.s_MeshDecalsSName ,
                                                HDShaderPassNames.s_MeshDecalsMSName, HDShaderPassNames.s_MeshDecalsAOSName, HDShaderPassNames.s_MeshDecalsMAOSName, HDShaderPassNames.s_ShaderGraphMeshDecalsName4RT};
        ShaderTagId[] m_Decals3RTPassNames = { HDShaderPassNames.s_MeshDecals3RTName , HDShaderPassNames.s_ShaderGraphMeshDecalsName3RT };

        RenderStateBlock m_DepthStateOpaque;
        RenderStateBlock m_DepthStateNoWrite;
        RenderStateBlock m_AlphaToMaskBlock;

        readonly List<CustomPassVolume> m_ActivePassVolumes = new List<CustomPassVolume>(6);

        // Detect when windows size is changing
        int m_MaxCameraWidth;
        int m_MaxCameraHeight;
        // Keep track of the maximum number of XR instanced views
        int m_MaxViewCount = 1;

        // Use to detect frame changes
        int m_FrameCount;
        float m_LastTime, m_Time; // Do NOT take the 'animateMaterials' setting into account.

        internal int   GetFrameCount() { return m_FrameCount; }
        internal float GetLastTime()   { return m_LastTime;   }
        internal float GetTime()       { return m_Time;       }

        GraphicsFormat GetColorBufferFormat()
            => (GraphicsFormat)m_Asset.currentPlatformRenderPipelineSettings.colorBufferFormat;

        GraphicsFormat GetCustomBufferFormat()
            => (GraphicsFormat)m_Asset.currentPlatformRenderPipelineSettings.customBufferFormat;

        internal int GetDecalAtlasMipCount()
        {
            int highestDim = Math.Max(currentPlatformRenderPipelineSettings.decalSettings.atlasWidth, currentPlatformRenderPipelineSettings.decalSettings.atlasHeight);
            return (int)Math.Log(highestDim, 2);
        }

        internal int GetCookieAtlasMipCount() => (int)Mathf.Log((int)currentPlatformRenderPipelineSettings.lightLoopSettings.cookieAtlasSize, 2);

        internal int GetPlanarReflectionProbeMipCount()
        {
            int size = (int)currentPlatformRenderPipelineSettings.lightLoopSettings.planarReflectionAtlasSize;
            return (int)Mathf.Log(size, 2);
        }

        internal int GetMaxScreenSpaceShadows()
        {
            return currentPlatformRenderPipelineSettings.hdShadowInitParams.supportScreenSpaceShadows ? currentPlatformRenderPipelineSettings.hdShadowInitParams.maxScreenSpaceShadowSlots : 0;
        }

        readonly SkyManager m_SkyManager = new SkyManager();
        internal SkyManager skyManager { get { return m_SkyManager; } }
        readonly AmbientOcclusionSystem m_AmbientOcclusionSystem;

        // Debugging
        MaterialPropertyBlock m_SharedPropertyBlock = new MaterialPropertyBlock();
        DebugDisplaySettings m_DebugDisplaySettings = new DebugDisplaySettings();
        /// <summary>
        /// Debug display settings.
        /// </summary>
        public DebugDisplaySettings debugDisplaySettings { get { return m_DebugDisplaySettings; } }
        static DebugDisplaySettings s_NeutralDebugDisplaySettings = new DebugDisplaySettings();
        internal DebugDisplaySettings m_CurrentDebugDisplaySettings;
        RTHandle                        m_DebugColorPickerBuffer;
        RTHandle                        m_DebugFullScreenTempBuffer;
        // This target is only used in Dev builds as an intermediate destination for post process and where debug rendering will be done.
        RTHandle                        m_IntermediateAfterPostProcessBuffer;
        // We need this flag because otherwise if no full screen debug is pushed (like for example if the corresponding pass is disabled), when we render the result in RenderDebug m_DebugFullScreenTempBuffer will contain potential garbage
        bool                            m_FullScreenDebugPushed;
        bool                            m_ValidAPI; // False by default mean we render normally, true mean we don't render anything
        bool                            m_IsDepthBufferCopyValid;
        RenderTexture                   m_TemporaryTargetForCubemaps;
        HDCamera                        m_CurrentHDCamera;

        private CameraCache<(Transform viewer, HDProbe probe, int face)> m_ProbeCameraCache = new
            CameraCache<(Transform viewer, HDProbe probe, int face)>();

        RenderTargetIdentifier[] m_MRTTransparentMotionVec;
#if ENABLE_VIRTUALTEXTURES
        RenderTargetIdentifier[] m_MRTWithSSS = new RenderTargetIdentifier[3 + VTBufferManager.AdditionalForwardRT]; // Specular, (optional) VT, diffuse, sss buffer; note: vt is alway on slot 1 to keep in sync with unlit.
        RenderTargetIdentifier[] m_MRTWithVTFeedback = new RenderTargetIdentifier[2];
#else
        RenderTargetIdentifier[] m_MRTWithSSS = new RenderTargetIdentifier[3]; // Specular, diffuse, sss buffer;
#endif
        RenderTargetIdentifier[] mMRTSingle = new RenderTargetIdentifier[1];
        string m_ForwardPassProfileName;

        internal Material GetBlitMaterial(bool useTexArray, bool singleSlice) { return useTexArray ? (singleSlice ? m_BlitTexArraySingleSlice : m_BlitTexArray) : m_Blit; }

        ComputeBuffer m_DepthPyramidMipLevelOffsetsBuffer = null;

        ScriptableCullingParameters frozenCullingParams;
        bool frozenCullingParamAvailable = false;

        internal bool showCascade
        {
            get => m_CurrentDebugDisplaySettings.GetDebugLightingMode() == DebugLightingMode.VisualizeCascade;
            set
            {
                if (value)
                    m_CurrentDebugDisplaySettings.SetDebugLightingMode(DebugLightingMode.VisualizeCascade);
                else
                    m_CurrentDebugDisplaySettings.SetDebugLightingMode(DebugLightingMode.None);
            }
        }

        // RENDER GRAPH
        internal static bool enableRenderGraphTests { get => Array.Exists(Environment.GetCommandLineArgs(), arg => arg == "-rendergraph-tests"); }
        RenderGraph m_RenderGraph;
        bool        m_EnableRenderGraph;

        // MSAA resolve materials
        Material m_ColorResolveMaterial = null;
        Material m_MotionVectorResolve = null;

        // Flag that defines if ray tracing is supported by the current asset and platform
        bool m_RayTracingSupported = false;
        /// <summary>
        ///  Flag that defines if ray tracing is supported by the current HDRP asset and platform
        /// </summary>
        public bool rayTracingSupported { get { return m_RayTracingSupported; } }


#if UNITY_EDITOR
        bool m_ResourcesInitialized = false;
#endif

        /// <summary>
        /// HDRenderPipeline constructor.
        /// </summary>
        /// <param name="asset">Source HDRenderPipelineAsset.</param>
        /// <param name="defaultAsset">Defauklt HDRenderPipelineAsset.</param>
        public HDRenderPipeline(HDRenderPipelineAsset asset, HDRenderPipelineAsset defaultAsset)
        {
            m_Asset = asset;
            m_DefaultAsset = defaultAsset;
            HDProbeSystem.Parameters = asset.reflectionSystemParameters;

            DebugManager.instance.RefreshEditor();

            m_ValidAPI = true;

            SetRenderingFeatures();

            // The first thing we need to do is to set the defines that depend on the render pipeline settings
            m_RayTracingSupported = GatherRayTracingSupport(m_Asset.currentPlatformRenderPipelineSettings);

#if UNITY_EDITOR
            m_Asset.EvaluateSettings();

            UpgradeResourcesIfNeeded();

            //In case we are loading element in the asset pipeline (occurs when library is not fully constructed) the creation of the HDRenderPipeline is done at a time we cannot access resources.
            //So in this case, the reloader would fail and the resources cannot be validated. So skip validation here.
            //The HDRenderPipeline will be reconstructed in a few frame which will fix this issue.
            if (HDRenderPipeline.defaultAsset.renderPipelineResources == null
                || HDRenderPipeline.defaultAsset.renderPipelineEditorResources == null
                || (m_RayTracingSupported && HDRenderPipeline.defaultAsset.renderPipelineRayTracingResources == null))
                return;
            else
                m_ResourcesInitialized = true;

            ValidateResources();
#endif

            // We need to call this after the resource initialization as we attempt to use them in checking the supported API.
            if (!CheckAPIValidity())
            {
                m_ValidAPI = false;

                return;
            }

#if ENABLE_VIRTUALTEXTURES
            VirtualTexturingSettingsSRP settings = asset.virtualTexturingSettings;

            if (settings == null)
                settings = new VirtualTexturingSettingsSRP();

            VirtualTexturing.Streaming.SetCPUCacheSize(settings.streamingCpuCacheSizeInMegaBytes);

            GPUCacheSetting[] gpuCacheSettings = new GPUCacheSetting[settings.streamingGpuCacheSettings.Count];
            for (int i = 0; i < settings.streamingGpuCacheSettings.Count; ++i)
            {
                GPUCacheSettingSRP srpSetting = settings.streamingGpuCacheSettings[i];
                gpuCacheSettings[i] = new GPUCacheSetting() { format = srpSetting.format, sizeInMegaBytes = srpSetting.sizeInMegaBytes };
            }

            VirtualTexturing.Streaming.SetGPUCacheSettings(gpuCacheSettings);
#endif

            // Initial state of the RTHandle system.
            // Tells the system that we will require MSAA or not so that we can avoid wasteful render texture allocation.
            // We initialize to screen width/height to avoid multiple realloc that can lead to inflated memory usage (as releasing of memory is delayed).
            RTHandles.Initialize(Screen.width, Screen.height, m_Asset.currentPlatformRenderPipelineSettings.supportMSAA, m_Asset.currentPlatformRenderPipelineSettings.msaaSampleCount);

            m_XRSystem = new XRSystem(asset.renderPipelineResources.shaders);
            m_GPUCopy = new GPUCopy(defaultResources.shaders.copyChannelCS);

            m_MipGenerator = new MipGenerator(defaultResources);
            m_BlueNoise = new BlueNoise(defaultResources);

            EncodeBC6H.DefaultInstance = EncodeBC6H.DefaultInstance ?? new EncodeBC6H(defaultResources.shaders.encodeBC6HCS);

            // Scan material list and assign it
            m_MaterialList = HDUtils.GetRenderPipelineMaterialList();
            // Find first material that have non 0 Gbuffer count and assign it as deferredMaterial
            m_DeferredMaterial = null;
            foreach (var material in m_MaterialList)
            {
                if (material.IsDefferedMaterial())
                    m_DeferredMaterial = material;
            }

            // TODO: Handle the case of no Gbuffer material
            // TODO: I comment the assert here because m_DeferredMaterial for whatever reasons contain the correct class but with a "null" in the name instead of the real name and then trigger the assert
            // whereas it work. Don't know what is happening, DebugDisplay use the same code and name is correct there.
            // Debug.Assert(m_DeferredMaterial != null);

            m_GbufferManager = new GBufferManager(asset, m_DeferredMaterial);
            m_DbufferManager = new DBufferManager();
            m_DbufferManager.InitializeHDRPResouces(asset);
#if ENABLE_VIRTUALTEXTURES
            m_VtBufferManager = new VTBufferManager(asset);
#endif

            m_SharedRTManager.Build(asset);
            m_PostProcessSystem = new PostProcessSystem(asset, defaultResources);
            m_AmbientOcclusionSystem = new AmbientOcclusionSystem(asset, defaultResources);

            // Initialize various compute shader resources
            m_SsrTracingKernel      = m_ScreenSpaceReflectionsCS.FindKernel("ScreenSpaceReflectionsTracing");
            m_SsrReprojectionKernel = m_ScreenSpaceReflectionsCS.FindKernel("ScreenSpaceReflectionsReprojection");

            // General material
            m_CameraMotionVectorsMaterial = CoreUtils.CreateEngineMaterial(defaultResources.shaders.cameraMotionVectorsPS);
            m_DecalNormalBufferMaterial = CoreUtils.CreateEngineMaterial(defaultResources.shaders.decalNormalBufferPS);

            m_CopyDepth = CoreUtils.CreateEngineMaterial(defaultResources.shaders.copyDepthBufferPS);
            m_DownsampleDepthMaterial = CoreUtils.CreateEngineMaterial(defaultResources.shaders.downsampleDepthPS);
            m_UpsampleTransparency = CoreUtils.CreateEngineMaterial(defaultResources.shaders.upsampleTransparentPS);

            m_ApplyDistortionMaterial = CoreUtils.CreateEngineMaterial(defaultResources.shaders.applyDistortionPS);

            m_ClearStencilBufferMaterial = CoreUtils.CreateEngineMaterial(defaultResources.shaders.clearStencilBufferPS);

            InitializeDebugMaterials();

            m_MaterialList.ForEach(material => material.Build(asset, defaultResources));

            if (m_Asset.currentPlatformRenderPipelineSettings.lightLoopSettings.supportFabricConvolution)
            {
                m_IBLFilterArray = new IBLFilterBSDF[2];
                m_IBLFilterArray[0] = new IBLFilterGGX(defaultResources, m_MipGenerator);
                m_IBLFilterArray[1] = new IBLFilterCharlie(defaultResources, m_MipGenerator);
            }
            else
            {
                m_IBLFilterArray = new IBLFilterBSDF[1];
                m_IBLFilterArray[0] = new IBLFilterGGX(defaultResources, m_MipGenerator);
            }

            InitializeLightLoop(m_IBLFilterArray);

            m_SkyManager.Build(asset, defaultResources, m_IBLFilterArray);

            InitializeVolumetricLighting();
            InitializeSubsurfaceScattering();

            m_DebugDisplaySettings.RegisterDebug();
#if UNITY_EDITOR
            // We don't need the debug of Scene View at runtime (each camera have its own debug settings)
            // All scene view will share the same FrameSettings for now as sometimes Dispose is called after
            // another instance of HDRenderPipeline constructor is called.

            Camera firstSceneViewCamera = UnityEditor.SceneView.sceneViews.Count > 0 ? (UnityEditor.SceneView.sceneViews[0] as UnityEditor.SceneView).camera : null;
            if (firstSceneViewCamera != null)
            {
                var history = FrameSettingsHistory.RegisterDebug(null, true);
                DebugManager.instance.RegisterData(history);
            }
#endif

            m_DepthPyramidMipLevelOffsetsBuffer = new ComputeBuffer(15, sizeof(int) * 2);

            InitializeRenderTextures();

            // TODO RENDERGRAPH: Moved those out of InitializeRenderTexture as they are still needed in render graph and would be deallocated otherwise when switching it on.
            m_CustomPassColorBuffer = new Lazy<RTHandle>(() => RTHandles.Alloc(Vector2.one, TextureXR.slices, dimension: TextureXR.dimension, colorFormat: GetCustomBufferFormat(), enableRandomWrite: true, useDynamicScale: true, name: "CustomPassColorBuffer"));
            m_CustomPassDepthBuffer = new Lazy<RTHandle>(() => RTHandles.Alloc(Vector2.one, TextureXR.slices, dimension: TextureXR.dimension, colorFormat: GraphicsFormat.R32_UInt, useDynamicScale: true, name: "CustomPassDepthBuffer", depthBufferBits: DepthBits.Depth32));

            // For debugging
            MousePositionDebug.instance.Build();

            InitializeRenderStateBlocks();

            // Keep track of the original msaa sample value
            // TODO : Bind this directly to the debug menu instead of having an intermediate value
            m_MSAASamples = m_Asset ? m_Asset.currentPlatformRenderPipelineSettings.msaaSampleCount : MSAASamples.None;

            // Propagate it to the debug menu
            m_DebugDisplaySettings.data.msaaSamples = m_MSAASamples;

#if ENABLE_VIRTUALTEXTURES
            // Debug.Log("Scriptable renderpipeline VT enabled");
            m_MRTTransparentMotionVec = new RenderTargetIdentifier[2 + VTBufferManager.AdditionalForwardRT];
#else
            //Debug.Log("Scriptable renderpipeline VT disabled");
            m_MRTTransparentMotionVec = new RenderTargetIdentifier[2];
#endif

            if (m_RayTracingSupported)
            {
                InitRayTracingManager();
                InitRayTracedReflections();
                InitRayTracedIndirectDiffuse();
                InitRaytracingDeferred();
                InitRecursiveRenderer();
                InitPathTracing();

                m_AmbientOcclusionSystem.InitRaytracing(this);
            }
            // Initialize the SSGI structures
            InitScreenSpaceGlobalIllumination();

            // Initialize screen space shadows
            InitializeScreenSpaceShadows();

            CameraCaptureBridge.enabled = true;

            InitializePrepass(m_Asset);
            m_ColorResolveMaterial = CoreUtils.CreateEngineMaterial(asset.renderPipelineResources.shaders.colorResolvePS);
            m_MotionVectorResolve = CoreUtils.CreateEngineMaterial(asset.renderPipelineResources.shaders.resolveMotionVecPS);

            InitializeProbeVolumes();
            CustomPassUtils.Initialize();
<<<<<<< HEAD
=======

            if (enableRenderGraphTests)
                EnableRenderGraph(true);
>>>>>>> dedddbeb
        }

#if UNITY_EDITOR
        void UpgradeResourcesInAssetIfNeeded(HDRenderPipelineAsset asset)
        {
            // Check that the serialized Resources are not broken
            if (asset.renderPipelineResources == null)
                asset.renderPipelineResources
                    = UnityEditor.AssetDatabase.LoadAssetAtPath<RenderPipelineResources>(HDUtils.GetHDRenderPipelinePath() + "Runtime/RenderPipelineResources/HDRenderPipelineResources.asset");
#if UNITY_EDITOR_LINUX // Temp hack to be able to make linux test run. To clarify
            ResourceReloader.TryReloadAllNullIn(asset.renderPipelineResources, HDUtils.GetHDRenderPipelinePath());
#else
            ResourceReloader.ReloadAllNullIn(asset.renderPipelineResources, HDUtils.GetHDRenderPipelinePath());
#endif

            if (m_RayTracingSupported)
            {
                if (asset.renderPipelineRayTracingResources == null)
                    asset.renderPipelineRayTracingResources
                        = UnityEditor.AssetDatabase.LoadAssetAtPath<HDRenderPipelineRayTracingResources>(HDUtils.GetHDRenderPipelinePath() + "Runtime/RenderPipelineResources/HDRenderPipelineRayTracingResources.asset");
#if UNITY_EDITOR_LINUX // Temp hack to be able to make linux test run. To clarify
                ResourceReloader.TryReloadAllNullIn(asset.renderPipelineRayTracingResources, HDUtils.GetHDRenderPipelinePath());
#else
                ResourceReloader.ReloadAllNullIn(asset.renderPipelineRayTracingResources, HDUtils.GetHDRenderPipelinePath());
#endif
            }
            else
            {
                // If ray tracing is not enabled we do not want to have ray tracing resources referenced
                asset.renderPipelineRayTracingResources = null;
            }

            var editorResourcesPath = HDUtils.GetHDRenderPipelinePath() + "Editor/RenderPipelineResources/HDRenderPipelineEditorResources.asset";
            if (asset.renderPipelineEditorResources == null)
            {
                var objs = InternalEditorUtility.LoadSerializedFileAndForget(editorResourcesPath);
                asset.renderPipelineEditorResources = objs != null && objs.Length > 0 ? objs.First() as HDRenderPipelineEditorResources : null;
            }

            if (ResourceReloader.ReloadAllNullIn(asset.renderPipelineEditorResources,
                HDUtils.GetHDRenderPipelinePath()))
            {
                InternalEditorUtility.SaveToSerializedFileAndForget(
                    new Object[]{asset.renderPipelineEditorResources },
                    editorResourcesPath,
                    true);
            }

            // Upgrade the resources (re-import every references in RenderPipelineResources) if the resource version mismatches
            // It's done here because we know every HDRP assets have been imported before
            asset.renderPipelineResources?.UpgradeIfNeeded();
        }

        void UpgradeResourcesIfNeeded()
        {
            // The first thing we need to do is to set the defines that depend on the render pipeline settings
            m_Asset.EvaluateSettings();

            // Check and fix both the default and current HDRP asset
            UpgradeResourcesInAssetIfNeeded(HDRenderPipeline.defaultAsset);
            UpgradeResourcesInAssetIfNeeded(HDRenderPipeline.currentAsset);
        }

        void ValidateResources()
        {
            var resources = HDRenderPipeline.defaultAsset.renderPipelineResources;

            // We iterate over all compute shader to verify if they are all compiled, if it's not the case
            // then we throw an exception to avoid allocating resources and crashing later on by using a null
            // compute kernel.
            foreach (var computeShader in resources.shaders.GetAllComputeShaders())
            {
                foreach (var message in UnityEditor.ShaderUtil.GetComputeShaderMessages(computeShader))
                {
                    if (message.severity == UnityEditor.Rendering.ShaderCompilerMessageSeverity.Error)
                    {
                        // Will be catched by the try in HDRenderPipelineAsset.CreatePipeline()
                        throw new Exception(String.Format(
                            "Compute Shader compilation error on platform {0} in file {1}:{2}: {3}{4}\n" +
                            "HDRP will not run until the error is fixed.\n",
                            message.platform, message.file, message.line, message.message, message.messageDetails
                        ));
                    }
                }
            }
        }

#endif

#if UNITY_2020_2_OR_NEWER
        internal void SwitchRenderTargetsToFastMem(CommandBuffer cmd, HDCamera camera)
        {
            // Color and normal buffer will always be in fast memory
            m_CameraColorBuffer.SwitchToFastMemory(cmd, residencyFraction: 1.0f, FastMemoryFlags.SpillTop, copyContents: false);
            m_SharedRTManager.GetNormalBuffer().SwitchToFastMemory(cmd, residencyFraction: 1.0f, FastMemoryFlags.SpillTop, copyContents: false);
            // Following might need to change depending on context... TODO: Do a deep investigation of projects we have to check what is the most beneficial.
            RenderPipelineSettings settings = m_Asset.currentPlatformRenderPipelineSettings;

            if (settings.supportedLitShaderMode != RenderPipelineSettings.SupportedLitShaderMode.ForwardOnly)
            {
                // Switch gbuffers to fast memory when we are in deferred
                var buffers = m_GbufferManager.GetBuffers();
                foreach (var buffer in buffers)
                {
                    buffer.SwitchToFastMemory(cmd, residencyFraction: 1.0f, FastMemoryFlags.SpillTop, copyContents: false);
                }
            }

            // Trying to fit the depth pyramid
            m_SharedRTManager.GetDepthTexture().SwitchToFastMemory(cmd, residencyFraction: 1.0f, FastMemoryFlags.SpillTop, false);
        }
#endif
        /// <summary>
        /// Resets the reference size of the internal RTHandle System.
        /// This allows users to reduce the memory footprint of render textures after doing a super sampled rendering pass for example.
        /// </summary>
        /// <param name="width">New width of the internal RTHandle System.</param>
        /// <param name="height">New height of the internal RTHandle System.</param>
        public void ResetRTHandleReferenceSize(int width, int height)
        {
            RTHandles.ResetReferenceSize(width, height);
            HDCamera.ResetAllHistoryRTHandleSystems(width, height);
        }

        void InitializeRenderTextures()
        {
            RenderPipelineSettings settings = m_Asset.currentPlatformRenderPipelineSettings;

            if (settings.supportedLitShaderMode != RenderPipelineSettings.SupportedLitShaderMode.ForwardOnly)
                m_GbufferManager.CreateBuffers();

            if (settings.supportDecals)
                m_DbufferManager.CreateBuffers();

#if ENABLE_VIRTUALTEXTURES
            m_VtBufferManager.CreateBuffers(settings);
#endif

            InitSSSBuffers();
            m_SharedRTManager.InitSharedBuffers(m_GbufferManager, m_Asset.currentPlatformRenderPipelineSettings, defaultResources);

            m_CameraColorBuffer = RTHandles.Alloc(Vector2.one, TextureXR.slices, dimension: TextureXR.dimension, colorFormat: GetColorBufferFormat(), enableRandomWrite: true, useMipMap: false, useDynamicScale: true, name: "CameraColor");
            m_OpaqueAtmosphericScatteringBuffer = RTHandles.Alloc(Vector2.one, TextureXR.slices, dimension: TextureXR.dimension, colorFormat: GetColorBufferFormat(), enableRandomWrite: true, useMipMap: false, useDynamicScale: true, name: "OpaqueAtmosphericScattering");
            m_CameraSssDiffuseLightingBuffer = RTHandles.Alloc(Vector2.one, TextureXR.slices, dimension: TextureXR.dimension, colorFormat: GraphicsFormat.B10G11R11_UFloatPack32, enableRandomWrite: true, useDynamicScale: true, name: "CameraSSSDiffuseLighting");

            m_DistortionBuffer = RTHandles.Alloc(Vector2.one, TextureXR.slices, dimension: TextureXR.dimension, colorFormat: Builtin.GetDistortionBufferFormat(), useDynamicScale: true, name: "Distortion");

            m_ContactShadowBuffer = RTHandles.Alloc(Vector2.one, TextureXR.slices, dimension: TextureXR.dimension, colorFormat: GraphicsFormat.R32_UInt, enableRandomWrite: true, useDynamicScale: true, name: "ContactShadowsBuffer");

            if (m_Asset.currentPlatformRenderPipelineSettings.lowresTransparentSettings.enabled)
            {
                // We need R16G16B16A16_SFloat as we need a proper alpha channel for compositing.
                m_LowResTransparentBuffer = RTHandles.Alloc(Vector2.one * 0.5f, TextureXR.slices, dimension: TextureXR.dimension, colorFormat: GraphicsFormat.R16G16B16A16_SFloat, enableRandomWrite: true, useDynamicScale: true, name: "Low res transparent");
            }

            if (settings.supportSSR)
            {
                // m_SsrDebugTexture    = RTHandles.Alloc(Vector2.one, TextureXR.slices, dimension: TextureXR.dimension, colorFormat: RenderTextureFormat.ARGBFloat, sRGB: false, enableRandomWrite: true, useDynamicScale: true, name: "SSR_Debug_Texture");
                m_SsrHitPointTexture = RTHandles.Alloc(Vector2.one, TextureXR.slices, dimension: TextureXR.dimension, colorFormat: GraphicsFormat.R16G16_UNorm, enableRandomWrite: true, useDynamicScale: true, name: "SSR_Hit_Point_Texture");
                m_SsrLightingTexture = RTHandles.Alloc(Vector2.one, TextureXR.slices, dimension: TextureXR.dimension, colorFormat: GraphicsFormat.R16G16B16A16_SFloat, enableRandomWrite: true, useDynamicScale: true, name: "SSR_Lighting_Texture");
            }

            // Let's create the MSAA textures
            if (m_Asset.currentPlatformRenderPipelineSettings.supportMSAA && m_Asset.currentPlatformRenderPipelineSettings.supportedLitShaderMode != RenderPipelineSettings.SupportedLitShaderMode.DeferredOnly)
            {
                m_CameraColorMSAABuffer = RTHandles.Alloc(Vector2.one, TextureXR.slices, dimension: TextureXR.dimension, colorFormat: GetColorBufferFormat(), bindTextureMS: true, enableMSAA: true, useDynamicScale: true, name: "CameraColorMSAA");
                m_OpaqueAtmosphericScatteringMSAABuffer = RTHandles.Alloc(Vector2.one, TextureXR.slices, dimension: TextureXR.dimension, colorFormat: GetColorBufferFormat(), bindTextureMS: true, enableMSAA: true, useDynamicScale: true, name: "OpaqueAtmosphericScatteringMSAA");
                m_CameraSssDiffuseLightingMSAABuffer = RTHandles.Alloc(Vector2.one, TextureXR.slices, dimension: TextureXR.dimension, colorFormat: GetColorBufferFormat(), bindTextureMS: true, enableMSAA: true, useDynamicScale: true, name: "CameraSSSDiffuseLightingMSAA");
            }
        }

        void GetOrCreateDebugTextures()
        {
            if (m_EnableRenderGraph)
                return;

            //Debug.isDebugBuild can be changed during DoBuildPlayer, these allocation has to be check on every frames
            //TODO : Clean this with the RenderGraph system
            if (Debug.isDebugBuild && m_DebugColorPickerBuffer == null && m_DebugFullScreenTempBuffer == null)
            {
                m_DebugColorPickerBuffer = RTHandles.Alloc(Vector2.one, filterMode: FilterMode.Point, colorFormat: GraphicsFormat.R16G16B16A16_SFloat, useDynamicScale: true, name: "DebugColorPicker");
                m_DebugFullScreenTempBuffer = RTHandles.Alloc(Vector2.one, TextureXR.slices, dimension: TextureXR.dimension, colorFormat: GraphicsFormat.R16G16B16A16_SFloat, useDynamicScale: true, name: "DebugFullScreen");
            }

            if (m_IntermediateAfterPostProcessBuffer == null)
            {
                // We always need this target because there could be a custom pass in after post process mode.
                // In that case, we need to do the flip y after this pass.
                m_IntermediateAfterPostProcessBuffer = RTHandles.Alloc(Vector2.one, TextureXR.slices, dimension: TextureXR.dimension, colorFormat: GetColorBufferFormat(), useDynamicScale: true, name: "AfterPostProcess"); // Needs to be FP16 because output target might be HDR
            }
        }

        void DestroyRenderTextures()
        {
            m_GbufferManager.DestroyBuffers();
            m_DbufferManager.DestroyBuffers();
#if ENABLE_VIRTUALTEXTURES
            m_VtBufferManager.DestroyBuffers();
#endif

            DestroySSSBuffers();
            m_SharedRTManager.Cleanup();

            RTHandles.Release(m_CameraColorBuffer);
            RTHandles.Release(m_OpaqueAtmosphericScatteringBuffer);
            RTHandles.Release(m_CameraSssDiffuseLightingBuffer);

            RTHandles.Release(m_DistortionBuffer);
            RTHandles.Release(m_ContactShadowBuffer);

            RTHandles.Release(m_LowResTransparentBuffer);

            // RTHandles.Release(m_SsrDebugTexture);
            RTHandles.Release(m_SsrHitPointTexture);
            RTHandles.Release(m_SsrLightingTexture);

            RTHandles.Release(m_CameraColorMSAABuffer);
            RTHandles.Release(m_OpaqueAtmosphericScatteringMSAABuffer);
            RTHandles.Release(m_CameraSssDiffuseLightingMSAABuffer);

            // Those buffer are initialized lazily so we need to null them for this to work after deallocation.
            RTHandles.Release(m_DebugColorPickerBuffer);
            RTHandles.Release(m_DebugFullScreenTempBuffer);
            RTHandles.Release(m_IntermediateAfterPostProcessBuffer);
            m_DebugColorPickerBuffer = null;
            m_DebugFullScreenTempBuffer = null;
            m_IntermediateAfterPostProcessBuffer = null;
        }

        void SetRenderingFeatures()
        {
            // Set sub-shader pipeline tag
            Shader.globalRenderPipeline = "HDRenderPipeline";

            // HD use specific GraphicsSettings
            m_PreviousLightsUseLinearIntensity = GraphicsSettings.lightsUseLinearIntensity;
            GraphicsSettings.lightsUseLinearIntensity = true;
            m_PreviousLightsUseColorTemperature = GraphicsSettings.lightsUseColorTemperature;
            GraphicsSettings.lightsUseColorTemperature = true;
            m_PreviousSRPBatcher = GraphicsSettings.useScriptableRenderPipelineBatching;
            GraphicsSettings.useScriptableRenderPipelineBatching = m_Asset.enableSRPBatcher;
#if  HAVE_DEFAULT_RENDERING_LAYER_MASK
            m_PreviousDefaultRenderingLayerMask = GraphicsSettings.defaultRenderingLayerMask;
            GraphicsSettings.defaultRenderingLayerMask = ShaderVariablesGlobal.DefaultRenderingLayerMask;
#endif

            // In case shadowmask mode isn't setup correctly, force it to correct usage (as there is no UI to fix it)
            m_PreviousShadowMaskMode = QualitySettings.shadowmaskMode;
            QualitySettings.shadowmaskMode = ShadowmaskMode.DistanceShadowmask;

            SupportedRenderingFeatures.active = new SupportedRenderingFeatures()
            {
                reflectionProbeModes = SupportedRenderingFeatures.ReflectionProbeModes.Rotation,
                defaultMixedLightingModes = SupportedRenderingFeatures.LightmapMixedBakeModes.IndirectOnly,
                mixedLightingModes = SupportedRenderingFeatures.LightmapMixedBakeModes.IndirectOnly | (m_Asset.currentPlatformRenderPipelineSettings.supportShadowMask ? SupportedRenderingFeatures.LightmapMixedBakeModes.Shadowmask : 0),
                lightmapBakeTypes = LightmapBakeType.Baked | LightmapBakeType.Mixed | LightmapBakeType.Realtime,
                lightmapsModes = LightmapsMode.NonDirectional | LightmapsMode.CombinedDirectional,
                lightProbeProxyVolumes = true,
                motionVectors = true,
                receiveShadows = false,
                reflectionProbes = false,
                rendererPriority = true,
                overridesFog = true,
                overridesOtherLightingSettings = true,
                editableMaterialRenderQueue = false
                // Enlighten is deprecated in 2019.3 and above
                , enlighten = false
                , overridesLODBias = true
                , overridesMaximumLODLevel = true
                , terrainDetailUnsupported = true
                , overridesShadowmask = true // Don't display the shadow mask UI in Quality Settings
                , overrideShadowmaskMessage = "\nThe Shadowmask Mode used at run time can be found in the Shadows section of Light component."
                , overridesRealtimeReflectionProbes = true // Don't display the real time reflection probes checkbox UI in Quality Settings
            };

            Lightmapping.SetDelegate(GlobalIlluminationUtils.hdLightsDelegate);

#if UNITY_EDITOR
            // HDRP always enable baking of cookie by default
            m_PreviousEnableCookiesInLightmapper = UnityEditor.EditorSettings.enableCookiesInLightmapper;
            UnityEditor.EditorSettings.enableCookiesInLightmapper = true;

            SceneViewDrawMode.SetupDrawMode();

            if (UnityEditor.PlayerSettings.colorSpace == ColorSpace.Gamma)
            {
                Debug.LogError("High Definition Render Pipeline doesn't support Gamma mode, change to Linear mode (HDRP isn't set up properly. Go to Windows > RenderPipeline > HDRP Wizard to fix your settings).");
            }
#endif
        }

        bool CheckAPIValidity()
        {
            GraphicsDeviceType unsupportedDeviceType;
            if (!IsSupportedPlatform(out unsupportedDeviceType))
            {
                HDUtils.DisplayUnsupportedAPIMessage(unsupportedDeviceType.ToString());

                // Display more information to the users when it should have use Metal instead of OpenGL
                if (SystemInfo.graphicsDeviceType.ToString().StartsWith("OpenGL"))
                {
                    if (SystemInfo.operatingSystem.StartsWith("Mac"))
                        HDUtils.DisplayUnsupportedMessage("Use Metal API instead.");
                    else if (SystemInfo.operatingSystem.StartsWith("Windows"))
                        HDUtils.DisplayUnsupportedMessage("Use Vulkan API instead.");
                }

                return false;
            }

            return true;
        }

        // Note: If you add new platform in this function, think about adding support when building the player to in HDRPCustomBuildProcessor.cs
        bool IsSupportedPlatform(out GraphicsDeviceType unsupportedGraphicDevice)
        {
            unsupportedGraphicDevice = SystemInfo.graphicsDeviceType;

            if (!SystemInfo.supportsComputeShaders)
                return false;

            if (!(defaultResources?.shaders.defaultPS?.isSupported ?? true))
                return false;

#if UNITY_EDITOR
            UnityEditor.BuildTarget activeBuildTarget = UnityEditor.EditorUserBuildSettings.activeBuildTarget;
            // If the build target matches the operating system of the editor
            if (SystemInfo.operatingSystemFamily == HDUtils.BuildTargetToOperatingSystemFamily(activeBuildTarget))
            {
                bool autoAPI = UnityEditor.PlayerSettings.GetUseDefaultGraphicsAPIs(activeBuildTarget);

                // then, there is two configuration possible:
                if (autoAPI)
                {
                    // if the graphic api is chosen automatically, then only the system's graphic device type matters
                    if (!HDUtils.IsSupportedGraphicDevice(SystemInfo.graphicsDeviceType))
                        return false;
                }
                else
                {
                    // otherwise, we need to iterate over every graphic api available in the list to track every non-supported APIs
                    return HDUtils.AreGraphicsAPIsSupported(activeBuildTarget, out unsupportedGraphicDevice);
                }
            }
            else // if the build target does not match the editor OS, then we have to check using the graphic api list
            {
                return HDUtils.AreGraphicsAPIsSupported(activeBuildTarget, out unsupportedGraphicDevice);
            }

            if (!HDUtils.IsSupportedBuildTarget(activeBuildTarget))
                return false;
#else
            if (!HDUtils.IsSupportedGraphicDevice(SystemInfo.graphicsDeviceType))
                return false;
#endif

            if (!HDUtils.IsOperatingSystemSupported(SystemInfo.operatingSystem))
                return false;

            return true;
        }

        void UnsetRenderingFeatures()
        {
            Shader.globalRenderPipeline = "";

            GraphicsSettings.lightsUseLinearIntensity = m_PreviousLightsUseLinearIntensity;
            GraphicsSettings.lightsUseColorTemperature = m_PreviousLightsUseColorTemperature;
            GraphicsSettings.useScriptableRenderPipelineBatching = m_PreviousSRPBatcher;
#if HAVE_DEFAULT_RENDERING_LAYER_MASK
            GraphicsSettings.defaultRenderingLayerMask = m_PreviousDefaultRenderingLayerMask;
#endif
            QualitySettings.shadowmaskMode = m_PreviousShadowMaskMode;

            SupportedRenderingFeatures.active = new SupportedRenderingFeatures();

            Lightmapping.ResetDelegate();

#if UNITY_EDITOR
            UnityEditor.EditorSettings.enableCookiesInLightmapper = m_PreviousEnableCookiesInLightmapper;
#endif
        }

        void InitializeRenderGraph()
        {
            m_RenderGraph = new RenderGraph(m_Asset.currentPlatformRenderPipelineSettings.supportMSAA, m_MSAASamples);
            m_RenderGraph.RegisterDebug();
        }

        void CleanupRenderGraph()
        {
            if (m_EnableRenderGraph)
            {
                m_RenderGraph.Cleanup();
                m_RenderGraph.UnRegisterDebug();
                m_RenderGraph = null;
            }
        }

        internal bool IsRenderGraphEnabled()
        {
            return m_EnableRenderGraph;
        }

        internal void EnableRenderGraph(bool value)
        {
            bool changed = value != m_EnableRenderGraph;
            if (changed)
            {
                if (value)
                {
                    CleanupNonRenderGraphResources();
                    InitializeRenderGraph();
                    m_EnableRenderGraph = true;
                }
                else
                {
                    CleanupRenderGraph();
                    InitializeNonRenderGraphResources();
                    m_EnableRenderGraph = false;
                }
            }
        }

        void InitializeNonRenderGraphResources()
        {
            InitializeRenderTextures();
            m_ShadowManager.InitializeNonRenderGraphResources();
            m_AmbientOcclusionSystem.InitializeNonRenderGraphResources();
            m_PostProcessSystem.InitializeNonRenderGraphResources(asset);
            s_lightVolumes.InitializeNonRenderGraphResources();

            // Reset resolution dependent buffers. Tile, Coarse stencil etc...
            m_MaxCameraWidth = m_MaxCameraHeight = m_MaxViewCount = 1;
        }

        void CleanupNonRenderGraphResources()
        {
            DestroyRenderTextures();
            m_ShadowManager.CleanupNonRenderGraphResources();
            m_AmbientOcclusionSystem.CleanupNonRenderGraphResources();
            m_PostProcessSystem.CleanupNonRenderGraphResources();
            s_lightVolumes.CleanupNonRenderGraphResources();
            LightLoopCleanupNonRenderGraphResources();
            m_SharedRTManager.DisposeCoarseStencilBuffer();
            m_DbufferManager.ReleaseResolutionDependentBuffers();
        }

        void InitializeDebugMaterials()
        {
            m_DebugViewMaterialGBuffer = CoreUtils.CreateEngineMaterial(defaultResources.shaders.debugViewMaterialGBufferPS);
            m_DebugViewMaterialGBufferShadowMask = CoreUtils.CreateEngineMaterial(defaultResources.shaders.debugViewMaterialGBufferPS);
            m_DebugViewMaterialGBufferShadowMask.EnableKeyword("SHADOWS_SHADOWMASK");
            m_DebugDisplayLatlong = CoreUtils.CreateEngineMaterial(defaultResources.shaders.debugDisplayLatlongPS);
            m_DebugFullScreen = CoreUtils.CreateEngineMaterial(defaultResources.shaders.debugFullScreenPS);
            m_DebugColorPicker = CoreUtils.CreateEngineMaterial(defaultResources.shaders.debugColorPickerPS);
            m_DebugExposure = CoreUtils.CreateEngineMaterial(defaultResources.shaders.debugExposurePS);
            m_Blit = CoreUtils.CreateEngineMaterial(defaultResources.shaders.blitPS);
            m_ErrorMaterial = CoreUtils.CreateEngineMaterial("Hidden/InternalErrorShader");

            // With texture array enabled, we still need the normal blit version for other systems like atlas
            if (TextureXR.useTexArray)
            {
                m_Blit.EnableKeyword("DISABLE_TEXTURE2D_X_ARRAY");
                m_BlitTexArray = CoreUtils.CreateEngineMaterial(defaultResources.shaders.blitPS);
                m_BlitTexArraySingleSlice = CoreUtils.CreateEngineMaterial(defaultResources.shaders.blitPS);
                m_BlitTexArraySingleSlice.EnableKeyword("BLIT_SINGLE_SLICE");
            }
        }

        void InitializeRenderStateBlocks()
        {
            m_DepthStateOpaque = new RenderStateBlock
            {
                depthState = new DepthState(true, CompareFunction.LessEqual),
                mask = RenderStateMask.Depth
            };

            m_DepthStateNoWrite = new RenderStateBlock
            {
                depthState = new DepthState(false, CompareFunction.LessEqual),
                mask = RenderStateMask.Depth
            };

            m_AlphaToMaskBlock = new RenderStateBlock
            {
                blendState = new BlendState(true, false),
                mask = RenderStateMask.Blend
            };
        }

        /// <summary>
        /// Disposable pattern implementation.
        /// </summary>
        /// <param name="disposing">Is disposing.</param>
        protected override void Dispose(bool disposing)
        {
            DisposeProbeCameraPool();

            UnsetRenderingFeatures();

            if (!m_ValidAPI)
                return;

#if UNITY_EDITOR
            if (!m_ResourcesInitialized)
                return;
#endif

            base.Dispose(disposing);

            ReleaseScreenSpaceShadows();
            ReleaseScreenSpaceGlobalIllumination();

            if (m_RayTracingSupported)
            {
                ReleaseRecursiveRenderer();
                ReleaseRayTracingDeferred();
                ReleaseRayTracedIndirectDiffuse();
                ReleaseRayTracedReflections();
                ReleasePathTracing();
            }
            ReleaseRayTracingManager();
            m_DebugDisplaySettings.UnregisterDebug();

            CleanupLightLoop();

            // For debugging
            MousePositionDebug.instance.Cleanup();

            DecalSystem.instance.Cleanup();

            m_MaterialList.ForEach(material => material.Cleanup());

            CoreUtils.Destroy(m_CameraMotionVectorsMaterial);
            CoreUtils.Destroy(m_DecalNormalBufferMaterial);

            CoreUtils.Destroy(m_DebugViewMaterialGBuffer);
            CoreUtils.Destroy(m_DebugViewMaterialGBufferShadowMask);
            CoreUtils.Destroy(m_DebugDisplayLatlong);
            CoreUtils.Destroy(m_DebugFullScreen);
            CoreUtils.Destroy(m_DebugColorPicker);
            CoreUtils.Destroy(m_DebugExposure);
            CoreUtils.Destroy(m_Blit);
            CoreUtils.Destroy(m_BlitTexArray);
            CoreUtils.Destroy(m_BlitTexArraySingleSlice);
            CoreUtils.Destroy(m_CopyDepth);
            CoreUtils.Destroy(m_ErrorMaterial);
            CoreUtils.Destroy(m_DownsampleDepthMaterial);
            CoreUtils.Destroy(m_UpsampleTransparency);
            CoreUtils.Destroy(m_ApplyDistortionMaterial);
            CoreUtils.Destroy(m_ClearStencilBufferMaterial);

            m_XRSystem.Cleanup();
            m_SkyManager.Cleanup();
            CleanupVolumetricLighting();
            CleanupProbeVolumes();

            for(int bsdfIdx = 0; bsdfIdx < m_IBLFilterArray.Length; ++bsdfIdx)
            {
                m_IBLFilterArray[bsdfIdx].Cleanup();
            }

            m_PostProcessSystem.Cleanup();
            m_AmbientOcclusionSystem.Cleanup();
            m_BlueNoise.Cleanup();

            HDCamera.ClearAll();

            m_MipGenerator.Release();

            DestroyRenderTextures();

            if (m_CustomPassColorBuffer.IsValueCreated)
                RTHandles.Release(m_CustomPassColorBuffer.Value);
            if (m_CustomPassDepthBuffer.IsValueCreated)
                RTHandles.Release(m_CustomPassDepthBuffer.Value);

            CullingGroupManager.instance.Cleanup();

            m_DbufferManager.ReleaseResolutionDependentBuffers();
            m_SharedRTManager.DisposeCoarseStencilBuffer();

            CoreUtils.SafeRelease(m_DepthPyramidMipLevelOffsetsBuffer);

            CustomPassVolume.Cleanup();

            CleanupPrepass();
            CoreUtils.Destroy(m_ColorResolveMaterial);
            CoreUtils.Destroy(m_MotionVectorResolve);

            CustomPassUtils.Cleanup();
#if UNITY_EDITOR
            SceneViewDrawMode.ResetDrawMode();

            // Do not attempt to unregister SceneView FrameSettings. It is shared amongst every scene view and take only a little place.
            // For removing it, you should be sure that Dispose could never be called after the constructor of another instance of this SRP.
            // Also, at the moment, applying change to hdrpAsset cause the SRP to be Disposed and Constructed again.
            // Not always in that order.
#endif

            // Dispose m_ProbeCameraPool properly
            void DisposeProbeCameraPool()
            {
#if UNITY_EDITOR
                // Special case here: when the HDRP asset is modified in the Editor,
                //   it is disposed during an `OnValidate` call.
                //   But during `OnValidate` call, game object must not be destroyed.
                //   So, only when this method was called during an `OnValidate` call, the destruction of the
                //   pool is delayed, otherwise, it is destroyed as usual with `CoreUtils.Destroy`
                var isInOnValidate = false;
                isInOnValidate = new StackTrace().ToString().Contains("OnValidate");
                if (isInOnValidate)
                {
                    var pool = m_ProbeCameraCache;
                    UnityEditor.EditorApplication.delayCall += () => pool.Dispose();
                    m_ProbeCameraCache = null;
                }
                else
                {
#endif
                    m_ProbeCameraCache.Dispose();
                    m_ProbeCameraCache = null;
#if UNITY_EDITOR
                }
#endif

                CleanupRenderGraph();
            }

            ConstantBuffer.ReleaseAll();

            CameraCaptureBridge.enabled = false;

            // Dispose of Render Pipeline can be call either by OnValidate() or by OnDisable().
            // Inside an OnValidate() call we can't call a DestroyImmediate().
            // Here we are releasing our singleton to not leak while doing a domain reload.
            // However this is doing a call to DestroyImmediate().
            // To workaround this, and was we only leak with Singleton while doing domain reload (and not in OnValidate)
            // we are detecting if we are in an OnValidate call and releasing the Singleton only if it is not the case.
            if (!m_Asset.isInOnValidateCall)
                HDUtils.ReleaseComponentSingletons();
        }


        void Resize(HDCamera hdCamera)
        {
            // m_MaxCameraWidth and m_MaxCameraHeight start at 0 so we will at least go through this once at first frame to allocate the buffers for the first time.
            bool resolutionChanged = (hdCamera.actualWidth > m_MaxCameraWidth) || (hdCamera.actualHeight > m_MaxCameraHeight) || (hdCamera.viewCount > m_MaxViewCount);

            if (resolutionChanged)
            {
                // update recorded window resolution
                m_MaxCameraWidth = Mathf.Max(m_MaxCameraWidth, hdCamera.actualWidth);
                m_MaxCameraHeight = Mathf.Max(m_MaxCameraHeight, hdCamera.actualHeight);
                m_MaxViewCount = Math.Max(m_MaxViewCount, hdCamera.viewCount);

                if (m_MaxCameraWidth > 0 && m_MaxCameraHeight > 0)
                {
                    LightLoopReleaseResolutionDependentBuffers();
                    m_DbufferManager.ReleaseResolutionDependentBuffers();
                    m_SharedRTManager.DisposeCoarseStencilBuffer();
                }

                LightLoopAllocResolutionDependentBuffers(hdCamera, m_MaxCameraWidth, m_MaxCameraHeight);
                if (!m_EnableRenderGraph)
                {
                    m_DbufferManager.AllocResolutionDependentBuffers(m_MaxCameraWidth, m_MaxCameraHeight);
                    m_SharedRTManager.AllocateCoarseStencilBuffer(m_MaxCameraWidth, m_MaxCameraHeight, hdCamera.viewCount);
                }
            }
        }

        void UpdateGlobalConstantBuffers(HDCamera hdCamera, CommandBuffer cmd)
        {
            UpdateShaderVariablesGlobalCB(hdCamera, cmd);
            UpdateShaderVariablesXRCB(hdCamera, cmd);
            UpdateShaderVariablesRaytracingCB(hdCamera, cmd);

            // This one is not in a constant buffer because it's only used as a parameter for some shader's render states. It's not actually used inside shader code.
            cmd.SetGlobalInt(HDShaderIDs._ColorMaskTransparentVel, (int)ColorWriteMask.All);
        }

        void UpdateShaderVariablesGlobalCB(HDCamera hdCamera, CommandBuffer cmd)
        {
            hdCamera.UpdateShaderVariablesGlobalCB(ref m_ShaderVariablesGlobalCB, m_FrameCount);
            Fog.UpdateShaderVariablesGlobalCB(ref m_ShaderVariablesGlobalCB, hdCamera);
            UpdateShaderVariablesGlobalSubsurface(ref m_ShaderVariablesGlobalCB, hdCamera);
            UpdateShaderVariablesGlobalDecal(ref m_ShaderVariablesGlobalCB, hdCamera);
            UpdateShaderVariablesGlobalVolumetrics(ref m_ShaderVariablesGlobalCB, hdCamera);
            m_ShadowManager.UpdateShaderVariablesGlobalCB(ref m_ShaderVariablesGlobalCB);
            UpdateShaderVariablesGlobalLightLoop(ref m_ShaderVariablesGlobalCB, hdCamera);
            UpdateShaderVariablesGlobalProbeVolumes(ref m_ShaderVariablesGlobalCB, hdCamera);
            m_AmbientOcclusionSystem.UpdateShaderVariableGlobalCB(ref m_ShaderVariablesGlobalCB, hdCamera);

            // Misc
            MicroShadowing microShadowingSettings = hdCamera.volumeStack.GetComponent<MicroShadowing>();
            m_ShaderVariablesGlobalCB._MicroShadowOpacity = microShadowingSettings.enable.value ? microShadowingSettings.opacity.value : 0.0f;

            HDShadowSettings shadowSettings = hdCamera.volumeStack.GetComponent<HDShadowSettings>();
            m_ShaderVariablesGlobalCB._DirectionalTransmissionMultiplier = shadowSettings.directionalTransmissionMultiplier.value;

            ScreenSpaceRefraction ssRefraction = hdCamera.volumeStack.GetComponent<ScreenSpaceRefraction>();
            m_ShaderVariablesGlobalCB._SSRefractionInvScreenWeightDistance = 1.0f / ssRefraction.screenFadeDistance.value;

            IndirectLightingController indirectLightingController = hdCamera.volumeStack.GetComponent<IndirectLightingController>();
            m_ShaderVariablesGlobalCB._IndirectDiffuseLightingMultiplier = indirectLightingController.indirectDiffuseLightingMultiplier.value;
            m_ShaderVariablesGlobalCB._IndirectDiffuseLightingLayers = hdCamera.frameSettings.IsEnabled(FrameSettingsField.LightLayers) ? indirectLightingController.GetIndirectDiffuseLightingLayers() : uint.MaxValue;
            m_ShaderVariablesGlobalCB._ReflectionLightingMultiplier = indirectLightingController.reflectionLightingMultiplier.value;
            m_ShaderVariablesGlobalCB._ReflectionLightingLayers = hdCamera.frameSettings.IsEnabled(FrameSettingsField.LightLayers) ? indirectLightingController.GetReflectionLightingLayers() : uint.MaxValue;

            m_ShaderVariablesGlobalCB._OffScreenRendering = 0;
            m_ShaderVariablesGlobalCB._OffScreenDownsampleFactor = 1;
            m_ShaderVariablesGlobalCB._ReplaceDiffuseForIndirect = hdCamera.frameSettings.IsEnabled(FrameSettingsField.ReplaceDiffuseForIndirect) ? 1.0f : 0.0f;
            m_ShaderVariablesGlobalCB._EnableSkyReflection = hdCamera.frameSettings.IsEnabled(FrameSettingsField.SkyReflection) ? 1u : 0u;
            m_ShaderVariablesGlobalCB._ContactShadowOpacity = m_ContactShadows.opacity.value;

            int coarseStencilWidth = HDUtils.DivRoundUp(hdCamera.actualWidth, 8);
            int coarseStencilHeight = HDUtils.DivRoundUp(hdCamera.actualHeight, 8);
            m_ShaderVariablesGlobalCB._CoarseStencilBufferSize = new Vector4(coarseStencilWidth, coarseStencilHeight, 1.0f / coarseStencilWidth, 1.0f / coarseStencilHeight);

            m_ShaderVariablesGlobalCB._RaytracingFrameIndex = RayTracingFrameIndex(hdCamera);
            m_ShaderVariablesGlobalCB._IndirectDiffuseMode = (int)GetIndirectDiffuseMode(hdCamera);

            if (hdCamera.frameSettings.IsEnabled(FrameSettingsField.RayTracing))
            {
                // Check if recursive rendering is enabled or not. This will control the cull of primitive
                // during the gbuffer and forward pass
                ScreenSpaceReflection settings = hdCamera.volumeStack.GetComponent<ScreenSpaceReflection>();
                bool enableRaytracedReflections = hdCamera.frameSettings.IsEnabled(FrameSettingsField.RayTracing) && settings.rayTracing.value;
                m_ShaderVariablesGlobalCB._EnableRayTracedReflections = enableRaytracedReflections ? 1 : 0;
                RecursiveRendering recursiveSettings = hdCamera.volumeStack.GetComponent<RecursiveRendering>();
                m_ShaderVariablesGlobalCB._EnableRecursiveRayTracing = recursiveSettings.enable.value ? 1u : 0u;
            }
            else
            {
                m_ShaderVariablesGlobalCB._EnableRayTracedReflections = 0;
                m_ShaderVariablesGlobalCB._EnableRecursiveRayTracing = 0;
            }

            ConstantBuffer.PushGlobal(cmd, m_ShaderVariablesGlobalCB, HDShaderIDs._ShaderVariablesGlobal);
        }

        void UpdateShaderVariablesXRCB(HDCamera hdCamera, CommandBuffer cmd)
        {
            hdCamera.xr.UpdateBuiltinStereoMatrices(cmd);
            hdCamera.UpdateShaderVariablesXRCB(ref m_ShaderVariablesXRCB);
            ConstantBuffer.PushGlobal(cmd, m_ShaderVariablesXRCB, HDShaderIDs._ShaderVariablesXR);
        }


        void UpdateShaderVariablesRaytracingCB(HDCamera hdCamera, CommandBuffer cmd)
        {
            if (!hdCamera.frameSettings.IsEnabled(FrameSettingsField.RayTracing))
                return;

            RayTracingSettings rayTracingSettings = hdCamera.volumeStack.GetComponent<RayTracingSettings>();
            ScreenSpaceReflection screenSpaceReflection = hdCamera.volumeStack.GetComponent<ScreenSpaceReflection>();

            // Those are globally set parameters. The others are set per effect and will update the constant buffer as we render.
            m_ShaderVariablesRayTracingCB._RaytracingRayBias = rayTracingSettings.rayBias.value;
            m_ShaderVariablesRayTracingCB._RayCountEnabled = m_RayCountManager.RayCountIsEnabled();
            m_ShaderVariablesRayTracingCB._RaytracingCameraNearPlane = hdCamera.camera.nearClipPlane;
            m_ShaderVariablesRayTracingCB._RaytracingPixelSpreadAngle = GetPixelSpreadAngle(hdCamera.camera.fieldOfView, hdCamera.actualWidth, hdCamera.actualHeight);
            m_ShaderVariablesRayTracingCB._RaytracingReflectionMinSmoothness = screenSpaceReflection.minSmoothness;
            m_ShaderVariablesRayTracingCB._RaytracingReflectionSmoothnessFadeStart = screenSpaceReflection.smoothnessFadeStart;

            ConstantBuffer.PushGlobal(cmd, m_ShaderVariablesRayTracingCB, HDShaderIDs._ShaderVariablesRaytracing);
        }

        void CopyDepthBufferIfNeeded(HDCamera hdCamera, CommandBuffer cmd)
        {
            if (!m_IsDepthBufferCopyValid)
            {
                using (new ProfilingScope(cmd, ProfilingSampler.Get(HDProfileId.CopyDepthBuffer)))
                {
                    // TODO: maybe we don't actually need the top MIP level?
                    // That way we could avoid making the copy, and build the MIP hierarchy directly.
                    // The downside is that our SSR tracing accuracy would decrease a little bit.
                    // But since we never render SSR at full resolution, this may be acceptable.

                    // TODO: reading the depth buffer with a compute shader will cause it to decompress in place.
                    // On console, to preserve the depth test performance, we must NOT decompress the 'm_CameraDepthStencilBuffer' in place.
                    // We should call decompressDepthSurfaceToCopy() and decompress it to 'm_CameraDepthBufferMipChain'.
                    m_GPUCopy.SampleCopyChannel_xyzw2x(cmd, m_SharedRTManager.GetDepthStencilBuffer(), m_SharedRTManager.GetDepthTexture(), new RectInt(0, 0, hdCamera.actualWidth, hdCamera.actualHeight));
                    // Depth texture is now ready, bind it.
                    cmd.SetGlobalTexture(HDShaderIDs._CameraDepthTexture, m_SharedRTManager.GetDepthTexture());
                }
                m_IsDepthBufferCopyValid = true;
            }
        }

        struct BuildCoarseStencilAndResolveParameters
        {
            public HDCamera         hdCamera;
            public ComputeShader    resolveStencilCS;
            public int              resolveKernel;
            public bool             resolveIsNecessary;
        }

        BuildCoarseStencilAndResolveParameters PrepareBuildCoarseStencilParameters(HDCamera hdCamera)
        {
            var parameters = new BuildCoarseStencilAndResolveParameters();
            parameters.hdCamera = hdCamera;
            parameters.resolveStencilCS = defaultResources.shaders.resolveStencilCS;

            bool MSAAEnabled = hdCamera.frameSettings.IsEnabled(FrameSettingsField.MSAA);

            // The following features require a copy of the stencil, if none are active, no need to do the resolve.
            bool resolveIsNecessary = GetFeatureVariantsEnabled(hdCamera.frameSettings);
            resolveIsNecessary = resolveIsNecessary || hdCamera.IsSSREnabled()
                                                    || hdCamera.IsSSREnabled(transparent: true);
            // We need the resolve only with msaa
            parameters.resolveIsNecessary = resolveIsNecessary && MSAAEnabled;

            int kernel = SampleCountToPassIndex(MSAAEnabled ? hdCamera.msaaSamples : MSAASamples.None);
            parameters.resolveKernel = parameters.resolveIsNecessary ? kernel + 3 : kernel; // We have a different variant if we need to resolve to non-MSAA stencil

            return parameters;
        }

        void BuildCoarseStencilAndResolveIfNeeded(HDCamera hdCamera, CommandBuffer cmd)
        {
            var parameters = PrepareBuildCoarseStencilParameters(hdCamera);
            bool msaaEnabled = hdCamera.frameSettings.IsEnabled(FrameSettingsField.MSAA);
            BuildCoarseStencilAndResolveIfNeeded(parameters, m_SharedRTManager.GetDepthStencilBuffer(msaaEnabled),
                         msaaEnabled ? m_SharedRTManager.GetStencilBuffer(msaaEnabled) : null,
                         m_SharedRTManager.GetCoarseStencilBuffer(), cmd);

        }

        static void BuildCoarseStencilAndResolveIfNeeded(BuildCoarseStencilAndResolveParameters parameters, RTHandle depthStencilBuffer, RTHandle resolvedStencilBuffer, ComputeBuffer coarseStencilBuffer, CommandBuffer cmd)
        {
            using (new ProfilingScope(cmd, ProfilingSampler.Get(HDProfileId.CoarseStencilGeneration)))
            {
                ComputeShader cs = parameters.resolveStencilCS;
                cmd.SetComputeBufferParam(cs, parameters.resolveKernel, HDShaderIDs._CoarseStencilBuffer, coarseStencilBuffer);
                cmd.SetComputeTextureParam(cs, parameters.resolveKernel, HDShaderIDs._StencilTexture, depthStencilBuffer, 0, RenderTextureSubElement.Stencil);

                if (parameters.resolveIsNecessary)
                {
                    cmd.SetComputeTextureParam(cs, parameters.resolveKernel, HDShaderIDs._OutputStencilBuffer, resolvedStencilBuffer);
                }

                int coarseStencilWidth = HDUtils.DivRoundUp(parameters.hdCamera.actualWidth, 8);
                int coarseStencilHeight = HDUtils.DivRoundUp(parameters.hdCamera.actualHeight, 8);
                cmd.DispatchCompute(cs, parameters.resolveKernel, coarseStencilWidth, coarseStencilHeight, parameters.hdCamera.viewCount);
            }
        }

        void ConfigureKeywords(bool enableBakeShadowMask, HDCamera hdCamera, CommandBuffer cmd)
        {
            // Globally enable (for GBuffer shader and forward lit (opaque and transparent) the keyword SHADOWS_SHADOWMASK
            CoreUtils.SetKeyword(cmd, "SHADOWS_SHADOWMASK", enableBakeShadowMask);
            // Configure material to use depends on shadow mask option
            m_CurrentRendererConfigurationBakedLighting = enableBakeShadowMask ? HDUtils.k_RendererConfigurationBakedLightingWithShadowMask : HDUtils.k_RendererConfigurationBakedLighting;
            m_currentDebugViewMaterialGBuffer = enableBakeShadowMask ? m_DebugViewMaterialGBufferShadowMask : m_DebugViewMaterialGBuffer;

            CoreUtils.SetKeyword(cmd, "LIGHT_LAYERS", hdCamera.frameSettings.IsEnabled(FrameSettingsField.LightLayers));

            // configure keyword for both decal.shader and material
            if (m_Asset.currentPlatformRenderPipelineSettings.supportDecals)
            {
                CoreUtils.SetKeyword(cmd, "DECALS_OFF", false);
                CoreUtils.SetKeyword(cmd, "DECALS_3RT", !m_Asset.currentPlatformRenderPipelineSettings.decalSettings.perChannelMask);
                CoreUtils.SetKeyword(cmd, "DECALS_4RT", m_Asset.currentPlatformRenderPipelineSettings.decalSettings.perChannelMask);
            }
            else
            {
                CoreUtils.SetKeyword(cmd, "DECALS_OFF", true);
                CoreUtils.SetKeyword(cmd, "DECALS_3RT", false);
                CoreUtils.SetKeyword(cmd, "DECALS_4RT", false);
            }

            // Raise the normal buffer flag only if we are in forward rendering
            CoreUtils.SetKeyword(cmd, "WRITE_NORMAL_BUFFER", hdCamera.frameSettings.litShaderMode == LitShaderMode.Forward);

            // Raise the decal buffer flag only if we have decal enabled
            CoreUtils.SetKeyword(cmd, "WRITE_DECAL_BUFFER", hdCamera.frameSettings.IsEnabled(FrameSettingsField.DecalLayers));

            // Raise or remove the depth msaa flag based on the frame setting
            CoreUtils.SetKeyword(cmd, "WRITE_MSAA_DEPTH", hdCamera.frameSettings.IsEnabled(FrameSettingsField.MSAA));
        }

        struct RenderRequest
        {
            public struct Target
            {
                public RenderTargetIdentifier id;
                public CubemapFace face;
                public RTHandle copyToTarget;
                public RTHandle targetDepth;
            }
            public HDCamera hdCamera;
            public bool clearCameraSettings;
            public Target target;
            public HDCullingResults cullingResults;
            public int index;
            // Indices of render request to render before this one
            public List<int> dependsOnRenderRequestIndices;
            public CameraSettings cameraSettings;
            public List<(HDProbe.RenderData, HDProbe)> viewDependentProbesData;
        }
        struct HDCullingResults
        {
            public CullingResults cullingResults;
            public CullingResults? customPassCullingResults;
            public HDProbeCullingResults hdProbeCullingResults;
            public DecalSystem.CullResult decalCullResults;
            // TODO: DecalCullResults

            internal void Reset()
            {
                hdProbeCullingResults.Reset();
                if (decalCullResults != null)
                    decalCullResults.Clear();
                else
                    decalCullResults = GenericPool<DecalSystem.CullResult>.Get();
            }
        }

        /// <summary>
        /// RenderPipeline Render implementation.
        /// </summary>
        /// <param name="renderContext">Current ScriptableRenderContext.</param>
        /// <param name="cameras">List of cameras to render.</param>
        protected override void Render(ScriptableRenderContext renderContext, Camera[] cameras)
        {
#if UNITY_EDITOR
            if (!m_ResourcesInitialized)
                return;
#endif

            if (!m_ValidAPI || cameras.Length == 0)
                return;

            GetOrCreateDefaultVolume();
            GetOrCreateDebugTextures();

            // This function should be called once every render (once for all camera)
            LightLoopNewRender();

            BeginFrameRendering(renderContext, cameras);

            // Check if we can speed up FrameSettings process by skiping history
            // or go in detail if debug is activated. Done once for all renderer.
            m_FrameSettingsHistoryEnabled = FrameSettingsHistory.enabled;

            int  newCount = Time.frameCount;
            bool newFrame = newCount != m_FrameCount;
            m_FrameCount  = newCount;

            if (newFrame)
            {
                m_LastTime = m_Time;                        // Only update time once per frame.
                m_Time     = Time.time;                     // Does NOT take the 'animateMaterials' setting into account.
                m_LastTime = Mathf.Min(m_Time, m_LastTime); // Guard against broken Unity behavior. Should not be necessary.

                m_ProbeCameraCache.ClearCamerasUnusedFor(2, m_FrameCount);
                HDCamera.CleanUnused();
            }

            var dynResHandler = DynamicResolutionHandler.instance;
            dynResHandler.Update(m_Asset.currentPlatformRenderPipelineSettings.dynamicResolutionSettings, () =>
            {
                var hdrp = (RenderPipelineManager.currentPipeline as HDRenderPipeline);
                var stencilBuffer = hdrp.m_SharedRTManager.GetDepthStencilBuffer().rt;
                var stencilBufferSize = new Vector2Int(stencilBuffer.width, stencilBuffer.height);
                hdrp.m_SharedRTManager.ComputeDepthBufferMipChainSize(DynamicResolutionHandler.instance.GetScaledSize(stencilBufferSize));
            }
            );

            // This syntax is awful and hostile to debugging, please don't use it...
            using (ListPool<RenderRequest>.Get(out List<RenderRequest> renderRequests))
            using (ListPool<int>.Get(out List<int> rootRenderRequestIndices))
            using (HashSetPool<int>.Get(out HashSet<int> skipClearCullingResults))
            using (DictionaryPool<HDProbe, List<(int index, float weight)>>.Get(out Dictionary<HDProbe, List<(int index, float weight)>> renderRequestIndicesWhereTheProbeIsVisible))
            using (ListPool<CameraSettings>.Get(out List<CameraSettings> cameraSettings))
            using (ListPool<CameraPositionSettings>.Get(out List<CameraPositionSettings> cameraPositionSettings))
            {
                // With XR multi-pass enabled, each camera can be rendered multiple times with different parameters
                var multipassCameras = m_XRSystem.SetupFrame(cameras, m_Asset.currentPlatformRenderPipelineSettings.xrSettings.singlePass, m_DebugDisplaySettings.data.xrSinglePassTestMode);

#if UNITY_EDITOR
                // See comment below about the preview camera workaround
                bool hasGameViewCamera = false;
                foreach (var c in cameras)
                {
                    if (c.cameraType == CameraType.Game)
                    {
                        hasGameViewCamera = true;
                        break;
                    }
                }
#endif

                // Culling loop
                foreach ((Camera camera, XRPass xrPass) in multipassCameras)
                {
                    if (camera == null)
                        continue;

#if UNITY_EDITOR
                    // We selecting a camera in the editor, we have a preview that is drawn.
                    // For legacy reasons, Unity will render all preview cameras when rendering the GameView
                    // Actually, we don't need this here because we call explicitly Camera.Render when we
                    // need a preview
                    //
                    // This is an issue, because at some point, you end up with 2 cameras to render:
                    // - Main Camera (game view)
                    // - Preview Camera (preview)
                    // If the preview camera is rendered last, it will alter the "GameView RT" RenderTexture
                    // that was previously rendered by the Main Camera.
                    // This is an issue.
                    //
                    // Meanwhile, skipping all preview camera when rendering the game views is sane,
                    // and will workaround the aformentionned issue.
                    if (hasGameViewCamera && camera.cameraType == CameraType.Preview)
                        continue;
#endif

                    bool cameraRequestedDynamicRes = false;
                    HDAdditionalCameraData hdCam;
                    if (camera.TryGetComponent<HDAdditionalCameraData>(out hdCam))
                    {
                        cameraRequestedDynamicRes = hdCam.allowDynamicResolution && camera.cameraType == CameraType.Game;

                        // We are in a case where the platform does not support hw dynamic resolution, so we force the software fallback.
                        // TODO: Expose the graphics caps info on whether the platform supports hw dynamic resolution or not.
                        // Temporarily disable HW Dynamic resolution on metal until the problems we have with it are fixed
                        bool isMetal = (SystemInfo.graphicsDeviceType == GraphicsDeviceType.Metal);
                        if (isMetal || (dynResHandler.RequestsHardwareDynamicResolution() && cameraRequestedDynamicRes && !camera.allowDynamicResolution))
                        {
                            dynResHandler.ForceSoftwareFallback();
                        }
                    }

                    dynResHandler.SetCurrentCameraRequest(cameraRequestedDynamicRes);
                    RTHandles.SetHardwareDynamicResolutionState(dynResHandler.HardwareDynamicResIsEnabled());

                    VFXManager.PrepareCamera(camera);

                    // Reset pooled variables
                    cameraSettings.Clear();
                    cameraPositionSettings.Clear();
                    skipClearCullingResults.Clear();

                    var cullingResults = UnsafeGenericPool<HDCullingResults>.Get();
                    cullingResults.Reset();

                    // Try to compute the parameters of the request or skip the request
                    var skipRequest = !TryCalculateFrameParameters(
                            camera,
                            xrPass,
                            out var additionalCameraData,
                            out var hdCamera,
                            out var cullingParameters);

                    // Note: In case of a custom render, we have false here and 'TryCull' is not executed
                    if (!skipRequest)
                    {
                        var needCulling = true;

                        // In XR multipass, culling results can be shared if the pass has the same culling id
                        if (xrPass.multipassId > 0)
                        {
                            foreach (var req in renderRequests)
                            {
                                if (camera == req.hdCamera.camera && req.hdCamera.xr.cullingPassId == xrPass.cullingPassId)
                                {
                                    UnsafeGenericPool<HDCullingResults>.Release(cullingResults);
                                    cullingResults = req.cullingResults;
                                    skipClearCullingResults.Add(req.index);
                                    needCulling = false;
                                    m_SkyManager.UpdateCurrentSkySettings(hdCamera);
                                }
                            }
                        }

                        if (needCulling)
                            skipRequest = !TryCull(camera, hdCamera, renderContext, m_SkyManager, cullingParameters, m_Asset, ref cullingResults);
                    }

                    if (additionalCameraData != null && additionalCameraData.hasCustomRender)
                    {
                        skipRequest = true;
                        // Execute custom render
                        additionalCameraData.ExecuteCustomRender(renderContext, hdCamera);
                    }

                    if (skipRequest)
                    {
                        // Submit render context and free pooled resources for this request
                        renderContext.Submit();
                        UnsafeGenericPool<HDCullingResults>.Release(cullingResults);
                        UnityEngine.Rendering.RenderPipeline.EndCameraRendering(renderContext, camera);
                        continue;
                    }

                    // Select render target
                    RenderTargetIdentifier targetId = camera.targetTexture ?? new RenderTargetIdentifier(BuiltinRenderTextureType.CameraTarget);
                    if (camera.targetTexture != null)
                    {
                        camera.targetTexture.IncrementUpdateCount(); // Necessary if the texture is used as a cookie.
                    }

                    // Render directly to XR render target if active
                    if (hdCamera.xr.enabled && hdCamera.xr.renderTargetValid)
                        targetId = hdCamera.xr.renderTarget;

                    // Add render request
                    var request = new RenderRequest
                    {
                        hdCamera = hdCamera,
                        cullingResults = cullingResults,
                        target = new RenderRequest.Target
                        {
                            id = targetId,
                            face = CubemapFace.Unknown
                        },
                        dependsOnRenderRequestIndices = ListPool<int>.Get(),
                        index = renderRequests.Count,
                        cameraSettings = CameraSettings.From(hdCamera),
                        viewDependentProbesData = ListPool<(HDProbe.RenderData, HDProbe)>.Get()
                        // TODO: store DecalCullResult
                    };
                    renderRequests.Add(request);
                    // This is a root render request
                    rootRenderRequestIndices.Add(request.index);

                    // Add visible probes to list
                    for (var i = 0; i < cullingResults.cullingResults.visibleReflectionProbes.Length; ++i)
                    {
                        var visibleProbe = cullingResults.cullingResults.visibleReflectionProbes[i];

                        // TODO: The following fix is temporary.
                        // We should investigate why we got null cull result when we change scene
                        if (visibleProbe == null || visibleProbe.Equals(null) || visibleProbe.reflectionProbe == null || visibleProbe.reflectionProbe.Equals(null))
                            continue;

                        HDAdditionalReflectionData additionalReflectionData;
                        if (!visibleProbe.reflectionProbe.TryGetComponent<HDAdditionalReflectionData>(out additionalReflectionData))
                            additionalReflectionData = visibleProbe.reflectionProbe.gameObject.AddComponent<HDAdditionalReflectionData>();

                        AddVisibleProbeVisibleIndexIfUpdateIsRequired(additionalReflectionData, request.index);
                    }
                    for (var i = 0; i < cullingResults.hdProbeCullingResults.visibleProbes.Count; ++i)
                        AddVisibleProbeVisibleIndexIfUpdateIsRequired(cullingResults.hdProbeCullingResults.visibleProbes[i], request.index);

                    // local function to help insertion of visible probe
                    void AddVisibleProbeVisibleIndexIfUpdateIsRequired(HDProbe probe, int visibleInIndex)
                    {
                        // Don't add it if it has already been updated this frame or not a real time probe
                        // TODO: discard probes that are baked once per frame and already baked this frame
                        if (!probe.requiresRealtimeUpdate)
                            return;

                        // Notify that we render the probe at this frame
                        // NOTE: If the probe was rendered on the very first frame, we could have some data that was used and it wasn't in a fully initialized state, which is fine on PC, but on console
                        // might lead to NaNs due to lack of complete initialization. To circumvent this, we force the probe to render again only if it was rendered on the first frame. Note that the problem
                        // doesn't apply if probe is enable any frame other than the very first. Also note that we are likely to be re-rendering the probe anyway due to the issue on sky ambient probe
                        // (see m_SkyManager.HasSetValidAmbientProbe in this function).
                        if (m_FrameCount > 1)
                            probe.SetIsRendered(m_FrameCount);

                        float visibility = ComputeVisibility(visibleInIndex, probe);

                        if (!renderRequestIndicesWhereTheProbeIsVisible.TryGetValue(probe, out var visibleInIndices))
                        {
                            visibleInIndices = ListPool<(int index, float weight)>.Get();
                            renderRequestIndicesWhereTheProbeIsVisible.Add(probe, visibleInIndices);
                        }
                        if (!visibleInIndices.Contains((visibleInIndex, visibility)))
                            visibleInIndices.Add((visibleInIndex, visibility));
                    }

                    float ComputeVisibility(int visibleInIndex, HDProbe visibleProbe)
                    {
                        var visibleInRenderRequest = renderRequests[visibleInIndex];
                        var viewerTransform = visibleInRenderRequest.hdCamera.camera.transform;
                        return HDUtils.ComputeWeightedLinearFadeDistance(visibleProbe.transform.position, viewerTransform.position, visibleProbe.weight, visibleProbe.fadeDistance);
                    }
                }

                foreach (var probeToRenderAndDependencies in renderRequestIndicesWhereTheProbeIsVisible)
                {
                    var visibleProbe = probeToRenderAndDependencies.Key;
                    var visibilities = probeToRenderAndDependencies.Value;

                    // Two cases:
                    //   - If the probe is view independent, we add only one render request per face that is
                    //      a dependency for all its 'visibleIn' render requests
                    //   - If the probe is view dependent, we add one render request per face per 'visibleIn'
                    //      render requests
                    var isViewDependent = visibleProbe.type == ProbeSettings.ProbeType.PlanarProbe;

                    Camera parentCamera;

                    if (isViewDependent)
                    {
                        for (int i = 0; i < visibilities.Count; ++i)
                        {
                            var visibility = visibilities[i];
                            if (visibility.weight <= 0f)
                                continue;

                            var visibleInIndex = visibility.index;
                            var visibleInRenderRequest = renderRequests[visibleInIndex];
                            var viewerTransform = visibleInRenderRequest.hdCamera.camera.transform;

                            parentCamera = visibleInRenderRequest.hdCamera.camera;

                            var renderDatas = ListPool<HDProbe.RenderData>.Get();

                            AddHDProbeRenderRequests(
                                visibleProbe,
                                viewerTransform,
                                new List<(int index, float weight)>{visibility},
                                HDUtils.GetSceneCullingMaskFromCamera(visibleInRenderRequest.hdCamera.camera),
                                parentCamera,
                                visibleInRenderRequest.hdCamera.camera.fieldOfView,
                                visibleInRenderRequest.hdCamera.camera.aspect,
                                ref renderDatas
                            );

                            foreach (var renderData in renderDatas)
                            {
                                visibleInRenderRequest.viewDependentProbesData.Add((renderData, visibleProbe));
                            }

                            ListPool<HDProbe.RenderData>.Release(renderDatas);
                        }
                    }
                    else
                    {
                        // No single parent camera for view dependent probes.
                        parentCamera = null;

                        bool visibleInOneViewer = false;
                        for (int i = 0; i < visibilities.Count && !visibleInOneViewer; ++i)
                        {
                            if (visibilities[i].weight > 0f)
                                visibleInOneViewer = true;
                        }
                        if (visibleInOneViewer)
                        {
                            var renderDatas = ListPool<HDProbe.RenderData>.Get();
                            AddHDProbeRenderRequests(visibleProbe, null, visibilities, 0, parentCamera, referenceFieldOfView: 90, referenceAspect: 1, ref renderDatas);
                            ListPool<HDProbe.RenderData>.Release(renderDatas);
                        }
                    }
                }
                foreach (var pair in renderRequestIndicesWhereTheProbeIsVisible)
                    ListPool<(int index, float weight)>.Release(pair.Value);
                renderRequestIndicesWhereTheProbeIsVisible.Clear();

                // Local function to share common code between view dependent and view independent requests
                void AddHDProbeRenderRequests(
                    HDProbe visibleProbe,
                    Transform viewerTransform,
                    List<(int index, float weight)> visibilities,
                    ulong overrideSceneCullingMask,
                    Camera parentCamera,
                    float referenceFieldOfView,
                    float referenceAspect,
                    ref List<HDProbe.RenderData> renderDatas
                )
                {
                    var position = ProbeCapturePositionSettings.ComputeFrom(
                        visibleProbe,
                        viewerTransform
                    );
                    cameraSettings.Clear();
                    cameraPositionSettings.Clear();
                    HDRenderUtilities.GenerateRenderingSettingsFor(
                        visibleProbe.settings, position,
                        cameraSettings, cameraPositionSettings, overrideSceneCullingMask,
                        referenceFieldOfView: referenceFieldOfView,
                        referenceAspect: referenceAspect
                    );

                    switch (visibleProbe.type)
                    {
                        case ProbeSettings.ProbeType.ReflectionProbe:
                            int desiredProbeSize = (int)((HDRenderPipeline)RenderPipelineManager.currentPipeline).currentPlatformRenderPipelineSettings.lightLoopSettings.reflectionCubemapSize;
                            if (visibleProbe.realtimeTextureRTH == null || visibleProbe.realtimeTextureRTH.rt.width != desiredProbeSize)
                            {
                                visibleProbe.SetTexture(ProbeSettings.Mode.Realtime, HDRenderUtilities.CreateReflectionProbeRenderTarget(desiredProbeSize));
                            }
                            break;
                        case ProbeSettings.ProbeType.PlanarProbe:
                            int desiredPlanarProbeSize = (int)visibleProbe.resolution;
                            GraphicsFormat planarFormat = (GraphicsFormat)m_Asset.currentPlatformRenderPipelineSettings.colorBufferFormat;
                            if (visibleProbe.realtimeTextureRTH == null || visibleProbe.realtimeTextureRTH.rt.width != desiredPlanarProbeSize || visibleProbe.realtimeTextureRTH.rt.graphicsFormat != planarFormat)
                            {
                                visibleProbe.SetTexture(ProbeSettings.Mode.Realtime, HDRenderUtilities.CreatePlanarProbeRenderTarget(desiredPlanarProbeSize, planarFormat));
                            }
                            if (visibleProbe.realtimeDepthTextureRTH == null || visibleProbe.realtimeDepthTextureRTH.rt.width != desiredPlanarProbeSize)
                            {
                                visibleProbe.SetDepthTexture(ProbeSettings.Mode.Realtime, HDRenderUtilities.CreatePlanarProbeDepthRenderTarget(desiredPlanarProbeSize));
                            }
                            // Set the viewer's camera as the default camera anchor
                            for (var i = 0; i < cameraSettings.Count; ++i)
                            {
                                var v = cameraSettings[i];
                                if (v.volumes.anchorOverride == null)
                                {
                                    v.volumes.anchorOverride = viewerTransform;
                                    cameraSettings[i] = v;
                                }
                            }
                            break;
                    }

                    for (int j = 0; j < cameraSettings.Count; ++j)
                    {
                        var camera = m_ProbeCameraCache.GetOrCreate((viewerTransform, visibleProbe, j), m_FrameCount, CameraType.Reflection);
                        var additionalCameraData = camera.GetComponent<HDAdditionalCameraData>();

                        if (additionalCameraData == null)
                            additionalCameraData = camera.gameObject.AddComponent<HDAdditionalCameraData>();
                        additionalCameraData.hasPersistentHistory = true;

                        // We need to set a targetTexture with the right otherwise when setting pixelRect, it will be rescaled internally to the size of the screen
                        camera.targetTexture = visibleProbe.realtimeTexture;
                        camera.gameObject.hideFlags = HideFlags.HideAndDontSave;
                        camera.gameObject.SetActive(false);

                        // Warning: accessing Object.name generate 48B of garbage at each frame here
                        // camera.name = HDUtils.ComputeProbeCameraName(visibleProbe.name, j, viewerTransform?.name);
                        // Non Alloc version of ComputeProbeCameraName but without the viewerTransform name part
                        camera.name = visibleProbe.probeName[j];

                        camera.ApplySettings(cameraSettings[j]);
                        camera.ApplySettings(cameraPositionSettings[j]);
                        camera.cameraType = CameraType.Reflection;
                        camera.pixelRect = new Rect(0, 0, visibleProbe.realtimeTexture.width, visibleProbe.realtimeTexture.height);

                        var _cullingResults = UnsafeGenericPool<HDCullingResults>.Get();
                        _cullingResults.Reset();

                        if (!(TryCalculateFrameParameters(
                                camera,
                                m_XRSystem.emptyPass,
                                out _,
                                out var hdCamera,
                                out var cullingParameters
                            )
                            && TryCull(
                                camera, hdCamera, renderContext, m_SkyManager, cullingParameters, m_Asset,
                                ref _cullingResults
                            )))
                        {
                            // Skip request and free resources
                            UnsafeGenericPool<HDCullingResults>.Release(_cullingResults);
                            continue;
                        }

                        // HACK! We render the probe until we know the ambient probe for the associated sky context is ready.
                        // For one-off rendering the dynamic ambient probe will be set to black until they are not processed, leading to faulty rendering.
                        // So we enqueue another rendering and then we will not set the probe texture until we have rendered with valid ambient probe.
                        if (!m_SkyManager.HasSetValidAmbientProbe(hdCamera))
                        {
                            visibleProbe.ForceRenderingNextUpdate();
                        }

                        hdCamera.parentCamera = parentCamera; // Used to inherit the properties of the view

                        HDAdditionalCameraData hdCam;
                        camera.TryGetComponent<HDAdditionalCameraData>(out hdCam);
                        hdCam.flipYMode = visibleProbe.type == ProbeSettings.ProbeType.ReflectionProbe
                                ? HDAdditionalCameraData.FlipYMode.ForceFlipY
                                : HDAdditionalCameraData.FlipYMode.Automatic;

                        if (!visibleProbe.realtimeTexture.IsCreated())
                            visibleProbe.realtimeTexture.Create();

                        var renderData = new HDProbe.RenderData(
                                camera.worldToCameraMatrix,
                                camera.projectionMatrix,
                                camera.transform.position,
                                camera.transform.rotation,
                                cameraSettings[j].frustum.fieldOfView,
                                cameraSettings[j].frustum.aspect
                            );

                        renderDatas.Add(renderData);

                        visibleProbe.SetRenderData(
                            ProbeSettings.Mode.Realtime,
                            renderData
                        );

                        // TODO: Assign the actual final target to render to.
                        //   Currently, we use a target for each probe, and then copy it into the cache before using it
                        //   during the lighting pass.
                        //   But what we actually want here, is to render directly into the cache (either CubeArray,
                        //   or Texture2DArray)
                        //   To do so, we need to first allocate in the cache the location of the target and then assign
                        //   it here.
                        var request = new RenderRequest
                        {
                            hdCamera = hdCamera,
                            cullingResults = _cullingResults,
                            clearCameraSettings = true,
                            dependsOnRenderRequestIndices = ListPool<int>.Get(),
                            index = renderRequests.Count,
                            cameraSettings = cameraSettings[j],
                            viewDependentProbesData = ListPool<(HDProbe.RenderData, HDProbe)>.Get()
                            // TODO: store DecalCullResult
                        };

                        if (m_SkyManager.HasSetValidAmbientProbe(hdCamera))
                        {
                            // As we render realtime texture on GPU side, we must tag the texture so our texture array cache detect that something have change
                            visibleProbe.realtimeTexture.IncrementUpdateCount();

                            if (cameraSettings.Count > 1)
                            {
                                var face = (CubemapFace)j;
                                request.target = new RenderRequest.Target
                                {
                                    copyToTarget = visibleProbe.realtimeTextureRTH,
                                    face = face
                                };
                            }
                            else
                            {
                                request.target = new RenderRequest.Target
                                {
                                    id = visibleProbe.realtimeTextureRTH,
                                    targetDepth = visibleProbe.realtimeDepthTextureRTH,
                                    face = CubemapFace.Unknown
                                };
                            }
                        }

                        renderRequests.Add(request);


                        foreach (var visibility in visibilities)
                            renderRequests[visibility.index].dependsOnRenderRequestIndices.Add(request.index);
                    }
                }

                // TODO: Refactor into a method. If possible remove the intermediate target
                // Find max size for Cubemap face targets and resize/allocate if required the intermediate render target
                {
                    var size = Vector2Int.zero;
                    for (int i = 0; i < renderRequests.Count; ++i)
                    {
                        var renderRequest = renderRequests[i];
                        var isCubemapFaceTarget = renderRequest.target.face != CubemapFace.Unknown;
                        if (!isCubemapFaceTarget)
                            continue;

                        var width = renderRequest.hdCamera.actualWidth;
                        var height = renderRequest.hdCamera.actualHeight;
                        size.x = Mathf.Max(width, size.x);
                        size.y = Mathf.Max(height, size.y);
                    }

                    if (size != Vector2.zero)
                    {
                        if (m_TemporaryTargetForCubemaps != null)
                        {
                            if (m_TemporaryTargetForCubemaps.width != size.x
                                || m_TemporaryTargetForCubemaps.height != size.y)
                            {
                                m_TemporaryTargetForCubemaps.Release();
                                m_TemporaryTargetForCubemaps = null;
                            }
                        }
                        if (m_TemporaryTargetForCubemaps == null)
                        {
                            m_TemporaryTargetForCubemaps = new RenderTexture(
                                size.x, size.y, 1, GraphicsFormat.R16G16B16A16_SFloat
                            )
                            {
                                autoGenerateMips = false,
                                useMipMap = false,
                                name = "Temporary Target For Cubemap Face",
                                volumeDepth = 1,
                                useDynamicScale = false
                            };
                        }
                    }
                }

                using (ListPool<int>.Get(out List<int> renderRequestIndicesToRender))
                {
                    // Flatten the render requests graph in an array that guarantee dependency constraints
                    {
                        using (GenericPool<Stack<int>>.Get(out Stack<int> stack))
                        {
                            stack.Clear();
                            for (int i = rootRenderRequestIndices.Count -1; i >= 0; --i)
                            {
                                stack.Push(rootRenderRequestIndices[i]);
                                while (stack.Count > 0)
                                {
                                    var index = stack.Pop();
                                    if (!renderRequestIndicesToRender.Contains(index))
                                        renderRequestIndicesToRender.Add(index);

                                    var request = renderRequests[index];
                                    for (int j = 0; j < request.dependsOnRenderRequestIndices.Count; ++j)
                                        stack.Push(request.dependsOnRenderRequestIndices[j]);
                                }
                            }
                        }
                    }

                    using (new ProfilingScope(null, ProfilingSampler.Get(HDProfileId.HDRenderPipelineAllRenderRequest)))
                    {

                        // Warm up the RTHandle system so that it gets init to the maximum resolution available (avoiding to call multiple resizes
                        // that can lead to high memory spike as the memory release is delayed while the creation is immediate).
                        {
                            Vector2Int maxSize = new Vector2Int(1, 1);

                            for (int i = renderRequestIndicesToRender.Count - 1; i >= 0; --i)
                            {
                                var renderRequestIndex = renderRequestIndicesToRender[i];
                                var renderRequest = renderRequests[renderRequestIndex];
                                var hdCamera = renderRequest.hdCamera;

                                maxSize.x = Math.Max((int)hdCamera.finalViewport.size.x, maxSize.x);
                                maxSize.y = Math.Max((int)hdCamera.finalViewport.size.y, maxSize.y);
                            }

                            // Here we use the non scaled resolution for the RTHandleSystem ref size because we assume that at some point we will need full resolution anyway.
                            // This is necessary because we assume that after post processes, we have the full size render target for debug rendering
                            // The only point of calling this here is to grow the render targets. The call in BeginRender will setup the current RTHandle viewport size.
                            RTHandles.SetReferenceSize(maxSize.x, maxSize.y, m_MSAASamples);
                        }


                        // Execute render request graph, in reverse order
                        for (int i = renderRequestIndicesToRender.Count - 1; i >= 0; --i)
                        {
                            var renderRequestIndex = renderRequestIndicesToRender[i];
                            var renderRequest = renderRequests[renderRequestIndex];

                            var cmd = CommandBufferPool.Get("");

                            // TODO: Avoid the intermediate target and render directly into final target
                            //  CommandBuffer.Blit does not work on Cubemap faces
                            //  So we use an intermediate RT to perform a CommandBuffer.CopyTexture in the target Cubemap face
                            if (renderRequest.target.face != CubemapFace.Unknown)
                            {
                                if (!m_TemporaryTargetForCubemaps.IsCreated())
                                    m_TemporaryTargetForCubemaps.Create();

                                var hdCamera = renderRequest.hdCamera;
                                ref var target = ref renderRequest.target;
                                target.id = m_TemporaryTargetForCubemaps;
                            }

                            // The HDProbe store only one RenderData per probe, however RenderData can be view dependent (e.g. planar probes).
                            // To avoid that the render data for the wrong view is used, we previously store a copy of the render data
                            // for each viewer and we are going to set it on the probe right before said viewer is rendered.
                            foreach (var probeDataPair in renderRequest.viewDependentProbesData)
                            {
                                var probe = probeDataPair.Item2;
                                var probeRenderData = probeDataPair.Item1;
                                probe.SetRenderData(ProbeSettings.Mode.Realtime, probeRenderData);
                            }

                            // var aovRequestIndex = 0;
                            foreach (var aovRequest in renderRequest.hdCamera.aovRequests)
                            {
                                using (new ProfilingScope(cmd, ProfilingSampler.Get(HDProfileId.HDRenderPipelineRenderAOV)))
                                {
                                    cmd.SetInvertCulling(renderRequest.cameraSettings.invertFaceCulling);
                                    ExecuteRenderRequest(renderRequest, renderContext, cmd, aovRequest);
                                    cmd.SetInvertCulling(false);
                                }
                                renderContext.ExecuteCommandBuffer(cmd);
                                renderContext.Submit();
                                cmd.Clear();
                            }

                            using (new ProfilingScope(cmd, renderRequest.hdCamera.profilingSampler))
                            {
                                cmd.SetInvertCulling(renderRequest.cameraSettings.invertFaceCulling);
                                ExecuteRenderRequest(renderRequest, renderContext, cmd, AOVRequestData.defaultAOVRequestDataNonAlloc);
                                cmd.SetInvertCulling(false);
                                UnityEngine.Rendering.RenderPipeline.EndCameraRendering(renderContext, renderRequest.hdCamera.camera);
                            }

                            {
                                var target = renderRequest.target;
                                // Handle the copy if requested
                                if (target.copyToTarget != null)
                                {
                                    cmd.CopyTexture(
                                        target.id, 0, 0, 0, 0, renderRequest.hdCamera.actualWidth, renderRequest.hdCamera.actualHeight,
                                        target.copyToTarget, (int)target.face, 0, 0, 0
                                    );
                                }
                                if (renderRequest.clearCameraSettings)
                                    // release reference because the RenderTexture might be destroyed before the camera
                                    renderRequest.hdCamera.camera.targetTexture = null;

                                ListPool<int>.Release(renderRequest.dependsOnRenderRequestIndices);
                                ListPool<(HDProbe.RenderData, HDProbe)>.Release(renderRequest.viewDependentProbesData);

                                // Culling results can be shared between render requests: clear only when required
                                if (!skipClearCullingResults.Contains(renderRequest.index))
                                {
                                    renderRequest.cullingResults.decalCullResults?.Clear();
                                    UnsafeGenericPool<HDCullingResults>.Release(renderRequest.cullingResults);
                                }
                            }

                            // Render XR mirror view once all render requests have been completed
                            if (i == 0 && renderRequest.hdCamera.camera.cameraType == CameraType.Game && renderRequest.hdCamera.camera.targetTexture == null)
                            {
                                if (HDUtils.TryGetAdditionalCameraDataOrDefault(renderRequest.hdCamera.camera).xrRendering)
                                {
                                    m_XRSystem.RenderMirrorView(cmd);
                                }
                            }

                            // Now that all cameras have been rendered, let's propagate the data required for screen space shadows
                            PropagateScreenSpaceShadowData();

                            renderContext.ExecuteCommandBuffer(cmd);
                            CommandBufferPool.Release(cmd);
                            renderContext.Submit();
                        }
                    }
                }
            }

            if (m_EnableRenderGraph)
                m_RenderGraph.PurgeUnusedResources();
            m_XRSystem.ReleaseFrame();
            UnityEngine.Rendering.RenderPipeline.EndFrameRendering(renderContext, cameras);
        }


        void PropagateScreenSpaceShadowData()
        {
            // For every unique light that has been registered, update the previous transform
            foreach (HDAdditionalLightData lightData in m_ScreenSpaceShadowsUnion)
            {
                lightData.previousTransform = lightData.transform.localToWorldMatrix;
            }
        }

        void ExecuteRenderRequest(
            RenderRequest renderRequest,
            ScriptableRenderContext renderContext,
            CommandBuffer cmd,
            AOVRequestData aovRequest
        )
        {
            InitializeGlobalResources(renderContext);

            var hdCamera = renderRequest.hdCamera;
            var camera = hdCamera.camera;
            var cullingResults = renderRequest.cullingResults.cullingResults;
            var customPassCullingResults = renderRequest.cullingResults.customPassCullingResults ?? cullingResults;
            var hdProbeCullingResults = renderRequest.cullingResults.hdProbeCullingResults;
            var decalCullingResults = renderRequest.cullingResults.decalCullResults;
            var target = renderRequest.target;

            // Updates RTHandle
            hdCamera.BeginRender(cmd);
            m_CurrentHDCamera = hdCamera;
<<<<<<< HEAD
=======

            // Render graph deals with Fast memory support in an automatic way.
            if(!m_EnableRenderGraph)
            {
#if UNITY_2020_2_OR_NEWER
                SwitchRenderTargetsToFastMem(cmd, hdCamera);
#endif
            }
>>>>>>> dedddbeb

            if (m_RayTracingSupported)
            {
                // This call need to happen once per camera
                // TODO: This can be wasteful for "compatible" cameras.
                // We need to determine the minimum set of feature used by all the camera and build the minimum number of acceleration structures.
                BuildRayTracingAccelerationStructure(hdCamera);
                CullForRayTracing(cmd, hdCamera);
            }

#if ENABLE_VIRTUALTEXTURES
            m_VtBufferManager.BeginRender(hdCamera.actualWidth, hdCamera.actualHeight);
#endif

            using (ListPool<RTHandle>.Get(out var aovBuffers))
            using (ListPool<RTHandle>.Get(out var aovCustomPassBuffers))
            {
                aovRequest.AllocateTargetTexturesIfRequired(ref aovBuffers, ref aovCustomPassBuffers);

            // If we render a reflection view or a preview we should not display any debug information
            // This need to be call before ApplyDebugDisplaySettings()
            if (camera.cameraType == CameraType.Reflection || camera.cameraType == CameraType.Preview)
            {
                // Neutral allow to disable all debug settings
                m_CurrentDebugDisplaySettings = s_NeutralDebugDisplaySettings;
            }
            else
            {
                // Make sure we are in sync with the debug menu for the msaa count
                m_MSAASamples = m_DebugDisplaySettings.data.msaaSamples;
                m_SharedRTManager.SetNumMSAASamples(m_MSAASamples);

                m_DebugDisplaySettings.UpdateCameraFreezeOptions();

                m_CurrentDebugDisplaySettings = m_DebugDisplaySettings;
            }

            // Now that we have the display settings, we can setup the lens attenuation factor.
            ColorUtils.s_LensAttenuation = m_CurrentDebugDisplaySettings.data.lightingDebugSettings.debugLensAttenuation;

            aovRequest.SetupDebugData(ref m_CurrentDebugDisplaySettings);

            if (hdCamera.frameSettings.IsEnabled(FrameSettingsField.RayTracing))
            {
                // Must update after getting DebugDisplaySettings
                m_RayCountManager.ClearRayCount(cmd, hdCamera, m_CurrentDebugDisplaySettings.data.countRays);
            }


            if (hdCamera.frameSettings.IsEnabled(FrameSettingsField.Decals))
            {
                using (new ProfilingScope(cmd, ProfilingSampler.Get(HDProfileId.DBufferPrepareDrawData)))
                {
                    // TODO: update singleton with DecalCullResults
                    DecalSystem.instance.CurrentCamera = hdCamera.camera; // Singletons are extremely dangerous...
                    DecalSystem.instance.LoadCullResults(decalCullingResults);
                    DecalSystem.instance.UpdateCachedMaterialData();    // textures, alpha or fade distances could've changed
                    DecalSystem.instance.CreateDrawData();              // prepare data is separate from draw
                    DecalSystem.instance.UpdateTextureAtlas(cmd);       // as this is only used for transparent pass, would've been nice not to have to do this if no transparent renderers are visible, needs to happen after CreateDrawData
                }
            }

            using (new ProfilingScope(null, ProfilingSampler.Get(HDProfileId.CustomPassVolumeUpdate)))
            {
                if (hdCamera.frameSettings.IsEnabled(FrameSettingsField.CustomPass))
                    CustomPassVolume.Update(hdCamera);
            }

            // Do anything we need to do upon a new frame.
            // The NewFrame must be after the VolumeManager update and before Resize because it uses properties set in NewFrame
            LightLoopNewFrame(cmd, hdCamera);

            // Apparently scissor states can leak from editor code. As it is not used currently in HDRP (apart from VR). We disable scissor at the beginning of the frame.
            cmd.DisableScissorRect();

            Resize(hdCamera);
            m_PostProcessSystem.BeginFrame(cmd, hdCamera, this);

            ApplyDebugDisplaySettings(hdCamera, cmd);

            SetupCameraProperties(hdCamera, renderContext, cmd);

            // TODO: Find a correct place to bind these material textures
            // We have to bind the material specific global parameters in this mode
            foreach (var material in m_MaterialList)
                material.Bind(cmd);

            // Frustum cull density volumes on the CPU. Can be performed as soon as the camera is set up.
            DensityVolumeList densityVolumes = PrepareVisibleDensityVolumeList(hdCamera, cmd, hdCamera.time);

            // Frustum cull probe volumes on the CPU. Can be performed as soon as the camera is set up.
            ProbeVolumeList probeVolumes = PrepareVisibleProbeVolumeList(renderContext, hdCamera, cmd);
            // Cache probe volume list as a member variable so it can be accessed inside of async compute tasks.
            SetProbeVolumeList(probeVolumes);

            // Note: Legacy Unity behave like this for ShadowMask
            // When you select ShadowMask in Lighting panel it recompile shaders on the fly with the SHADOW_MASK keyword.
            // However there is no C# function that we can query to know what mode have been select in Lighting Panel and it will be wrong anyway. Lighting Panel setup what will be the next bake mode. But until light is bake, it is wrong.
            // Currently to know if you need shadow mask you need to go through all visible lights (of CullResult), check the LightBakingOutput struct and look at lightmapBakeType/mixedLightingMode. If one light have shadow mask bake mode, then you need shadow mask features (i.e extra Gbuffer).
            // It mean that when we build a standalone player, if we detect a light with bake shadow mask, we generate all shader variant (with and without shadow mask) and at runtime, when a bake shadow mask light is visible, we dynamically allocate an extra GBuffer and switch the shader.
            // So the first thing to do is to go through all the light: PrepareLightsForGPU
            bool enableBakeShadowMask = PrepareLightsForGPU(cmd, hdCamera, cullingResults, hdProbeCullingResults, densityVolumes, probeVolumes, m_CurrentDebugDisplaySettings, aovRequest);

            UpdateGlobalConstantBuffers(hdCamera, cmd);

            // Do the same for ray tracing if allowed
            if (m_RayTracingSupported)
            {
                BuildRayTracingLightData(cmd, hdCamera, m_CurrentDebugDisplaySettings);
            }

            // Configure all the keywords
            ConfigureKeywords(enableBakeShadowMask, hdCamera, cmd);

            // Caution: We require sun light here as some skies use the sun light to render, it means that UpdateSkyEnvironment must be called after PrepareLightsForGPU.
            // TODO: Try to arrange code so we can trigger this call earlier and use async compute here to run sky convolution during other passes (once we move convolution shader to compute).
            if (!m_CurrentDebugDisplaySettings.IsMatcapViewEnabled(hdCamera))
                UpdateSkyEnvironment(hdCamera, renderContext, m_FrameCount, cmd);
            else
                cmd.SetGlobalTexture(HDShaderIDs._SkyTexture, CoreUtils.magentaCubeTextureArray);

            VFXManager.ProcessCameraCommand(camera, cmd);

            if (GL.wireframe)
            {
                RenderWireFrame(cullingResults, hdCamera, target.id, renderContext, cmd);
                return;
            }

            if (m_EnableRenderGraph)
            {
                try
                {
                    ExecuteWithRenderGraph(renderRequest, aovRequest, aovBuffers, renderContext, cmd);
                }
                catch(Exception e)
                {
                    Debug.LogError("Error while building Render Graph.");
                    Debug.LogException(e);
                }
                return;
            }

            hdCamera.xr.StartSinglePass(cmd);

            ClearBuffers(hdCamera, cmd);

            // Render XR occlusion mesh to depth buffer early in the frame to improve performance
            if (hdCamera.xr.enabled && m_Asset.currentPlatformRenderPipelineSettings.xrSettings.occlusionMesh)
            {
                bool msaa = hdCamera.frameSettings.IsEnabled(FrameSettingsField.MSAA);
                Color clearColor = GetColorBufferClearColor(hdCamera);

                hdCamera.xr.StopSinglePass(cmd);
                hdCamera.xr.RenderOcclusionMeshes(cmd, clearColor, msaa ? m_CameraColorMSAABuffer : m_CameraColorBuffer, m_SharedRTManager.GetDepthStencilBuffer(msaa));
                hdCamera.xr.StartSinglePass(cmd);
            }

            // Bind the custom color/depth before the first custom pass
            if (hdCamera.frameSettings.IsEnabled(FrameSettingsField.CustomPass))
            {
                if (m_CustomPassColorBuffer.IsValueCreated)
                    cmd.SetGlobalTexture(HDShaderIDs._CustomColorTexture, m_CustomPassColorBuffer.Value);
                if (m_CustomPassDepthBuffer.IsValueCreated)
                    cmd.SetGlobalTexture(HDShaderIDs._CustomDepthTexture, m_CustomPassDepthBuffer.Value);
            }

            RenderCustomPass(renderContext, cmd, hdCamera, customPassCullingResults, CustomPassInjectionPoint.BeforeRendering, aovRequest, aovCustomPassBuffers);

            RenderRayTracingPrepass(cullingResults, hdCamera, renderContext, cmd, false);

            // When evaluating probe volumes in material pass, we build a custom probe volume light list.
            // When evaluating probe volumes in light loop, probe volumes are folded into the standard light loop data.
            // Build probe volumes light list async during depth prepass.
            // TODO: (Nick): Take a look carefully at data dependancies - could this be moved even earlier? Directly after PrepareVisibleProbeVolumeList?
            // The probe volume light lists do not depend on any of the framebuffer RTs being cleared - do they depend on anything in PushGlobalParams()?
            // Do they depend on hdCamera.xr.StartSinglePass()?
            var buildProbeVolumeLightListTask = new HDGPUAsyncTask("Build probe volume light list", ComputeQueueType.Background);

            // Avoid garbage by explicitely passing parameters to the lambdas
            var asyncParams = new HDGPUAsyncTaskParams
            {
                renderContext = renderContext,
                hdCamera = hdCamera,
                frameCount = m_FrameCount,
            };

            // Currently we only have a single task that could potentially happen asny with depthPrepass.
            // Keeping this variable here in case additional passes are added.
            var haveAsyncTaskWithDepthPrepass = false;

            if (hdCamera.frameSettings.IsEnabled(FrameSettingsField.ProbeVolume) && ShaderConfig.s_ProbeVolumesEvaluationMode == ProbeVolumesEvaluationModes.MaterialPass)
            {
                // TODO: (Nick): Should we only build probe volume light lists async of we build standard light lists async? Or should we always build probe volume light lists async?
                if (hdCamera.frameSettings.BuildLightListRunsAsync())
                {
                    buildProbeVolumeLightListTask.Start(cmd, asyncParams, Callback, !haveAsyncTaskWithDepthPrepass);

                    haveAsyncTaskWithDepthPrepass = true;

                    void Callback(CommandBuffer c, HDGPUAsyncTaskParams a)
                        => BuildGPULightListProbeVolumesCommon(a.hdCamera, c);
                }
            }

            // This is always false in forward and if it is true, is equivalent of saying we have a partial depth prepass.
            bool shouldRenderMotionVectorAfterGBuffer = RenderDepthPrepass(cullingResults, hdCamera, renderContext, cmd);
            if (!shouldRenderMotionVectorAfterGBuffer)
            {
                // If objects motion vectors if enabled, this will render the objects with motion vector into the target buffers (in addition to the depth)
                // Note: An object with motion vector must not be render in the prepass otherwise we can have motion vector write that should have been rejected
                RenderObjectsMotionVectors(cullingResults, hdCamera, renderContext, cmd);
            }
            // If we have MSAA, we need to complete the motion vector buffer before buffer resolves, hence we need to run camera mv first.
            // This is always fine since shouldRenderMotionVectorAfterGBuffer is always false for forward.
            bool needCameraMVBeforeResolve = hdCamera.frameSettings.IsEnabled(FrameSettingsField.MSAA);
            if (needCameraMVBeforeResolve)
            {
                RenderCameraMotionVectors(cullingResults, hdCamera, renderContext, cmd);
            }

            PreRenderSky(hdCamera, cmd);

            // Now that all depths have been rendered, resolve the depth buffer
            m_SharedRTManager.ResolveSharedRT(cmd, hdCamera);

            RenderDBuffer(hdCamera, cmd, renderContext, cullingResults);


            // When evaluating probe volumes in material pass, we build a custom probe volume light list.
            // When evaluating probe volumes in light loop, probe volumes are folded into the standard light loop data.
            if (hdCamera.frameSettings.IsEnabled(FrameSettingsField.ProbeVolume) && ShaderConfig.s_ProbeVolumesEvaluationMode == ProbeVolumesEvaluationModes.MaterialPass)
            {
                if (hdCamera.frameSettings.BuildLightListRunsAsync())
                {
                    buildProbeVolumeLightListTask.EndWithPostWork(cmd, hdCamera, Callback);

                    void Callback(CommandBuffer c, HDCamera cam)
                    {
                        var hdrp = (RenderPipelineManager.currentPipeline as HDRenderPipeline);
                        var globalParams = hdrp.PrepareLightLoopGlobalParameters(cam, m_ProbeVolumeClusterData);
                        PushProbeVolumeLightListGlobalParams(globalParams, c);
                    }
                }
                else
                {
                    BuildGPULightListProbeVolumesCommon(hdCamera, cmd);
                    var hdrp = (RenderPipelineManager.currentPipeline as HDRenderPipeline);
                    var globalParams = hdrp.PrepareLightLoopGlobalParameters(hdCamera, m_ProbeVolumeClusterData);
                    PushProbeVolumeLightListGlobalParams(globalParams, cmd);
                }
            }

            RenderGBuffer(cullingResults, hdCamera, renderContext, cmd);

            DecalNormalPatch(hdCamera, cmd);

            // We can now bind the normal buffer to be use by any effect
            m_SharedRTManager.BindNormalBuffer(cmd);

            // After Depth and Normals/roughness including decals
            bool depthBufferModified = RenderCustomPass(renderContext, cmd, hdCamera, customPassCullingResults, CustomPassInjectionPoint.AfterOpaqueDepthAndNormal, aovRequest, aovCustomPassBuffers);

            // If the depth was already copied in RenderDBuffer, we force the copy again because the custom pass modified the depth.
            if (depthBufferModified)
                m_IsDepthBufferCopyValid = false;

            // In both forward and deferred, everything opaque should have been rendered at this point so we can safely copy the depth buffer for later processing.
            GenerateDepthPyramid(hdCamera, cmd, FullScreenDebugMode.DepthPyramid);

            // Depth texture is now ready, bind it (Depth buffer could have been bind before if DBuffer is enable)
            cmd.SetGlobalTexture(HDShaderIDs._CameraDepthTexture, m_SharedRTManager.GetDepthTexture());

            if (shouldRenderMotionVectorAfterGBuffer)
            {
                // See the call RenderObjectsMotionVectors() above and comment
                RenderObjectsMotionVectors(cullingResults, hdCamera, renderContext, cmd);
            }

            // In case we don't have MSAA, we always run camera motion vectors when is safe to assume Object MV are rendered
            if(!needCameraMVBeforeResolve)
            {
                RenderCameraMotionVectors(cullingResults, hdCamera, renderContext, cmd);
            }


            if (hdCamera.frameSettings.IsEnabled(FrameSettingsField.MotionVectors))
                cmd.SetGlobalTexture(HDShaderIDs._CameraMotionVectorsTexture, m_SharedRTManager.GetMotionVectorsBuffer());
            else
                cmd.SetGlobalTexture(HDShaderIDs._CameraMotionVectorsTexture, TextureXR.GetBlackTexture());

#if UNITY_EDITOR
            var showGizmos = camera.cameraType == CameraType.SceneView || (camera.targetTexture == null && camera.cameraType == CameraType.Game);
#endif

            RenderTransparencyOverdraw(cullingResults, hdCamera, renderContext, cmd);

            if (m_CurrentDebugDisplaySettings.IsDebugMaterialDisplayEnabled() || m_CurrentDebugDisplaySettings.IsMaterialValidationEnabled() || CoreUtils.IsSceneLightingDisabled(hdCamera.camera))
            {
                RenderDebugViewMaterial(cullingResults, hdCamera, renderContext, cmd);
            }
            else if (hdCamera.frameSettings.IsEnabled(FrameSettingsField.RayTracing) &&
                     hdCamera.volumeStack.GetComponent<PathTracing>().enable.value &&
                     hdCamera.camera.cameraType != CameraType.Preview)
            {

                // We only request the light cluster if we are gonna use it for debug mode
                if (FullScreenDebugMode.LightCluster == m_CurrentDebugDisplaySettings.data.fullScreenDebugMode && GetRayTracingClusterState())
                {
                    HDRaytracingLightCluster lightCluster = RequestLightCluster();
                    lightCluster.EvaluateClusterDebugView(cmd, hdCamera);
                }

                RenderPathTracing(hdCamera, cmd, m_CameraColorBuffer);
            }
            else
            {

                // When debug is enabled we need to clear otherwise we may see non-shadows areas with stale values.
                if (hdCamera.frameSettings.IsEnabled(FrameSettingsField.ContactShadows) && m_CurrentDebugDisplaySettings.data.fullScreenDebugMode == FullScreenDebugMode.ContactShadows)
                {
                    CoreUtils.SetRenderTarget(cmd, m_ContactShadowBuffer, ClearFlag.Color, Color.clear);
                }

                BuildCoarseStencilAndResolveIfNeeded(hdCamera, cmd);

                hdCamera.xr.StopSinglePass(cmd);

                var buildLightListTask = new HDGPUAsyncTask("Build light list", ComputeQueueType.Background);
                // It is important that this task is in the same queue as the build light list due to dependency it has on it. If really need to move it, put an extra fence to make sure buildLightListTask has finished.
                var volumeVoxelizationTask = new HDGPUAsyncTask("Volumetric voxelization", ComputeQueueType.Background);
                var SSRTask = new HDGPUAsyncTask("Screen Space Reflection", ComputeQueueType.Background);
                var SSAOTask = new HDGPUAsyncTask("SSAO", ComputeQueueType.Background);

                var haveAsyncTaskWithShadows = false;
                if (hdCamera.frameSettings.BuildLightListRunsAsync())
                {
                    buildLightListTask.Start(cmd, asyncParams, Callback, !haveAsyncTaskWithShadows);

                    haveAsyncTaskWithShadows = true;

                    void Callback(CommandBuffer c, HDGPUAsyncTaskParams a)
                        => BuildGPULightListsCommon(a.hdCamera, c);
                }

                if (hdCamera.frameSettings.VolumeVoxelizationRunsAsync())
                {
                    volumeVoxelizationTask.Start(cmd, asyncParams, Callback, !haveAsyncTaskWithShadows);

                    haveAsyncTaskWithShadows = true;

                    void Callback(CommandBuffer c, HDGPUAsyncTaskParams a)
                        => VolumeVoxelizationPass(a.hdCamera, c, m_FrameCount);
                }

                if (hdCamera.frameSettings.SSRRunsAsync())
                {
                    SSRTask.Start(cmd, asyncParams, Callback, !haveAsyncTaskWithShadows);

                    haveAsyncTaskWithShadows = true;

                void Callback(CommandBuffer c, HDGPUAsyncTaskParams a)
                        => RenderSSR(a.hdCamera, c, a.renderContext);
                }

                if (hdCamera.frameSettings.SSAORunsAsync())
                {
                    var depthTexture = m_SharedRTManager.GetDepthTexture();
                    var normalBuffer = m_SharedRTManager.GetNormalBuffer();

                    SSAOTask.Start(cmd, asyncParams, AsyncSSAODispatch, !haveAsyncTaskWithShadows);
                    haveAsyncTaskWithShadows = true;

                    void AsyncSSAODispatch(CommandBuffer c, HDGPUAsyncTaskParams a)
                        => m_AmbientOcclusionSystem.Dispatch(c, a.hdCamera, depthTexture, normalBuffer, a.frameCount);
                }

                using (new ProfilingScope(cmd, ProfilingSampler.Get(HDProfileId.RenderShadowMaps)))
                {
                    // This call overwrites camera properties passed to the shader system.
                    RenderShadowMaps(renderContext, cmd, m_ShaderVariablesGlobalCB, cullingResults, hdCamera);

                    hdCamera.UpdateShaderVariablesGlobalCB(ref m_ShaderVariablesGlobalCB, m_FrameCount);
                    ConstantBuffer.PushGlobal(cmd, m_ShaderVariablesGlobalCB, HDShaderIDs._ShaderVariablesGlobal);
                }

                hdCamera.xr.StartSinglePass(cmd);

                if (hdCamera.frameSettings.IsEnabled(FrameSettingsField.RayTracing))
                {
                    // We only request the light cluster if we are gonna use it for debug mode
                    if (FullScreenDebugMode.LightCluster == m_CurrentDebugDisplaySettings.data.fullScreenDebugMode && GetRayTracingClusterState())
                    {
                        HDRaytracingLightCluster lightCluster = RequestLightCluster();
                        lightCluster.EvaluateClusterDebugView(cmd, hdCamera);
                    }
                }

                switch (GetIndirectDiffuseMode(hdCamera))
                {
                    case IndirectDiffuseMode.Off:
                        BindBlackIndirectDiffuseTexture(cmd);
                        break;

                    case IndirectDiffuseMode.ScreenSpace:
                        RenderSSGI(hdCamera, cmd, renderContext, m_FrameCount);
                        BindIndirectDiffuseTexture(cmd);
                        break;

                    case IndirectDiffuseMode.Raytrace:
                        RenderRayTracedIndirectDiffuse(hdCamera, cmd, renderContext, m_FrameCount);
                        break;
                }

                if (!hdCamera.frameSettings.SSRRunsAsync())
                {
                    // Needs the depth pyramid and motion vectors, as well as the render of the previous frame.
                    RenderSSR(hdCamera, cmd, renderContext);
                }

                // Contact shadows needs the light loop so we do them after the build light list
                if (hdCamera.frameSettings.BuildLightListRunsAsync())
                {
                    buildLightListTask.EndWithPostWork(cmd, hdCamera, Callback);

                    void Callback(CommandBuffer c, HDCamera cam)
                    {
                        var hdrp = (RenderPipelineManager.currentPipeline as HDRenderPipeline);
                        var globalParams = hdrp.PrepareLightLoopGlobalParameters(cam, m_TileAndClusterData);
                        PushLightLoopGlobalParams(globalParams, c);
                    }
                }
                else
                {
                    BuildGPULightLists(hdCamera, cmd);
                }

                if (!hdCamera.frameSettings.SSAORunsAsync())
                    m_AmbientOcclusionSystem.Render(cmd, hdCamera, renderContext, m_SharedRTManager.GetDepthTexture(), m_SharedRTManager.GetNormalBuffer(),  m_ShaderVariablesRayTracingCB, m_FrameCount);

                // Run the contact shadows here as they need the light list
                HDUtils.CheckRTCreated(m_ContactShadowBuffer);
                RenderContactShadows(hdCamera, cmd);
                PushFullScreenDebugTexture(hdCamera, cmd, m_ContactShadowBuffer, FullScreenDebugMode.ContactShadows);

                RenderScreenSpaceShadows(hdCamera, cmd);

                if (hdCamera.frameSettings.VolumeVoxelizationRunsAsync())
                {
                    volumeVoxelizationTask.End(cmd, hdCamera);
                }
                else
                {
                    // Perform the voxelization step which fills the density 3D texture.
                    VolumeVoxelizationPass(hdCamera, cmd, m_FrameCount);
                }

                // Render the volumetric lighting.
                // The pass requires the volume properties, the light list and the shadows, and can run async.
                VolumetricLightingPass(hdCamera, cmd, m_FrameCount);

                if (hdCamera.frameSettings.SSAORunsAsync())
                {
                    SSAOTask.EndWithPostWork(cmd, hdCamera, Callback);
                    void Callback(CommandBuffer c, HDCamera cam)
                    {
                        var hdrp = (RenderPipelineManager.currentPipeline as HDRenderPipeline);
                        hdrp.m_AmbientOcclusionSystem.PostDispatchWork(c, cam);
                    }
                }

                SetContactShadowsTexture(hdCamera, m_ContactShadowBuffer, cmd);


                if (hdCamera.frameSettings.SSRRunsAsync())
                {
                    SSRTask.End(cmd, hdCamera);
                }

                RenderDeferredLighting(hdCamera, cmd);

                RenderForwardOpaque(cullingResults, hdCamera, renderContext, cmd);

                m_SharedRTManager.ResolveMSAAColor(cmd, hdCamera, m_CameraSssDiffuseLightingMSAABuffer, m_CameraSssDiffuseLightingBuffer);
                m_SharedRTManager.ResolveMSAAColor(cmd, hdCamera, GetSSSBufferMSAA(), GetSSSBuffer());

                // SSS pass here handle both SSS material from deferred and forward
                RenderSubsurfaceScattering(hdCamera, cmd, hdCamera.frameSettings.IsEnabled(FrameSettingsField.MSAA) ? m_CameraColorMSAABuffer : m_CameraColorBuffer,
                                           m_CameraSssDiffuseLightingBuffer, m_SharedRTManager.GetDepthStencilBuffer(hdCamera.frameSettings.IsEnabled(FrameSettingsField.MSAA)), m_SharedRTManager.GetDepthTexture());

                RenderForwardEmissive(cullingResults, hdCamera, renderContext, cmd);

                RenderSky(hdCamera, cmd);

                // Send all the geometry graphics buffer to client systems if required (must be done after the pyramid and before the transparent depth pre-pass)
                SendGeometryGraphicsBuffers(PrepareSendGeometryBuffersParameters(hdCamera, m_SharedRTManager.GetDepthBufferMipChainInfo()), m_SharedRTManager.GetNormalBuffer(), m_SharedRTManager.GetDepthTexture(), cmd);

                m_PostProcessSystem.DoUserAfterOpaqueAndSky(cmd, hdCamera, m_CameraColorBuffer);

                // No need for old stencil values here since from transparent on different features are tagged
                ClearStencilBuffer(cmd);

                RenderTransparentDepthPrepass(cullingResults, hdCamera, renderContext, cmd);

                RenderSSRTransparent(hdCamera, cmd, renderContext);

                RenderRayTracingPrepass(cullingResults, hdCamera, renderContext, cmd, true);
                RaytracingRecursiveRender(hdCamera, cmd, renderContext, cullingResults);

                // To allow users to fetch the current color buffer, we temporarily bind the camera color buffer
                cmd.SetGlobalTexture(HDShaderIDs._ColorPyramidTexture, m_CameraColorBuffer);
                RenderCustomPass(renderContext, cmd, hdCamera, customPassCullingResults, CustomPassInjectionPoint.BeforePreRefraction, aovRequest, aovCustomPassBuffers);

                // Render pre refraction objects
                RenderForwardTransparent(cullingResults, hdCamera, true, renderContext, cmd);

                if (hdCamera.frameSettings.IsEnabled(FrameSettingsField.Refraction))
                {
                    // First resolution of the color buffer for the color pyramid
                    m_SharedRTManager.ResolveMSAAColor(cmd, hdCamera, m_CameraColorMSAABuffer, m_CameraColorBuffer);

                    RenderColorPyramid(hdCamera, cmd, true);

                    // Bind current color pyramid for shader graph SceneColorNode on transparent objects
                    cmd.SetGlobalTexture(HDShaderIDs._ColorPyramidTexture, hdCamera.GetCurrentFrameRT((int)HDCameraFrameHistoryType.ColorBufferMipChain));
                }
                else
                {
                    cmd.SetGlobalTexture(HDShaderIDs._ColorPyramidTexture, TextureXR.GetBlackTexture());
                }

                // We don't have access to the color pyramid with transparent if rough refraction is disabled
                RenderCustomPass(renderContext, cmd, hdCamera, customPassCullingResults, CustomPassInjectionPoint.BeforeTransparent, aovRequest, aovCustomPassBuffers);

                // Render all type of transparent forward (unlit, lit, complex (hair...)) to keep the sorting between transparent objects.
                RenderForwardTransparent(cullingResults, hdCamera, false, renderContext, cmd);

                if (hdCamera.frameSettings.IsEnabled(FrameSettingsField.TransparentsWriteMotionVector))
                {
                    m_SharedRTManager.ResolveMotionVectorTexture(cmd, hdCamera);
                    cmd.SetGlobalTexture(HDShaderIDs._CameraMotionVectorsTexture, m_SharedRTManager.GetMotionVectorsBuffer());
                }

                // We push the motion vector debug texture here as transparent object can overwrite the motion vector texture content.
                if(m_Asset.currentPlatformRenderPipelineSettings.supportMotionVectors)
                    PushFullScreenDebugTexture(hdCamera, cmd, m_SharedRTManager.GetMotionVectorsBuffer(), FullScreenDebugMode.MotionVectors);

                // Second resolve the color buffer for finishing the frame
                m_SharedRTManager.ResolveMSAAColor(cmd, hdCamera, m_CameraColorMSAABuffer, m_CameraColorBuffer);

                // Render All forward error
                RenderForwardError(cullingResults, hdCamera, renderContext, cmd);

                DownsampleDepthForLowResTransparency(hdCamera, cmd);

                RenderLowResTransparent(cullingResults, hdCamera, renderContext, cmd);

                UpsampleTransparent(hdCamera, cmd);

                // Fill depth buffer to reduce artifact for transparent object during postprocess
                RenderTransparentDepthPostpass(cullingResults, hdCamera, renderContext, cmd);

                RenderColorPyramid(hdCamera, cmd, false);

                AccumulateDistortion(cullingResults, hdCamera, renderContext, cmd);
                RenderDistortion(hdCamera, cmd);

                PushFullScreenDebugTexture(hdCamera, cmd, m_CameraColorBuffer, FullScreenDebugMode.NanTracker);
                PushFullScreenLightingDebugTexture(hdCamera, cmd, m_CameraColorBuffer);

                if (m_SubFrameManager.isRecording && m_SubFrameManager.subFrameCount > 1)
                {
                    RenderAccumulation(hdCamera, m_CameraColorBuffer, m_CameraColorBuffer, false, cmd);
                }

#if UNITY_EDITOR
                // Render gizmos that should be affected by post processes
                if (showGizmos)
                {
                    if(m_CurrentDebugDisplaySettings.GetDebugLightingMode() == DebugLightingMode.MatcapView)
                    {
                        Gizmos.exposure = Texture2D.blackTexture;
                    }
                    else
                    {
                        Gizmos.exposure = m_PostProcessSystem.GetExposureTexture(hdCamera).rt;
                    }

                    RenderGizmos(cmd, camera, renderContext, GizmoSubset.PreImageEffects);
                }
#endif
            }

#if ENABLE_VIRTUALTEXTURES
            m_VtBufferManager.Resolve(cmd, m_GbufferManager.GetVTFeedbackBuffer(), hdCamera);
            VirtualTexturing.System.Update();
#endif

            // At this point, m_CameraColorBuffer has been filled by either debug views are regular rendering so we can push it here.
            PushColorPickerDebugTexture(cmd, hdCamera, m_CameraColorBuffer);

            RenderCustomPass(renderContext, cmd, hdCamera, customPassCullingResults, CustomPassInjectionPoint.BeforePostProcess, aovRequest, aovCustomPassBuffers);

            aovRequest.PushCameraTexture(cmd, AOVBuffers.Color, hdCamera, m_CameraColorBuffer, aovBuffers);

            RenderTargetIdentifier postProcessDest = HDUtils.PostProcessIsFinalPass(hdCamera) ? target.id : m_IntermediateAfterPostProcessBuffer;
            RenderPostProcess(cullingResults, hdCamera, postProcessDest, renderContext, cmd);

            // If requested, compute histogram of the very final image
            if (m_CurrentDebugDisplaySettings.data.lightingDebugSettings.exposureDebugMode == ExposureDebugMode.FinalImageHistogramView)
            {
                m_PostProcessSystem.GenerateDebugImageHistogram(cmd, hdCamera, m_IntermediateAfterPostProcessBuffer);
            }

            PushFullScreenExposureDebugTexture(cmd, m_IntermediateAfterPostProcessBuffer);

            RenderCustomPass(renderContext, cmd, hdCamera, customPassCullingResults, CustomPassInjectionPoint.AfterPostProcess, aovRequest, aovCustomPassBuffers);

            // Copy and rescale depth buffer for XR devices
            if (hdCamera.xr.enabled && hdCamera.xr.copyDepth)
            {
                using (new ProfilingScope(cmd, ProfilingSampler.Get(HDProfileId.XRDepthCopy)))
                {
                    var depthBuffer = m_SharedRTManager.GetDepthStencilBuffer();
                    var rtScale = depthBuffer.rtHandleProperties.rtHandleScale / DynamicResolutionHandler.instance.GetCurrentScale();

                    m_CopyDepthPropertyBlock.SetTexture(HDShaderIDs._InputDepth, depthBuffer);
                    m_CopyDepthPropertyBlock.SetVector(HDShaderIDs._BlitScaleBias, rtScale);
                    m_CopyDepthPropertyBlock.SetInt("_FlipY", 1);

                    cmd.SetRenderTarget(target.id, 0, CubemapFace.Unknown, -1);
                    cmd.SetViewport(hdCamera.finalViewport);
                    CoreUtils.DrawFullScreen(cmd, m_CopyDepth, m_CopyDepthPropertyBlock);
                }
            }

            // In developer build, we always render post process in m_AfterPostProcessBuffer at (0,0) in which we will then render debug.
            // Because of this, we need another blit here to the final render target at the right viewport.
            if (!HDUtils.PostProcessIsFinalPass(hdCamera) || aovRequest.isValid)
            {
                hdCamera.ExecuteCaptureActions(m_IntermediateAfterPostProcessBuffer, cmd);

                RenderDebug(hdCamera, cmd, cullingResults);

                hdCamera.xr.StopSinglePass(cmd);

                using (new ProfilingScope(cmd, ProfilingSampler.Get(HDProfileId.BlitToFinalRTDevBuildOnly)))
                {
                        for (int viewIndex = 0; viewIndex < hdCamera.viewCount; ++viewIndex)
                        {
                            var finalBlitParams = PrepareFinalBlitParameters(hdCamera, viewIndex);
                            BlitFinalCameraTexture(finalBlitParams, m_BlitPropertyBlock, m_IntermediateAfterPostProcessBuffer, target.id, cmd);

                            // If a depth target is specified, fill it
                            if (target.targetDepth != null)
                                BlitFinalCameraTexture(finalBlitParams, m_BlitPropertyBlock, m_SharedRTManager.GetDepthTexture(), target.targetDepth, cmd);
                        }
                }

                aovRequest.PushCameraTexture(cmd, AOVBuffers.Output, hdCamera, m_IntermediateAfterPostProcessBuffer, aovBuffers);
            }

            // XR mirror view and blit do device
            hdCamera.xr.EndCamera(cmd, hdCamera);

            // Send all the color graphics buffer to client systems if required.
            SendColorGraphicsBuffer(cmd, hdCamera);

            // Due to our RT handle system we don't write into the backbuffer depth buffer (as our depth buffer can be bigger than the one provided)
            // So we need to do a copy of the corresponding part of RT depth buffer in the target depth buffer in various situation:
            // - RenderTexture (camera.targetTexture != null) has a depth buffer (camera.targetTexture.depth != 0)
            // - We are rendering into the main game view (i.e not a RenderTexture camera.cameraType == CameraType.Game && hdCamera.camera.targetTexture == null) in the editor for allowing usage of Debug.DrawLine and Debug.Ray.
            // - We draw Gizmo/Icons in the editor (hdCamera.camera.targetTexture != null && camera.targetTexture.depth != 0 - The Scene view has a targetTexture and a depth texture)
            // TODO: If at some point we get proper render target aliasing, we will be able to use the provided depth texture directly with our RT handle system
            // Note: Debug.DrawLine and Debug.Ray only work in editor, not in player
            var copyDepth = hdCamera.camera.targetTexture != null && hdCamera.camera.targetTexture.depth != 0;
#if UNITY_EDITOR
            copyDepth = copyDepth || hdCamera.isMainGameView; // Specific case of Debug.DrawLine and Debug.Ray
#endif
            if (copyDepth && !hdCamera.xr.enabled)
            {
                using (new ProfilingScope(cmd, ProfilingSampler.Get(HDProfileId.CopyDepthInTargetTexture)))
                {
                    cmd.SetRenderTarget(target.id);
                    cmd.SetViewport(hdCamera.finalViewport);
                    m_CopyDepthPropertyBlock.SetTexture(HDShaderIDs._InputDepth, m_SharedRTManager.GetDepthStencilBuffer());
                    // When we are Main Game View we need to flip the depth buffer ourselves as we are after postprocess / blit that have already flipped the screen
                    m_CopyDepthPropertyBlock.SetInt("_FlipY", hdCamera.isMainGameView ? 1 : 0);
                    m_CopyDepthPropertyBlock.SetVector(HDShaderIDs._BlitScaleBias, new Vector4(1.0f, 1.0f, 0.0f, 0.0f));
                    CoreUtils.DrawFullScreen(cmd, m_CopyDepth, m_CopyDepthPropertyBlock);
                }
            }
                aovRequest.PushCameraTexture(cmd, AOVBuffers.DepthStencil, hdCamera, m_SharedRTManager.GetDepthStencilBuffer(), aovBuffers);
                aovRequest.PushCameraTexture(cmd, AOVBuffers.Normals, hdCamera, m_SharedRTManager.GetNormalBuffer(), aovBuffers);
                if (m_Asset.currentPlatformRenderPipelineSettings.supportMotionVectors)
                    aovRequest.PushCameraTexture(cmd, AOVBuffers.MotionVectors, hdCamera, m_SharedRTManager.GetMotionVectorsBuffer(), aovBuffers);

#if UNITY_EDITOR
            // We need to make sure the viewport is correctly set for the editor rendering. It might have been changed by debug overlay rendering just before.
            cmd.SetViewport(hdCamera.finalViewport);

            if (camera.cameraType == CameraType.SceneView)
                RenderWireOverlay(cmd, camera, renderContext);

            // Render overlay Gizmos
            if (showGizmos)
                RenderGizmos(cmd, camera, renderContext, GizmoSubset.PostImageEffects);
#endif

                aovRequest.Execute(cmd, aovBuffers, aovCustomPassBuffers, RenderOutputProperties.From(hdCamera));
            }

            // This is required so that all commands up to here are executed before EndCameraRendering is called for the user.
            // Otherwise command would not be rendered in order.
            renderContext.ExecuteCommandBuffer(cmd);
            cmd.Clear();

            m_CurrentHDCamera = null;
        }

        struct BlitFinalCameraTextureParameters
        {
            public bool                     flip;
            public int                      srcTexArraySlice;
            public int                      dstTexArraySlice;
            public Rect                     viewport;
            public Material                 blitMaterial;
        }

        internal RTHandle GetExposureTexture(HDCamera hdCamera) =>
            m_PostProcessSystem.GetExposureTexture(hdCamera);

        BlitFinalCameraTextureParameters PrepareFinalBlitParameters(HDCamera hdCamera, int viewIndex)
        {
            var parameters = new BlitFinalCameraTextureParameters();

            if (hdCamera.xr.enabled)
            {
                parameters.viewport = hdCamera.xr.GetViewport(viewIndex);
                parameters.srcTexArraySlice = viewIndex;
                parameters.dstTexArraySlice = hdCamera.xr.GetTextureArraySlice(viewIndex);
            }
            else
            {
                parameters.viewport = hdCamera.finalViewport;
                parameters.srcTexArraySlice = -1;
                parameters.dstTexArraySlice = -1;
            }

            parameters.flip = hdCamera.flipYMode == HDAdditionalCameraData.FlipYMode.ForceFlipY || hdCamera.isMainGameView;
            parameters.blitMaterial = HDUtils.GetBlitMaterial(TextureXR.useTexArray ? TextureDimension.Tex2DArray : TextureDimension.Tex2D, singleSlice: parameters.srcTexArraySlice >= 0);

            return parameters;
        }

        static void BlitFinalCameraTexture(BlitFinalCameraTextureParameters parameters, MaterialPropertyBlock propertyBlock, RTHandle source, RenderTargetIdentifier destination, CommandBuffer cmd)
        {
            // Here we can't use the viewport scale provided in hdCamera. The reason is that this scale is for internal rendering before post process with dynamic resolution factored in.
            // Here the input texture is already at the viewport size but may be smaller than the RT itself (because of the RTHandle system) so we compute the scale specifically here.
            var scaleBias = new Vector4((float)parameters.viewport.width / source.rt.width, (float)parameters.viewport.height / source.rt.height, 0.0f, 0.0f);

            if (parameters.flip)
            {
                scaleBias.w = scaleBias.y;
                scaleBias.y *= -1;
            }

            propertyBlock.SetTexture(HDShaderIDs._BlitTexture, source);
            propertyBlock.SetVector(HDShaderIDs._BlitScaleBias, scaleBias);
            propertyBlock.SetFloat(HDShaderIDs._BlitMipLevel, 0);
            propertyBlock.SetInt(HDShaderIDs._BlitTexArraySlice, parameters.srcTexArraySlice);
            HDUtils.DrawFullScreen(cmd, parameters.viewport, parameters.blitMaterial, destination, propertyBlock, 0, parameters.dstTexArraySlice);
        }

        void SetupCameraProperties(HDCamera hdCamera, ScriptableRenderContext renderContext, CommandBuffer cmd)
        {
            // The next 2 functions are required to flush the command buffer before calling functions directly on the render context.
            // This way, the commands will execute in the order specified by the C# code.
            renderContext.ExecuteCommandBuffer(cmd);
            cmd.Clear();

            renderContext.SetupCameraProperties(hdCamera.camera, hdCamera.xr.enabled);
        }

        void InitializeGlobalResources(ScriptableRenderContext renderContext)
        {
            // Global resources initialization
            var cmd = CommandBufferPool.Get("");
            // Init material if needed
            for (int bsdfIdx = 0; bsdfIdx < m_IBLFilterArray.Length; ++bsdfIdx)
            {
                if (!m_IBLFilterArray[bsdfIdx].IsInitialized())
                    m_IBLFilterArray[bsdfIdx].Initialize(cmd);
            }

            foreach (var material in m_MaterialList)
                material.RenderInit(cmd);

            TextureXR.Initialize(cmd, defaultResources.shaders.clearUIntTextureCS);

            renderContext.ExecuteCommandBuffer(cmd);
            CommandBufferPool.Release(cmd);
        }

        bool TryCalculateFrameParameters(
            Camera camera,
            XRPass xrPass,
            out HDAdditionalCameraData additionalCameraData,
            out HDCamera hdCamera,
            out ScriptableCullingParameters cullingParams
        )
        {
            // First, get aggregate of frame settings base on global settings, camera frame settings and debug settings
            // Note: the SceneView camera will never have additionalCameraData
            additionalCameraData = HDUtils.TryGetAdditionalCameraDataOrDefault(camera);
            hdCamera = default;
            cullingParams = default;

            FrameSettings currentFrameSettings = new FrameSettings();
            // Compute the FrameSettings actually used to draw the frame
            // FrameSettingsHistory do the same while keeping all step of FrameSettings aggregation in memory for DebugMenu
            if (m_FrameSettingsHistoryEnabled && camera.cameraType != CameraType.Preview && camera.cameraType != CameraType.Reflection)
                FrameSettingsHistory.AggregateFrameSettings(ref currentFrameSettings, camera, additionalCameraData, m_Asset, m_DefaultAsset);
            else
                FrameSettings.AggregateFrameSettings(ref currentFrameSettings, camera, additionalCameraData, m_Asset, m_DefaultAsset);

            // With the Frame Settings now properly set up, we can resolve the sample budget.
            currentFrameSettings.sssResolvedSampleBudget = currentFrameSettings.GetResolvedSssSampleBudget(m_Asset);

            // Specific pass to simply display the content of the camera buffer if users have fill it themselves (like video player)
            if (additionalCameraData.fullscreenPassthrough)
                return false;

            // Retrieve debug display settings to init FrameSettings, unless we are a reflection and in this case we don't have debug settings apply.
            DebugDisplaySettings debugDisplaySettings = (camera.cameraType == CameraType.Reflection || camera.cameraType == CameraType.Preview) ? s_NeutralDebugDisplaySettings : m_DebugDisplaySettings;

            // Disable post process if we enable debug mode or if the post process layer is disabled
            if (debugDisplaySettings.IsDebugDisplayEnabled())
            {
                if (debugDisplaySettings.IsDebugDisplayRemovePostprocess())
                {
                    currentFrameSettings.SetEnabled(FrameSettingsField.Postprocess, false);
                    currentFrameSettings.SetEnabled(FrameSettingsField.CustomPass, false);
                }

                // Disable exposure if required
                if (!debugDisplaySettings.DebugNeedsExposure())
                {
                    currentFrameSettings.SetEnabled(FrameSettingsField.ExposureControl, false);
                }

                // Disable SSS if luxmeter is enabled
                if (debugDisplaySettings.data.lightingDebugSettings.debugLightingMode == DebugLightingMode.LuxMeter)
                {
                    currentFrameSettings.SetEnabled(FrameSettingsField.SubsurfaceScattering, false);
                }
            }

            if(CoreUtils.IsSceneLightingDisabled(camera))
            {
                currentFrameSettings.SetEnabled(FrameSettingsField.ExposureControl, false);
            }

            // Disable object-motion vectors in everything but the game view
            if (camera.cameraType != CameraType.Game)
            {
                currentFrameSettings.SetEnabled(FrameSettingsField.ObjectMotionVectors, false);
                currentFrameSettings.SetEnabled(FrameSettingsField.TransparentsWriteMotionVector, false);
            }

            hdCamera = HDCamera.GetOrCreate(camera, xrPass.multipassId);

            // From this point, we should only use frame settings from the camera
            hdCamera.Update(currentFrameSettings, this, m_MSAASamples, xrPass);
            ResizeVolumetricLightingBuffers(hdCamera, GetFrameCount()); // Safe to update the Volumetric Lighting System now

            // Custom Render requires a proper HDCamera, so we return after the HDCamera was setup
            if (additionalCameraData != null && additionalCameraData.hasCustomRender)
                return false;

            if (hdCamera.xr.enabled)
            {
                cullingParams = hdCamera.xr.cullingParams;
            }
            else
            {
                if (!camera.TryGetCullingParameters(camera.stereoEnabled, out cullingParams))
                    return false;
            }

            if (m_DebugDisplaySettings.IsCameraFreezeEnabled())
            {
                if (m_DebugDisplaySettings.IsCameraFrozen(camera))
                {
                    if (!frozenCullingParamAvailable)
                    {
                        frozenCullingParams = cullingParams;
                        frozenCullingParamAvailable = true;
                    }
                    cullingParams = frozenCullingParams;
                }
            }
            else
            {
                frozenCullingParamAvailable = false;
            }

            LightLoopUpdateCullingParameters(ref cullingParams, hdCamera);

            // If we don't use environment light (like when rendering reflection probes)
            //   we don't have to cull them.
            if (hdCamera.frameSettings.IsEnabled(FrameSettingsField.ReflectionProbe))
                cullingParams.cullingOptions |= CullingOptions.NeedsReflectionProbes;
            else
                cullingParams.cullingOptions &= ~CullingOptions.NeedsReflectionProbes;

            return true;
        }

        static void OverrideCullingForRayTracing(HDCamera hdCamera, Camera camera, ref ScriptableCullingParameters cullingParams)
        {
            var rayTracingSetting = hdCamera.volumeStack.GetComponent<RayTracingSettings>();

            if (rayTracingSetting.extendShadowCulling.value || rayTracingSetting.extendCameraCulling.value)
            {
                // We are in a static function, so we can't really save this allocation easily.
                Plane plane = new Plane();

                // Camera properties is a copy, need to grab it first
                CameraProperties cameraProperties = cullingParams.cameraProperties;

                // Override all the planes
                plane.SetNormalAndPosition(camera.transform.right, camera.transform.position - camera.transform.right * camera.farClipPlane);
                if (rayTracingSetting.extendShadowCulling.value)
                    cameraProperties.SetShadowCullingPlane(0, plane);
                if (rayTracingSetting.extendCameraCulling.value)
                    cullingParams.SetCullingPlane(0, plane);
                plane.SetNormalAndPosition(-camera.transform.right, camera.transform.position + camera.transform.right * camera.farClipPlane);
                if (rayTracingSetting.extendShadowCulling.value)
                    cameraProperties.SetShadowCullingPlane(1, plane);
                if (rayTracingSetting.extendCameraCulling.value)
                    cullingParams.SetCullingPlane(1, plane);
                plane.SetNormalAndPosition(camera.transform.up, camera.transform.position - camera.transform.up * camera.farClipPlane);
                if (rayTracingSetting.extendShadowCulling.value)
                    cameraProperties.SetShadowCullingPlane(2, plane);
                if (rayTracingSetting.extendCameraCulling.value)
                    cullingParams.SetCullingPlane(2, plane);
                plane.SetNormalAndPosition(-camera.transform.up, camera.transform.position + camera.transform.up * camera.farClipPlane);
                if (rayTracingSetting.extendShadowCulling.value)
                    cameraProperties.SetShadowCullingPlane(3, plane);
                if (rayTracingSetting.extendCameraCulling.value)
                    cullingParams.SetCullingPlane(3, plane);
                plane.SetNormalAndPosition(camera.transform.forward, camera.transform.position - camera.transform.forward * camera.farClipPlane);
                if (rayTracingSetting.extendShadowCulling.value)
                    cameraProperties.SetShadowCullingPlane(4, plane);
                if (rayTracingSetting.extendCameraCulling.value)
                    cullingParams.SetCullingPlane(4, plane);
                // The 5th planes doesn't need to be overriden, but just in case.
                plane.SetNormalAndPosition(-camera.transform.forward, camera.transform.position + camera.transform.forward * camera.farClipPlane);
                if (rayTracingSetting.extendShadowCulling.value)
                    cameraProperties.SetShadowCullingPlane(5, plane);
                if (rayTracingSetting.extendCameraCulling.value)
                    cullingParams.SetCullingPlane(5, plane);

                // Propagate the new planes
                cullingParams.cameraProperties = cameraProperties;
            }
        }

        static bool TryCull(
            Camera camera,
            HDCamera hdCamera,
            ScriptableRenderContext renderContext,
            SkyManager skyManager,
            ScriptableCullingParameters cullingParams,
            HDRenderPipelineAsset hdrp,
            ref HDCullingResults cullingResults
        )
        {
#if UNITY_EDITOR
            // emit scene view UI
            if (camera.cameraType == CameraType.SceneView)
            {
                ScriptableRenderContext.EmitWorldGeometryForSceneView(camera);
            }
#endif

            // Set the LOD bias and store current value to be able to restore it.
            // Use a try/finalize pattern to be sure to restore properly the qualitySettings.lodBias
            var initialLODBias = QualitySettings.lodBias;
            var initialMaximumLODLevel = QualitySettings.maximumLODLevel;
            try
            {
                QualitySettings.lodBias = hdCamera.frameSettings.GetResolvedLODBias(hdrp);
                QualitySettings.maximumLODLevel = hdCamera.frameSettings.GetResolvedMaximumLODLevel(hdrp);

                // This needs to be called before culling, otherwise in the case where users generate intermediate renderers, it can provoke crashes.
                BeginCameraRendering(renderContext, camera);

                DecalSystem.CullRequest decalCullRequest = null;
                if (hdCamera.frameSettings.IsEnabled(FrameSettingsField.Decals))
                {
                    // decal system needs to be updated with current camera, it needs it to set up culling and light list generation parameters
                    decalCullRequest = GenericPool<DecalSystem.CullRequest>.Get();
                    DecalSystem.instance.CurrentCamera = camera;
                    DecalSystem.instance.BeginCull(decalCullRequest);
                }

                // TODO: use a parameter to select probe types to cull depending on what is enabled in framesettings
                var hdProbeCullState = new HDProbeCullState();
                if (hdCamera.frameSettings.IsEnabled(FrameSettingsField.PlanarProbe))
                    hdProbeCullState = HDProbeSystem.PrepareCull(camera);

                // We need to set the ambient probe here because it's passed down to objects during the culling process.
                skyManager.UpdateCurrentSkySettings(hdCamera);
                skyManager.SetupAmbientProbe(hdCamera);

                if (hdCamera.frameSettings.IsEnabled(FrameSettingsField.RayTracing))
                {
                    OverrideCullingForRayTracing(hdCamera, camera, ref cullingParams);
                }

                using (new ProfilingScope(null, ProfilingSampler.Get(HDProfileId.CullResultsCull)))
                {
                    cullingResults.cullingResults = renderContext.Cull(ref cullingParams);
                }

                if (hdCamera.frameSettings.IsEnabled(FrameSettingsField.CustomPass))
                {
                    using (new ProfilingScope(null, ProfilingSampler.Get(HDProfileId.CustomPassCullResultsCull)))
                    {
                        cullingResults.customPassCullingResults = CustomPassVolume.Cull(renderContext, hdCamera);
                    }
                }

                if (hdCamera.frameSettings.IsEnabled(FrameSettingsField.PlanarProbe) && hdProbeCullState.cullingGroup != null)
                    HDProbeSystem.QueryCullResults(hdProbeCullState, ref cullingResults.hdProbeCullingResults);
                else
                    cullingResults.hdProbeCullingResults = default;

                if (hdCamera.frameSettings.IsEnabled(FrameSettingsField.Decals))
                {
                    using (new ProfilingScope(null, ProfilingSampler.Get(HDProfileId.DBufferPrepareDrawData)))
                    {
                        DecalSystem.instance.EndCull(decalCullRequest, cullingResults.decalCullResults);
                    }
                }

                if (decalCullRequest != null)
                {
                    decalCullRequest.Clear();
                    GenericPool<DecalSystem.CullRequest>.Release(decalCullRequest);
                }

                return true;
            }
            finally
            {
                QualitySettings.lodBias = initialLODBias;
                QualitySettings.maximumLODLevel = initialMaximumLODLevel;
            }
        }

        void RenderGizmos(CommandBuffer cmd, Camera camera, ScriptableRenderContext renderContext, GizmoSubset gizmoSubset)
        {
#if UNITY_EDITOR
            if (UnityEditor.Handles.ShouldRenderGizmos())
            {
                bool renderPrePostprocessGizmos = (gizmoSubset == GizmoSubset.PreImageEffects);

                using (new ProfilingScope(cmd, renderPrePostprocessGizmos ? ProfilingSampler.Get(HDProfileId.GizmosPrePostprocess) : ProfilingSampler.Get(HDProfileId.Gizmos)))
                {
                    renderContext.ExecuteCommandBuffer(cmd);
                    cmd.Clear();
                    renderContext.DrawGizmos(camera, gizmoSubset);
                }
            }
#endif
        }

#if UNITY_EDITOR
        void RenderWireOverlay(CommandBuffer cmd, Camera camera, ScriptableRenderContext renderContext)
        {
            using (new ProfilingScope(cmd, ProfilingSampler.Get(HDProfileId.RenderWireFrame)))
            {
                renderContext.ExecuteCommandBuffer(cmd);
                cmd.Clear();
                renderContext.DrawWireOverlay(camera);
            }
        }
#endif

        static RendererListDesc CreateOpaqueRendererListDesc(
            CullingResults cull,
            Camera camera,
            ShaderTagId passName,
            PerObjectData rendererConfiguration = 0,
            RenderQueueRange? renderQueueRange = null,
            RenderStateBlock? stateBlock = null,
            Material overrideMaterial = null,
            bool excludeObjectMotionVectors = false
        )
        {
            var result = new RendererListDesc(passName, cull, camera)
            {
                rendererConfiguration = rendererConfiguration,
                renderQueueRange = renderQueueRange != null ? renderQueueRange.Value : HDRenderQueue.k_RenderQueue_AllOpaque,
                sortingCriteria = SortingCriteria.CommonOpaque,
                stateBlock = stateBlock,
                overrideMaterial = overrideMaterial,
                excludeObjectMotionVectors = excludeObjectMotionVectors
            };
            return result;
        }

        static RendererListDesc CreateOpaqueRendererListDesc(
            CullingResults cull,
            Camera camera,
            ShaderTagId[] passNames,
            PerObjectData rendererConfiguration = 0,
            RenderQueueRange? renderQueueRange = null,
            RenderStateBlock? stateBlock = null,
            Material overrideMaterial = null,
            bool excludeObjectMotionVectors = false
        )
        {
            var result = new RendererListDesc(passNames, cull, camera)
            {
                rendererConfiguration = rendererConfiguration,
                renderQueueRange = renderQueueRange != null ? renderQueueRange.Value : HDRenderQueue.k_RenderQueue_AllOpaque,
                sortingCriteria = SortingCriteria.CommonOpaque,
                stateBlock = stateBlock,
                overrideMaterial = overrideMaterial,
                excludeObjectMotionVectors = excludeObjectMotionVectors
            };
            return result;
        }

        static RendererListDesc CreateTransparentRendererListDesc(
            CullingResults cull,
            Camera camera,
            ShaderTagId passName,
            PerObjectData rendererConfiguration = 0,
            RenderQueueRange? renderQueueRange = null,
            RenderStateBlock? stateBlock = null,
            Material overrideMaterial = null,
            bool excludeObjectMotionVectors = false
        )
        {
            var result = new RendererListDesc(passName, cull, camera)
            {
                rendererConfiguration = rendererConfiguration,
                renderQueueRange = renderQueueRange != null ? renderQueueRange.Value : HDRenderQueue.k_RenderQueue_AllTransparent,
                sortingCriteria = SortingCriteria.CommonTransparent | SortingCriteria.RendererPriority,
                stateBlock = stateBlock,
                overrideMaterial = overrideMaterial,
                excludeObjectMotionVectors = excludeObjectMotionVectors
            };
            return result;
        }

        static RendererListDesc CreateTransparentRendererListDesc(
            CullingResults cull,
            Camera camera,
            ShaderTagId[] passNames,
            PerObjectData rendererConfiguration = 0,
            RenderQueueRange? renderQueueRange = null,
            RenderStateBlock? stateBlock = null,
            Material overrideMaterial = null,
            bool excludeObjectMotionVectors = false
        )
        {
            var result = new RendererListDesc(passNames, cull, camera)
            {
                rendererConfiguration = rendererConfiguration,
                renderQueueRange = renderQueueRange != null ? renderQueueRange.Value : HDRenderQueue.k_RenderQueue_AllTransparent,
                sortingCriteria = SortingCriteria.CommonTransparent | SortingCriteria.RendererPriority,
                stateBlock = stateBlock,
                overrideMaterial = overrideMaterial,
                excludeObjectMotionVectors = excludeObjectMotionVectors
            };
            return result;
        }

        static void DrawOpaqueRendererList(in ScriptableRenderContext renderContext, CommandBuffer cmd, in FrameSettings frameSettings, RendererList rendererList)
        {
            if (!frameSettings.IsEnabled(FrameSettingsField.OpaqueObjects))
                return;

            HDUtils.DrawRendererList(renderContext, cmd, rendererList);
        }

        static void DrawTransparentRendererList(in ScriptableRenderContext renderContext, CommandBuffer cmd, in FrameSettings frameSettings, RendererList rendererList)
        {
            if (!frameSettings.IsEnabled(FrameSettingsField.TransparentObjects))
                return;

            HDUtils.DrawRendererList(renderContext, cmd, rendererList);
        }

        void AccumulateDistortion(CullingResults cullResults, HDCamera hdCamera, ScriptableRenderContext renderContext, CommandBuffer cmd)
        {
            if (!hdCamera.frameSettings.IsEnabled(FrameSettingsField.Distortion))
                return;

            using (new ProfilingScope(cmd, ProfilingSampler.Get(HDProfileId.Distortion)))
            {
                CoreUtils.SetRenderTarget(cmd, m_DistortionBuffer, m_SharedRTManager.GetDepthStencilBuffer(), ClearFlag.Color, Color.clear);

                // Only transparent object can render distortion vectors
                var rendererList = RendererList.Create(CreateTransparentRendererListDesc(cullResults, hdCamera.camera, HDShaderPassNames.s_DistortionVectorsName));
                DrawTransparentRendererList(renderContext, cmd, hdCamera.frameSettings, rendererList);
            }
        }

        void RenderDistortion(HDCamera hdCamera, CommandBuffer cmd)
        {
            if (!hdCamera.frameSettings.IsEnabled(FrameSettingsField.Distortion))
                return;

            using (new ProfilingScope(cmd, ProfilingSampler.Get(HDProfileId.ApplyDistortion)))
            {
                var currentColorPyramid = hdCamera.GetCurrentFrameRT((int)HDCameraFrameHistoryType.ColorBufferMipChain);

                CoreUtils.SetRenderTarget(cmd, m_CameraColorBuffer);
                // TODO: Set stencil stuff via parameters rather than hardcoding it in shader.
                m_ApplyDistortionMaterial.SetTexture(HDShaderIDs._DistortionTexture, m_DistortionBuffer);
                m_ApplyDistortionMaterial.SetTexture(HDShaderIDs._ColorPyramidTexture, currentColorPyramid);

                var size = new Vector4(hdCamera.actualWidth, hdCamera.actualHeight, 1f / hdCamera.actualWidth, 1f / hdCamera.actualHeight);
                m_ApplyDistortionMaterial.SetVector(HDShaderIDs._Size, size);
                m_ApplyDistortionMaterial.SetInt(HDShaderIDs._StencilMask, (int)StencilUsage.DistortionVectors);
                m_ApplyDistortionMaterial.SetInt(HDShaderIDs._StencilRef, (int)StencilUsage.DistortionVectors);

                HDUtils.DrawFullScreen(cmd, m_ApplyDistortionMaterial, m_CameraColorBuffer, m_SharedRTManager.GetDepthStencilBuffer(), null, 0);
            }
        }

        struct DepthPrepassParameters
        {
            public string           passName;
            public HDProfileId      profilingId;
            public RendererListDesc depthDeferredRendererListDesc;
            public RendererListDesc depthForwardRendererListDesc;
            public bool             hasDepthDeferredPass;
            public bool             shouldRenderMotionVectorAfterGBuffer;
        }

        DepthPrepassParameters PrepareDepthPrepass(CullingResults cull, HDCamera hdCamera)
        {
            // Guidelines:
            // Lit shader can be in deferred or forward mode. In this case we use "DepthOnly" pass with "GBuffer" or "Forward" pass name
            // Other shader, including unlit are always forward and use "DepthForwardOnly" with "ForwardOnly" pass.
            // Those pass are exclusive so use only "DepthOnly" or "DepthForwardOnly" but not both at the same time, same for "Forward" and "DepthForwardOnly"
            // Any opaque material rendered in forward should have a depth prepass. If there is no depth prepass the lighting will be incorrect (deferred shadowing, contact shadow, SSAO), this may be acceptable depends on usage

            // Whatever the configuration we always render first opaque object then opaque alpha tested as they are more costly to render and could be reject by early-z
            // (but no Hi-z as it is disable with clip instruction). This is handled automatically with the RenderQueue value (OpaqueAlphaTested have a different value and thus are sorted after Opaque)

            // Forward material always output normal buffer.
            // Deferred material never output normal buffer.
            // Caution: Unlit material let normal buffer untouch. Caution as if people try to filter normal buffer, it can result in weird result.
            // TODO: Do we need a stencil bit to identify normal buffer not fill by unlit? So don't execute SSAO / SRR ?

            // Additional guidelines for motion vector:
            // We render object motion vector at the same time than depth prepass with MRT to save drawcall. Depth buffer is then fill with combination of depth prepass + motion vector.
            // For this we render first all objects that render depth only, then object that require object motion vector.
            // We use the excludeMotion filter option of DrawRenderer to gather object without object motion vector (only C++ can know if an object have object motion vector).
            // Caution: if there is no depth prepass we must render object motion vector after GBuffer pass otherwise some depth only objects can hide objects with motion vector and overwrite depth buffer but not update
            // the motion vector buffer resulting in artifacts

            // Additional guideline for decal
            // Decal are in their own render queue to allow to force them to render in depth buffer.
            // Thus it is not required to do a full depth prepass when decal are enabled
            // Mean when decal are enabled and we haven't request a full prepass in deferred, we can't guarantee that the prepass will be complete

            // With all this variant we have the following scenario of render target binding
            // decalsEnabled
            //     LitShaderMode.Forward
            //         Range Opaque both deferred and forward - depth + optional msaa + normal
            //	       Range opaqueDecal for both deferred and forward - depth + optional msaa + normal + decal
            //	       Range opaqueAlphaTest for both deferred and forward - depth + optional msaa + normal
            //	       Range opaqueDecalAlphaTes for both deferred and forward - depth + optional msaa + normal + decal
            //    LitShaderMode.Deferred
            //         fullDeferredPrepass
            //	           Range Opaque for deferred - depth
            //	           Range opaqueDecal for deferred - depth + decal
            //	           Range opaqueAlphaTest for deferred - depth
            //	           Range opaqueDecalAlphaTes for deferred - depth + decal

            //	           Range Opaque for forward - depth + normal
            //	           Range opaqueDecal for forward - depth + normal + decal
            //	           Range opaqueAlphaTest for forward - depth + normal
            //	           Range opaqueDecalAlphaTes for forward - depth + normal + decal
            //	       !fullDeferredPrepass
            //	           Range opaqueDecal for deferred - depth + decal
            //	           Range opaqueAlphaTest for deferred - depth
            //	           Range opaqueDecalAlphaTes for deferred - depth + decal

            //	           Range Opaque for forward - depth + normal
            //	           Range opaqueDecal for forward - depth + normal + decal
            //	           Range opaqueAlphaTest for forward - depth + normal
            //	           Range opaqueDecalAlphaTesT for forward - depth + normal + decal
            // !decalsEnabled
            //     LitShaderMode.Forward
            //	       Range Opaque..OpaqueDecalAlphaTest for deferred and forward - depth + optional msaa + normal
            //     LitShaderMode.Deferred
            //         fullDeferredPrepass
            //	           Range Opaque..OpaqueDecalAlphaTest for deferred - depth

            //	           Range Opaque..OpaqueDecalAlphaTest for forward - depth + normal
            //	       !fullDeferredPrepass
            //	           Range OpaqueAlphaTest..OpaqueDecalAlphaTest for deferred - depth

            //	           Range Opaque..OpaqueDecalAlphaTest for forward - depth + normal

            var result = new DepthPrepassParameters();

            bool decalsEnabled = hdCamera.frameSettings.IsEnabled(FrameSettingsField.Decals);
            bool fullDeferredPrepass = hdCamera.frameSettings.IsEnabled(FrameSettingsField.DepthPrepassWithDeferredRendering);
            // To avoid rendering objects twice (once in the depth pre-pass and once in the motion vector pass when the motion vector pass is enabled) we exclude the objects that have motion vectors.
            bool objectMotionEnabled = hdCamera.frameSettings.IsEnabled(FrameSettingsField.ObjectMotionVectors);

            result.shouldRenderMotionVectorAfterGBuffer = (hdCamera.frameSettings.litShaderMode == LitShaderMode.Deferred) && !fullDeferredPrepass;
            result.hasDepthDeferredPass = false;
            result.profilingId = HDProfileId.DepthPrepass;

            switch (hdCamera.frameSettings.litShaderMode)
            {
                case LitShaderMode.Forward:
                    result.passName = "Full Depth Prepass (Forward)";     

                    RenderStateBlock? stateBlock = null;
                    if (!hdCamera.frameSettings.IsEnabled(FrameSettingsField.AlphaToMask))
                        stateBlock = m_AlphaToMaskBlock;

                    result.depthForwardRendererListDesc = CreateOpaqueRendererListDesc( cull, hdCamera.camera, m_DepthOnlyAndDepthForwardOnlyPassNames, stateBlock: stateBlock, excludeObjectMotionVectors: objectMotionEnabled);
                    break;

                case LitShaderMode.Deferred:
                    result.hasDepthDeferredPass = true;
                    result.passName = fullDeferredPrepass ? "Full Depth Prepass (Deferred)" :
                                        (decalsEnabled ? "Partial Depth Prepass (Deferred - Decal + AlphaTest)" : "Partial Depth Prepass (Deferred - AlphaTest)");

                    bool excludeMotion = fullDeferredPrepass ? objectMotionEnabled : false;

                    // First deferred materials. Alpha tested object have always a prepass even if enableDepthPrepassWithDeferredRendering is disabled
                    result.depthDeferredRendererListDesc = CreateOpaqueRendererListDesc(
                        cull, hdCamera.camera, m_DepthOnlyPassNames,
                        renderQueueRange: fullDeferredPrepass ? HDRenderQueue.k_RenderQueue_AllOpaque :
                                                                (decalsEnabled ? HDRenderQueue.k_RenderQueue_OpaqueDecalAndAlphaTest : HDRenderQueue.k_RenderQueue_OpaqueAlphaTest),
                        stateBlock: m_AlphaToMaskBlock,
                        excludeObjectMotionVectors: excludeMotion);

                    // Then forward only material that output normal buffer
                    result.depthForwardRendererListDesc = CreateOpaqueRendererListDesc(cull, hdCamera.camera, m_DepthForwardOnlyPassNames, stateBlock: m_AlphaToMaskBlock, excludeObjectMotionVectors: excludeMotion);
                    break;
                default:
                    throw new ArgumentOutOfRangeException("Unknown ShaderLitMode");
            }

            return result;
        }

        static void RenderDepthPrepass( ScriptableRenderContext     renderContext,
                                        CommandBuffer               cmd,
                                        FrameSettings               frameSettings,
                                        RenderTargetIdentifier[]    deferredMrt,
                                        RenderTargetIdentifier[]    forwardMrt,
                                        RTHandle                    depthBuffer,
                                        in RendererList             depthDeferredRendererListDesc,
                                        in RendererList             depthForwardRendererListDesc,
                                        bool                        hasDepthDeferredPass
                                        )
        {
            // Disable write to normal buffer for unlit shader (the normal buffer binding change when using MSAA)
            cmd.SetGlobalInt(HDShaderIDs._ColorMaskNormal, frameSettings.IsEnabled(FrameSettingsField.MSAA) ? (int)ColorWriteMask.All : 0);

            if (hasDepthDeferredPass)
            {
                if (deferredMrt == null)
                    CoreUtils.SetRenderTarget(cmd, depthBuffer);
                else
                    CoreUtils.SetRenderTarget(cmd, deferredMrt, depthBuffer);

                DrawOpaqueRendererList(renderContext, cmd, frameSettings, depthDeferredRendererListDesc);
            }

            CoreUtils.SetRenderTarget(cmd, forwardMrt, depthBuffer);
            DrawOpaqueRendererList(renderContext, cmd, frameSettings, depthForwardRendererListDesc);
        }

        // RenderDepthPrepass render both opaque and opaque alpha tested based on engine configuration.
        // Lit Forward only: We always render all materials
        // Lit Deferred: We always render depth prepass for alpha tested (optimization), other deferred material are render based on engine configuration.
        // Forward opaque with deferred renderer (DepthForwardOnly pass): We always render all materials
        // True is return if motion vector must be render after GBuffer pass
        bool RenderDepthPrepass(CullingResults cull, HDCamera hdCamera, ScriptableRenderContext renderContext, CommandBuffer cmd)
        {
            var depthPrepassParameters = PrepareDepthPrepass(cull, hdCamera);

            using (new ProfilingScope(cmd, ProfilingSampler.Get(depthPrepassParameters.profilingId)))
            {
                RenderDepthPrepass(renderContext, cmd, hdCamera.frameSettings,
                                    m_SharedRTManager.GetDepthPrepassDeferredRTI(hdCamera.frameSettings),
                                    m_SharedRTManager.GetDepthPrepassForwardRTI(hdCamera.frameSettings),
                                    m_SharedRTManager.GetDepthStencilBuffer(hdCamera.frameSettings.IsEnabled(FrameSettingsField.MSAA)),
                                    RendererList.Create(depthPrepassParameters.depthDeferredRendererListDesc),
                                    RendererList.Create(depthPrepassParameters.depthForwardRendererListDesc),
                                    depthPrepassParameters.hasDepthDeferredPass
                                    );
            }

            return depthPrepassParameters.shouldRenderMotionVectorAfterGBuffer;
        }

        // RenderGBuffer do the gbuffer pass. This is solely call with deferred. If we use a depth prepass, then the depth prepass will perform the alpha testing for opaque alpha tested and we don't need to do it anymore
        // during Gbuffer pass. This is handled in the shader and the depth test (equal and no depth write) is done here.
        void RenderGBuffer(CullingResults cull, HDCamera hdCamera, ScriptableRenderContext renderContext, CommandBuffer cmd)
        {
            if (hdCamera.frameSettings.litShaderMode != LitShaderMode.Deferred)
                return;

            using (new ProfilingScope(cmd, m_CurrentDebugDisplaySettings.IsDebugDisplayEnabled() ? ProfilingSampler.Get(HDProfileId.GBufferDebug) : ProfilingSampler.Get(HDProfileId.GBuffer)))
            {
                // setup GBuffer for rendering
                CoreUtils.SetRenderTarget(cmd, m_GbufferManager.GetBuffersRTI(hdCamera.frameSettings), m_SharedRTManager.GetDepthStencilBuffer());

                var rendererList = RendererList.Create(CreateOpaqueRendererListDesc(cull, hdCamera.camera, HDShaderPassNames.s_GBufferName, m_CurrentRendererConfigurationBakedLighting));
                DrawOpaqueRendererList(renderContext, cmd, hdCamera.frameSettings, rendererList);

                m_GbufferManager.BindBufferAsTextures(cmd);
#if ENABLE_VIRTUALTEXTURES
                cmd.ClearRandomWriteTargets();
#endif
            }
        }

        void RenderDBuffer(HDCamera hdCamera, CommandBuffer cmd, ScriptableRenderContext renderContext, CullingResults cullingResults)
        {
            if (!hdCamera.frameSettings.IsEnabled(FrameSettingsField.Decals))
            {
                // We still bind black textures to make sure that something is bound (can be a problem on some platforms)
                m_DbufferManager.BindBlackTextures(cmd);

                // Bind buffer to make sure that something is bound .
                cmd.SetGlobalBuffer(HDShaderIDs._DecalPropertyMaskBufferSRV, m_DbufferManager.propertyMaskBuffer);

                return;
            }

            // We need to copy depth buffer texture if we want to bind it at this stage
            CopyDepthBufferIfNeeded(hdCamera, cmd);

            // If we have an incomplete depth buffer use for decal we will need to do another copy
            // after the rendering of the GBuffer
            if ((   hdCamera.frameSettings.litShaderMode == LitShaderMode.Deferred) &&
                    !hdCamera.frameSettings.IsEnabled(FrameSettingsField.DepthPrepassWithDeferredRendering))
                m_IsDepthBufferCopyValid = false;

            using (new ProfilingScope(cmd, ProfilingSampler.Get(HDProfileId.DBufferRender)))
            {
                var parameters = PrepareRenderDBufferParameters(hdCamera);
                RenderDBuffer(  parameters,
                                m_DbufferManager.GetBuffersRTI(),
                                m_DbufferManager.GetRTHandles(),
                                m_SharedRTManager.GetDepthStencilBuffer(),
                                RendererList.Create(PrepareMeshDecalsRendererList(cullingResults, hdCamera, parameters.use4RTs)),
                                m_DbufferManager.propertyMaskBuffer,
                                m_SharedRTManager.GetDecalPrepassBuffer(hdCamera.frameSettings.IsEnabled(FrameSettingsField.MSAA)),
                                renderContext, cmd);

                cmd.SetGlobalBuffer(HDShaderIDs._DecalPropertyMaskBufferSRV, m_DbufferManager.propertyMaskBuffer);

                m_DbufferManager.BindBufferAsTextures(cmd);
            }
        }

        void DecalNormalPatch(HDCamera hdCamera, CommandBuffer cmd)
        {
            if (hdCamera.frameSettings.IsEnabled(FrameSettingsField.Decals) &&
                !hdCamera.frameSettings.IsEnabled(FrameSettingsField.MSAA)) // MSAA not supported
            {
                var parameters = PrepareDBufferNormalPatchParameters(hdCamera);
                DecalNormalPatch(parameters, m_DbufferManager.GetRTHandles(), m_SharedRTManager.GetDepthStencilBuffer(), m_SharedRTManager.GetNormalBuffer(), cmd);
            }
        }

        struct DBufferNormalPatchParameters
        {
            public Material decalNormalBufferMaterial;
            public int dBufferCount;
            public int stencilRef;
            public int stencilMask;
        }

        DBufferNormalPatchParameters PrepareDBufferNormalPatchParameters(HDCamera hdCamera)
        {
            var parameters = new DBufferNormalPatchParameters();
            parameters.dBufferCount = m_Asset.currentPlatformRenderPipelineSettings.decalSettings.perChannelMask ? 4 : 3;
            parameters.decalNormalBufferMaterial = m_DecalNormalBufferMaterial;
            switch (hdCamera.frameSettings.litShaderMode)
            {
                case LitShaderMode.Forward:  // in forward rendering all pixels that decals wrote into have to be composited
                    parameters.stencilMask = (int)StencilUsage.Decals;
                    parameters.stencilRef = (int)StencilUsage.Decals;
                    break;
                case LitShaderMode.Deferred: // in deferred rendering only pixels affected by both forward materials and decals need to be composited
                    parameters.stencilMask = (int)StencilUsage.Decals | (int)StencilUsage.RequiresDeferredLighting;
                    parameters.stencilRef = (int)StencilUsage.Decals;
                    break;
                default:
                    throw new ArgumentOutOfRangeException("Unknown ShaderLitMode");
            }

            return parameters;
        }

        static void DecalNormalPatch(   DBufferNormalPatchParameters    parameters,
                                        RTHandle[]                      dBuffer,
                                        RTHandle                        depthStencilBuffer,
                                        RTHandle                        normalBuffer,
                                        CommandBuffer                   cmd)
        {
            using (new ProfilingScope(cmd, ProfilingSampler.Get(HDProfileId.DBufferNormal)))
            {
                parameters.decalNormalBufferMaterial.SetInt(HDShaderIDs._DecalNormalBufferStencilReadMask, parameters.stencilMask);
                parameters.decalNormalBufferMaterial.SetInt(HDShaderIDs._DecalNormalBufferStencilRef, parameters.stencilRef);
                for (int i = 0; i < parameters.dBufferCount; ++i)
                    parameters.decalNormalBufferMaterial.SetTexture(HDShaderIDs._DBufferTexture[i], dBuffer[i]);

                CoreUtils.SetRenderTarget(cmd, depthStencilBuffer);
                cmd.SetRandomWriteTarget(1, normalBuffer);
                cmd.DrawProcedural(Matrix4x4.identity, parameters.decalNormalBufferMaterial, 0, MeshTopology.Triangles, 3, 1);
                cmd.ClearRandomWriteTargets();
            }
        }

        RendererListDesc PrepareMeshDecalsRendererList(CullingResults cullingResults, HDCamera hdCamera, bool use4RTs)
        {
            var desc = new RendererListDesc(use4RTs ? m_Decals4RTPassNames : m_Decals3RTPassNames, cullingResults, hdCamera.camera)
            {
                sortingCriteria = SortingCriteria.CommonOpaque,
                rendererConfiguration = PerObjectData.None,
                renderQueueRange = HDRenderQueue.k_RenderQueue_AllOpaque
            };

            return desc;
        }

        void UpdateShaderVariablesGlobalDecal(ref ShaderVariablesGlobal cb, HDCamera hdCamera)
        {
            if (hdCamera.frameSettings.IsEnabled(FrameSettingsField.Decals))
            {
                cb._EnableDecals  = 1;
                cb._DecalAtlasResolution = new Vector2(HDUtils.hdrpSettings.decalSettings.atlasWidth, HDUtils.hdrpSettings.decalSettings.atlasHeight);
            }
            else
            {
                cb._EnableDecals = 0;
            }
        }

        static RenderTargetIdentifier[] m_Dbuffer3RtIds = new RenderTargetIdentifier[3];

        struct RenderDBufferParameters
        {
            public bool use4RTs;
            public bool useDecalLayers;
            public ComputeShader clearPropertyMaskBufferCS;
            public int clearPropertyMaskBufferKernel;
            public int propertyMaskBufferSize;
        }

        RenderDBufferParameters PrepareRenderDBufferParameters(HDCamera hdCamera)
        {
            var parameters = new RenderDBufferParameters();
            parameters.use4RTs = m_Asset.currentPlatformRenderPipelineSettings.decalSettings.perChannelMask;
            parameters.useDecalLayers = hdCamera.frameSettings.IsEnabled(FrameSettingsField.DecalLayers);
            parameters.clearPropertyMaskBufferCS = m_DbufferManager.clearPropertyMaskBufferShader;
            parameters.clearPropertyMaskBufferKernel = m_DbufferManager.clearPropertyMaskBufferKernel;
            parameters.propertyMaskBufferSize = m_DbufferManager.GetPropertyMaskBufferSize(m_MaxCameraWidth, m_MaxCameraHeight);
            return parameters;
        }

        static void RenderDBuffer(  in RenderDBufferParameters  parameters,
                                    RenderTargetIdentifier[]    mrt,
                                    RTHandle[]                  rtHandles,
                                    RTHandle                    depthStencilBuffer,
                                    RendererList                meshDecalsRendererList,
                                    ComputeBuffer               propertyMaskBuffer,
                                    RTHandle                    decalPrepassBuffer,
                                    ScriptableRenderContext     renderContext,
                                    CommandBuffer               cmd)
        {
            // for alpha compositing, color is cleared to 0, alpha to 1
            // https://developer.nvidia.com/gpugems/GPUGems3/gpugems3_ch23.html

            // this clears the targets
            // TODO: Once we move to render graph, move this to render targets initialization parameters and remove rtHandles parameters
            Color clearColor = new Color(0.0f, 0.0f, 0.0f, 1.0f);
            Color clearColorNormal = new Color(0.5f, 0.5f, 0.5f, 1.0f); // for normals 0.5 is neutral
            Color clearColorAOSBlend = new Color(1.0f, 1.0f, 1.0f, 1.0f);
            CoreUtils.SetRenderTarget(cmd, rtHandles[0], ClearFlag.Color, clearColor);
            CoreUtils.SetRenderTarget(cmd, rtHandles[1], ClearFlag.Color, clearColorNormal);
            CoreUtils.SetRenderTarget(cmd, rtHandles[2], ClearFlag.Color, clearColor);

            if (parameters.use4RTs)
            {
                CoreUtils.SetRenderTarget(cmd, rtHandles[3], ClearFlag.Color, clearColorAOSBlend);
                // this actually sets the MRTs and HTile RWTexture, this is done separately because we do not have an api to clear MRTs to different colors
                CoreUtils.SetRenderTarget(cmd, mrt, depthStencilBuffer); // do not clear anymore
            }
            else
            {
                for (int rtindex = 0; rtindex < 3; rtindex++)
                {
                     m_Dbuffer3RtIds[rtindex] = mrt[rtindex];
                }
                // this actually sets the MRTs and HTile RWTexture, this is done separately because we do not have an api to clear MRTs to different colors
                CoreUtils.SetRenderTarget(cmd, m_Dbuffer3RtIds, depthStencilBuffer); // do not clear anymore
            }

            // clear decal property mask buffer
            cmd.SetComputeBufferParam(parameters.clearPropertyMaskBufferCS, parameters.clearPropertyMaskBufferKernel, HDShaderIDs._DecalPropertyMaskBuffer, propertyMaskBuffer);
            cmd.DispatchCompute(parameters.clearPropertyMaskBufferCS, parameters.clearPropertyMaskBufferKernel, parameters.propertyMaskBufferSize / 64, 1, 1);
            cmd.SetRandomWriteTarget(parameters.use4RTs ? 4 : 3, propertyMaskBuffer);

            if (parameters.useDecalLayers)
                cmd.SetGlobalTexture(HDShaderIDs._DecalPrepassTexture, decalPrepassBuffer);
            else
                cmd.SetGlobalTexture(HDShaderIDs._DecalPrepassTexture, TextureXR.GetBlackTexture());

            HDUtils.DrawRendererList(renderContext, cmd, meshDecalsRendererList);
            DecalSystem.instance.RenderIntoDBuffer(cmd);

            cmd.ClearRandomWriteTargets();
        }

        RendererListDesc PrepareForwardEmissiveRendererList(CullingResults cullResults, HDCamera hdCamera)
        {
            var result = new RendererListDesc(m_DecalsEmissivePassNames, cullResults, hdCamera.camera)
            {
                renderQueueRange = HDRenderQueue.k_RenderQueue_AllOpaque,
                sortingCriteria = SortingCriteria.CommonOpaque,
                rendererConfiguration = PerObjectData.None
            };

            return result;
        }

        void RenderForwardEmissive(CullingResults cullResults, HDCamera hdCamera, ScriptableRenderContext renderContext, CommandBuffer cmd)
        {
            using (new ProfilingScope(cmd, ProfilingSampler.Get(HDProfileId.ForwardEmissive)))
            {
                bool msaa = hdCamera.frameSettings.IsEnabled(FrameSettingsField.MSAA);
                CoreUtils.SetRenderTarget(cmd, msaa ? m_CameraColorMSAABuffer : m_CameraColorBuffer, m_SharedRTManager.GetDepthStencilBuffer(msaa));
                HDUtils.DrawRendererList(renderContext, cmd, RendererList.Create(PrepareForwardEmissiveRendererList(cullResults, hdCamera)));

                if (hdCamera.frameSettings.IsEnabled(FrameSettingsField.Decals))
                    DecalSystem.instance.RenderForwardEmissive(cmd);
            }
        }

        void RenderWireFrame(CullingResults cull, HDCamera hdCamera, RenderTargetIdentifier backbuffer, ScriptableRenderContext renderContext, CommandBuffer cmd)
        {
            using (new ProfilingScope(cmd, ProfilingSampler.Get(HDProfileId.RenderWireFrame)))
            {
                CoreUtils.SetRenderTarget(cmd, backbuffer, ClearFlag.Color, GetColorBufferClearColor(hdCamera));

                var rendererListOpaque = RendererList.Create(CreateOpaqueRendererListDesc(cull, hdCamera.camera, m_AllForwardOpaquePassNames));
                DrawOpaqueRendererList(renderContext, cmd, hdCamera.frameSettings, rendererListOpaque);

                // Render forward transparent
                var rendererListTransparent = RendererList.Create(CreateTransparentRendererListDesc(cull, hdCamera.camera, m_AllTransparentPassNames));
                DrawTransparentRendererList(renderContext, cmd, hdCamera.frameSettings, rendererListTransparent);
            }
        }

        void RenderDebugViewMaterial(CullingResults cull, HDCamera hdCamera, ScriptableRenderContext renderContext, CommandBuffer cmd)
        {
            using (new ProfilingScope(cmd, ProfilingSampler.Get(HDProfileId.DisplayDebugViewMaterial)))
            {
                if (m_CurrentDebugDisplaySettings.data.materialDebugSettings.IsDebugGBufferEnabled() && hdCamera.frameSettings.litShaderMode == LitShaderMode.Deferred)
                {
                    using (new ProfilingScope(cmd, ProfilingSampler.Get(HDProfileId.DebugViewMaterialGBuffer)))
                    {
                        HDUtils.DrawFullScreen(cmd, m_currentDebugViewMaterialGBuffer, m_CameraColorBuffer);
                    }
                }
                else
                {
                    // When rendering debug material we shouldn't rely on a depth prepass for optimizing the alpha clip test. As it is control on the material inspector side
                    // we must override the state here.

                    CoreUtils.SetRenderTarget(cmd, m_CameraColorBuffer, m_SharedRTManager.GetDepthStencilBuffer(), ClearFlag.All, Color.clear);
                    // Render Opaque forward
                    var rendererListOpaque = RendererList.Create(CreateOpaqueRendererListDesc(cull, hdCamera.camera, m_AllForwardOpaquePassNames, m_CurrentRendererConfigurationBakedLighting, stateBlock: m_DepthStateOpaque));
                    DrawOpaqueRendererList(renderContext, cmd, hdCamera.frameSettings, rendererListOpaque);

                    // Render forward transparent
                    var rendererListTransparent = RendererList.Create(CreateTransparentRendererListDesc(cull, hdCamera.camera, m_AllTransparentPassNames, m_CurrentRendererConfigurationBakedLighting));
                    DrawTransparentRendererList(renderContext, cmd, hdCamera.frameSettings, rendererListTransparent);
                }
            }
        }

        struct TransparencyOverdrawParameters
        {
            public ShaderVariablesDebugDisplay constantBuffer;
            public RendererListDesc transparencyRL;
            public RendererListDesc transparencyAfterPostRL;
            public RendererListDesc transparencyLowResRL;
            public FrameSettings frameSettings;
        }

        TransparencyOverdrawParameters PrepareTransparencyOverdrawParameters(HDCamera hdCamera, CullingResults cull)
        {
            var parameters = new TransparencyOverdrawParameters();

            var passNames = m_Asset.currentPlatformRenderPipelineSettings.supportTransparentBackface ? m_AllTransparentPassNames : m_TransparentNoBackfaceNames;
            var stateBlock = new RenderStateBlock
            {
                mask = RenderStateMask.Blend,
                blendState = new BlendState
                {
                    blendState0 = new RenderTargetBlendState
                    {

                        destinationColorBlendMode = BlendMode.One,
                        sourceColorBlendMode = BlendMode.One,
                        destinationAlphaBlendMode = BlendMode.One,
                        sourceAlphaBlendMode = BlendMode.One,
                        colorBlendOperation = BlendOp.Add,
                        alphaBlendOperation = BlendOp.Add,
                        writeMask = ColorWriteMask.All
                    }
                }
            };

            parameters.constantBuffer = m_ShaderVariablesDebugDisplayCB;
            parameters.transparencyRL = CreateTransparentRendererListDesc(cull, hdCamera.camera, passNames, stateBlock: stateBlock);
            parameters.transparencyAfterPostRL = CreateTransparentRendererListDesc(cull, hdCamera.camera, passNames, renderQueueRange: HDRenderQueue.k_RenderQueue_AfterPostProcessTransparent, stateBlock: stateBlock);
            parameters.transparencyLowResRL = CreateTransparentRendererListDesc(cull, hdCamera.camera, passNames, renderQueueRange: HDRenderQueue.k_RenderQueue_LowTransparent, stateBlock: stateBlock);
            parameters.frameSettings = hdCamera.frameSettings;

            return parameters;
        }

        static void RenderTransparencyOverdraw( TransparencyOverdrawParameters  parameters,
                                                RTHandle                        colorBuffer,
                                                RTHandle                        depthBuffer,
                                                in RendererList                 transparencyRL,
                                                in RendererList                 transparencyAfterPostRL,
                                                in RendererList                 transparencyLowResRL,
                                                ScriptableRenderContext         renderContext,
                                                CommandBuffer                   cmd)
        {
            CoreUtils.SetRenderTarget(cmd, colorBuffer, depthBuffer, clearFlag: ClearFlag.Color, clearColor: Color.black);
            var stateBlock = new RenderStateBlock
            {
                mask = RenderStateMask.Blend,
                blendState = new BlendState
                {
                    blendState0 = new RenderTargetBlendState
                    {

                        destinationColorBlendMode = BlendMode.One,
                        sourceColorBlendMode = BlendMode.One,
                        destinationAlphaBlendMode = BlendMode.One,
                        sourceAlphaBlendMode = BlendMode.One,
                        colorBlendOperation = BlendOp.Add,
                        alphaBlendOperation = BlendOp.Add,
                        writeMask = ColorWriteMask.All
                    }
                }
            };

            // High res transparent objects, drawing in m_DebugFullScreenTempBuffer
            parameters.constantBuffer._DebugTransparencyOverdrawWeight = 1.0f;
            ConstantBuffer.PushGlobal(cmd, parameters.constantBuffer, HDShaderIDs._ShaderVariablesDebugDisplay);

            DrawTransparentRendererList(renderContext, cmd, parameters.frameSettings, transparencyRL);
            DrawTransparentRendererList(renderContext, cmd, parameters.frameSettings, transparencyAfterPostRL);

            // Low res transparent objects, copying result m_DebugTranparencyLowRes
            parameters.constantBuffer._DebugTransparencyOverdrawWeight = 0.25f;
            ConstantBuffer.PushGlobal(cmd, parameters.constantBuffer, HDShaderIDs._ShaderVariablesDebugDisplay);
            DrawTransparentRendererList(renderContext, cmd, parameters.frameSettings, transparencyLowResRL);

            // weighted sum of m_DebugFullScreenTempBuffer and m_DebugTranparencyLowRes done in DebugFullScreen.shader
        }

        void RenderTransparencyOverdraw(CullingResults cull, HDCamera hdCamera, ScriptableRenderContext renderContext, CommandBuffer cmd)
        {
            if (m_CurrentDebugDisplaySettings.IsDebugDisplayEnabled() && m_CurrentDebugDisplaySettings.data.fullScreenDebugMode == FullScreenDebugMode.TransparencyOverdraw)
            {
                var parameters = PrepareTransparencyOverdrawParameters(hdCamera, cull);
                RenderTransparencyOverdraw( parameters,
                                            m_CameraColorBuffer,
                                            m_SharedRTManager.GetDepthStencilBuffer(),
                                            RendererList.Create(parameters.transparencyRL),
                                            RendererList.Create(parameters.transparencyAfterPostRL),
                                            RendererList.Create(parameters.transparencyLowResRL),
                                            renderContext, cmd);
                PushFullScreenDebugTexture(hdCamera, cmd, m_CameraColorBuffer, FullScreenDebugMode.TransparencyOverdraw);
            }
        }

        void UpdateSkyEnvironment(HDCamera hdCamera, ScriptableRenderContext renderContext, int frameIndex, CommandBuffer cmd)
        {
            m_SkyManager.UpdateEnvironment(hdCamera, renderContext, GetCurrentSunLight(), frameIndex, cmd);
        }

        /// <summary>
        /// Request an update of the environment lighting.
        /// </summary>
        public void RequestSkyEnvironmentUpdate()
        {
            m_SkyManager.RequestEnvironmentUpdate();
        }

        internal void RequestStaticSkyUpdate()
        {
            m_SkyManager.RequestStaticEnvironmentUpdate();
        }

        void PreRenderSky(HDCamera hdCamera, CommandBuffer cmd)
        {
            if (m_CurrentDebugDisplaySettings.DebugHideSky(hdCamera))
            {
                return;
            }

            bool msaaEnabled = hdCamera.frameSettings.IsEnabled(FrameSettingsField.MSAA);
            var colorBuffer = msaaEnabled ? m_CameraColorMSAABuffer : m_CameraColorBuffer;
            var depthBuffer = m_SharedRTManager.GetDepthStencilBuffer(msaaEnabled);
            var normalBuffer = m_SharedRTManager.GetNormalBuffer(msaaEnabled);

            m_SkyManager.PreRenderSky(hdCamera, GetCurrentSunLight(), colorBuffer, normalBuffer, depthBuffer, m_CurrentDebugDisplaySettings, m_FrameCount, cmd);
        }

        void RenderSky(HDCamera hdCamera, CommandBuffer cmd)
        {
            if (m_CurrentDebugDisplaySettings.DebugHideSky(hdCamera))
            {
                return;
            }

            // Necessary to perform dual-source (polychromatic alpha) blending which is not supported by Unity.
            // We load from the color buffer, perform blending manually, and store to the atmospheric scattering buffer.
            // Then we perform a copy from the atmospheric scattering buffer back to the color buffer.
            bool msaaEnabled = hdCamera.frameSettings.IsEnabled(FrameSettingsField.MSAA);
            var colorBuffer = msaaEnabled ? m_CameraColorMSAABuffer : m_CameraColorBuffer;
            var intermediateBuffer = msaaEnabled ? m_OpaqueAtmosphericScatteringMSAABuffer : m_OpaqueAtmosphericScatteringBuffer;
            var depthBuffer = m_SharedRTManager.GetDepthStencilBuffer(msaaEnabled);

            var visualEnv = hdCamera.volumeStack.GetComponent<VisualEnvironment>();
            m_SkyManager.RenderSky(hdCamera, GetCurrentSunLight(), colorBuffer, depthBuffer, m_CurrentDebugDisplaySettings, m_FrameCount, cmd);

            if (Fog.IsFogEnabled(hdCamera) || Fog.IsPBRFogEnabled(hdCamera))
            {
                var pixelCoordToViewDirWS = hdCamera.mainViewConstants.pixelCoordToViewDirWS;
                m_SkyManager.RenderOpaqueAtmosphericScattering(cmd, hdCamera, colorBuffer, m_LightingBuffer, intermediateBuffer, depthBuffer, pixelCoordToViewDirWS, hdCamera.frameSettings.IsEnabled(FrameSettingsField.MSAA));
            }
        }

        /// <summary>
        /// Export the provided camera's sky to a flattened cubemap.
        /// </summary>
        /// <param name="camera">Requested camera.</param>
        /// <returns>Result texture.</returns>
        public Texture2D ExportSkyToTexture(Camera camera)
        {
            return m_SkyManager.ExportSkyToTexture(camera);
        }

        RendererListDesc PrepareForwardOpaqueRendererList(CullingResults cullResults, HDCamera hdCamera)
        {
            var passNames = hdCamera.frameSettings.litShaderMode == LitShaderMode.Forward
                ? m_ForwardAndForwardOnlyPassNames
                : m_ForwardOnlyPassNames;
            return  CreateOpaqueRendererListDesc(cullResults, hdCamera.camera, passNames, m_CurrentRendererConfigurationBakedLighting);
        }

        // Guidelines: In deferred by default there is no opaque in forward. However it is possible to force an opaque material to render in forward
        // by using the pass "ForwardOnly". In this case the .shader should not have "Forward" but only a "ForwardOnly" pass.
        // It must also have a "DepthForwardOnly" and no "DepthOnly" pass as forward material (either deferred or forward only rendering) have always a depth pass.
        // The RenderForward pass will render the appropriate pass depends on the engine settings. In case of forward only rendering, both "Forward" pass and "ForwardOnly" pass
        // material will be render for both transparent and opaque. In case of deferred, both path are used for transparent but only "ForwardOnly" is use for opaque.
        // (Thus why "Forward" and "ForwardOnly" are exclusive, else they will render two times"
        void RenderForwardOpaque(CullingResults cullResults, HDCamera hdCamera, ScriptableRenderContext renderContext, CommandBuffer cmd)
        {
            bool debugDisplay = m_CurrentDebugDisplaySettings.IsDebugDisplayEnabled();
            using (new ProfilingScope(cmd, debugDisplay ? ProfilingSampler.Get(HDProfileId.ForwardOpaqueDebug) : ProfilingSampler.Get(HDProfileId.ForwardOpaque)))
            {
                bool useFptl = hdCamera.frameSettings.IsEnabled(FrameSettingsField.FPTLForForwardOpaque);
                bool msaa = hdCamera.frameSettings.IsEnabled(FrameSettingsField.MSAA);

                RenderTargetIdentifier[] renderTarget = null;

                // In case of forward SSS we will bind all the required target. It is up to the shader to write into it or not.
                if (hdCamera.frameSettings.IsEnabled(FrameSettingsField.SubsurfaceScattering))
                {
                    renderTarget = m_MRTWithSSS;
                    renderTarget[0] = msaa ? m_CameraColorMSAABuffer : m_CameraColorBuffer; // Store the specular color

#if ENABLE_VIRTUALTEXTURES
                    renderTarget[1] = GetVTFeedbackBufferForForward(hdCamera);
                    const int offset = 2;
#else
                    const int offset = 1;
#endif
                    renderTarget[offset+0] = msaa ? m_CameraSssDiffuseLightingMSAABuffer : m_CameraSssDiffuseLightingBuffer;
                    renderTarget[offset+1] = msaa ? GetSSSBufferMSAA() : GetSSSBuffer();
                }
                else
                {
#if ENABLE_VIRTUALTEXTURES
                    renderTarget = m_MRTWithVTFeedback;
                    renderTarget[0] = msaa ? m_CameraColorMSAABuffer : m_CameraColorBuffer;
                    renderTarget[1] = GetVTFeedbackBufferForForward(hdCamera);
#else
                    renderTarget = mMRTSingle;
                    renderTarget[0] = msaa ? m_CameraColorMSAABuffer : m_CameraColorBuffer;
#endif
                }

                RenderForwardRendererList(hdCamera.frameSettings,
                                            RendererList.Create(PrepareForwardOpaqueRendererList(cullResults, hdCamera)),
                                            renderTarget,
                                            m_SharedRTManager.GetDepthStencilBuffer(msaa),
                                            useFptl ? m_TileAndClusterData.lightList : m_TileAndClusterData.perVoxelLightLists,
                                            true, renderContext, cmd);

#if ENABLE_VIRTUALTEXTURES
                cmd.ClearRandomWriteTargets();
#endif
            }
        }

        static bool NeedMotionVectorForTransparent(FrameSettings frameSettings)
        {
            return frameSettings.IsEnabled(FrameSettingsField.MotionVectors);
        }

        RendererListDesc PrepareForwardTransparentRendererList(CullingResults cullResults, HDCamera hdCamera, bool preRefraction)
        {
            RenderQueueRange transparentRange;
            if (preRefraction)
            {
                transparentRange = HDRenderQueue.k_RenderQueue_PreRefraction;
            }
            else if (hdCamera.frameSettings.IsEnabled(FrameSettingsField.LowResTransparent))
            {
                transparentRange = HDRenderQueue.k_RenderQueue_Transparent;
            }
            else // Low res transparent disabled
            {
                transparentRange = HDRenderQueue.k_RenderQueue_TransparentWithLowRes;
            }

            if (!hdCamera.frameSettings.IsEnabled(FrameSettingsField.Refraction))
            {
                if (hdCamera.frameSettings.IsEnabled(FrameSettingsField.LowResTransparent))
                    transparentRange = HDRenderQueue.k_RenderQueue_AllTransparent;
                else
                    transparentRange = HDRenderQueue.k_RenderQueue_AllTransparentWithLowRes;
            }

            if (NeedMotionVectorForTransparent(hdCamera.frameSettings))
            {
                m_CurrentRendererConfigurationBakedLighting |= PerObjectData.MotionVectors; // This will enable the flag for low res transparent as well
            }

            var passNames = m_Asset.currentPlatformRenderPipelineSettings.supportTransparentBackface ? m_AllTransparentPassNames : m_TransparentNoBackfaceNames;
            return CreateTransparentRendererListDesc(cullResults, hdCamera.camera, passNames, m_CurrentRendererConfigurationBakedLighting, transparentRange);
        }


        void RenderForwardTransparent(CullingResults cullResults, HDCamera hdCamera, bool preRefraction, ScriptableRenderContext renderContext, CommandBuffer cmd)
        {
            // If rough refraction are turned off, we render all transparents in the Transparent pass and we skip the PreRefraction one.
            if (!hdCamera.frameSettings.IsEnabled(FrameSettingsField.Refraction) && preRefraction)
            {
                return;
            }

            HDProfileId passName;
            bool debugDisplay = m_CurrentDebugDisplaySettings.IsDebugDisplayEnabled();
            if (debugDisplay)
                passName = preRefraction ? HDProfileId.ForwardPreRefractionDebug : HDProfileId.ForwardTransparentDebug;
            else
                passName = preRefraction ? HDProfileId.ForwardPreRefraction : HDProfileId.ForwardTransparent;

            using (new ProfilingScope(cmd, ProfilingSampler.Get(passName)))
            {
                bool msaa = hdCamera.frameSettings.IsEnabled(FrameSettingsField.MSAA);
                bool renderMotionVecForTransparent = NeedMotionVectorForTransparent(hdCamera.frameSettings);
                cmd.SetGlobalInt(HDShaderIDs._ColorMaskTransparentVel, renderMotionVecForTransparent ? (int)ColorWriteMask.All : 0);

                m_MRTTransparentMotionVec[0] = msaa ? m_CameraColorMSAABuffer : m_CameraColorBuffer;

#if ENABLE_VIRTUALTEXTURES
                m_MRTTransparentMotionVec[1] = GetVTFeedbackBufferForForward(hdCamera);
                const int offset = 2;
#else
                const int offset = 1;
#endif
                m_MRTTransparentMotionVec[offset] = renderMotionVecForTransparent ? m_SharedRTManager.GetMotionVectorsBuffer(hdCamera.frameSettings.IsEnabled(FrameSettingsField.MSAA))
                    // It doesn't really matter what gets bound here since the color mask state set will prevent this from ever being written to. However, we still need to bind something
                    // to avoid warnings about unbound render targets. The following rendertarget could really be anything if renderVelocitiesForTransparent, here the normal buffer
                    // as it is guaranteed to exist and to have the same size.
                    // to avoid warnings about unbound render targets.
                    : m_SharedRTManager.GetNormalBuffer(msaa);

                if ((hdCamera.frameSettings.IsEnabled(FrameSettingsField.Decals)) && (DecalSystem.m_DecalDatasCount > 0)) // enable d-buffer flag value is being interpreted more like enable decals in general now that we have clustered
                                                                                                                          // decal datas count is 0 if no decals affect transparency
                {
                    DecalSystem.instance.SetAtlas(cmd); // for clustered decals
                }

                RenderForwardRendererList(hdCamera.frameSettings,
                                            RendererList.Create(PrepareForwardTransparentRendererList(cullResults, hdCamera, preRefraction)),
                                            m_MRTTransparentMotionVec,
                                            m_SharedRTManager.GetDepthStencilBuffer(hdCamera.frameSettings.IsEnabled(FrameSettingsField.MSAA)),
                                            m_TileAndClusterData.perVoxelLightLists,
                                            false, renderContext, cmd);
            }
        }

        static void RenderForwardRendererList(  FrameSettings               frameSettings,
                                                RendererList                rendererList,
                                                RenderTargetIdentifier[]    renderTarget,
                                                RTHandle                    depthBuffer,
                                                ComputeBuffer               lightListBuffer,
                                                bool                        opaque,
                                                ScriptableRenderContext     renderContext,
                                                CommandBuffer               cmd)
        {
            // Note: SHADOWS_SHADOWMASK keyword is enabled in HDRenderPipeline.cs ConfigureForShadowMask
            bool useFptl = opaque && frameSettings.IsEnabled(FrameSettingsField.FPTLForForwardOpaque);

            // say that we want to use tile/cluster light loop
            CoreUtils.SetKeyword(cmd, "USE_FPTL_LIGHTLIST", useFptl);
            CoreUtils.SetKeyword(cmd, "USE_CLUSTERED_LIGHTLIST", !useFptl);
            cmd.SetGlobalBuffer(HDShaderIDs.g_vLightListGlobal, lightListBuffer);

            CoreUtils.SetRenderTarget(cmd, renderTarget, depthBuffer);
            if (opaque)
                DrawOpaqueRendererList(renderContext, cmd, frameSettings, rendererList);
            else
                DrawTransparentRendererList(renderContext, cmd, frameSettings, rendererList);
        }

        // This is use to Display legacy shader with an error shader
        [Conditional("DEVELOPMENT_BUILD"), Conditional("UNITY_EDITOR")]
        void RenderForwardError(CullingResults cullResults, HDCamera hdCamera, ScriptableRenderContext renderContext, CommandBuffer cmd)
        {
            using (new ProfilingScope(cmd, ProfilingSampler.Get(HDProfileId.RenderForwardError)))
            {
                CoreUtils.SetRenderTarget(cmd, m_CameraColorBuffer, m_SharedRTManager.GetDepthStencilBuffer());
                var rendererList = RendererList.Create(CreateOpaqueRendererListDesc(cullResults, hdCamera.camera, m_ForwardErrorPassNames, renderQueueRange: RenderQueueRange.all, overrideMaterial: m_ErrorMaterial));
                HDUtils.DrawRendererList(renderContext, cmd, rendererList);
            }
        }

        bool RenderCustomPass(ScriptableRenderContext context, CommandBuffer cmd, HDCamera hdCamera, CullingResults cullingResults, CustomPassInjectionPoint injectionPoint, AOVRequestData aovRequest, List<RTHandle> aovCustomPassBuffers)
        {
            if (!hdCamera.frameSettings.IsEnabled(FrameSettingsField.CustomPass))
                return false;

            bool executed = false;
            CustomPassVolume.GetActivePassVolumes(injectionPoint, m_ActivePassVolumes);
            foreach (var customPass in m_ActivePassVolumes)
            {
                if (customPass == null)
                    return false;

                var customPassTargets = new CustomPass.RenderTargets
                {
                    cameraColorMSAABuffer = m_CameraColorMSAABuffer,
                    cameraColorBuffer = (injectionPoint == CustomPassInjectionPoint.AfterPostProcess) ? m_IntermediateAfterPostProcessBuffer : m_CameraColorBuffer,
                    customColorBuffer = m_CustomPassColorBuffer,
                    customDepthBuffer = m_CustomPassDepthBuffer,
                };
                executed |= customPass.Execute(context, cmd, hdCamera, cullingResults, m_SharedRTManager, customPassTargets);
            }

            // Push the custom pass buffer, in case it was requested in the AOVs
            aovRequest.PushCustomPassTexture(cmd, injectionPoint, m_CameraColorBuffer, m_CustomPassColorBuffer, aovCustomPassBuffers);

            return executed;
        }

        void RenderTransparentDepthPrepass(CullingResults cull, HDCamera hdCamera, ScriptableRenderContext renderContext, CommandBuffer cmd)
        {
            if (hdCamera.frameSettings.IsEnabled(FrameSettingsField.TransparentPrepass))
            {
                // Render transparent depth prepass after opaque one
                using (new ProfilingScope(cmd, ProfilingSampler.Get(HDProfileId.TransparentDepthPrepass)))
                {
                    if (hdCamera.IsSSREnabled(transparent: true))
                    {
                        // TO CHECK: we should disable decal variant here!

                        // But we also need to bind the normal buffer for objects that will receive SSR
                        CoreUtils.SetRenderTarget(cmd, m_SharedRTManager.GetDepthPrepassForwardRTI(hdCamera.frameSettings), m_SharedRTManager.GetDepthStencilBuffer());
                    }
                    else
                        CoreUtils.SetRenderTarget(cmd, m_SharedRTManager.GetDepthStencilBuffer());

                    var rendererList = RendererList.Create(CreateTransparentRendererListDesc(cull, hdCamera.camera, m_TransparentDepthPrepassNames));
                    DrawTransparentRendererList(renderContext, cmd, hdCamera.frameSettings, rendererList);
                }
            }
        }

        void RenderRayTracingPrepass(CullingResults cull, HDCamera hdCamera, ScriptableRenderContext renderContext, CommandBuffer cmd, bool clear)
        {
            if (!hdCamera.frameSettings.IsEnabled(FrameSettingsField.RayTracing))
                return;

            RecursiveRendering recursiveSettings = hdCamera.volumeStack.GetComponent<RecursiveRendering>();
            if (recursiveSettings.enable.value)
            {
                using (new ProfilingScope(cmd, ProfilingSampler.Get(HDProfileId.RayTracingPrepass)))
                {
                    RendererList transparentRendererList;
                    RendererList opaqueRendererList;

                    // when clear is required, it mean we are before the recursive rendering call, otherwise it mean we are before the depth prepass
                    // As the pass before depth prepass write depth, we don't need to write it again during the second one, also the buffer is only clear at this time
                    // TODO: evaluate the usage of a stencil bit in the stencil buffer to save a rendertarget (But it require various headaches to work correctly).
                    if (clear)
                    {
                        CoreUtils.SetRenderTarget(cmd, GetRayTracingBuffer(InternalRayTracingBuffers.R0), m_SharedRTManager.GetDepthStencilBuffer(), clearFlag: ClearFlag.Color, Color.black);
                        transparentRendererList = RendererList.Create(CreateOpaqueRendererListDesc(cull, hdCamera.camera, m_RayTracingPrepassNames, stateBlock: m_DepthStateNoWrite));
                        opaqueRendererList = RendererList.Create(CreateTransparentRendererListDesc(cull, hdCamera.camera, m_RayTracingPrepassNames, renderQueueRange: HDRenderQueue.k_RenderQueue_AllTransparentWithLowRes, stateBlock: m_DepthStateNoWrite));
                    }
                    else
                    {
                        CoreUtils.SetRenderTarget(cmd, GetRayTracingBuffer(InternalRayTracingBuffers.R0), m_SharedRTManager.GetDepthStencilBuffer());
                        transparentRendererList = RendererList.Create(CreateOpaqueRendererListDesc(cull, hdCamera.camera, m_RayTracingPrepassNames));
                        opaqueRendererList = RendererList.Create(CreateTransparentRendererListDesc(cull, hdCamera.camera, m_RayTracingPrepassNames));
                    }
                    DrawOpaqueRendererList(renderContext, cmd, hdCamera.frameSettings, opaqueRendererList);
                    DrawTransparentRendererList(renderContext, cmd, hdCamera.frameSettings, transparentRendererList);
                }
            }
        }

        void RenderTransparentDepthPostpass(CullingResults cullResults, HDCamera hdCamera, ScriptableRenderContext renderContext, CommandBuffer cmd)
        {
            if (!hdCamera.frameSettings.IsEnabled(FrameSettingsField.TransparentPostpass))
                return;

            using (new ProfilingScope(cmd, ProfilingSampler.Get(HDProfileId.TransparentDepthPostpass)))
            {
                CoreUtils.SetRenderTarget(cmd, m_SharedRTManager.GetDepthStencilBuffer());
                var rendererList = RendererList.Create(CreateTransparentRendererListDesc(cullResults, hdCamera.camera, m_TransparentDepthPostpassNames));
                DrawTransparentRendererList(renderContext, cmd, hdCamera.frameSettings, rendererList);
            }
        }

        void RenderLowResTransparent(CullingResults cullResults, HDCamera hdCamera, ScriptableRenderContext renderContext, CommandBuffer cmd)
        {
            if (!hdCamera.frameSettings.IsEnabled(FrameSettingsField.LowResTransparent))
                return;

            using (new ProfilingScope(cmd, ProfilingSampler.Get(HDProfileId.LowResTransparent)))
            {
                UpdateOffscreenRenderingConstants(ref m_ShaderVariablesGlobalCB, true, 2u);
                ConstantBuffer.PushGlobal(cmd, m_ShaderVariablesGlobalCB, HDShaderIDs._ShaderVariablesGlobal);

                CoreUtils.SetRenderTarget(cmd, m_LowResTransparentBuffer, m_SharedRTManager.GetLowResDepthBuffer(), clearFlag: ClearFlag.Color, Color.black);
                RenderQueueRange transparentRange = HDRenderQueue.k_RenderQueue_LowTransparent;
                var passNames = m_Asset.currentPlatformRenderPipelineSettings.supportTransparentBackface ? m_AllTransparentPassNames : m_TransparentNoBackfaceNames;
                var rendererList = RendererList.Create(CreateTransparentRendererListDesc(cullResults, hdCamera.camera, passNames, m_CurrentRendererConfigurationBakedLighting, HDRenderQueue.k_RenderQueue_LowTransparent));
                DrawTransparentRendererList(renderContext, cmd, hdCamera.frameSettings, rendererList);

                UpdateOffscreenRenderingConstants(ref m_ShaderVariablesGlobalCB, false, 1u);
                ConstantBuffer.PushGlobal(cmd, m_ShaderVariablesGlobalCB, HDShaderIDs._ShaderVariablesGlobal);
            }
        }

        void RenderObjectsMotionVectors(CullingResults cullResults, HDCamera hdCamera, ScriptableRenderContext renderContext, CommandBuffer cmd)
        {
            if (!hdCamera.frameSettings.IsEnabled(FrameSettingsField.ObjectMotionVectors))
                return;

            using (new ProfilingScope(cmd, ProfilingSampler.Get(HDProfileId.ObjectsMotionVector)))
            {
                // With all this variant we have the following scenario of render target binding
                // decalsEnabled
                //     LitShaderMode.Forward
                //         Range Opaque both deferred and forward - depth + optional msaa + motion + force zero decal + normal
                //	       Range opaqueDecal for both deferred and forward - depth + optional msaa + motion + decal + normal
                //	       Range opaqueAlphaTest for both deferred and forward - depth + optional msaa + motion + force zero decal + normal
                //	       Range opaqueDecalAlphaTest for both deferred and forward - depth + optional msaa + motion + decal + normal
                //    LitShaderMode.Deferred
                //	       Range Opaque for deferred - depth + motion + force zero decal
                //	       Range opaqueDecal for deferred - depth + motion + decal
                //	       Range opaqueAlphaTest for deferred - depth + motion + force zero decal
                //	       Range opaqueDecalAlphaTes for deferred - depth + motion + decal

                //	       Range Opaque for forward - depth + motion  + force zero decal + normal
                //	       Range opaqueDecal for forward - depth + motion + decal + normal
                //	       Range opaqueAlphaTest for forward - depth + motion + force zero decal + normal
                //	       Range opaqueDecalAlphaTest for forward - depth + motion + decal + normal

                // !decalsEnabled
                //     LitShaderMode.Forward
                //	       Range Opaque..OpaqueDecalAlphaTest for deferred and forward - depth + motion + optional msaa + normal
                //     LitShaderMode.Deferred
                //	       Range Opaque..OpaqueDecalAlphaTest for deferred - depth + motion

                //	       Range Opaque..OpaqueDecalAlphaTest for forward - depth + motion + normal

                // These flags are still required in SRP or the engine won't compute previous model matrices...
                // If the flag hasn't been set yet on this camera, motion vectors will skip a frame.
                hdCamera.camera.depthTextureMode |= DepthTextureMode.MotionVectors | DepthTextureMode.Depth;
                // Disable write to normal buffer for unlit shader (the normal buffer binding change when using MSAA)
                cmd.SetGlobalInt(HDShaderIDs._ColorMaskNormal, hdCamera.frameSettings.IsEnabled(FrameSettingsField.MSAA) ? (int)ColorWriteMask.All : 0);

                RenderStateBlock? stateBlock = null;
                if (hdCamera.frameSettings.litShaderMode == LitShaderMode.Deferred || !hdCamera.frameSettings.IsEnabled(FrameSettingsField.AlphaToMask))
                    stateBlock = m_AlphaToMaskBlock;

                CoreUtils.SetRenderTarget(cmd, m_SharedRTManager.GetMotionVectorsPassRTI(hdCamera.frameSettings), m_SharedRTManager.GetDepthStencilBuffer(hdCamera.frameSettings.IsEnabled(FrameSettingsField.MSAA)));
                var rendererList = RendererList.Create(CreateOpaqueRendererListDesc(cullResults, hdCamera.camera, HDShaderPassNames.s_MotionVectorsName, PerObjectData.MotionVectors, stateBlock: stateBlock));
                DrawOpaqueRendererList(renderContext, cmd, hdCamera.frameSettings, rendererList);
            }
        }

        void RenderCameraMotionVectors(CullingResults cullResults, HDCamera hdCamera, ScriptableRenderContext renderContext, CommandBuffer cmd)
        {
            if (!hdCamera.frameSettings.IsEnabled(FrameSettingsField.MotionVectors))
                return;

            using (new ProfilingScope(cmd, ProfilingSampler.Get(HDProfileId.CameraMotionVectors)))
            {
            	bool msaa = hdCamera.frameSettings.IsEnabled(FrameSettingsField.MSAA);

                // These flags are still required in SRP or the engine won't compute previous model matrices...
                // If the flag hasn't been set yet on this camera, motion vectors will skip a frame.
                hdCamera.camera.depthTextureMode |= DepthTextureMode.MotionVectors | DepthTextureMode.Depth;
                m_CameraMotionVectorsMaterial.SetInt(HDShaderIDs._StencilMask, (int)StencilUsage.ObjectMotionVector);
                m_CameraMotionVectorsMaterial.SetInt(HDShaderIDs._StencilRef, (int)StencilUsage.ObjectMotionVector);

                HDUtils.DrawFullScreen(cmd, m_CameraMotionVectorsMaterial, m_SharedRTManager.GetMotionVectorsBuffer(msaa), m_SharedRTManager.GetDepthStencilBuffer(msaa), null, 0);

#if UNITY_EDITOR
                // In scene view there is no motion vector, so we clear the RT to black
                if (hdCamera.camera.cameraType == CameraType.SceneView && !hdCamera.animateMaterials)
                {
                    CoreUtils.SetRenderTarget(cmd, m_SharedRTManager.GetMotionVectorsBuffer(msaa), m_SharedRTManager.GetDepthStencilBuffer(msaa), ClearFlag.Color, Color.clear);
                }
#endif
            }
        }

        struct RenderSSRParameters
        {
            public ComputeShader    ssrCS;
            public int              tracingKernel;
            public int              reprojectionKernel;
            public bool             transparentSSR;

            public int              width, height, viewCount;

            public ComputeBuffer    offsetBufferData;

            public ShaderVariablesScreenSpaceReflection cb;
        }

        RenderSSRParameters PrepareSSRParameters(HDCamera hdCamera, in HDUtils.PackedMipChainInfo depthPyramid, bool transparentSSR)
        {
            var volumeSettings = hdCamera.volumeStack.GetComponent<ScreenSpaceReflection>();
            var parameters = new RenderSSRParameters();

            parameters.ssrCS = m_ScreenSpaceReflectionsCS;
            parameters.tracingKernel = m_SsrTracingKernel;
            parameters.reprojectionKernel = m_SsrReprojectionKernel;
            parameters.transparentSSR = transparentSSR;

            parameters.width = hdCamera.actualWidth;
            parameters.height = hdCamera.actualHeight;
            parameters.viewCount = hdCamera.viewCount;

            float n = hdCamera.camera.nearClipPlane;
            float f = hdCamera.camera.farClipPlane;
            float thickness = volumeSettings.depthBufferThickness.value;

            ref var cb = ref parameters.cb;
            cb._SsrThicknessScale = 1.0f / (1.0f + thickness);
            cb._SsrThicknessBias = -n / (f - n) * (thickness * cb._SsrThicknessScale);
            cb._SsrIterLimit = volumeSettings.rayMaxIterations;
            cb._SsrReflectsSky = volumeSettings.reflectSky.value ? 1 : 0;
            cb._SsrStencilBit = (int)StencilUsage.TraceReflectionRay;
            float roughnessFadeStart = 1 - volumeSettings.smoothnessFadeStart;
            cb._SsrRoughnessFadeEnd = 1 - volumeSettings.minSmoothness;
            float roughnessFadeLength = cb._SsrRoughnessFadeEnd - roughnessFadeStart;
            cb._SsrRoughnessFadeEndTimesRcpLength = (roughnessFadeLength != 0) ? (cb._SsrRoughnessFadeEnd * (1.0f / roughnessFadeLength)) : 1;
            cb._SsrRoughnessFadeRcpLength = (roughnessFadeLength != 0) ? (1.0f / roughnessFadeLength) : 0;
            cb._SsrEdgeFadeRcpLength = Mathf.Min(1.0f / volumeSettings.screenFadeDistance.value, float.MaxValue);
            cb._ColorPyramidUvScaleAndLimitPrevFrame = HDUtils.ComputeViewportScaleAndLimit(hdCamera.historyRTHandleProperties.previousViewportSize, hdCamera.historyRTHandleProperties.previousRenderTargetSize);
            cb._SsrColorPyramidMaxMip = hdCamera.colorPyramidHistoryMipCount - 1;
            cb._SsrDepthPyramidMaxMip = depthPyramid.mipLevelCount - 1;

            parameters.offsetBufferData = depthPyramid.GetOffsetBufferData(m_DepthPyramidMipLevelOffsetsBuffer);

            return parameters;
        }

        static void RenderSSR(  in RenderSSRParameters  parameters,
                                RTHandle                depthTexture,
                                RTHandle                depthPyramid,
                                RTHandle                normalBuffer,
                                RTHandle                motionVectorsBuffer,
                                RTHandle                SsrHitPointTexture,
                                RTHandle                stencilBuffer,
                                RTHandle                clearCoatMask,
                                RTHandle                previousColorPyramid,
                                RTHandle                ssrLightingTexture,
                                ComputeBuffer           coarseStencilBuffer,
                                CommandBuffer           cmd,
                                ScriptableRenderContext renderContext)
        {
            var cs = parameters.ssrCS;

            using (new ProfilingScope(cmd, ProfilingSampler.Get(HDProfileId.SsrTracing)))
            {
                // cmd.SetComputeTextureParam(cs, kernel, "_SsrDebugTexture",    m_SsrDebugTexture);
                // Bind the non mip chain if we are rendering the transaprent version
                if (parameters.transparentSSR)
                {
                    CoreUtils.SetKeyword(cmd, "DEPTH_SOURCE_NOT_FROM_MIP_CHAIN", true);
                    cmd.SetComputeTextureParam(cs, parameters.tracingKernel, HDShaderIDs._DepthTexture, depthTexture);
                }
                cmd.SetComputeTextureParam(cs, parameters.tracingKernel, HDShaderIDs._CameraDepthTexture, depthPyramid);
                cmd.SetComputeTextureParam(cs, parameters.tracingKernel, HDShaderIDs._NormalBufferTexture, normalBuffer);
                cmd.SetComputeTextureParam(cs, parameters.tracingKernel, HDShaderIDs._SsrClearCoatMaskTexture, clearCoatMask);
                cmd.SetComputeTextureParam(cs, parameters.tracingKernel, HDShaderIDs._SsrHitPointTexture, SsrHitPointTexture);

                if (stencilBuffer.rt.stencilFormat == GraphicsFormat.None)  // We are accessing MSAA resolved version and not the depth stencil buffer directly.
                {
                    cmd.SetComputeTextureParam(cs, parameters.tracingKernel, HDShaderIDs._StencilTexture, stencilBuffer);
                }
                else
                {
                    cmd.SetComputeTextureParam(cs, parameters.tracingKernel, HDShaderIDs._StencilTexture, stencilBuffer, 0, RenderTextureSubElement.Stencil);
                }

                cmd.SetComputeBufferParam(cs, parameters.tracingKernel, HDShaderIDs._CoarseStencilBuffer, coarseStencilBuffer);
                cmd.SetComputeBufferParam(cs, parameters.tracingKernel, HDShaderIDs._DepthPyramidMipLevelOffsets, parameters.offsetBufferData);

                ConstantBuffer.Push(cmd, parameters.cb, cs, HDShaderIDs._ShaderVariablesScreenSpaceReflection);

                cmd.DispatchCompute(cs, parameters.tracingKernel, HDUtils.DivRoundUp(parameters.width, 8), HDUtils.DivRoundUp(parameters.height, 8), parameters.viewCount);

                if (parameters.transparentSSR)
                    CoreUtils.SetKeyword(cmd, "DEPTH_SOURCE_NOT_FROM_MIP_CHAIN", false);
            }

            using (new ProfilingScope(cmd, ProfilingSampler.Get(HDProfileId.SsrReprojection)))
            {
                // cmd.SetComputeTextureParam(cs, kernel, "_SsrDebugTexture",    m_SsrDebugTexture);
                cmd.SetComputeTextureParam(cs, parameters.reprojectionKernel, HDShaderIDs._SsrHitPointTexture, SsrHitPointTexture);
                cmd.SetComputeTextureParam(cs, parameters.reprojectionKernel, HDShaderIDs._SsrLightingTextureRW, ssrLightingTexture);
                cmd.SetComputeTextureParam(cs, parameters.reprojectionKernel, HDShaderIDs._ColorPyramidTexture, previousColorPyramid);
                cmd.SetComputeTextureParam(cs, parameters.reprojectionKernel, HDShaderIDs._SsrClearCoatMaskTexture, clearCoatMask);
                cmd.SetComputeTextureParam(cs, parameters.reprojectionKernel, HDShaderIDs._CameraMotionVectorsTexture, motionVectorsBuffer);

                ConstantBuffer.Push(cmd, parameters.cb, cs, HDShaderIDs._ShaderVariablesScreenSpaceReflection);

                cmd.DispatchCompute(cs, parameters.reprojectionKernel, HDUtils.DivRoundUp(parameters.width, 8), HDUtils.DivRoundUp(parameters.height, 8), parameters.viewCount);
            }
        }

        void RenderSSR(HDCamera hdCamera, CommandBuffer cmd, ScriptableRenderContext renderContext)
        {
            if (!hdCamera.IsSSREnabled())
            {
                cmd.SetGlobalTexture(HDShaderIDs._SsrLightingTexture, TextureXR.GetClearTexture());
                return;
            }

            var settings = hdCamera.volumeStack.GetComponent<ScreenSpaceReflection>();
            bool usesRaytracedReflections = hdCamera.frameSettings.IsEnabled(FrameSettingsField.RayTracing) && settings.rayTracing.value;
            if (usesRaytracedReflections)
            {
                RenderRayTracedReflections(hdCamera, cmd, m_SsrLightingTexture, renderContext, m_FrameCount);
            }
            else
            {
                var previousColorPyramid = hdCamera.GetPreviousFrameRT((int)HDCameraFrameHistoryType.ColorBufferMipChain);

                // Evaluate the clear coat mask texture based on the lit shader mode
                RTHandle clearCoatMask = hdCamera.frameSettings.litShaderMode == LitShaderMode.Deferred ? m_GbufferManager.GetBuffer(2) : TextureXR.GetBlackTexture();

                var parameters = PrepareSSRParameters(hdCamera, m_SharedRTManager.GetDepthBufferMipChainInfo(), false);
                RenderSSR(parameters, m_SharedRTManager.GetDepthStencilBuffer(), m_SharedRTManager.GetDepthTexture(), m_SharedRTManager.GetNormalBuffer(), m_SharedRTManager.GetMotionVectorsBuffer(), m_SsrHitPointTexture,
                          m_SharedRTManager.GetStencilBuffer(hdCamera.frameSettings.IsEnabled(FrameSettingsField.MSAA)), clearCoatMask, previousColorPyramid,
                          m_SsrLightingTexture, m_SharedRTManager.GetCoarseStencilBuffer(), cmd, renderContext);

            	if (!hdCamera.colorPyramidHistoryIsValid)
            	{
                	cmd.SetGlobalTexture(HDShaderIDs._SsrLightingTexture, TextureXR.GetClearTexture());
                	hdCamera.colorPyramidHistoryIsValid = true; // For the next frame...
            	}
			}

            cmd.SetGlobalTexture(HDShaderIDs._SsrLightingTexture, m_SsrLightingTexture);
            PushFullScreenDebugTexture(hdCamera, cmd, m_SsrLightingTexture, FullScreenDebugMode.ScreenSpaceReflections);
        }

        void RenderSSRTransparent(HDCamera hdCamera, CommandBuffer cmd, ScriptableRenderContext renderContext)
        {
            if (!hdCamera.IsSSREnabled(transparent: true))
                return;

            var settings = hdCamera.volumeStack.GetComponent<ScreenSpaceReflection>();
            bool usesRaytracedReflections = hdCamera.frameSettings.IsEnabled(FrameSettingsField.RayTracing) && settings.rayTracing.value;
            if (usesRaytracedReflections)
            {
                RenderRayTracedReflections(hdCamera, cmd, m_SsrLightingTexture, renderContext, m_FrameCount, true);
            }
            else
            {
                BuildCoarseStencilAndResolveIfNeeded(hdCamera, cmd);

                // Before doing anything, we need to clear the target buffers and rebuild the depth pyramid for tracing
                // NOTE: This is probably something we can avoid if we read from the depth buffer and traced on the pyramid without the transparent objects
                using (new ProfilingScope(cmd, ProfilingSampler.Get(HDProfileId.PrepareForTransparentSsr)))
                {
                    // Clear the SSR lighting buffer (not sure it is required)
                    CoreUtils.SetRenderTarget(cmd, m_SsrLightingTexture, ClearFlag.Color, Color.clear);
                    CoreUtils.SetRenderTarget(cmd, m_SsrHitPointTexture, ClearFlag.Color, Color.clear);
                }

                // Evaluate the screen space reflection for the transparent pixels
                var previousColorPyramid = hdCamera.GetPreviousFrameRT((int)HDCameraFrameHistoryType.ColorBufferMipChain);
                var parameters = PrepareSSRParameters(hdCamera, m_SharedRTManager.GetDepthBufferMipChainInfo(), true);
                RenderSSR(parameters, m_SharedRTManager.GetDepthStencilBuffer(), m_SharedRTManager.GetDepthTexture(), m_SharedRTManager.GetNormalBuffer(), m_SharedRTManager.GetMotionVectorsBuffer(),
                    m_SsrHitPointTexture, m_SharedRTManager.GetStencilBuffer(), TextureXR.GetBlackTexture(), previousColorPyramid, m_SsrLightingTexture, m_SharedRTManager.GetCoarseStencilBuffer(), cmd, renderContext);

                // If color pyramid was not valid, we bind a black texture
                if (!hdCamera.colorPyramidHistoryIsValid)
                {
                    cmd.SetGlobalTexture(HDShaderIDs._SsrLightingTexture, TextureXR.GetClearTexture());
                    hdCamera.colorPyramidHistoryIsValid = true; // For the next frame...
                }
            }

            // Push our texture to the debug menu
            PushFullScreenDebugTexture(hdCamera, cmd, m_SsrLightingTexture, FullScreenDebugMode.TransparentScreenSpaceReflections);
        }

        void RenderColorPyramid(HDCamera hdCamera, CommandBuffer cmd, bool isPreRefraction)
        {
            if (isPreRefraction)
            {
                if (!hdCamera.frameSettings.IsEnabled(FrameSettingsField.Refraction))
                    return;
            }
            else
            {
                // This final Gaussian pyramid can be reused by SSR, so disable it only if there is no distortion
                if (!hdCamera.frameSettings.IsEnabled(FrameSettingsField.Distortion) && !hdCamera.IsSSREnabled())
                    return;
            }

            var currentColorPyramid = hdCamera.GetCurrentFrameRT((int)HDCameraFrameHistoryType.ColorBufferMipChain);

            int lodCount;

            using (new ProfilingScope(cmd, ProfilingSampler.Get(HDProfileId.ColorPyramid)))
            {
                Vector2Int pyramidSizeV2I = new Vector2Int(hdCamera.actualWidth, hdCamera.actualHeight);
                lodCount = m_MipGenerator.RenderColorGaussianPyramid(cmd, pyramidSizeV2I, m_CameraColorBuffer, currentColorPyramid);
                hdCamera.colorPyramidHistoryMipCount = lodCount;
            }

            // Warning! Danger!
            // The color pyramid scale is only correct for the most detailed MIP level.
            // For the other MIP levels, due to truncation after division by 2, a row or
            // column of texels may be lost. Since this can happen to BOTH the texture
            // size AND the viewport, (uv * _ColorPyramidScale.xy) can be off by a texel
            // unless the scale is 1 (and it will not be 1 if the texture was resized
            // and is of greater size compared to the viewport).
            cmd.SetGlobalTexture(HDShaderIDs._ColorPyramidTexture, currentColorPyramid);
            PushFullScreenDebugTextureMip(hdCamera, cmd, currentColorPyramid, lodCount, isPreRefraction ? FullScreenDebugMode.PreRefractionColorPyramid : FullScreenDebugMode.FinalColorPyramid);
        }

        void GenerateDepthPyramid(HDCamera hdCamera, CommandBuffer cmd, FullScreenDebugMode debugMode)
        {
            CopyDepthBufferIfNeeded(hdCamera, cmd);
            m_SharedRTManager.GetDepthBufferMipChainInfo().ComputePackedMipChainInfo(new Vector2Int(hdCamera.actualWidth, hdCamera.actualHeight));
            int mipCount = m_SharedRTManager.GetDepthBufferMipChainInfo().mipLevelCount;

            using (new ProfilingScope(cmd, ProfilingSampler.Get(HDProfileId.DepthPyramid)))
            {
                m_MipGenerator.RenderMinDepthPyramid(cmd, m_SharedRTManager.GetDepthTexture(), m_SharedRTManager.GetDepthBufferMipChainInfo());
            }

            cmd.SetGlobalTexture(HDShaderIDs._CameraDepthTexture, m_SharedRTManager.GetDepthTexture());
            PushFullScreenDebugTextureMip(hdCamera, cmd, m_SharedRTManager.GetDepthTexture(), mipCount, debugMode);
        }

        void DownsampleDepthForLowResTransparency(HDCamera hdCamera, CommandBuffer cmd)
        {
            var settings = m_Asset.currentPlatformRenderPipelineSettings.lowresTransparentSettings;
            if (!hdCamera.frameSettings.IsEnabled(FrameSettingsField.LowResTransparent))
                return;

            using (new ProfilingScope(cmd, ProfilingSampler.Get(HDProfileId.DownsampleDepth)))
            {
                CoreUtils.SetRenderTarget(cmd, m_SharedRTManager.GetLowResDepthBuffer());
                cmd.SetViewport(new Rect(0, 0, hdCamera.actualWidth * 0.5f, hdCamera.actualHeight * 0.5f));
                // TODO: Add option to switch modes at runtime
                if(settings.checkerboardDepthBuffer)
                {
                    m_DownsampleDepthMaterial.EnableKeyword("CHECKERBOARD_DOWNSAMPLE");
                }
                cmd.DrawProcedural(Matrix4x4.identity, m_DownsampleDepthMaterial, 0, MeshTopology.Triangles, 3, 1, null);
            }
        }

        void UpsampleTransparent(HDCamera hdCamera, CommandBuffer cmd)
        {
            var settings = m_Asset.currentPlatformRenderPipelineSettings.lowresTransparentSettings;
            if (!hdCamera.frameSettings.IsEnabled(FrameSettingsField.LowResTransparent))
                return;

            using (new ProfilingScope(cmd, ProfilingSampler.Get(HDProfileId.UpsampleLowResTransparent)))
            {
                CoreUtils.SetRenderTarget(cmd, m_CameraColorBuffer);
                if(settings.upsampleType == LowResTransparentUpsample.Bilinear)
                {
                    m_UpsampleTransparency.EnableKeyword("BILINEAR");
                }
                else if (settings.upsampleType == LowResTransparentUpsample.NearestDepth)
                {
                    m_UpsampleTransparency.EnableKeyword("NEAREST_DEPTH");
                }
                m_UpsampleTransparency.SetTexture(HDShaderIDs._LowResTransparent, m_LowResTransparentBuffer);
                m_UpsampleTransparency.SetTexture(HDShaderIDs._LowResDepthTexture, m_SharedRTManager.GetLowResDepthBuffer());
                cmd.DrawProcedural(Matrix4x4.identity, m_UpsampleTransparency, 0, MeshTopology.Triangles, 3, 1, null);
            }
        }

        unsafe void ApplyDebugDisplaySettings(HDCamera hdCamera, CommandBuffer cmd)
        {
            // See ShaderPassForward.hlsl: for forward shaders, if DEBUG_DISPLAY is enabled and no DebugLightingMode or DebugMipMapMod
            // modes have been set, lighting is automatically skipped (To avoid some crashed due to lighting RT not set on console).
            // However debug mode like colorPickerModes and false color don't need DEBUG_DISPLAY and must work with the lighting.
            // So we will enabled DEBUG_DISPLAY independently

            bool debugDisplayEnabledOrSceneLightingDisabled = m_CurrentDebugDisplaySettings.IsDebugDisplayEnabled() || CoreUtils.IsSceneLightingDisabled(hdCamera.camera);
            // Enable globally the keyword DEBUG_DISPLAY on shader that support it with multi-compile
            CoreUtils.SetKeyword(cmd, "DEBUG_DISPLAY", debugDisplayEnabledOrSceneLightingDisabled);

            // Setting this all the time due to a strange bug that either reports a (globally) bound texture as not bound or where SetGlobalTexture doesn't behave as expected.
            // As a workaround we bind it regardless of debug display. Eventually with
            cmd.SetGlobalTexture(HDShaderIDs._DebugMatCapTexture, defaultResources.textures.matcapTex);

            if (debugDisplayEnabledOrSceneLightingDisabled ||
                m_CurrentDebugDisplaySettings.data.colorPickerDebugSettings.colorPickerMode != ColorPickerDebugMode.None ||
                m_CurrentDebugDisplaySettings.IsDebugExposureModeEnabled())
            {
                // This is for texture streaming
                m_CurrentDebugDisplaySettings.UpdateMaterials();

                var lightingDebugSettings = m_CurrentDebugDisplaySettings.data.lightingDebugSettings;
                var materialDebugSettings = m_CurrentDebugDisplaySettings.data.materialDebugSettings;
                var debugAlbedo = new Vector4(lightingDebugSettings.overrideAlbedo ? 1.0f : 0.0f, lightingDebugSettings.overrideAlbedoValue.r, lightingDebugSettings.overrideAlbedoValue.g, lightingDebugSettings.overrideAlbedoValue.b);
                var debugSmoothness = new Vector4(lightingDebugSettings.overrideSmoothness ? 1.0f : 0.0f, lightingDebugSettings.overrideSmoothnessValue, 0.0f, 0.0f);
                var debugNormal = new Vector4(lightingDebugSettings.overrideNormal ? 1.0f : 0.0f, 0.0f, 0.0f, 0.0f);
                var debugAmbientOcclusion = new Vector4(lightingDebugSettings.overrideAmbientOcclusion ? 1.0f : 0.0f, lightingDebugSettings.overrideAmbientOcclusionValue, 0.0f, 0.0f);
                var debugSpecularColor = new Vector4(lightingDebugSettings.overrideSpecularColor ? 1.0f : 0.0f, lightingDebugSettings.overrideSpecularColorValue.r, lightingDebugSettings.overrideSpecularColorValue.g, lightingDebugSettings.overrideSpecularColorValue.b);
                var debugEmissiveColor = new Vector4(lightingDebugSettings.overrideEmissiveColor ? 1.0f : 0.0f, lightingDebugSettings.overrideEmissiveColorValue.r, lightingDebugSettings.overrideEmissiveColorValue.g, lightingDebugSettings.overrideEmissiveColorValue.b);
                var debugTrueMetalColor = new Vector4(materialDebugSettings.materialValidateTrueMetal ? 1.0f : 0.0f, materialDebugSettings.materialValidateTrueMetalColor.r, materialDebugSettings.materialValidateTrueMetalColor.g, materialDebugSettings.materialValidateTrueMetalColor.b);

                DebugLightingMode debugLightingMode = m_CurrentDebugDisplaySettings.GetDebugLightingMode();
                if (CoreUtils.IsSceneLightingDisabled(hdCamera.camera))
                {
                    debugLightingMode = DebugLightingMode.MatcapView;
                }

                ref var cb = ref m_ShaderVariablesDebugDisplayCB;

                var debugMaterialIndices = m_CurrentDebugDisplaySettings.GetDebugMaterialIndexes();
                for (int i = 0; i < 11; ++i)
                {
                    cb._DebugViewMaterialArray[i * 4] = (uint)debugMaterialIndices[i]; // Only x component is used.
                }
                for (int i = 0; i < 32; ++i)
                {
                    for (int j = 0; j < 4; ++j)
                        cb._DebugRenderingLayersColors[i * 4 + j] = m_CurrentDebugDisplaySettings.data.lightingDebugSettings.debugRenderingLayersColors[i][j];
                }

                cb._DebugLightingMode = (int)debugLightingMode;
                cb._DebugLightLayersMask = (int)m_CurrentDebugDisplaySettings.GetDebugLightLayersMask();
                cb._DebugShadowMapMode = (int)m_CurrentDebugDisplaySettings.GetDebugShadowMapMode();
                cb._DebugMipMapMode = (int)m_CurrentDebugDisplaySettings.GetDebugMipMapMode();
                cb._DebugMipMapModeTerrainTexture = (int)m_CurrentDebugDisplaySettings.GetDebugMipMapModeTerrainTexture();
                cb._ColorPickerMode = (int)m_CurrentDebugDisplaySettings.GetDebugColorPickerMode();
                cb._DebugFullScreenMode = (int)m_CurrentDebugDisplaySettings.data.fullScreenDebugMode;
                cb._DebugProbeVolumeMode = (int)m_CurrentDebugDisplaySettings.GetProbeVolumeDebugMode();

#if UNITY_EDITOR
                cb._MatcapMixAlbedo = HDRenderPipelinePreferences.matcapViewMixAlbedo ? 1 : 0;
                cb._MatcapViewScale = HDRenderPipelinePreferences.matcapViewScale;
#else
                cb._MatcapMixAlbedo = 0;
                cb._MatcapViewScale = 1.0f;
#endif
                cb._DebugLightingAlbedo = debugAlbedo;
                cb._DebugLightingSmoothness = debugSmoothness;
                cb._DebugLightingNormal = debugNormal;
                cb._DebugLightingAmbientOcclusion = debugAmbientOcclusion;
                cb._DebugLightingSpecularColor = debugSpecularColor;
                cb._DebugLightingEmissiveColor = debugEmissiveColor;
                cb._DebugLightingMaterialValidateHighColor = materialDebugSettings.materialValidateHighColor;
                cb._DebugLightingMaterialValidateLowColor = materialDebugSettings.materialValidateLowColor;
                cb._DebugLightingMaterialValidatePureMetalColor = debugTrueMetalColor;

                cb._MousePixelCoord = HDUtils.GetMouseCoordinates(hdCamera);
                cb._MouseClickPixelCoord = HDUtils.GetMouseClickCoordinates(hdCamera);

                cb._DebugSingleShadowIndex = m_CurrentDebugDisplaySettings.data.lightingDebugSettings.shadowDebugUseSelection ? m_DebugSelectedLightShadowIndex : (int)m_CurrentDebugDisplaySettings.data.lightingDebugSettings.shadowMapIndex;

                ConstantBuffer.PushGlobal(cmd, m_ShaderVariablesDebugDisplayCB, HDShaderIDs._ShaderVariablesDebugDisplay);

                cmd.SetGlobalTexture(HDShaderIDs._DebugFont, defaultResources.textures.debugFontTex);
            }
        }

        static bool NeedColorPickerDebug(DebugDisplaySettings debugSettings)
        {
            return debugSettings.data.colorPickerDebugSettings.colorPickerMode != ColorPickerDebugMode.None
                || debugSettings.data.falseColorDebugSettings.falseColor
                || debugSettings.data.lightingDebugSettings.debugLightingMode == DebugLightingMode.LuminanceMeter;
        }

        void PushColorPickerDebugTexture(CommandBuffer cmd, HDCamera hdCamera, RTHandle textureID)
        {
            if (NeedColorPickerDebug(m_CurrentDebugDisplaySettings))
            {
                using (new ProfilingScope(cmd, ProfilingSampler.Get(HDProfileId.PushToColorPicker)))
                {
                    HDUtils.BlitCameraTexture(cmd, textureID, m_DebugColorPickerBuffer);
                }
            }
        }

        bool NeedExposureDebugMode(DebugDisplaySettings debugSettings)
        {
            return debugSettings.data.lightingDebugSettings.exposureDebugMode != ExposureDebugMode.None;
        }

        bool NeedsFullScreenDebugMode()
        {
            bool fullScreenDebugEnabled = m_CurrentDebugDisplaySettings.data.fullScreenDebugMode != FullScreenDebugMode.None;
            bool lightingDebugEnabled = m_CurrentDebugDisplaySettings.data.lightingDebugSettings.shadowDebugMode == ShadowMapDebugMode.SingleShadow;

            return fullScreenDebugEnabled || lightingDebugEnabled;
        }

        void PushFullScreenLightingDebugTexture(HDCamera hdCamera, CommandBuffer cmd, RTHandle textureID)
        {
            // In practice, this is only useful for the SingleShadow debug view.
            // TODO: See how we can make this nicer than a specific functions just for one case.
            if (NeedsFullScreenDebugMode() && m_FullScreenDebugPushed == false)
            {
                m_FullScreenDebugPushed = true;
                HDUtils.BlitCameraTexture(cmd, textureID, m_DebugFullScreenTempBuffer);
            }
        }

        void PushFullScreenExposureDebugTexture(CommandBuffer cmd, RTHandle textureID)
        {
            if (m_CurrentDebugDisplaySettings.data.lightingDebugSettings.exposureDebugMode != ExposureDebugMode.None)
            {
                HDUtils.BlitCameraTexture(cmd, textureID, m_DebugFullScreenTempBuffer);
            }
        }

        internal void PushFullScreenDebugTexture(HDCamera hdCamera, CommandBuffer cmd, RTHandle textureID, FullScreenDebugMode debugMode)
        {
            if (debugMode == m_CurrentDebugDisplaySettings.data.fullScreenDebugMode)
            {
                m_FullScreenDebugPushed = true; // We need this flag because otherwise if no full screen debug is pushed (like for example if the corresponding pass is disabled), when we render the result in RenderDebug m_DebugFullScreenTempBuffer will contain potential garbage
                HDUtils.BlitCameraTexture(cmd, textureID, m_DebugFullScreenTempBuffer);
            }
        }

        void PushFullScreenDebugTextureMip(HDCamera hdCamera, CommandBuffer cmd, RTHandle texture, int lodCount, FullScreenDebugMode debugMode)
        {
            if (debugMode == m_CurrentDebugDisplaySettings.data.fullScreenDebugMode)
            {
                var mipIndex = Mathf.FloorToInt(m_CurrentDebugDisplaySettings.data.fullscreenDebugMip * lodCount);

                m_FullScreenDebugPushed = true; // We need this flag because otherwise if no full screen debug is pushed (like for example if the corresponding pass is disabled), when we render the result in RenderDebug m_DebugFullScreenTempBuffer will contain potential garbage
                HDUtils.BlitCameraTexture(cmd, texture, m_DebugFullScreenTempBuffer, mipIndex);
            }
        }

        struct DebugParameters
        {
            public DebugDisplaySettings debugDisplaySettings;
            public HDCamera hdCamera;

            // Full screen debug
            public bool             resolveFullScreenDebug;
            public Material         debugFullScreenMaterial;
            public int              depthPyramidMip;
            public ComputeBuffer    depthPyramidOffsets;

            // Sky
            public Texture skyReflectionTexture;
            public Material debugLatlongMaterial;

            public bool rayTracingSupported;
            public RayCountManager rayCountManager;

            // Lighting
            public LightLoopDebugOverlayParameters lightingOverlayParameters;

            // Color picker
            public bool     colorPickerEnabled;
            public Material colorPickerMaterial;

            // Exposure
            public bool     exposureDebugEnabled;
            public Material debugExposureMaterial;
        }

        DebugParameters PrepareDebugParameters(HDCamera hdCamera, HDUtils.PackedMipChainInfo depthMipInfo)
        {
            var parameters = new DebugParameters();

            parameters.debugDisplaySettings = m_CurrentDebugDisplaySettings;
            parameters.hdCamera = hdCamera;

            parameters.resolveFullScreenDebug = NeedsFullScreenDebugMode() && m_FullScreenDebugPushed;
            parameters.debugFullScreenMaterial = m_DebugFullScreen;
            parameters.depthPyramidMip = (int)(parameters.debugDisplaySettings.data.fullscreenDebugMip * depthMipInfo.mipLevelCount);
            parameters.depthPyramidOffsets = depthMipInfo.GetOffsetBufferData(m_DepthPyramidMipLevelOffsetsBuffer);

            parameters.skyReflectionTexture = m_SkyManager.GetSkyReflection(hdCamera);
            parameters.debugLatlongMaterial = m_DebugDisplayLatlong;
            parameters.lightingOverlayParameters = PrepareLightLoopDebugOverlayParameters();

            parameters.rayTracingSupported = hdCamera.frameSettings.IsEnabled(FrameSettingsField.RayTracing);
            parameters.rayCountManager = m_RayCountManager;

            parameters.colorPickerEnabled = NeedColorPickerDebug(parameters.debugDisplaySettings);
            parameters.colorPickerMaterial = m_DebugColorPicker;

            parameters.exposureDebugEnabled = NeedExposureDebugMode(parameters.debugDisplaySettings);
            parameters.debugExposureMaterial = m_DebugExposure;

            return parameters;
        }

        static void ResolveFullScreenDebug( in DebugParameters      parameters,
                                            MaterialPropertyBlock   mpb,
                                            RTHandle                inputFullScreenDebug,
                                            RTHandle                inputDepthPyramid,
                                            RTHandle                output,
                                            CommandBuffer           cmd)
        {
            mpb.SetTexture(HDShaderIDs._DebugFullScreenTexture, inputFullScreenDebug);
            mpb.SetTexture(HDShaderIDs._CameraDepthTexture, inputDepthPyramid);
            mpb.SetFloat(HDShaderIDs._FullScreenDebugMode, (float)parameters.debugDisplaySettings.data.fullScreenDebugMode);
            mpb.SetInt(HDShaderIDs._DebugDepthPyramidMip, parameters.depthPyramidMip);
            mpb.SetBuffer(HDShaderIDs._DebugDepthPyramidOffsets, parameters.depthPyramidOffsets);
            mpb.SetInt(HDShaderIDs._DebugContactShadowLightIndex, parameters.debugDisplaySettings.data.fullScreenContactShadowLightIndex);
            mpb.SetFloat(HDShaderIDs._TransparencyOverdrawMaxPixelCost, (float)parameters.debugDisplaySettings.data.transparencyDebugSettings.maxPixelCost);

            HDUtils.DrawFullScreen(cmd, parameters.debugFullScreenMaterial, output, mpb, 0);
        }

        static void ResolveColorPickerDebug(in DebugParameters  parameters,
                                            RTHandle            debugColorPickerBuffer,
                                            RTHandle            output,
                                            CommandBuffer       cmd)
        {
            ColorPickerDebugSettings colorPickerDebugSettings = parameters.debugDisplaySettings.data.colorPickerDebugSettings;
            FalseColorDebugSettings falseColorDebugSettings = parameters.debugDisplaySettings.data.falseColorDebugSettings;
            var falseColorThresholds = new Vector4(falseColorDebugSettings.colorThreshold0, falseColorDebugSettings.colorThreshold1, falseColorDebugSettings.colorThreshold2, falseColorDebugSettings.colorThreshold3);

            // Here we have three cases:
            // - Material debug is enabled, this is the buffer we display
            // - Otherwise we display the HDR buffer before postprocess and distortion
            // - If fullscreen debug is enabled we always use it
            parameters.colorPickerMaterial.SetTexture(HDShaderIDs._DebugColorPickerTexture, debugColorPickerBuffer);
            parameters.colorPickerMaterial.SetColor(HDShaderIDs._ColorPickerFontColor, colorPickerDebugSettings.fontColor);
            parameters.colorPickerMaterial.SetInt(HDShaderIDs._FalseColorEnabled, falseColorDebugSettings.falseColor ? 1 : 0);
            parameters.colorPickerMaterial.SetVector(HDShaderIDs._FalseColorThresholds, falseColorThresholds);
            parameters.colorPickerMaterial.SetVector(HDShaderIDs._MousePixelCoord, HDUtils.GetMouseCoordinates(parameters.hdCamera));
            parameters.colorPickerMaterial.SetVector(HDShaderIDs._MouseClickPixelCoord, HDUtils.GetMouseClickCoordinates(parameters.hdCamera));

            // The material display debug perform sRGBToLinear conversion as the final blit currently hardcodes a linearToSrgb conversion. As when we read with color picker this is not done,
            // we perform it inside the color picker shader. But we shouldn't do it for HDR buffer.
            parameters.colorPickerMaterial.SetFloat(HDShaderIDs._ApplyLinearToSRGB, parameters.debugDisplaySettings.IsDebugMaterialDisplayEnabled() ? 1.0f : 0.0f);

            HDUtils.DrawFullScreen(cmd, parameters.colorPickerMaterial, output);
        }


        static void RenderExposureDebug(in DebugParameters parameters,
                                            RTHandle inputColorBuffer,
                                            RTHandle postprocessedColorBuffer,
                                            RTHandle currentExposure,
                                            RTHandle prevExposure,
                                            RTHandle debugExposureData,
                                            RTHandle output,
                                            HableCurve hableCurve,
                                            int lutSize,
                                            Vector4 proceduralParams1,
                                            Vector4 proceduralParams2,
                                            ComputeBuffer histogramBuffer,
                                            CommandBuffer cmd)
        {
            // Grab exposure parameters
            var exposureSettings = parameters.hdCamera.volumeStack.GetComponent<Exposure>();

            Vector4 exposureParams = new Vector4(exposureSettings.compensation.value + parameters.debugDisplaySettings.data.lightingDebugSettings.debugExposure, exposureSettings.limitMin.value,
                                                exposureSettings.limitMax.value, 0f);

            Vector4 exposureVariants = new Vector4(1.0f, (int)exposureSettings.meteringMode.value, (int)exposureSettings.adaptationMode.value, 0.0f);
            Vector2 histogramFraction = exposureSettings.histogramPercentages.value / 100.0f;
            float evRange = exposureSettings.limitMax.value - exposureSettings.limitMin.value;
            float histScale = 1.0f / Mathf.Max(1e-5f, evRange);
            float histBias = -exposureSettings.limitMin.value * histScale;
            Vector4 histogramParams = new Vector4(histScale, histBias, histogramFraction.x, histogramFraction.y);

            parameters.debugExposureMaterial.SetVector(HDShaderIDs._ProceduralMaskParams, proceduralParams1);
            parameters.debugExposureMaterial.SetVector(HDShaderIDs._ProceduralMaskParams2, proceduralParams2);

            parameters.debugExposureMaterial.SetVector(HDShaderIDs._HistogramExposureParams, histogramParams);
            parameters.debugExposureMaterial.SetVector(HDShaderIDs._Variants, exposureVariants);
            parameters.debugExposureMaterial.SetVector(HDShaderIDs._ExposureParams, exposureParams);
            parameters.debugExposureMaterial.SetVector(HDShaderIDs._ExposureParams2, new Vector4(0.0f, 0.0f, ColorUtils.lensImperfectionExposureScale, ColorUtils.s_LightMeterCalibrationConstant));
            parameters.debugExposureMaterial.SetVector(HDShaderIDs._MousePixelCoord, HDUtils.GetMouseCoordinates(parameters.hdCamera));
            parameters.debugExposureMaterial.SetTexture(HDShaderIDs._SourceTexture, inputColorBuffer);
            parameters.debugExposureMaterial.SetTexture(HDShaderIDs._DebugFullScreenTexture, postprocessedColorBuffer);
            parameters.debugExposureMaterial.SetTexture(HDShaderIDs._PreviousExposureTexture, prevExposure);
            parameters.debugExposureMaterial.SetTexture(HDShaderIDs._ExposureTexture, currentExposure);
            parameters.debugExposureMaterial.SetTexture(HDShaderIDs._ExposureWeightMask, exposureSettings.weightTextureMask.value);
            parameters.debugExposureMaterial.SetBuffer(HDShaderIDs._HistogramBuffer, histogramBuffer);


            int passIndex = 0;
            if (parameters.debugDisplaySettings.data.lightingDebugSettings.exposureDebugMode == ExposureDebugMode.MeteringWeighted)
                passIndex = 1;
            if (parameters.debugDisplaySettings.data.lightingDebugSettings.exposureDebugMode == ExposureDebugMode.HistogramView)
            {
                parameters.debugExposureMaterial.SetTexture(HDShaderIDs._ExposureDebugTexture, debugExposureData);
                var tonemappingSettings = parameters.hdCamera.volumeStack.GetComponent<Tonemapping>();

                bool toneMapIsEnabled = parameters.hdCamera.frameSettings.IsEnabled(FrameSettingsField.Tonemapping);
                var tonemappingMode = toneMapIsEnabled ? tonemappingSettings.mode.value : TonemappingMode.None;

                bool drawTonemapCurve = tonemappingMode != TonemappingMode.None &&
                                        parameters.debugDisplaySettings.data.lightingDebugSettings.showTonemapCurveAlongHistogramView;

                bool centerAroundMiddleGrey = parameters.debugDisplaySettings.data.lightingDebugSettings.centerHistogramAroundMiddleGrey;
                parameters.debugExposureMaterial.SetVector(HDShaderIDs._ExposureDebugParams, new Vector4(drawTonemapCurve ? 1.0f : 0.0f, (int)tonemappingMode, centerAroundMiddleGrey ? 1 : 0, 0));
                if (drawTonemapCurve)
                {
                    if (tonemappingMode == TonemappingMode.Custom)
                    {
                        parameters.debugExposureMaterial.SetVector(HDShaderIDs._CustomToneCurve, hableCurve.uniforms.curve);
                        parameters.debugExposureMaterial.SetVector(HDShaderIDs._ToeSegmentA, hableCurve.uniforms.toeSegmentA);
                        parameters.debugExposureMaterial.SetVector(HDShaderIDs._ToeSegmentB, hableCurve.uniforms.toeSegmentB);
                        parameters.debugExposureMaterial.SetVector(HDShaderIDs._MidSegmentA, hableCurve.uniforms.midSegmentA);
                        parameters.debugExposureMaterial.SetVector(HDShaderIDs._MidSegmentB, hableCurve.uniforms.midSegmentB);
                        parameters.debugExposureMaterial.SetVector(HDShaderIDs._ShoSegmentA, hableCurve.uniforms.shoSegmentA);
                        parameters.debugExposureMaterial.SetVector(HDShaderIDs._ShoSegmentB, hableCurve.uniforms.shoSegmentB);
                    }
                }
                else if (tonemappingMode == TonemappingMode.External)
                {
                    parameters.debugExposureMaterial.SetTexture(HDShaderIDs._LogLut3D, tonemappingSettings.lutTexture.value);
                    parameters.debugExposureMaterial.SetVector(HDShaderIDs._LogLut3D_Params, new Vector4(1f / lutSize, lutSize - 1f, tonemappingSettings.lutContribution.value, 0f));
                }
                passIndex = 2;
            }
            if (parameters.debugDisplaySettings.data.lightingDebugSettings.exposureDebugMode == ExposureDebugMode.FinalImageHistogramView)
            {
                bool finalImageRGBHisto = parameters.debugDisplaySettings.data.lightingDebugSettings.displayFinalImageHistogramAsRGB;

                parameters.debugExposureMaterial.SetVector(HDShaderIDs._ExposureDebugParams, new Vector4(0, 0, 0, finalImageRGBHisto ? 1 : 0));

                parameters.debugExposureMaterial.SetBuffer(HDShaderIDs._FullImageHistogram, histogramBuffer);
                passIndex = 3;
            }


            HDUtils.DrawFullScreen(cmd, parameters.debugExposureMaterial, output, null, passIndex);
        }

        static void RenderSkyReflectionOverlay(in DebugParameters debugParameters, CommandBuffer cmd, MaterialPropertyBlock mpb, ref float x, ref float y, float overlaySize)
        {
            var lightingDebug = debugParameters.debugDisplaySettings.data.lightingDebugSettings;
            if (lightingDebug.displaySkyReflection)
            {
                mpb.SetTexture(HDShaderIDs._InputCubemap, debugParameters.skyReflectionTexture);
                mpb.SetFloat(HDShaderIDs._Mipmap, lightingDebug.skyReflectionMipmap);
                mpb.SetFloat(HDShaderIDs._ApplyExposure, 1.0f);
                mpb.SetFloat(HDShaderIDs._SliceIndex, lightingDebug.cubeArraySliceIndex);
                cmd.SetViewport(new Rect(x, y, overlaySize, overlaySize));
                cmd.DrawProcedural(Matrix4x4.identity, debugParameters.debugLatlongMaterial, 0, MeshTopology.Triangles, 3, 1, mpb);
                HDUtils.NextOverlayCoord(ref x, ref y, overlaySize, overlaySize, debugParameters.hdCamera);
            }
        }

        static void RenderRayCountOverlay(in DebugParameters debugParameters, CommandBuffer cmd, ref float x, ref float y, float overlaySize)
        {
            if (debugParameters.rayTracingSupported)
                debugParameters.rayCountManager.EvaluateRayCount(cmd, debugParameters.hdCamera);
        }

        void RenderDebug(HDCamera hdCamera, CommandBuffer cmd, CullingResults cullResults)
        {
            // We don't want any overlay for these kind of rendering
            if (hdCamera.camera.cameraType == CameraType.Reflection || hdCamera.camera.cameraType == CameraType.Preview)
                return;

            // Render Debug are only available in dev builds and we always render them in the same RT
            CoreUtils.SetRenderTarget(cmd, m_IntermediateAfterPostProcessBuffer, m_SharedRTManager.GetDepthStencilBuffer());

            var debugParams = PrepareDebugParameters(hdCamera, m_SharedRTManager.GetDepthBufferMipChainInfo());

            using (new ProfilingScope(cmd, ProfilingSampler.Get(HDProfileId.RenderDebug)))
            {
                // First render full screen debug texture
                if (debugParams.resolveFullScreenDebug)
                {
                    m_FullScreenDebugPushed = false;
                    ResolveFullScreenDebug(debugParams, m_DebugFullScreenPropertyBlock, m_DebugFullScreenTempBuffer, m_SharedRTManager.GetDepthTexture(), m_IntermediateAfterPostProcessBuffer, cmd);
                    PushColorPickerDebugTexture(cmd, hdCamera, m_IntermediateAfterPostProcessBuffer);
                }

                if (debugParams.exposureDebugEnabled)
                {
                    m_PostProcessSystem.ComputeProceduralMeteringParams(hdCamera, out Vector4 proceduralParams1, out Vector4 proceduralParams2);

                    RenderExposureDebug(debugParams, m_CameraColorBuffer, m_DebugFullScreenTempBuffer,
                                        m_PostProcessSystem.GetPreviousExposureTexture(hdCamera),
                                        m_PostProcessSystem.GetExposureTexture(hdCamera),
                                        m_PostProcessSystem.GetExposureDebugData(),
                                        m_IntermediateAfterPostProcessBuffer,
                                        m_PostProcessSystem.GetCustomToneMapCurve(),
                                        m_PostProcessSystem.GetLutSize(),
                                        proceduralParams1,
                                        proceduralParams2,
                                        debugParams.debugDisplaySettings.data.lightingDebugSettings.exposureDebugMode == ExposureDebugMode.FinalImageHistogramView ? m_PostProcessSystem.GetDebugImageHistogramBuffer() : m_PostProcessSystem.GetHistogramBuffer(), cmd);
                }

                // First resolve color picker
                if (debugParams.colorPickerEnabled)
                    ResolveColorPickerDebug(debugParams, m_DebugColorPickerBuffer, m_IntermediateAfterPostProcessBuffer, cmd);

                // Light volumes
                var lightingDebug = debugParams.debugDisplaySettings.data.lightingDebugSettings;
                bool isLightOverlapDebugEnabled = CoreUtils.IsLightOverlapDebugEnabled(hdCamera.camera);
                if (lightingDebug.displayLightVolumes || isLightOverlapDebugEnabled)
                {
                    s_lightVolumes.RenderLightVolumes(cmd, hdCamera, cullResults, lightingDebug, m_IntermediateAfterPostProcessBuffer);
                }

                // Then overlays
                HDUtils.ResetOverlay();
                float debugPanelWidth = HDUtils.GetRuntimeDebugPanelWidth(debugParams.hdCamera);
                float x = 0.0f;
                float overlayRatio = debugParams.debugDisplaySettings.data.debugOverlayRatio;
                float overlaySize = Math.Min(debugParams.hdCamera.actualHeight, debugParams.hdCamera.actualWidth - debugPanelWidth) * overlayRatio;
                float y = debugParams.hdCamera.actualHeight - overlaySize;

                // Add the width of the debug display if enabled on the camera
                x += debugPanelWidth;

                RenderSkyReflectionOverlay(debugParams, cmd, m_SharedPropertyBlock, ref x, ref y, overlaySize);
                RenderRayCountOverlay(debugParams, cmd, ref x, ref y, overlaySize);
                RenderLightLoopDebugOverlay(debugParams, cmd, ref x, ref y, overlaySize, m_TileAndClusterData.tileList, m_TileAndClusterData.lightList, m_TileAndClusterData.perVoxelLightLists, m_TileAndClusterData.dispatchIndirectBuffer, m_SharedRTManager.GetDepthTexture());
                RenderProbeVolumeDebugOverlay(debugParams, cmd, ref x, ref y, overlaySize, m_DebugDisplayProbeVolumeMaterial); // TODO(Nicholas): renders as a black square in the upper right.

                HDShadowManager.ShadowDebugAtlasTextures atlases = debugParams.lightingOverlayParameters.shadowManager.GetDebugAtlasTextures();
                RenderShadowsDebugOverlay(debugParams, atlases, cmd, ref x, ref y, overlaySize, m_SharedPropertyBlock);

                DecalSystem.instance.RenderDebugOverlay(debugParams.hdCamera, cmd, debugParams.debugDisplaySettings, ref x, ref y, overlaySize, debugParams.hdCamera.actualWidth);
            }
        }

        void ClearStencilBuffer(CommandBuffer cmd)
        {
            using (new ProfilingScope(cmd, ProfilingSampler.Get(HDProfileId.ClearStencil)))
            {
                m_ClearStencilBufferMaterial.SetInt(HDShaderIDs._StencilMask, (int)StencilUsage.HDRPReservedBits);
                HDUtils.DrawFullScreen(cmd, m_ClearStencilBufferMaterial, m_CameraColorBuffer, m_SharedRTManager.GetDepthStencilBuffer());
            }
        }

        void ClearBuffers(HDCamera hdCamera, CommandBuffer cmd)
        {
            bool msaa = hdCamera.frameSettings.IsEnabled(FrameSettingsField.MSAA);

            using (new ProfilingScope(cmd, ProfilingSampler.Get(HDProfileId.ClearBuffers)))
            {
                // We clear only the depth buffer, no need to clear the various color buffer as we overwrite them.
                // Clear depth/stencil and init buffers
                using (new ProfilingScope(cmd, ProfilingSampler.Get(HDProfileId.ClearDepthStencil)))
                {
                    if (hdCamera.clearDepth)
                    {
                        CoreUtils.SetRenderTarget(cmd, msaa ? m_CameraColorMSAABuffer : m_CameraColorBuffer, m_SharedRTManager.GetDepthStencilBuffer(msaa), ClearFlag.Depth);
                        if (hdCamera.frameSettings.IsEnabled(FrameSettingsField.MSAA))
                        {
                            CoreUtils.SetRenderTarget(cmd, m_SharedRTManager.GetDepthTexture(true), m_SharedRTManager.GetDepthStencilBuffer(true), ClearFlag.Color, Color.black);
                        }
                    }
                    m_IsDepthBufferCopyValid = false;
                }

                // Clear the decal buffer
                if (hdCamera.frameSettings.IsEnabled(FrameSettingsField.DecalLayers))
                {
                    using (new ProfilingScope(cmd, ProfilingSampler.Get(HDProfileId.ClearDecalBuffer)))
                        CoreUtils.SetRenderTarget(cmd, m_SharedRTManager.GetDecalPrepassBuffer(hdCamera.frameSettings.IsEnabled(FrameSettingsField.MSAA)), ClearFlag.Color, Color.clear);
                }

                // Clear the HDR target
                using (new ProfilingScope(cmd, ProfilingSampler.Get(HDProfileId.ClearHDRTarget)))
                {
                    if (hdCamera.clearColorMode == HDAdditionalCameraData.ClearColorMode.Color ||
                        // If the luxmeter is enabled, the sky isn't rendered so we clear the background color
                        m_CurrentDebugDisplaySettings.data.lightingDebugSettings.debugLightingMode == DebugLightingMode.LuxMeter ||
                        // If the matcap view is enabled, the sky isn't updated so we clear the background color
                        m_CurrentDebugDisplaySettings.DebugHideSky(hdCamera) ||
                        // If we want the sky but the sky don't exist, still clear with background color
                        (hdCamera.clearColorMode == HDAdditionalCameraData.ClearColorMode.Sky && !m_SkyManager.IsVisualSkyValid(hdCamera)) ||
                        // Special handling for Preview we force to clear with background color (i.e black)
                        // Note that the sky use in this case is the last one setup. If there is no scene or game, there is no sky use as reflection in the preview
                        HDUtils.IsRegularPreviewCamera(hdCamera.camera)
                        )
                    {
                        CoreUtils.SetRenderTarget(cmd, msaa ? m_CameraColorMSAABuffer : m_CameraColorBuffer, m_SharedRTManager.GetDepthStencilBuffer(msaa), ClearFlag.Color, GetColorBufferClearColor(hdCamera));
                    }
                }

                if (hdCamera.frameSettings.IsEnabled(FrameSettingsField.SubsurfaceScattering))
                {
                    using (new ProfilingScope(cmd, ProfilingSampler.Get(HDProfileId.ClearSssLightingBuffer)))
                    {
                        CoreUtils.SetRenderTarget(cmd, msaa ? m_CameraSssDiffuseLightingMSAABuffer : m_CameraSssDiffuseLightingBuffer, ClearFlag.Color, Color.clear);
                    }
                }

                if (hdCamera.IsSSREnabled())
                {
                    using (new ProfilingScope(cmd, ProfilingSampler.Get(HDProfileId.ClearSsrBuffers)))
                    {
                        // In practice, these textures are sparse (mostly black). Therefore, clearing them is fast (due to CMASK),
                        // and much faster than fully overwriting them from within SSR shaders.
                        // CoreUtils.SetRenderTarget(cmd, hdCamera, m_SsrDebugTexture,    ClearFlag.Color, Color.clear);
                        CoreUtils.SetRenderTarget(cmd, m_SsrHitPointTexture, ClearFlag.Color, Color.clear);
                        CoreUtils.SetRenderTarget(cmd, m_SsrLightingTexture, ClearFlag.Color, Color.clear);
                    }
                }

#if ENABLE_VIRTUALTEXTURES
                using (new ProfilingScope(cmd, ProfilingSampler.Get(HDProfileId.VTFeedbackClear)))
                {
                    RTHandle alreadyCleared = null;
                    if (m_GbufferManager?.GetVTFeedbackBuffer() != null)
                    {
                        alreadyCleared = m_GbufferManager.GetVTFeedbackBuffer();
                        CoreUtils.SetRenderTarget(cmd, alreadyCleared, ClearFlag.Color, Color.white);
                    }

                    // If the forward buffer is different from the GBuffer clear it also
                    if (GetVTFeedbackBufferForForward(hdCamera) != alreadyCleared)
                    {
                        CoreUtils.SetRenderTarget(cmd, GetVTFeedbackBufferForForward(hdCamera), ClearFlag.Color, Color.white);
                    }
                }
#endif

                // We don't need to clear the GBuffers as scene is rewrite and we are suppose to only access valid data (invalid data are tagged with StencilUsage.Clear in the stencil),
                // This is to save some performance
                if (hdCamera.frameSettings.litShaderMode == LitShaderMode.Deferred)
                {
                    using (new ProfilingScope(cmd, ProfilingSampler.Get(HDProfileId.ClearGBuffer)))
                    {
                        // We still clear in case of debug mode or on demand
                        if (m_CurrentDebugDisplaySettings.IsDebugDisplayEnabled() || hdCamera.frameSettings.IsEnabled(FrameSettingsField.ClearGBuffers))
                        {
                            // On PS4 we don't have working MRT clear, so need to clear buffers one by one
                            // https://fogbugz.unity3d.com/f/cases/1182018/
                            if (Application.platform == RuntimePlatform.PS4)
                            {
                                var GBuffers = m_GbufferManager.GetBuffersRTI();
                                foreach (var gbuffer in GBuffers)
                                {
                                    CoreUtils.SetRenderTarget(cmd, gbuffer, m_SharedRTManager.GetDepthStencilBuffer(), ClearFlag.Color, Color.clear);
                                }
                            }
                            else
                            {
                                CoreUtils.SetRenderTarget(cmd, m_GbufferManager.GetBuffersRTI(), m_SharedRTManager.GetDepthStencilBuffer(), ClearFlag.Color, Color.clear);
                            }
                        }

                        // If we are in deferred mode and the ssr is enabled, we need to make sure that the second gbuffer is cleared given that we are using that information for
                        // clear coat selection
                        if (hdCamera.IsSSREnabled())
                        {
                            CoreUtils.SetRenderTarget(cmd, m_GbufferManager.GetBuffer(2), m_SharedRTManager.GetDepthStencilBuffer(), ClearFlag.Color, Color.clear);
                        }
                    }
                }
            }
        }

        struct PostProcessParameters
        {
            public ShaderVariablesGlobal globalCB;

            public HDCamera         hdCamera;
            public bool             postProcessIsFinalPass;
            public bool             flipYInPostProcess;
            public BlueNoise        blueNoise;

            // After Postprocess
            public bool             useDepthBuffer;
            public float            time;
            public float            lastTime;
            public int              frameCount;
            public RendererListDesc opaqueAfterPPDesc;
            public RendererListDesc transparentAfterPPDesc;
        }

        PostProcessParameters PreparePostProcess(CullingResults cullResults, HDCamera hdCamera)
        {
            PostProcessParameters result = new PostProcessParameters();
            result.globalCB = m_ShaderVariablesGlobalCB;
            result.hdCamera = hdCamera;
            result.postProcessIsFinalPass = HDUtils.PostProcessIsFinalPass(hdCamera);
            // Y-Flip needs to happen during the post process pass only if it's the final pass and is the regular game view
            // SceneView flip is handled by the editor internal code and GameView rendering into render textures should not be flipped in order to respect Unity texture coordinates convention
            result.flipYInPostProcess = result.postProcessIsFinalPass && (hdCamera.flipYMode == HDAdditionalCameraData.FlipYMode.ForceFlipY || hdCamera.isMainGameView);
            result.blueNoise = m_BlueNoise;

            result.useDepthBuffer = !hdCamera.IsTAAEnabled() && hdCamera.frameSettings.IsEnabled(FrameSettingsField.ZTestAfterPostProcessTAA);
            result.time = m_Time;
            result.lastTime = m_LastTime;
            result.frameCount = m_FrameCount;
            result.opaqueAfterPPDesc = CreateOpaqueRendererListDesc(cullResults, hdCamera.camera, HDShaderPassNames.s_ForwardOnlyName, renderQueueRange: HDRenderQueue.k_RenderQueue_AfterPostProcessOpaque);
            result.transparentAfterPPDesc = CreateTransparentRendererListDesc(cullResults, hdCamera.camera, HDShaderPassNames.s_ForwardOnlyName, renderQueueRange: HDRenderQueue.k_RenderQueue_AfterPostProcessTransparent);

            return result;
        }

        void RenderPostProcess(CullingResults cullResults, HDCamera hdCamera, RenderTargetIdentifier destination, ScriptableRenderContext renderContext, CommandBuffer cmd)
        {
            PostProcessParameters parameters = PreparePostProcess(cullResults, hdCamera);

            if (hdCamera.frameSettings.IsEnabled(FrameSettingsField.AfterPostprocess))
            {
                using (new ProfilingScope(cmd, ProfilingSampler.Get(HDProfileId.AfterPostProcessing)))
                {
                    // Note: We bind the depth only if the ZTest for After Post Process is enabled. It is disabled by
                    // default so we're consistent in the behavior: no ZTest for After Post Process materials).
                    if (!parameters.useDepthBuffer)
                        CoreUtils.SetRenderTarget(cmd, GetAfterPostProcessOffScreenBuffer(), clearFlag: ClearFlag.Color, clearColor: Color.black);
                    else
                        CoreUtils.SetRenderTarget(cmd, GetAfterPostProcessOffScreenBuffer(), m_SharedRTManager.GetDepthStencilBuffer(), clearFlag: ClearFlag.Color, clearColor: Color.black);

            // We render AfterPostProcess objects first into a separate buffer that will be composited in the final post process pass
                    RenderAfterPostProcess(parameters
                                        , RendererList.Create(parameters.opaqueAfterPPDesc)
                                        , RendererList.Create(parameters.transparentAfterPPDesc)
                                        , renderContext, cmd);

                }
            }

            // Set the depth buffer to the main one to avoid missing out on transparent depth for post process.
            cmd.SetGlobalTexture(HDShaderIDs._CameraDepthTexture, m_SharedRTManager.GetDepthStencilBuffer());

            // Post-processes output straight to the backbuffer
            m_PostProcessSystem.Render(
                cmd: cmd,
                camera: hdCamera,
                blueNoise: parameters.blueNoise,
                colorBuffer: m_CameraColorBuffer,
                afterPostProcessTexture: GetAfterPostProcessOffScreenBuffer(),
                finalRT: destination,
                depthBuffer: m_SharedRTManager.GetDepthStencilBuffer(),
                depthMipChain: m_SharedRTManager.GetDepthTexture(),
                motionVecTexture: m_SharedRTManager.GetMotionVectorsBuffer(),
                flipY: parameters.flipYInPostProcess
            );
        }


        RTHandle GetAfterPostProcessOffScreenBuffer()
        {
            // Here we share GBuffer albedo buffer since it's not needed anymore else we
            if (currentPlatformRenderPipelineSettings.supportedLitShaderMode == RenderPipelineSettings.SupportedLitShaderMode.ForwardOnly)
                return GetSSSBuffer();
            else
                return m_GbufferManager.GetBuffer(0);
        }

        static void UpdateOffscreenRenderingConstants(ref ShaderVariablesGlobal cb, bool enabled, uint factor)
        {
            cb._OffScreenRendering = enabled ? 1u : 0u;
            cb._OffScreenDownsampleFactor = factor;
        }

        static void RenderAfterPostProcess( PostProcessParameters   parameters,
                                            in RendererList         opaqueAfterPostProcessRendererList,
                                            in RendererList         transparentAfterPostProcessRendererList,
                                            ScriptableRenderContext renderContext, CommandBuffer cmd)
        {

            using (new ProfilingScope(cmd, ProfilingSampler.Get(HDProfileId.AfterPostProcessing)))
            {
                // Note about AfterPostProcess and TAA:
                // When TAA is enabled rendering is jittered and then resolved during the post processing pass.
                // It means that any rendering done after post processing need to disable jittering. This is what we do with hdCamera.UpdateViewConstants(false);
                // The issue is that the only available depth buffer is jittered so pixels would wobble around depth tested edges.
                // In order to avoid that we decide that objects rendered after Post processes while TAA is active will not benefit from the depth buffer so we disable it.
                parameters.hdCamera.UpdateAllViewConstants(false);
                parameters.hdCamera.UpdateShaderVariablesGlobalCB(ref parameters.globalCB, parameters.frameCount);

                UpdateOffscreenRenderingConstants(ref parameters.globalCB, true, 1);
                ConstantBuffer.PushGlobal(cmd, parameters.globalCB, HDShaderIDs._ShaderVariablesGlobal);

                DrawOpaqueRendererList(renderContext, cmd, parameters.hdCamera.frameSettings, opaqueAfterPostProcessRendererList);
                // Setup off-screen transparency here
                DrawTransparentRendererList(renderContext, cmd, parameters.hdCamera.frameSettings, transparentAfterPostProcessRendererList);

                UpdateOffscreenRenderingConstants(ref parameters.globalCB, false, 1);
                ConstantBuffer.PushGlobal(cmd, parameters.globalCB, HDShaderIDs._ShaderVariablesGlobal);
            }
        }

        struct SendGeometryGraphcisBuffersParameters
        {
            public HDCamera hdCamera;
            public bool needNormalBuffer;
            public bool needDepthBuffer;
            public VFXCameraBufferTypes neededVFXBuffers;
            public HDUtils.PackedMipChainInfo packedMipChainInfo;

            public bool NeedSendBuffers()
            {
                return needNormalBuffer || needDepthBuffer || neededVFXBuffers != VFXCameraBufferTypes.None;
            }
        }

        SendGeometryGraphcisBuffersParameters PrepareSendGeometryBuffersParameters(HDCamera hdCamera, in HDUtils.PackedMipChainInfo packedMipInfo)
        {
            SendGeometryGraphcisBuffersParameters parameters = new SendGeometryGraphcisBuffersParameters();

            parameters.hdCamera = hdCamera;
            parameters.needNormalBuffer = false;
            parameters.needDepthBuffer = false;
            parameters.packedMipChainInfo = packedMipInfo;

            HDAdditionalCameraData acd = null;
            hdCamera.camera.TryGetComponent(out acd);

            HDAdditionalCameraData.BufferAccessType externalAccess = new HDAdditionalCameraData.BufferAccessType();
            if (acd != null)
                externalAccess = acd.GetBufferAccess();

            // Figure out which client systems need which buffers
            // Only VFX systems for now
            parameters.neededVFXBuffers = VFXManager.IsCameraBufferNeeded(hdCamera.camera);
            parameters.needNormalBuffer |= ((parameters.neededVFXBuffers & VFXCameraBufferTypes.Normal) != 0 || (externalAccess & HDAdditionalCameraData.BufferAccessType.Normal) != 0);
            parameters.needDepthBuffer |= ((parameters.neededVFXBuffers & VFXCameraBufferTypes.Depth) != 0 || (externalAccess & HDAdditionalCameraData.BufferAccessType.Depth) != 0 || GetIndirectDiffuseMode(hdCamera) == IndirectDiffuseMode.ScreenSpace);

            // Raytracing require both normal and depth from previous frame.
            if (hdCamera.frameSettings.IsEnabled(FrameSettingsField.RayTracing) && GetRayTracingState())
            {
                parameters.needNormalBuffer = true;
                parameters.needDepthBuffer = true;
            }

            return parameters;
        }

        static void SendGeometryGraphicsBuffers(in SendGeometryGraphcisBuffersParameters parameters,
                                                RTHandle mainNormalBuffer,
                                                RTHandle mainDepthBuffer,
                                                CommandBuffer cmd)
        {

            var hdCamera = parameters.hdCamera;

            Texture normalBuffer = null;
            Texture depthBuffer = null;
            Texture depthBuffer1 = null;

            // Here if needed for this particular camera, we allocate history buffers.
            // Only one is needed here because the main buffer used for rendering is separate.
            // Ideally, we should double buffer the main rendering buffer but since we don't know in advance if history is going to be needed, it would be a big waste of memory.
            if (parameters.needNormalBuffer)
            {
                // local variable to avoid gcalloc caused by capture.
                var localNormalBuffer = mainNormalBuffer;
                RTHandle Allocator(string id, int frameIndex, RTHandleSystem rtHandleSystem)
                {
                    return rtHandleSystem.Alloc(Vector2.one, TextureXR.slices, colorFormat: localNormalBuffer.rt.graphicsFormat, dimension: TextureXR.dimension, enableRandomWrite: localNormalBuffer.rt.enableRandomWrite, name: $"{id}_Normal History Buffer"
                    );
                }

                normalBuffer = hdCamera.GetCurrentFrameRT((int)HDCameraFrameHistoryType.Normal) ?? hdCamera.AllocHistoryFrameRT((int)HDCameraFrameHistoryType.Normal, Allocator, 1);

                for (int i = 0; i < hdCamera.viewCount; i++)
                    cmd.CopyTexture(localNormalBuffer, i, 0, 0, 0, hdCamera.actualWidth, hdCamera.actualHeight, normalBuffer, i, 0, 0, 0);
            }

            if (parameters.needDepthBuffer)
            {
                // local variable to avoid gcalloc caused by capture.
                var localDepthBuffer = mainDepthBuffer;
                RTHandle Allocator(string id, int frameIndex, RTHandleSystem rtHandleSystem)
                {
                    return rtHandleSystem.Alloc(Vector2.one, TextureXR.slices, colorFormat: localDepthBuffer.rt.graphicsFormat, dimension: TextureXR.dimension, enableRandomWrite: localDepthBuffer.rt.enableRandomWrite, name: $"{id}_Depth History Buffer");
                }
                depthBuffer = hdCamera.GetCurrentFrameRT((int)HDCameraFrameHistoryType.Depth) ?? hdCamera.AllocHistoryFrameRT((int)HDCameraFrameHistoryType.Depth, Allocator, 1);

                for (int i = 0; i < hdCamera.viewCount; i++)
                    cmd.CopyTexture(localDepthBuffer, i, 0, 0, 0, hdCamera.actualWidth, hdCamera.actualHeight, depthBuffer, i, 0, 0, 0);

                RTHandle Allocator1(string id, int frameIndex, RTHandleSystem rtHandleSystem)
                {
                    return rtHandleSystem.Alloc(Vector2.one * 0.5f, TextureXR.slices, colorFormat: localDepthBuffer.rt.graphicsFormat, dimension: TextureXR.dimension, enableRandomWrite: localDepthBuffer.rt.enableRandomWrite, name: $"Depth History Buffer Mip 1");
                }

                depthBuffer1 = hdCamera.GetCurrentFrameRT((int)HDCameraFrameHistoryType.Depth1) ?? hdCamera.AllocHistoryFrameRT((int)HDCameraFrameHistoryType.Depth1, Allocator1, 1);
                for (int i = 0; i < hdCamera.viewCount; i++)
                    cmd.CopyTexture(localDepthBuffer, i, 0, parameters.packedMipChainInfo.mipLevelOffsets[1].x, parameters.packedMipChainInfo.mipLevelOffsets[1].y, hdCamera.actualWidth / 2, hdCamera.actualHeight / 2, depthBuffer1, i, 0, 0, 0);
            }

            // Send buffers to client.
            // For now, only VFX systems
            if ((parameters.neededVFXBuffers & VFXCameraBufferTypes.Depth) != 0)
            {
                VFXManager.SetCameraBuffer(hdCamera.camera, VFXCameraBufferTypes.Depth, depthBuffer, 0, 0, hdCamera.actualWidth, hdCamera.actualHeight);
            }

            if ((parameters.neededVFXBuffers & VFXCameraBufferTypes.Normal) != 0)
            {
                VFXManager.SetCameraBuffer(hdCamera.camera, VFXCameraBufferTypes.Normal, normalBuffer, 0, 0, hdCamera.actualWidth, hdCamera.actualHeight);
            }
        }

        static void SendColorGraphicsBuffer(CommandBuffer cmd, HDCamera hdCamera)
        {
            // Figure out which client systems need which buffers
            VFXCameraBufferTypes neededVFXBuffers = VFXManager.IsCameraBufferNeeded(hdCamera.camera);

            if ((neededVFXBuffers & VFXCameraBufferTypes.Color) != 0)
            {
                var colorBuffer = hdCamera.GetCurrentFrameRT((int)HDCameraFrameHistoryType.ColorBufferMipChain);
                VFXManager.SetCameraBuffer(hdCamera.camera, VFXCameraBufferTypes.Color, colorBuffer, 0, 0, hdCamera.actualWidth, hdCamera.actualHeight);
            }
        }

        /// <summary>
        /// Overrides the current camera, changing all the matrices and view parameters for the new one.
        /// It allows you to render objects from another camera, which can be useful in custom passes for example.
        /// </summary>
<<<<<<< HEAD
        public struct OverrideCameraRendering : IDisposable
=======
        internal struct OverrideCameraRendering : IDisposable
>>>>>>> dedddbeb
        {
            CommandBuffer   cmd;
            Camera          overrideCamera;
            HDCamera        overrideHDCamera;
            float           originalAspect;

            /// <summary>
            /// Overrides the current camera, changing all the matrices and view parameters for the new one.
            /// </summary>
            /// <param name="cmd">The current command buffer in use</param>
            /// <param name="overrideCamera">The camera that will replace the current one</param>
            /// <example>
            /// <code>
            /// using (new HDRenderPipeline.OverrideCameraRendering(cmd, overrideCamera))
            /// {
            ///     ...
            /// }
            /// </code>
            /// </example>
            public OverrideCameraRendering(CommandBuffer cmd, Camera overrideCamera)
            {
                this.cmd = cmd;
                this.overrideCamera = overrideCamera;
                this.overrideHDCamera = null;
                this.originalAspect = 0;

                if (!IsContextValid(overrideCamera))
                    return;

                var hdrp = HDRenderPipeline.currentPipeline;
                overrideHDCamera = HDCamera.GetOrCreate(overrideCamera);

                // Mark the HDCamera as persistant so it's not deleted because it's camera is disabled.
                overrideHDCamera.isPersistent = true;

<<<<<<< HEAD
                // We need to patch the pixel rect of the camera because by default the camera size is synchronized 
=======
                // We need to patch the pixel rect of the camera because by default the camera size is synchronized
>>>>>>> dedddbeb
                // with the game view and so it breaks in the scene view. Note that we can't use Camera.pixelRect here
                // because when we assign it, the change is not instantaneous and is not reflected in pixelWidth/pixelHeight.
                overrideHDCamera.OverridePixelRect(hdrp.m_CurrentHDCamera.camera.pixelRect);
                // We also sync the aspect ratio of the camera, this time using the camera instead of HDCamera.
                // This will update the projection matrix to match the aspect of the current rendering camera.
                originalAspect = overrideCamera.aspect;
                overrideCamera.aspect = (float)hdrp.m_CurrentHDCamera.camera.pixelRect.width / (float)hdrp.m_CurrentHDCamera.camera.pixelRect.height;

                // Update HDCamera datas
                overrideHDCamera.Update(overrideHDCamera.frameSettings, hdrp, hdrp.m_MSAASamples, hdrp.m_XRSystem.emptyPass, allocateHistoryBuffers: false);
<<<<<<< HEAD
=======
                // Reset the reference size as it could have been changed by the override camera
                hdrp.m_CurrentHDCamera.SetReferenceSize();
>>>>>>> dedddbeb
                overrideHDCamera.UpdateShaderVariablesGlobalCB(ref hdrp.m_ShaderVariablesGlobalCB, hdrp.m_FrameCount);

                ConstantBuffer.PushGlobal(cmd, hdrp.m_ShaderVariablesGlobalCB, HDShaderIDs._ShaderVariablesGlobal);
            }

            bool IsContextValid(Camera overrideCamera)
            {
                var hdrp = HDRenderPipeline.currentPipeline;

                if (hdrp.m_CurrentHDCamera == null)
                {
                    Debug.LogError("OverrideCameraRendering can only be called inside the render loop !");
                    return false;
                }

                if (overrideCamera == hdrp.m_CurrentHDCamera.camera)
                    return false;
<<<<<<< HEAD
                
=======

>>>>>>> dedddbeb
                return true;
            }

            /// <summary>
            /// Reset the camera settings to the original camera
            /// </summary>
            void IDisposable.Dispose()
            {
                if (!IsContextValid(overrideCamera))
                    return;

                overrideHDCamera.ResetPixelRect();
                overrideCamera.aspect = originalAspect;

                var hdrp = HDRenderPipeline.currentPipeline;
<<<<<<< HEAD
=======
                // Reset the reference size as it could have been changed by the override camera
                hdrp.m_CurrentHDCamera.SetReferenceSize();
>>>>>>> dedddbeb
                hdrp.m_CurrentHDCamera.UpdateShaderVariablesGlobalCB(ref hdrp.m_ShaderVariablesGlobalCB, hdrp.m_FrameCount);
                ConstantBuffer.PushGlobal(cmd, hdrp.m_ShaderVariablesGlobalCB, HDShaderIDs._ShaderVariablesGlobal);
            }
        }
<<<<<<< HEAD
=======

#if ENABLE_VIRTUALTEXTURES
        RTHandle GetVTFeedbackBufferForForward(HDCamera hdCamera)
        {
            bool msaaEnabled = hdCamera.frameSettings.IsEnabled(FrameSettingsField.MSAA);
            if (msaaEnabled) return m_VtBufferManager.FeedbackBufferMsaa;

            var res =  m_GbufferManager.GetVTFeedbackBuffer();
            if (res != null) return res;

            return m_VtBufferManager.FeedbackBuffer;
        }
#endif
>>>>>>> dedddbeb
    }
}<|MERGE_RESOLUTION|>--- conflicted
+++ resolved
@@ -573,12 +573,9 @@
 
             InitializeProbeVolumes();
             CustomPassUtils.Initialize();
-<<<<<<< HEAD
-=======
 
             if (enableRenderGraphTests)
                 EnableRenderGraph(true);
->>>>>>> dedddbeb
         }
 
 #if UNITY_EDITOR
@@ -2251,8 +2248,6 @@
             // Updates RTHandle
             hdCamera.BeginRender(cmd);
             m_CurrentHDCamera = hdCamera;
-<<<<<<< HEAD
-=======
 
             // Render graph deals with Fast memory support in an automatic way.
             if(!m_EnableRenderGraph)
@@ -2261,7 +2256,6 @@
                 SwitchRenderTargetsToFastMem(cmd, hdCamera);
 #endif
             }
->>>>>>> dedddbeb
 
             if (m_RayTracingSupported)
             {
@@ -5646,11 +5640,7 @@
         /// Overrides the current camera, changing all the matrices and view parameters for the new one.
         /// It allows you to render objects from another camera, which can be useful in custom passes for example.
         /// </summary>
-<<<<<<< HEAD
-        public struct OverrideCameraRendering : IDisposable
-=======
         internal struct OverrideCameraRendering : IDisposable
->>>>>>> dedddbeb
         {
             CommandBuffer   cmd;
             Camera          overrideCamera;
@@ -5686,11 +5676,7 @@
                 // Mark the HDCamera as persistant so it's not deleted because it's camera is disabled.
                 overrideHDCamera.isPersistent = true;
 
-<<<<<<< HEAD
-                // We need to patch the pixel rect of the camera because by default the camera size is synchronized 
-=======
                 // We need to patch the pixel rect of the camera because by default the camera size is synchronized
->>>>>>> dedddbeb
                 // with the game view and so it breaks in the scene view. Note that we can't use Camera.pixelRect here
                 // because when we assign it, the change is not instantaneous and is not reflected in pixelWidth/pixelHeight.
                 overrideHDCamera.OverridePixelRect(hdrp.m_CurrentHDCamera.camera.pixelRect);
@@ -5701,11 +5687,8 @@
 
                 // Update HDCamera datas
                 overrideHDCamera.Update(overrideHDCamera.frameSettings, hdrp, hdrp.m_MSAASamples, hdrp.m_XRSystem.emptyPass, allocateHistoryBuffers: false);
-<<<<<<< HEAD
-=======
                 // Reset the reference size as it could have been changed by the override camera
                 hdrp.m_CurrentHDCamera.SetReferenceSize();
->>>>>>> dedddbeb
                 overrideHDCamera.UpdateShaderVariablesGlobalCB(ref hdrp.m_ShaderVariablesGlobalCB, hdrp.m_FrameCount);
 
                 ConstantBuffer.PushGlobal(cmd, hdrp.m_ShaderVariablesGlobalCB, HDShaderIDs._ShaderVariablesGlobal);
@@ -5723,11 +5706,7 @@
 
                 if (overrideCamera == hdrp.m_CurrentHDCamera.camera)
                     return false;
-<<<<<<< HEAD
-                
-=======
-
->>>>>>> dedddbeb
+
                 return true;
             }
 
@@ -5743,17 +5722,12 @@
                 overrideCamera.aspect = originalAspect;
 
                 var hdrp = HDRenderPipeline.currentPipeline;
-<<<<<<< HEAD
-=======
                 // Reset the reference size as it could have been changed by the override camera
                 hdrp.m_CurrentHDCamera.SetReferenceSize();
->>>>>>> dedddbeb
                 hdrp.m_CurrentHDCamera.UpdateShaderVariablesGlobalCB(ref hdrp.m_ShaderVariablesGlobalCB, hdrp.m_FrameCount);
                 ConstantBuffer.PushGlobal(cmd, hdrp.m_ShaderVariablesGlobalCB, HDShaderIDs._ShaderVariablesGlobal);
             }
         }
-<<<<<<< HEAD
-=======
 
 #if ENABLE_VIRTUALTEXTURES
         RTHandle GetVTFeedbackBufferForForward(HDCamera hdCamera)
@@ -5767,6 +5741,5 @@
             return m_VtBufferManager.FeedbackBuffer;
         }
 #endif
->>>>>>> dedddbeb
     }
 }