--- conflicted
+++ resolved
@@ -113,7 +113,7 @@
         IBLFilterBSDF[] m_IBLFilterArray = null;
 
         ComputeShader m_ScreenSpaceReflectionsCS { get { return defaultResources.shaders.screenSpaceReflectionsCS; } }
-        int m_SsrTracingKernel      = -1;
+        int m_SsrTracingKernel = -1;
         int m_SsrReprojectionKernel = -1;
 
         Material m_ApplyDistortionMaterial;
@@ -193,7 +193,7 @@
         ShaderTagId[] m_SinglePassName = new ShaderTagId[1];
         ShaderTagId[] m_Decals4RTPassNames = { HDShaderPassNames.s_MeshDecalsMName , HDShaderPassNames.s_MeshDecalsAOName , HDShaderPassNames.s_MeshDecalsMAOName, HDShaderPassNames.s_MeshDecalsSName ,
                                                 HDShaderPassNames.s_MeshDecalsMSName, HDShaderPassNames.s_MeshDecalsAOSName, HDShaderPassNames.s_MeshDecalsMAOSName, HDShaderPassNames.s_ShaderGraphMeshDecalsName4RT};
-        ShaderTagId[] m_Decals3RTPassNames = { HDShaderPassNames.s_MeshDecals3RTName , HDShaderPassNames.s_ShaderGraphMeshDecalsName3RT };
+        ShaderTagId[] m_Decals3RTPassNames = { HDShaderPassNames.s_MeshDecals3RTName, HDShaderPassNames.s_ShaderGraphMeshDecalsName3RT };
 
 
         // Stencil usage in HDRenderPipeline.
@@ -202,18 +202,18 @@
         [Flags]
         internal enum StencilBitMask
         {
-            Clear                           = 0,    // 0x0
-            LightingMask                    = 3,    // 0x7  - 2 bit - Lifetime: GBuffer/Forward - SSSSS
+            Clear = 0,    // 0x0
+            LightingMask = 3,    // 0x7  - 2 bit - Lifetime: GBuffer/Forward - SSSSS
             // Free slot 4
             // Note: If required, the usage Decals / DecalsForwardOutputNormalBuffer could be fit at same location as LightingMask as they have a non overlapped lifetime
-            Decals                          = 8,    // 0x8  - 1 bit - Lifetime: DBuffer - Patch normal buffer   (This bit is cleared to 0 after Patch normal buffer)
+            Decals = 8,    // 0x8  - 1 bit - Lifetime: DBuffer - Patch normal buffer   (This bit is cleared to 0 after Patch normal buffer)
             DecalsForwardOutputNormalBuffer = 16,   // 0x10 - 1 bit - Lifetime: DBuffer - Patch normal buffer   (This bit is cleared to 0 after Patch normal buffer)
-            ExcludeFromTAA                  = 16,   // 0x10 - 1 bit - Lifetime: Transparent rendering -TAA
-            DoesntReceiveSSR                = 32,   // 0x20 - 1 bit - Lifetime: DethPrepass - SSR
-            DistortionVectors               = 64,   // 0x40 - 1 bit - Lifetime: Accumulate distortion - Apply distortion (This bit is cleared to 0 after Apply distortion pass)
-            SMAA                            = 64,   // 0x40 - 1 bit - Lifetime: SMAA EdgeDetection - SMAA BlendWeight.
-            ObjectMotionVectors             = 128,  // 0x80 - 1 bit - Lifetime: Object motion vector pass - Camera motion vector (This bit is cleared to 0 after Camera motion vector pass)
-            All                             = 255   // 0xFF - 8 bit
+            ExcludeFromTAA = 16,   // 0x10 - 1 bit - Lifetime: Transparent rendering -TAA
+            DoesntReceiveSSR = 32,   // 0x20 - 1 bit - Lifetime: DethPrepass - SSR
+            DistortionVectors = 64,   // 0x40 - 1 bit - Lifetime: Accumulate distortion - Apply distortion (This bit is cleared to 0 after Apply distortion pass)
+            SMAA = 64,   // 0x40 - 1 bit - Lifetime: SMAA EdgeDetection - SMAA BlendWeight.
+            ObjectMotionVectors = 128,  // 0x80 - 1 bit - Lifetime: Object motion vector pass - Camera motion vector (This bit is cleared to 0 after Camera motion vector pass)
+            All = 255   // 0xFF - 8 bit
         }
 
         RenderStateBlock m_DepthStateOpaque;
@@ -252,15 +252,15 @@
         public DebugDisplaySettings debugDisplaySettings { get { return m_DebugDisplaySettings; } }
         static DebugDisplaySettings s_NeutralDebugDisplaySettings = new DebugDisplaySettings();
         internal DebugDisplaySettings m_CurrentDebugDisplaySettings;
-        RTHandle                        m_DebugColorPickerBuffer;
-        RTHandle                        m_DebugFullScreenTempBuffer;
+        RTHandle m_DebugColorPickerBuffer;
+        RTHandle m_DebugFullScreenTempBuffer;
         // This target is only used in Dev builds as an intermediate destination for post process and where debug rendering will be done.
-        RTHandle                        m_IntermediateAfterPostProcessBuffer;
+        RTHandle m_IntermediateAfterPostProcessBuffer;
         // We need this flag because otherwise if no full screen debug is pushed (like for example if the corresponding pass is disabled), when we render the result in RenderDebug m_DebugFullScreenTempBuffer will contain potential garbage
-        bool                            m_FullScreenDebugPushed;
-        bool                            m_ValidAPI; // False by default mean we render normally, true mean we don't render anything
-        bool                            m_IsDepthBufferCopyValid;
-        RenderTexture                   m_TemporaryTargetForCubemaps;
+        bool m_FullScreenDebugPushed;
+        bool m_ValidAPI; // False by default mean we render normally, true mean we don't render anything
+        bool m_IsDepthBufferCopyValid;
+        RenderTexture m_TemporaryTargetForCubemaps;
 
         private CameraCache<(Transform viewer, HDProbe probe, int face)> m_ProbeCameraCache = new
             CameraCache<(Transform viewer, HDProbe probe, int face)>();
@@ -290,7 +290,7 @@
         }
 
         // RENDER GRAPH
-        RenderGraph             m_RenderGraph;
+        RenderGraph m_RenderGraph;
 
         // MSAA resolve materials
         Material m_ColorResolveMaterial = null;
@@ -375,7 +375,7 @@
             m_AmbientOcclusionSystem = new AmbientOcclusionSystem(asset, defaultResources);
 
             // Initialize various compute shader resources
-            m_SsrTracingKernel      = m_ScreenSpaceReflectionsCS.FindKernel("ScreenSpaceReflectionsTracing");
+            m_SsrTracingKernel = m_ScreenSpaceReflectionsCS.FindKernel("ScreenSpaceReflectionsTracing");
             m_SsrReprojectionKernel = m_ScreenSpaceReflectionsCS.FindKernel("ScreenSpaceReflectionsReprojection");
 
             // General material
@@ -648,7 +648,8 @@
                 overridesOtherLightingSettings = true,
                 editableMaterialRenderQueue = false
                 // Enlighten is deprecated in 2019.3 and above
-                , enlighten = false
+                ,
+                enlighten = false
             };
 
             Lightmapping.SetDelegate(GlobalIlluminationUtils.hdLightsDelegate);
@@ -832,7 +833,7 @@
             m_SkyManager.Cleanup();
             CleanupVolumetricLighting();
 
-            for(int bsdfIdx = 0; bsdfIdx < m_IBLFilterArray.Length; ++bsdfIdx)
+            for (int bsdfIdx = 0; bsdfIdx < m_IBLFilterArray.Length; ++bsdfIdx)
             {
                 m_IBLFilterArray[bsdfIdx].Cleanup();
             }
@@ -886,8 +887,8 @@
                 else
                 {
 #endif
-                    m_ProbeCameraCache.Dispose();
-                    m_ProbeCameraCache = null;
+                m_ProbeCameraCache.Dispose();
+                m_ProbeCameraCache = null;
 #if UNITY_EDITOR
                 }
 #endif
@@ -952,7 +953,7 @@
                     var buf = m_SharedRTManager.GetMotionVectorsBuffer();
 
                     cmd.SetGlobalTexture(HDShaderIDs._CameraMotionVectorsTexture, buf);
-                    cmd.SetGlobalVector( HDShaderIDs._CameraMotionVectorsSize, new Vector4(buf.referenceSize.x,
+                    cmd.SetGlobalVector(HDShaderIDs._CameraMotionVectorsSize, new Vector4(buf.referenceSize.x,
                                                                                            buf.referenceSize.y,
                                                                                            1.0f / buf.referenceSize.x,
                                                                                            1.0f / buf.referenceSize.y));
@@ -977,10 +978,10 @@
 
                 m_SkyManager.SetGlobalSkyData(cmd, hdCamera);
 
-                #if ENABLE_RAYTRACING
+#if ENABLE_RAYTRACING
                 bool validIndirectDiffuse = ValidIndirectDiffuseState(hdCamera);
                 cmd.SetGlobalInt(HDShaderIDs._RaytracedIndirectDiffuse, validIndirectDiffuse ? 1 : 0);
-                #endif
+#endif
             }
         }
 
@@ -1103,12 +1104,12 @@
 
             {
                 float newTime;
-                bool  newFrame;
+                bool newFrame;
 
                 if (Application.isPlaying)
                 {
-                    newTime  = Time.time; // Using this allows time pausing and scaling
-                    int c    = Time.frameCount;
+                    newTime = Time.time; // Using this allows time pausing and scaling
+                    int c = Time.frameCount;
                     newFrame = m_FrameCount != c;
                 }
                 else
@@ -1119,7 +1120,7 @@
                     // One of the exceptions is 'Time.realtimeSinceStartup'.
                     // Therefore, outside of the Play Mode we update the time at 60 fps,
                     // and in the Play Mode we can rely on 'Time.frameCount'.
-                    newTime  = Time.realtimeSinceStartup;
+                    newTime = Time.realtimeSinceStartup;
                     newFrame = (newTime - m_Time) > 0.0166f;
 
                     // If we switch to other scene 'Time.realtimeSinceStartup' is reset, so we need to
@@ -1139,7 +1140,7 @@
 
                     // Make sure (m_Time > m_LastTime).
                     m_LastTime = (newTime > m_Time) ? m_Time : 0;
-                    m_Time     = newTime;
+                    m_Time = newTime;
                 }
             }
 
@@ -1244,7 +1245,7 @@
                             out var hdCamera,
                             out var cullingParameters);
 
-                        // Note: In case of a custom render, we have false here and 'TryCull' is not executed
+                    // Note: In case of a custom render, we have false here and 'TryCull' is not executed
                     if (!skipRequest)
                     {
                         var needCulling = true;
@@ -1616,7 +1617,7 @@
                         using (GenericPool<Stack<int>>.Get(out Stack<int> stack))
                         {
                             stack.Clear();
-                            for (int i = rootRenderRequestIndices.Count -1; i >= 0; --i)
+                            for (int i = rootRenderRequestIndices.Count - 1; i >= 0; --i)
                             {
                                 stack.Push(rootRenderRequestIndices[i]);
                                 while (stack.Count > 0)
@@ -1657,13 +1658,13 @@
                         // var aovRequestIndex = 0;
                         foreach (var aovRequest in renderRequest.hdCamera.aovRequests)
                         {
-                        using (new ProfilingSample(
-                            cmd,
-                                // Warning: accessing .name here allocate 48B of garbage each frame plus some more for the string interpolation
-                                // $"HDRenderPipeline::Render {renderRequest.hdCamera.camera.name} - AOVRequest {aovRequestIndex++}",
-                                "HDRenderPipeline::Render AOV Request",
-                                CustomSamplerId.HDRenderPipelineRender.GetSampler())
-                            )
+                            using (new ProfilingSample(
+                                cmd,
+                                    // Warning: accessing .name here allocate 48B of garbage each frame plus some more for the string interpolation
+                                    // $"HDRenderPipeline::Render {renderRequest.hdCamera.camera.name} - AOVRequest {aovRequestIndex++}",
+                                    "HDRenderPipeline::Render AOV Request",
+                                    CustomSamplerId.HDRenderPipelineRender.GetSampler())
+                                )
                             {
                                 cmd.SetInvertCulling(renderRequest.cameraSettings.invertFaceCulling);
                                 ExecuteRenderRequest(renderRequest, renderContext, cmd, aovRequest);
@@ -1757,166 +1758,166 @@
             {
                 aovRequest.AllocateTargetTexturesIfRequired(ref aovBuffers);
 
-            // If we render a reflection view or a preview we should not display any debug information
-            // This need to be call before ApplyDebugDisplaySettings()
-            if (camera.cameraType == CameraType.Reflection || camera.cameraType == CameraType.Preview)
-            {
-                // Neutral allow to disable all debug settings
-                m_CurrentDebugDisplaySettings = s_NeutralDebugDisplaySettings;
-            }
-            else
-            {
-                // Make sure we are in sync with the debug menu for the msaa count
-                m_MSAASamples = m_DebugDisplaySettings.data.msaaSamples;
-                m_SharedRTManager.SetNumMSAASamples(m_MSAASamples);
-
-                m_DebugDisplaySettings.UpdateCameraFreezeOptions();
-
-                m_CurrentDebugDisplaySettings = m_DebugDisplaySettings;
-            }
-
-            aovRequest.SetupDebugData(ref m_CurrentDebugDisplaySettings);
+                // If we render a reflection view or a preview we should not display any debug information
+                // This need to be call before ApplyDebugDisplaySettings()
+                if (camera.cameraType == CameraType.Reflection || camera.cameraType == CameraType.Preview)
+                {
+                    // Neutral allow to disable all debug settings
+                    m_CurrentDebugDisplaySettings = s_NeutralDebugDisplaySettings;
+                }
+                else
+                {
+                    // Make sure we are in sync with the debug menu for the msaa count
+                    m_MSAASamples = m_DebugDisplaySettings.data.msaaSamples;
+                    m_SharedRTManager.SetNumMSAASamples(m_MSAASamples);
+
+                    m_DebugDisplaySettings.UpdateCameraFreezeOptions();
+
+                    m_CurrentDebugDisplaySettings = m_DebugDisplaySettings;
+                }
+
+                aovRequest.SetupDebugData(ref m_CurrentDebugDisplaySettings);
 
 #if ENABLE_RAYTRACING
             // Must update after getting DebugDisplaySettings
             m_RayCountManager.ClearRayCount(cmd, hdCamera, m_CurrentDebugDisplaySettings.data.countRays);
 #endif
 
-            if (hdCamera.frameSettings.IsEnabled(FrameSettingsField.Decals))
-            {
-                using (new ProfilingSample(null, "DBufferPrepareDrawData", CustomSamplerId.DBufferPrepareDrawData.GetSampler()))
-                {
-                    // TODO: update singleton with DecalCullResults
-                    DecalSystem.instance.LoadCullResults(decalCullingResults);
-                    DecalSystem.instance.UpdateCachedMaterialData();    // textures, alpha or fade distances could've changed
-                    DecalSystem.instance.CreateDrawData();              // prepare data is separate from draw
-                    DecalSystem.instance.UpdateTextureAtlas(cmd);       // as this is only used for transparent pass, would've been nice not to have to do this if no transparent renderers are visible, needs to happen after CreateDrawData
-                }
-            }
-
-            using (new ProfilingSample(cmd, "Volume Update", CustomSamplerId.VolumeUpdate.GetSampler()))
-            {
-                VolumeManager.instance.Update(hdCamera.volumeAnchor, hdCamera.volumeLayerMask);
-                // We need to cache the max shadow distance to make sure the culling uses the correct value. Refer to the comment
-                // above m_ShadowMaxDistance in hdCamera.
-                hdCamera.shadowMaxDistance = VolumeManager.instance.stack.GetComponent<HDShadowSettings>().maxShadowDistance.value;
-                CustomPassVolume.Update(hdCamera.volumeAnchor);
-            }
-
-            // Do anything we need to do upon a new frame.
-            // The NewFrame must be after the VolumeManager update and before Resize because it uses properties set in NewFrame
-            LightLoopNewFrame(hdCamera.frameSettings);
-
-            // Apparently scissor states can leak from editor code. As it is not used currently in HDRP (apart from VR). We disable scissor at the beginning of the frame.
-            cmd.DisableScissorRect();
-
-            Resize(hdCamera);
-            m_PostProcessSystem.BeginFrame(cmd, hdCamera, this);
-
-            ApplyDebugDisplaySettings(hdCamera, cmd);
-            m_SkyManager.UpdateCurrentSkySettings(hdCamera);
-
-            SetupCameraProperties(hdCamera, renderContext, cmd);
-
-            PushGlobalParams(hdCamera, cmd);
-            VFXManager.ProcessCameraCommand(camera, cmd);
-
-            // TODO: Find a correct place to bind these material textures
-            // We have to bind the material specific global parameters in this mode
-            foreach (var material in m_MaterialList)
-                material.Bind(cmd);
-
-            // Frustum cull density volumes on the CPU. Can be performed as soon as the camera is set up.
-            DensityVolumeList densityVolumes = PrepareVisibleDensityVolumeList(hdCamera, cmd, m_Time);
-
-            // Note: Legacy Unity behave like this for ShadowMask
-            // When you select ShadowMask in Lighting panel it recompile shaders on the fly with the SHADOW_MASK keyword.
-            // However there is no C# function that we can query to know what mode have been select in Lighting Panel and it will be wrong anyway. Lighting Panel setup what will be the next bake mode. But until light is bake, it is wrong.
-            // Currently to know if you need shadow mask you need to go through all visible lights (of CullResult), check the LightBakingOutput struct and look at lightmapBakeType/mixedLightingMode. If one light have shadow mask bake mode, then you need shadow mask features (i.e extra Gbuffer).
-            // It mean that when we build a standalone player, if we detect a light with bake shadow mask, we generate all shader variant (with and without shadow mask) and at runtime, when a bake shadow mask light is visible, we dynamically allocate an extra GBuffer and switch the shader.
-            // So the first thing to do is to go through all the light: PrepareLightsForGPU
-            bool enableBakeShadowMask;
-            using (new ProfilingSample(cmd, "TP_PrepareLightsForGPU", CustomSamplerId.TPPrepareLightsForGPU.GetSampler()))
-            {
-                enableBakeShadowMask = PrepareLightsForGPU(cmd, hdCamera, cullingResults, hdProbeCullingResults, densityVolumes, m_CurrentDebugDisplaySettings, aovRequest);
-
-                // Directional lights are made available immediately after PrepareLightsForGPU for the PBR sky.
-                cmd.SetGlobalBuffer(HDShaderIDs._DirectionalLightDatas, m_LightLoopLightData.directionalLightData);
-                cmd.SetGlobalInt(HDShaderIDs._DirectionalLightCount, m_lightList.directionalLights.Count);
-            }
-            // Configure all the keywords
-            ConfigureKeywords(enableBakeShadowMask, hdCamera, cmd);
-
-            // Caution: We require sun light here as some skies use the sun light to render, it means that UpdateSkyEnvironment must be called after PrepareLightsForGPU.
-            // TODO: Try to arrange code so we can trigger this call earlier and use async compute here to run sky convolution during other passes (once we move convolution shader to compute).
-            if (!m_CurrentDebugDisplaySettings.IsMatcapViewEnabled(hdCamera))
-                UpdateSkyEnvironment(hdCamera, m_FrameCount, cmd);
-            else
-                cmd.SetGlobalTexture(HDShaderIDs._SkyTexture, CoreUtils.magentaCubeTextureArray);
-
-
-            if (GL.wireframe)
-            {
-                RenderWireFrame(cullingResults, hdCamera, target.id, renderContext, cmd);
-                return;
-            }
-
-            if (m_RenderGraph.enabled)
-            {
-                ExecuteWithRenderGraph(renderRequest, aovRequest, aovBuffers, renderContext, cmd);
-                return;
-            }
-
-            ClearBuffers(hdCamera, cmd);
-
-            // Render XR occlusion mesh to depth buffer early in the frame to improve performance
-            if (hdCamera.xr.enabled && m_Asset.currentPlatformRenderPipelineSettings.xrSettings.occlusionMesh)
-            {
-                hdCamera.xr.RenderOcclusionMeshes(cmd, m_SharedRTManager.GetDepthStencilBuffer(hdCamera.frameSettings.IsEnabled(FrameSettingsField.MSAA)));
-            }
-
-            hdCamera.xr.StartSinglePass(cmd, camera, renderContext);
-
-            // Bind the custom color/depth before the first custom pass
-
-            if (hdCamera.frameSettings.IsEnabled(FrameSettingsField.CustomPass))
-            {
-                cmd.SetGlobalTexture(HDShaderIDs._CustomColorTexture, m_CustomPassColorBuffer);
-                cmd.SetGlobalTexture(HDShaderIDs._CustomDepthTexture, m_CustomPassDepthBuffer);
-            }
-
-            RenderCustomPass(renderContext, cmd, hdCamera, cullingResults, CustomPassInjectionPoint.BeforeRendering);
-
-            bool shouldRenderMotionVectorAfterGBuffer = RenderDepthPrepass(cullingResults, hdCamera, renderContext, cmd);
-            if (!shouldRenderMotionVectorAfterGBuffer)
-            {
-                // If objects motion vectors if enabled, this will render the objects with motion vector into the target buffers (in addition to the depth)
-                // Note: An object with motion vector must not be render in the prepass otherwise we can have motion vector write that should have been rejected
-                RenderObjectsMotionVectors(cullingResults, hdCamera, renderContext, cmd);
-            }
-
-            // Now that all depths have been rendered, resolve the depth buffer
-            m_SharedRTManager.ResolveSharedRT(cmd, hdCamera);
-
-            RenderDecals(hdCamera, cmd, renderContext, cullingResults);
-
-            RenderGBuffer(cullingResults, hdCamera, renderContext, cmd);
-
-            // We can now bind the normal buffer to be use by any effect
-            m_SharedRTManager.BindNormalBuffer(cmd);
-
-            // In both forward and deferred, everything opaque should have been rendered at this point so we can safely copy the depth buffer for later processing.
-            GenerateDepthPyramid(hdCamera, cmd, FullScreenDebugMode.DepthPyramid);
-            // Depth texture is now ready, bind it (Depth buffer could have been bind before if DBuffer is enable)
-            cmd.SetGlobalTexture(HDShaderIDs._CameraDepthTexture, m_SharedRTManager.GetDepthTexture());
-
-            if (shouldRenderMotionVectorAfterGBuffer)
-            {
-                // See the call RenderObjectsMotionVectors() above and comment
-                RenderObjectsMotionVectors(cullingResults, hdCamera, renderContext, cmd);
-            }
-
-            RenderCameraMotionVectors(cullingResults, hdCamera, renderContext, cmd);
+                if (hdCamera.frameSettings.IsEnabled(FrameSettingsField.Decals))
+                {
+                    using (new ProfilingSample(null, "DBufferPrepareDrawData", CustomSamplerId.DBufferPrepareDrawData.GetSampler()))
+                    {
+                        // TODO: update singleton with DecalCullResults
+                        DecalSystem.instance.LoadCullResults(decalCullingResults);
+                        DecalSystem.instance.UpdateCachedMaterialData();    // textures, alpha or fade distances could've changed
+                        DecalSystem.instance.CreateDrawData();              // prepare data is separate from draw
+                        DecalSystem.instance.UpdateTextureAtlas(cmd);       // as this is only used for transparent pass, would've been nice not to have to do this if no transparent renderers are visible, needs to happen after CreateDrawData
+                    }
+                }
+
+                using (new ProfilingSample(cmd, "Volume Update", CustomSamplerId.VolumeUpdate.GetSampler()))
+                {
+                    VolumeManager.instance.Update(hdCamera.volumeAnchor, hdCamera.volumeLayerMask);
+                    // We need to cache the max shadow distance to make sure the culling uses the correct value. Refer to the comment
+                    // above m_ShadowMaxDistance in hdCamera.
+                    hdCamera.shadowMaxDistance = VolumeManager.instance.stack.GetComponent<HDShadowSettings>().maxShadowDistance.value;
+                    CustomPassVolume.Update(hdCamera.volumeAnchor);
+                }
+
+                // Do anything we need to do upon a new frame.
+                // The NewFrame must be after the VolumeManager update and before Resize because it uses properties set in NewFrame
+                LightLoopNewFrame(hdCamera.frameSettings);
+
+                // Apparently scissor states can leak from editor code. As it is not used currently in HDRP (apart from VR). We disable scissor at the beginning of the frame.
+                cmd.DisableScissorRect();
+
+                Resize(hdCamera);
+                m_PostProcessSystem.BeginFrame(cmd, hdCamera, this);
+
+                ApplyDebugDisplaySettings(hdCamera, cmd);
+                m_SkyManager.UpdateCurrentSkySettings(hdCamera);
+
+                SetupCameraProperties(hdCamera, renderContext, cmd);
+
+                PushGlobalParams(hdCamera, cmd);
+                VFXManager.ProcessCameraCommand(camera, cmd);
+
+                // TODO: Find a correct place to bind these material textures
+                // We have to bind the material specific global parameters in this mode
+                foreach (var material in m_MaterialList)
+                    material.Bind(cmd);
+
+                // Frustum cull density volumes on the CPU. Can be performed as soon as the camera is set up.
+                DensityVolumeList densityVolumes = PrepareVisibleDensityVolumeList(hdCamera, cmd, m_Time);
+
+                // Note: Legacy Unity behave like this for ShadowMask
+                // When you select ShadowMask in Lighting panel it recompile shaders on the fly with the SHADOW_MASK keyword.
+                // However there is no C# function that we can query to know what mode have been select in Lighting Panel and it will be wrong anyway. Lighting Panel setup what will be the next bake mode. But until light is bake, it is wrong.
+                // Currently to know if you need shadow mask you need to go through all visible lights (of CullResult), check the LightBakingOutput struct and look at lightmapBakeType/mixedLightingMode. If one light have shadow mask bake mode, then you need shadow mask features (i.e extra Gbuffer).
+                // It mean that when we build a standalone player, if we detect a light with bake shadow mask, we generate all shader variant (with and without shadow mask) and at runtime, when a bake shadow mask light is visible, we dynamically allocate an extra GBuffer and switch the shader.
+                // So the first thing to do is to go through all the light: PrepareLightsForGPU
+                bool enableBakeShadowMask;
+                using (new ProfilingSample(cmd, "TP_PrepareLightsForGPU", CustomSamplerId.TPPrepareLightsForGPU.GetSampler()))
+                {
+                    enableBakeShadowMask = PrepareLightsForGPU(cmd, hdCamera, cullingResults, hdProbeCullingResults, densityVolumes, m_CurrentDebugDisplaySettings, aovRequest);
+
+                    // Directional lights are made available immediately after PrepareLightsForGPU for the PBR sky.
+                    cmd.SetGlobalBuffer(HDShaderIDs._DirectionalLightDatas, m_LightLoopLightData.directionalLightData);
+                    cmd.SetGlobalInt(HDShaderIDs._DirectionalLightCount, m_lightList.directionalLights.Count);
+                }
+                // Configure all the keywords
+                ConfigureKeywords(enableBakeShadowMask, hdCamera, cmd);
+
+                // Caution: We require sun light here as some skies use the sun light to render, it means that UpdateSkyEnvironment must be called after PrepareLightsForGPU.
+                // TODO: Try to arrange code so we can trigger this call earlier and use async compute here to run sky convolution during other passes (once we move convolution shader to compute).
+                if (!m_CurrentDebugDisplaySettings.IsMatcapViewEnabled(hdCamera))
+                    UpdateSkyEnvironment(hdCamera, m_FrameCount, cmd);
+                else
+                    cmd.SetGlobalTexture(HDShaderIDs._SkyTexture, CoreUtils.magentaCubeTextureArray);
+
+
+                if (GL.wireframe)
+                {
+                    RenderWireFrame(cullingResults, hdCamera, target.id, renderContext, cmd);
+                    return;
+                }
+
+                if (m_RenderGraph.enabled)
+                {
+                    ExecuteWithRenderGraph(renderRequest, aovRequest, aovBuffers, renderContext, cmd);
+                    return;
+                }
+
+                ClearBuffers(hdCamera, cmd);
+
+                // Render XR occlusion mesh to depth buffer early in the frame to improve performance
+                if (hdCamera.xr.enabled && m_Asset.currentPlatformRenderPipelineSettings.xrSettings.occlusionMesh)
+                {
+                    hdCamera.xr.RenderOcclusionMeshes(cmd, m_SharedRTManager.GetDepthStencilBuffer(hdCamera.frameSettings.IsEnabled(FrameSettingsField.MSAA)));
+                }
+
+                hdCamera.xr.StartSinglePass(cmd, camera, renderContext);
+
+                // Bind the custom color/depth before the first custom pass
+
+                if (hdCamera.frameSettings.IsEnabled(FrameSettingsField.CustomPass))
+                {
+                    cmd.SetGlobalTexture(HDShaderIDs._CustomColorTexture, m_CustomPassColorBuffer);
+                    cmd.SetGlobalTexture(HDShaderIDs._CustomDepthTexture, m_CustomPassDepthBuffer);
+                }
+
+                RenderCustomPass(renderContext, cmd, hdCamera, cullingResults, CustomPassInjectionPoint.BeforeRendering);
+
+                bool shouldRenderMotionVectorAfterGBuffer = RenderDepthPrepass(cullingResults, hdCamera, renderContext, cmd);
+                if (!shouldRenderMotionVectorAfterGBuffer)
+                {
+                    // If objects motion vectors if enabled, this will render the objects with motion vector into the target buffers (in addition to the depth)
+                    // Note: An object with motion vector must not be render in the prepass otherwise we can have motion vector write that should have been rejected
+                    RenderObjectsMotionVectors(cullingResults, hdCamera, renderContext, cmd);
+                }
+
+                // Now that all depths have been rendered, resolve the depth buffer
+                m_SharedRTManager.ResolveSharedRT(cmd, hdCamera);
+
+                RenderDecals(hdCamera, cmd, renderContext, cullingResults);
+
+                RenderGBuffer(cullingResults, hdCamera, renderContext, cmd);
+
+                // We can now bind the normal buffer to be use by any effect
+                m_SharedRTManager.BindNormalBuffer(cmd);
+
+                // In both forward and deferred, everything opaque should have been rendered at this point so we can safely copy the depth buffer for later processing.
+                GenerateDepthPyramid(hdCamera, cmd, FullScreenDebugMode.DepthPyramid);
+                // Depth texture is now ready, bind it (Depth buffer could have been bind before if DBuffer is enable)
+                cmd.SetGlobalTexture(HDShaderIDs._CameraDepthTexture, m_SharedRTManager.GetDepthTexture());
+
+                if (shouldRenderMotionVectorAfterGBuffer)
+                {
+                    // See the call RenderObjectsMotionVectors() above and comment
+                    RenderObjectsMotionVectors(cullingResults, hdCamera, renderContext, cmd);
+                }
+
+                RenderCameraMotionVectors(cullingResults, hdCamera, renderContext, cmd);
 
 #if ENABLE_RAYTRACING
             // Update the light clusters that we need to update
@@ -1941,12 +1942,12 @@
                             (camera.targetTexture == null && camera.cameraType == CameraType.Game);
 #endif
 
-            RenderTransparencyOverdraw(cullingResults, hdCamera, renderContext, cmd);
-
-            if (m_CurrentDebugDisplaySettings.IsDebugMaterialDisplayEnabled() || m_CurrentDebugDisplaySettings.IsMaterialValidationEnabled() || CoreUtils.IsSceneLightingDisabled(hdCamera.camera))
-            {
-                RenderDebugViewMaterial(cullingResults, hdCamera, renderContext, cmd);
-            }
+                RenderTransparencyOverdraw(cullingResults, hdCamera, renderContext, cmd);
+
+                if (m_CurrentDebugDisplaySettings.IsDebugMaterialDisplayEnabled() || m_CurrentDebugDisplaySettings.IsMaterialValidationEnabled() || CoreUtils.IsSceneLightingDisabled(hdCamera.camera))
+                {
+                    RenderDebugViewMaterial(cullingResults, hdCamera, renderContext, cmd);
+                }
 #if ENABLE_RAYTRACING
             else if (hdCamera.frameSettings.IsEnabled(FrameSettingsField.RayTracing) &&
                      VolumeManager.instance.stack.GetComponent<PathTracing>().enable.value)
@@ -1954,236 +1955,236 @@
                 RenderPathTracing(hdCamera, cmd, m_CameraColorBuffer, renderContext, m_FrameCount);
             }
 #endif
-            else
-            {
-                CopyStencilBufferIfNeeded(cmd, hdCamera, m_SharedRTManager.GetDepthStencilBuffer(), m_SharedRTManager.GetStencilBufferCopy(), m_CopyStencil, m_CopyStencilForSSR);
-
-                // When debug is enabled we need to clear otherwise we may see non-shadows areas with stale values.
-                if (hdCamera.frameSettings.IsEnabled(FrameSettingsField.ContactShadows) && m_CurrentDebugDisplaySettings.data.fullScreenDebugMode == FullScreenDebugMode.ContactShadows)
-                {
-                    CoreUtils.SetRenderTarget(cmd, m_ContactShadowBuffer, ClearFlag.Color, Color.clear);
-                }
-
-                hdCamera.xr.StopSinglePass(cmd, camera, renderContext);
-
-                var buildLightListTask = new HDGPUAsyncTask("Build light list", ComputeQueueType.Background);
-                // It is important that this task is in the same queue as the build light list due to dependency it has on it. If really need to move it, put an extra fence to make sure buildLightListTask has finished.
-                var volumeVoxelizationTask = new HDGPUAsyncTask("Volumetric voxelization", ComputeQueueType.Background);
-                var SSRTask = new HDGPUAsyncTask("Screen Space Reflection", ComputeQueueType.Background);
-                var SSAOTask = new HDGPUAsyncTask("SSAO", ComputeQueueType.Background);
-
-                // Avoid garbage by explicitely passing parameters to the lambdas
-                var asyncParams = new HDGPUAsyncTaskParams
-                {
-                    renderContext = renderContext,
-                    hdCamera = hdCamera,
-                    frameCount = m_FrameCount,
-                };
-
-                var haveAsyncTaskWithShadows = false;
-                if (hdCamera.frameSettings.BuildLightListRunsAsync())
-                {
-                    buildLightListTask.Start(cmd, asyncParams, Callback, !haveAsyncTaskWithShadows);
-
-                    haveAsyncTaskWithShadows = true;
-
-                    void Callback(CommandBuffer c, HDGPUAsyncTaskParams a)
-                        => BuildGPULightListsCommon(a.hdCamera, c);
-                }
-
-                if (hdCamera.frameSettings.VolumeVoxelizationRunsAsync())
-                {
-                    volumeVoxelizationTask.Start(cmd, asyncParams, Callback, !haveAsyncTaskWithShadows);
-
-                    haveAsyncTaskWithShadows = true;
-
-                    void Callback(CommandBuffer c, HDGPUAsyncTaskParams a)
-                        => VolumeVoxelizationPass(a.hdCamera, c);
-                }
-
-                if (hdCamera.frameSettings.SSRRunsAsync())
-                {
-                    SSRTask.Start(cmd, asyncParams, Callback, !haveAsyncTaskWithShadows);
-
-                    haveAsyncTaskWithShadows = true;
-
-                void Callback(CommandBuffer c, HDGPUAsyncTaskParams a)
-                        => RenderSSR(a.hdCamera, c, a.renderContext);
-                }
-
-                if (hdCamera.frameSettings.SSAORunsAsync())
-                {
-                    SSAOTask.Start(cmd, asyncParams, AsyncSSAODispatch, !haveAsyncTaskWithShadows);
-                    haveAsyncTaskWithShadows = true;
-
-                    void AsyncSSAODispatch(CommandBuffer c, HDGPUAsyncTaskParams a)
-                        => m_AmbientOcclusionSystem.Dispatch(c, a.hdCamera, a.frameCount);
-                }
-
-                if (!hdCamera.frameSettings.SSAORunsAsync())
-                    m_AmbientOcclusionSystem.Render(cmd, hdCamera, renderContext, m_FrameCount);
-
-                using (new ProfilingSample(cmd, "Render shadow maps", CustomSamplerId.RenderShadowMaps.GetSampler()))
-                {
-                    // This call overwrites camera properties passed to the shader system.
-                    RenderShadowMaps(renderContext, cmd, cullingResults, hdCamera);
-
-                    hdCamera.SetupGlobalParams(cmd, m_Time, m_LastTime, m_FrameCount);
-                }
-
-                if (!hdCamera.frameSettings.SSRRunsAsync())
-                {
-                    // Needs the depth pyramid and motion vectors, as well as the render of the previous frame.
-                    RenderSSR(hdCamera, cmd, renderContext);
-                }
-
-                // Contact shadows needs the light loop so we do them after the build light list
-                if (hdCamera.frameSettings.BuildLightListRunsAsync())
-                {
-                    buildLightListTask.EndWithPostWork(cmd, hdCamera, Callback);
-
-                    void Callback(CommandBuffer c, HDCamera cam)
-                    {
-                        var hdrp = (RenderPipelineManager.currentPipeline as HDRenderPipeline);
-                        var globalParams = hdrp.PrepareLightLoopGlobalParameters(cam);
-                        PushLightLoopGlobalParams(globalParams, c);
-                    }
-                }
                 else
                 {
-                    using (new ProfilingSample(cmd, "Build Light list", CustomSamplerId.BuildLightList.GetSampler()))
-                    {
-                        BuildGPULightLists(hdCamera, cmd);
-                    }
-                }
-
-                // Run the contact shadows here as they the light list
-                using (new ProfilingSample(cmd, "Dispatch Contact Shadows", CustomSamplerId.ContactShadows.GetSampler()))
-                {
-                    HDUtils.CheckRTCreated(m_ContactShadowBuffer);
-                    RenderContactShadows(hdCamera, cmd);
-                    PushFullScreenDebugTexture(hdCamera, cmd, m_ContactShadowBuffer, FullScreenDebugMode.ContactShadows);
-                }
-
-                using (new ProfilingSample(cmd, "Render screen space shadows", CustomSamplerId.ScreenSpaceShadows.GetSampler()))
-                {
+                    CopyStencilBufferIfNeeded(cmd, hdCamera, m_SharedRTManager.GetDepthStencilBuffer(), m_SharedRTManager.GetStencilBufferCopy(), m_CopyStencil, m_CopyStencilForSSR);
+
+                    // When debug is enabled we need to clear otherwise we may see non-shadows areas with stale values.
+                    if (hdCamera.frameSettings.IsEnabled(FrameSettingsField.ContactShadows) && m_CurrentDebugDisplaySettings.data.fullScreenDebugMode == FullScreenDebugMode.ContactShadows)
+                    {
+                        CoreUtils.SetRenderTarget(cmd, m_ContactShadowBuffer, ClearFlag.Color, Color.clear);
+                    }
+
+                    hdCamera.xr.StopSinglePass(cmd, camera, renderContext);
+
+                    var buildLightListTask = new HDGPUAsyncTask("Build light list", ComputeQueueType.Background);
+                    // It is important that this task is in the same queue as the build light list due to dependency it has on it. If really need to move it, put an extra fence to make sure buildLightListTask has finished.
+                    var volumeVoxelizationTask = new HDGPUAsyncTask("Volumetric voxelization", ComputeQueueType.Background);
+                    var SSRTask = new HDGPUAsyncTask("Screen Space Reflection", ComputeQueueType.Background);
+                    var SSAOTask = new HDGPUAsyncTask("SSAO", ComputeQueueType.Background);
+
+                    // Avoid garbage by explicitely passing parameters to the lambdas
+                    var asyncParams = new HDGPUAsyncTaskParams
+                    {
+                        renderContext = renderContext,
+                        hdCamera = hdCamera,
+                        frameCount = m_FrameCount,
+                    };
+
+                    var haveAsyncTaskWithShadows = false;
+                    if (hdCamera.frameSettings.BuildLightListRunsAsync())
+                    {
+                        buildLightListTask.Start(cmd, asyncParams, Callback, !haveAsyncTaskWithShadows);
+
+                        haveAsyncTaskWithShadows = true;
+
+                        void Callback(CommandBuffer c, HDGPUAsyncTaskParams a)
+                            => BuildGPULightListsCommon(a.hdCamera, c);
+                    }
+
+                    if (hdCamera.frameSettings.VolumeVoxelizationRunsAsync())
+                    {
+                        volumeVoxelizationTask.Start(cmd, asyncParams, Callback, !haveAsyncTaskWithShadows);
+
+                        haveAsyncTaskWithShadows = true;
+
+                        void Callback(CommandBuffer c, HDGPUAsyncTaskParams a)
+                            => VolumeVoxelizationPass(a.hdCamera, c);
+                    }
+
+                    if (hdCamera.frameSettings.SSRRunsAsync())
+                    {
+                        SSRTask.Start(cmd, asyncParams, Callback, !haveAsyncTaskWithShadows);
+
+                        haveAsyncTaskWithShadows = true;
+
+                        void Callback(CommandBuffer c, HDGPUAsyncTaskParams a)
+                                => RenderSSR(a.hdCamera, c, a.renderContext);
+                    }
+
+                    if (hdCamera.frameSettings.SSAORunsAsync())
+                    {
+                        SSAOTask.Start(cmd, asyncParams, AsyncSSAODispatch, !haveAsyncTaskWithShadows);
+                        haveAsyncTaskWithShadows = true;
+
+                        void AsyncSSAODispatch(CommandBuffer c, HDGPUAsyncTaskParams a)
+                            => m_AmbientOcclusionSystem.Dispatch(c, a.hdCamera, a.frameCount);
+                    }
+
+                    if (!hdCamera.frameSettings.SSAORunsAsync())
+                        m_AmbientOcclusionSystem.Render(cmd, hdCamera, renderContext, m_FrameCount);
+
+                    using (new ProfilingSample(cmd, "Render shadow maps", CustomSamplerId.RenderShadowMaps.GetSampler()))
+                    {
+                        // This call overwrites camera properties passed to the shader system.
+                        RenderShadowMaps(renderContext, cmd, cullingResults, hdCamera);
+
+                        hdCamera.SetupGlobalParams(cmd, m_Time, m_LastTime, m_FrameCount);
+                    }
+
+                    if (!hdCamera.frameSettings.SSRRunsAsync())
+                    {
+                        // Needs the depth pyramid and motion vectors, as well as the render of the previous frame.
+                        RenderSSR(hdCamera, cmd, renderContext);
+                    }
+
+                    // Contact shadows needs the light loop so we do them after the build light list
+                    if (hdCamera.frameSettings.BuildLightListRunsAsync())
+                    {
+                        buildLightListTask.EndWithPostWork(cmd, hdCamera, Callback);
+
+                        void Callback(CommandBuffer c, HDCamera cam)
+                        {
+                            var hdrp = (RenderPipelineManager.currentPipeline as HDRenderPipeline);
+                            var globalParams = hdrp.PrepareLightLoopGlobalParameters(cam);
+                            PushLightLoopGlobalParams(globalParams, c);
+                        }
+                    }
+                    else
+                    {
+                        using (new ProfilingSample(cmd, "Build Light list", CustomSamplerId.BuildLightList.GetSampler()))
+                        {
+                            BuildGPULightLists(hdCamera, cmd);
+                        }
+                    }
+
+                    // Run the contact shadows here as they the light list
+                    using (new ProfilingSample(cmd, "Dispatch Contact Shadows", CustomSamplerId.ContactShadows.GetSampler()))
+                    {
+                        HDUtils.CheckRTCreated(m_ContactShadowBuffer);
+                        RenderContactShadows(hdCamera, cmd);
+                        PushFullScreenDebugTexture(hdCamera, cmd, m_ContactShadowBuffer, FullScreenDebugMode.ContactShadows);
+                    }
+
+                    using (new ProfilingSample(cmd, "Render screen space shadows", CustomSamplerId.ScreenSpaceShadows.GetSampler()))
+                    {
+                        hdCamera.xr.StartSinglePass(cmd, camera, renderContext);
+                        RenderScreenSpaceShadows(hdCamera, cmd);
+                        hdCamera.xr.StopSinglePass(cmd, camera, renderContext);
+                    }
+
+                    if (hdCamera.frameSettings.VolumeVoxelizationRunsAsync())
+                    {
+                        volumeVoxelizationTask.End(cmd, hdCamera);
+                    }
+                    else
+                    {
+                        // Perform the voxelization step which fills the density 3D texture.
+                        VolumeVoxelizationPass(hdCamera, cmd);
+                    }
+
+                    // Render the volumetric lighting.
+                    // The pass requires the volume properties, the light list and the shadows, and can run async.
+                    VolumetricLightingPass(hdCamera, cmd, m_FrameCount);
+
+                    if (hdCamera.frameSettings.SSAORunsAsync())
+                    {
+                        SSAOTask.EndWithPostWork(cmd, hdCamera, Callback);
+                        void Callback(CommandBuffer c, HDCamera cam)
+                        {
+                            var hdrp = (RenderPipelineManager.currentPipeline as HDRenderPipeline);
+                            hdrp.m_AmbientOcclusionSystem.PostDispatchWork(c, cam);
+                        }
+                    }
+
+                    SetContactShadowsTexture(hdCamera, m_ContactShadowBuffer, cmd);
+
+
+                    if (hdCamera.frameSettings.SSRRunsAsync())
+                    {
+                        SSRTask.End(cmd, hdCamera);
+                    }
+
                     hdCamera.xr.StartSinglePass(cmd, camera, renderContext);
-                    RenderScreenSpaceShadows(hdCamera, cmd);
-                    hdCamera.xr.StopSinglePass(cmd, camera, renderContext);
-                }
-
-                if (hdCamera.frameSettings.VolumeVoxelizationRunsAsync())
-                {
-                    volumeVoxelizationTask.End(cmd, hdCamera);
-                }
-                else
-                {
-                    // Perform the voxelization step which fills the density 3D texture.
-                    VolumeVoxelizationPass(hdCamera, cmd);
-                }
-
-                // Render the volumetric lighting.
-                // The pass requires the volume properties, the light list and the shadows, and can run async.
-                VolumetricLightingPass(hdCamera, cmd, m_FrameCount);
-
-                if (hdCamera.frameSettings.SSAORunsAsync())
-                {
-                    SSAOTask.EndWithPostWork(cmd, hdCamera, Callback);
-                    void Callback(CommandBuffer c, HDCamera cam)
-                    {
-                        var hdrp = (RenderPipelineManager.currentPipeline as HDRenderPipeline);
-                        hdrp.m_AmbientOcclusionSystem.PostDispatchWork(c, cam);
-                    }
-                }
-
-                SetContactShadowsTexture(hdCamera, m_ContactShadowBuffer, cmd);
-
-
-                if (hdCamera.frameSettings.SSRRunsAsync())
-                {
-                    SSRTask.End(cmd, hdCamera);
-                }
-
-                hdCamera.xr.StartSinglePass(cmd, camera, renderContext);
-
-                RenderDeferredLighting(hdCamera, cmd);
-
-                RenderForwardOpaque(cullingResults, hdCamera, renderContext, cmd);
-
-                m_SharedRTManager.ResolveMSAAColor(cmd, hdCamera, m_CameraSssDiffuseLightingMSAABuffer, m_CameraSssDiffuseLightingBuffer);
-                m_SharedRTManager.ResolveMSAAColor(cmd, hdCamera, GetSSSBufferMSAA(), GetSSSBuffer());
-
-                // SSS pass here handle both SSS material from deferred and forward
-                RenderSubsurfaceScattering(hdCamera, cmd, hdCamera.frameSettings.IsEnabled(FrameSettingsField.MSAA) ? m_CameraColorMSAABuffer : m_CameraColorBuffer,
-                    m_CameraSssDiffuseLightingBuffer, m_SharedRTManager.GetDepthStencilBuffer(hdCamera.frameSettings.IsEnabled(FrameSettingsField.MSAA)), m_SharedRTManager.GetDepthTexture());
-
-                RenderForwardEmissive(cullingResults, hdCamera, renderContext, cmd);
-
-                RenderSky(hdCamera, cmd);
-
-                // To allow users to fetch the current color buffer, we temporarily bind the camera color buffer
-                cmd.SetGlobalTexture(HDShaderIDs._ColorPyramidTexture, m_CameraColorBuffer);
-                RenderCustomPass(renderContext, cmd, hdCamera, cullingResults, CustomPassInjectionPoint.BeforeTransparent);
-
-                m_PostProcessSystem.DoUserBeforeTransparent(cmd, hdCamera, m_CameraColorBuffer);
-
-                RenderTransparentDepthPrepass(cullingResults, hdCamera, renderContext, cmd);
+
+                    RenderDeferredLighting(hdCamera, cmd);
+
+                    RenderForwardOpaque(cullingResults, hdCamera, renderContext, cmd);
+
+                    m_SharedRTManager.ResolveMSAAColor(cmd, hdCamera, m_CameraSssDiffuseLightingMSAABuffer, m_CameraSssDiffuseLightingBuffer);
+                    m_SharedRTManager.ResolveMSAAColor(cmd, hdCamera, GetSSSBufferMSAA(), GetSSSBuffer());
+
+                    // SSS pass here handle both SSS material from deferred and forward
+                    RenderSubsurfaceScattering(hdCamera, cmd, hdCamera.frameSettings.IsEnabled(FrameSettingsField.MSAA) ? m_CameraColorMSAABuffer : m_CameraColorBuffer,
+                        m_CameraSssDiffuseLightingBuffer, m_SharedRTManager.GetDepthStencilBuffer(hdCamera.frameSettings.IsEnabled(FrameSettingsField.MSAA)), m_SharedRTManager.GetDepthTexture());
+
+                    RenderForwardEmissive(cullingResults, hdCamera, renderContext, cmd);
+
+                    RenderSky(hdCamera, cmd);
+
+                    // To allow users to fetch the current color buffer, we temporarily bind the camera color buffer
+                    cmd.SetGlobalTexture(HDShaderIDs._ColorPyramidTexture, m_CameraColorBuffer);
+                    RenderCustomPass(renderContext, cmd, hdCamera, cullingResults, CustomPassInjectionPoint.BeforeTransparent);
+
+                    m_PostProcessSystem.DoUserBeforeTransparent(cmd, hdCamera, m_CameraColorBuffer);
+
+                    RenderTransparentDepthPrepass(cullingResults, hdCamera, renderContext, cmd);
 
 #if ENABLE_RAYTRACING
                 RaytracingRecursiveRender(hdCamera, cmd, renderContext, cullingResults);
 #endif
-                // Render pre refraction objects
-                RenderForwardTransparent(cullingResults, hdCamera, true, renderContext, cmd);
-
-                // sample-game begin: debug layers
-                if (DebugLayer3DCallback != null)
-                    DebugLayer3DCallback(hdCamera, cmd);
-                // sample-game end
-
-                if (hdCamera.frameSettings.IsEnabled(FrameSettingsField.RoughRefraction))
-                {
-                    // First resolution of the color buffer for the color pyramid
+                    // Render pre refraction objects
+                    RenderForwardTransparent(cullingResults, hdCamera, true, renderContext, cmd);
+
+                    // sample-game begin: debug layers
+                    if (DebugLayer3DCallback != null)
+                        DebugLayer3DCallback(hdCamera, cmd);
+                    // sample-game end
+
+                    if (hdCamera.frameSettings.IsEnabled(FrameSettingsField.RoughRefraction))
+                    {
+                        // First resolution of the color buffer for the color pyramid
+                        m_SharedRTManager.ResolveMSAAColor(cmd, hdCamera, m_CameraColorMSAABuffer, m_CameraColorBuffer);
+
+                        RenderColorPyramid(hdCamera, cmd, true);
+
+                        // Bind current color pyramid for shader graph SceneColorNode on transparent objects
+                        cmd.SetGlobalTexture(HDShaderIDs._ColorPyramidTexture, hdCamera.GetCurrentFrameRT((int)HDCameraFrameHistoryType.ColorBufferMipChain));
+                    }
+                    else
+                    {
+                        cmd.SetGlobalTexture(HDShaderIDs._ColorPyramidTexture, TextureXR.GetBlackTexture());
+                    }
+
+                    // Render all type of transparent forward (unlit, lit, complex (hair...)) to keep the sorting between transparent objects.
+                    RenderForwardTransparent(cullingResults, hdCamera, false, renderContext, cmd);
+
+                    // We push the motion vector debug texture here as transparent object can overwrite the motion vector texture content.
+                    if (m_Asset.currentPlatformRenderPipelineSettings.supportMotionVectors)
+                        PushFullScreenDebugTexture(hdCamera, cmd, m_SharedRTManager.GetMotionVectorsBuffer(), FullScreenDebugMode.MotionVectors);
+
+                    // Second resolve the color buffer for finishing the frame
                     m_SharedRTManager.ResolveMSAAColor(cmd, hdCamera, m_CameraColorMSAABuffer, m_CameraColorBuffer);
 
-                    RenderColorPyramid(hdCamera, cmd, true);
-
-                    // Bind current color pyramid for shader graph SceneColorNode on transparent objects
-                    cmd.SetGlobalTexture(HDShaderIDs._ColorPyramidTexture, hdCamera.GetCurrentFrameRT((int)HDCameraFrameHistoryType.ColorBufferMipChain));
-                }
-                else
-                {
-                    cmd.SetGlobalTexture(HDShaderIDs._ColorPyramidTexture, TextureXR.GetBlackTexture());
-                }
-
-                // Render all type of transparent forward (unlit, lit, complex (hair...)) to keep the sorting between transparent objects.
-                RenderForwardTransparent(cullingResults, hdCamera, false, renderContext, cmd);
-
-                // We push the motion vector debug texture here as transparent object can overwrite the motion vector texture content.
-                if(m_Asset.currentPlatformRenderPipelineSettings.supportMotionVectors)
-                    PushFullScreenDebugTexture(hdCamera, cmd, m_SharedRTManager.GetMotionVectorsBuffer(), FullScreenDebugMode.MotionVectors);
-
-                // Second resolve the color buffer for finishing the frame
-                m_SharedRTManager.ResolveMSAAColor(cmd, hdCamera, m_CameraColorMSAABuffer, m_CameraColorBuffer);
-
-                // Render All forward error
-                RenderForwardError(cullingResults, hdCamera, renderContext, cmd);
-
-                DownsampleDepthForLowResTransparency(hdCamera, cmd);
-
-                RenderLowResTransparent(cullingResults, hdCamera, renderContext, cmd);
-
-                UpsampleTransparent(hdCamera, cmd);
-
-                // Fill depth buffer to reduce artifact for transparent object during postprocess
-                RenderTransparentDepthPostpass(cullingResults, hdCamera, renderContext, cmd);
-
-                RenderColorPyramid(hdCamera, cmd, false);
-
-                AccumulateDistortion(cullingResults, hdCamera, renderContext, cmd);
-                RenderDistortion(hdCamera, cmd);
-
-                PushFullScreenDebugTexture(hdCamera, cmd, m_CameraColorBuffer, FullScreenDebugMode.NanTracker);
-                PushFullScreenLightingDebugTexture(hdCamera, cmd, m_CameraColorBuffer);
+                    // Render All forward error
+                    RenderForwardError(cullingResults, hdCamera, renderContext, cmd);
+
+                    DownsampleDepthForLowResTransparency(hdCamera, cmd);
+
+                    RenderLowResTransparent(cullingResults, hdCamera, renderContext, cmd);
+
+                    UpsampleTransparent(hdCamera, cmd);
+
+                    // Fill depth buffer to reduce artifact for transparent object during postprocess
+                    RenderTransparentDepthPostpass(cullingResults, hdCamera, renderContext, cmd);
+
+                    RenderColorPyramid(hdCamera, cmd, false);
+
+                    AccumulateDistortion(cullingResults, hdCamera, renderContext, cmd);
+                    RenderDistortion(hdCamera, cmd);
+
+                    PushFullScreenDebugTexture(hdCamera, cmd, m_CameraColorBuffer, FullScreenDebugMode.NanTracker);
+                    PushFullScreenLightingDebugTexture(hdCamera, cmd, m_CameraColorBuffer);
 
 #if UNITY_EDITOR
                 // Render gizmos that should be affected by post processes
@@ -2201,78 +2202,78 @@
                     RenderGizmos(cmd, camera, renderContext, GizmoSubset.PreImageEffects);
                 }
 #endif
-            }
-
-
-            // At this point, m_CameraColorBuffer has been filled by either debug views are regular rendering so we can push it here.
-            PushColorPickerDebugTexture(cmd, hdCamera, m_CameraColorBuffer);
-
-            RenderCustomPass(renderContext, cmd, hdCamera, cullingResults, CustomPassInjectionPoint.BeforePostProcess);
-
-            aovRequest.PushCameraTexture(cmd, AOVBuffers.Color, hdCamera, m_CameraColorBuffer, aovBuffers);
-            RenderPostProcess(cullingResults, hdCamera, target.id, renderContext, cmd);
-
-            bool hasAfterPostProcessCustomPass = RenderCustomPass(renderContext, cmd, hdCamera, cullingResults, CustomPassInjectionPoint.AfterPostProcess);
-
-            // In developer build, we always render post process in m_AfterPostProcessBuffer at (0,0) in which we will then render debug.
-            // Because of this, we need another blit here to the final render target at the right viewport.
-            if (!HDUtils.PostProcessIsFinalPass() || aovRequest.isValid || hasAfterPostProcessCustomPass)
-            {
-                hdCamera.ExecuteCaptureActions(m_IntermediateAfterPostProcessBuffer, cmd);
-
-                RenderDebug(hdCamera, cmd, cullingResults);
-                using (new ProfilingSample(cmd, "Final Blit (Dev Build Only)"))
-                {
-                    var finalBlitParams = PrepareFinalBlitParameters(hdCamera);
-
-                    // Disable XR single-pass if we need to a blit only one slice
-                    if (finalBlitParams.srcTexArraySlice >= 0)
-                        hdCamera.xr.StopSinglePass(cmd, hdCamera.camera, renderContext);
-
-                    BlitFinalCameraTexture(finalBlitParams, m_BlitPropertyBlock, m_IntermediateAfterPostProcessBuffer, target.id, cmd);
-                }
-
-                aovRequest.PushCameraTexture(cmd, AOVBuffers.Output, hdCamera, m_IntermediateAfterPostProcessBuffer, aovBuffers);
-            }
-
-            // XR mirror view and blit do device
-            hdCamera.xr.EndCamera(cmd, hdCamera, renderContext);
-
-            // Send all required graphics buffer to client systems.
-            SendGraphicsBuffers(cmd, hdCamera);
-
-            // Due to our RT handle system we don't write into the backbuffer depth buffer (as our depth buffer can be bigger than the one provided)
-            // So we need to do a copy of the corresponding part of RT depth buffer in the target depth buffer in various situation:
-            // - RenderTexture (camera.targetTexture != null) has a depth buffer (camera.targetTexture.depth != 0)
-            // - We are rendering into the main game view (i.e not a RenderTexture camera.cameraType == CameraType.Game && hdCamera.camera.targetTexture == null) in the editor for allowing usage of Debug.DrawLine and Debug.Ray.
-            // - We draw Gizmo/Icons in the editor (hdCamera.camera.targetTexture != null && camera.targetTexture.depth != 0 - The Scene view has a targetTexture and a depth texture)
-            // TODO: If at some point we get proper render target aliasing, we will be able to use the provided depth texture directly with our RT handle system
-            // Note: Debug.DrawLine and Debug.Ray only work in editor, not in player
-            var copyDepth = hdCamera.camera.targetTexture != null && hdCamera.camera.targetTexture.depth != 0;
+                }
+
+
+                // At this point, m_CameraColorBuffer has been filled by either debug views are regular rendering so we can push it here.
+                PushColorPickerDebugTexture(cmd, hdCamera, m_CameraColorBuffer);
+
+                RenderCustomPass(renderContext, cmd, hdCamera, cullingResults, CustomPassInjectionPoint.BeforePostProcess);
+
+                aovRequest.PushCameraTexture(cmd, AOVBuffers.Color, hdCamera, m_CameraColorBuffer, aovBuffers);
+                RenderPostProcess(cullingResults, hdCamera, target.id, renderContext, cmd);
+
+                bool hasAfterPostProcessCustomPass = RenderCustomPass(renderContext, cmd, hdCamera, cullingResults, CustomPassInjectionPoint.AfterPostProcess);
+
+                // In developer build, we always render post process in m_AfterPostProcessBuffer at (0,0) in which we will then render debug.
+                // Because of this, we need another blit here to the final render target at the right viewport.
+                if (!HDUtils.PostProcessIsFinalPass() || aovRequest.isValid || hasAfterPostProcessCustomPass)
+                {
+                    hdCamera.ExecuteCaptureActions(m_IntermediateAfterPostProcessBuffer, cmd);
+
+                    RenderDebug(hdCamera, cmd, cullingResults);
+                    using (new ProfilingSample(cmd, "Final Blit (Dev Build Only)"))
+                    {
+                        var finalBlitParams = PrepareFinalBlitParameters(hdCamera);
+
+                        // Disable XR single-pass if we need to a blit only one slice
+                        if (finalBlitParams.srcTexArraySlice >= 0)
+                            hdCamera.xr.StopSinglePass(cmd, hdCamera.camera, renderContext);
+
+                        BlitFinalCameraTexture(finalBlitParams, m_BlitPropertyBlock, m_IntermediateAfterPostProcessBuffer, target.id, cmd);
+                    }
+
+                    aovRequest.PushCameraTexture(cmd, AOVBuffers.Output, hdCamera, m_IntermediateAfterPostProcessBuffer, aovBuffers);
+                }
+
+                // XR mirror view and blit do device
+                hdCamera.xr.EndCamera(cmd, hdCamera, renderContext);
+
+                // Send all required graphics buffer to client systems.
+                SendGraphicsBuffers(cmd, hdCamera);
+
+                // Due to our RT handle system we don't write into the backbuffer depth buffer (as our depth buffer can be bigger than the one provided)
+                // So we need to do a copy of the corresponding part of RT depth buffer in the target depth buffer in various situation:
+                // - RenderTexture (camera.targetTexture != null) has a depth buffer (camera.targetTexture.depth != 0)
+                // - We are rendering into the main game view (i.e not a RenderTexture camera.cameraType == CameraType.Game && hdCamera.camera.targetTexture == null) in the editor for allowing usage of Debug.DrawLine and Debug.Ray.
+                // - We draw Gizmo/Icons in the editor (hdCamera.camera.targetTexture != null && camera.targetTexture.depth != 0 - The Scene view has a targetTexture and a depth texture)
+                // TODO: If at some point we get proper render target aliasing, we will be able to use the provided depth texture directly with our RT handle system
+                // Note: Debug.DrawLine and Debug.Ray only work in editor, not in player
+                var copyDepth = hdCamera.camera.targetTexture != null && hdCamera.camera.targetTexture.depth != 0;
 #if UNITY_EDITOR
             copyDepth = copyDepth || hdCamera.isMainGameView; // Specific case of Debug.DrawLine and Debug.Ray
 #endif
-            if (copyDepth)
-            {
-                using (new ProfilingSample(cmd, "Copy Depth in Target Texture", CustomSamplerId.CopyDepth.GetSampler()))
-                {
-                    cmd.SetRenderTarget(target.id);
-                    cmd.SetViewport(hdCamera.finalViewport);
-                    m_CopyDepthPropertyBlock.SetTexture(HDShaderIDs._InputDepth, m_SharedRTManager.GetDepthStencilBuffer());
-                    // When we are Main Game View we need to flip the depth buffer ourselves as we are after postprocess / blit that have already flipped the screen
-                    m_CopyDepthPropertyBlock.SetInt("_FlipY", hdCamera.isMainGameView ? 1 : 0);
-                    CoreUtils.DrawFullScreen(cmd, m_CopyDepth, m_CopyDepthPropertyBlock);
-                }
-            }
+                if (copyDepth)
+                {
+                    using (new ProfilingSample(cmd, "Copy Depth in Target Texture", CustomSamplerId.CopyDepth.GetSampler()))
+                    {
+                        cmd.SetRenderTarget(target.id);
+                        cmd.SetViewport(hdCamera.finalViewport);
+                        m_CopyDepthPropertyBlock.SetTexture(HDShaderIDs._InputDepth, m_SharedRTManager.GetDepthStencilBuffer());
+                        // When we are Main Game View we need to flip the depth buffer ourselves as we are after postprocess / blit that have already flipped the screen
+                        m_CopyDepthPropertyBlock.SetInt("_FlipY", hdCamera.isMainGameView ? 1 : 0);
+                        CoreUtils.DrawFullScreen(cmd, m_CopyDepth, m_CopyDepthPropertyBlock);
+                    }
+                }
                 aovRequest.PushCameraTexture(cmd, AOVBuffers.DepthStencil, hdCamera, m_SharedRTManager.GetDepthStencilBuffer(), aovBuffers);
                 aovRequest.PushCameraTexture(cmd, AOVBuffers.Normals, hdCamera, m_SharedRTManager.GetNormalBuffer(), aovBuffers);
                 if (m_Asset.currentPlatformRenderPipelineSettings.supportMotionVectors)
                     aovRequest.PushCameraTexture(cmd, AOVBuffers.MotionVectors, hdCamera, m_SharedRTManager.GetMotionVectorsBuffer(), aovBuffers);
 
-            // sample-game begin: debug layers
-            if (DebugLayer2DCallback != null)
-                DebugLayer2DCallback(hdCamera, cmd);
-            // sample-game end
+                // sample-game begin: debug layers
+                if (DebugLayer2DCallback != null)
+                    DebugLayer2DCallback(hdCamera, cmd);
+                // sample-game end
 
 #if UNITY_EDITOR
             // We need to make sure the viewport is correctly set for the editor rendering. It might have been changed by debug overlay rendering just before.
@@ -2284,16 +2285,16 @@
 #endif
 
                 aovRequest.Execute(cmd, aovBuffers, RenderOutputProperties.From(hdCamera));
-        }
+            }
         }
 
         struct BlitFinalCameraTextureParameters
         {
-            public bool                     flip;
-            public int                      srcTexArraySlice;
-            public int                      dstTexArraySlice;
-            public Rect                     viewport;
-            public Material                 blitMaterial;
+            public bool flip;
+            public int srcTexArraySlice;
+            public int dstTexArraySlice;
+            public Rect viewport;
+            public Material blitMaterial;
         }
 
         internal RTHandle GetExposureTexture(HDCamera hdCamera) =>
@@ -2431,7 +2432,7 @@
                 }
             }
 
-            if(CoreUtils.IsSceneLightingDisabled(camera))
+            if (CoreUtils.IsSceneLightingDisabled(camera))
             {
                 currentFrameSettings.SetEnabled(FrameSettingsField.ExposureControl, false);
             }
@@ -2517,62 +2518,59 @@
                 QualitySettings.lodBias = hdCamera.frameSettings.GetResolvedLODBias(hdrp);
                 QualitySettings.maximumLODLevel = hdCamera.frameSettings.GetResolvedMaximumLODLevel(hdrp);
 
-            var includePlanarProbe = hdCamera.frameSettings.IsEnabled(FrameSettingsField.PlanarProbe);
-
-            DecalSystem.CullRequest decalCullRequest = null;
-            if (hdCamera.frameSettings.IsEnabled(FrameSettingsField.Decals))
-            {
-                // decal system needs to be updated with current camera, it needs it to set up culling and light list generation parameters
-                decalCullRequest = GenericPool<DecalSystem.CullRequest>.Get();
-                DecalSystem.instance.CurrentCamera = camera;
-                DecalSystem.instance.BeginCull(decalCullRequest);
-            }
-
-            // TODO: use a parameter to select probe types to cull depending on what is enabled in framesettings
-            var hdProbeCullState = new HDProbeCullState();
-            if (hdCamera.frameSettings.IsEnabled(FrameSettingsField.RealtimePlanarReflection) && includePlanarProbe)
-                hdProbeCullState = HDProbeSystem.PrepareCull(camera);
-
-<<<<<<< HEAD
-            // sample-game begin: occlusion threshold
-=======
-            // We need to set the ambient probe here because it's passed down to objects during the culling process.
-            skyManager.SetupAmbientProbe(hdCamera);
-
->>>>>>> b5568769
-            using (new ProfilingSample(null, "CullResults.Cull", CustomSamplerId.CullResultsCull.GetSampler()))
-            {
-                cullingParams.accurateOcclusionThreshold = s_OcclusionThreshold;
-                cullingResults.cullingResults = renderContext.Cull(ref cullingParams);
-            }
-            // sample-game end                    
-
-            if (hdCamera.frameSettings.IsEnabled(FrameSettingsField.RealtimePlanarReflection) && includePlanarProbe)
-                HDProbeSystem.QueryCullResults(hdProbeCullState, ref cullingResults.hdProbeCullingResults);
-            else
-                cullingResults.hdProbeCullingResults = default;
-
-            if (hdCamera.frameSettings.IsEnabled(FrameSettingsField.Decals))
-            {
+                var includePlanarProbe = hdCamera.frameSettings.IsEnabled(FrameSettingsField.PlanarProbe);
+
+                DecalSystem.CullRequest decalCullRequest = null;
+                if (hdCamera.frameSettings.IsEnabled(FrameSettingsField.Decals))
+                {
+                    // decal system needs to be updated with current camera, it needs it to set up culling and light list generation parameters
+                    decalCullRequest = GenericPool<DecalSystem.CullRequest>.Get();
+                    DecalSystem.instance.CurrentCamera = camera;
+                    DecalSystem.instance.BeginCull(decalCullRequest);
+                }
+
+                // TODO: use a parameter to select probe types to cull depending on what is enabled in framesettings
+                var hdProbeCullState = new HDProbeCullState();
+                if (hdCamera.frameSettings.IsEnabled(FrameSettingsField.RealtimePlanarReflection) && includePlanarProbe)
+                    hdProbeCullState = HDProbeSystem.PrepareCull(camera);
+
+                // We need to set the ambient probe here because it's passed down to objects during the culling process.
+                skyManager.SetupAmbientProbe(hdCamera);
+
+                // sample-game begin: occlusion threshold
+                using (new ProfilingSample(null, "CullResults.Cull", CustomSamplerId.CullResultsCull.GetSampler()))
+                {
+                    cullingParams.accurateOcclusionThreshold = s_OcclusionThreshold;
+                    cullingResults.cullingResults = renderContext.Cull(ref cullingParams);
+                }
+                // sample-game end                    
+
+                if (hdCamera.frameSettings.IsEnabled(FrameSettingsField.RealtimePlanarReflection) && includePlanarProbe)
+                    HDProbeSystem.QueryCullResults(hdProbeCullState, ref cullingResults.hdProbeCullingResults);
+                else
+                    cullingResults.hdProbeCullingResults = default;
+
+                if (hdCamera.frameSettings.IsEnabled(FrameSettingsField.Decals))
+                {
                     using (new ProfilingSample(null, "DBufferPrepareDrawData",
                         CustomSamplerId.DBufferPrepareDrawData.GetSampler()))
-                    DecalSystem.instance.EndCull(decalCullRequest, cullingResults.decalCullResults);
-            }
-
-            if (decalCullRequest != null)
-            {
-                decalCullRequest.Clear();
-                GenericPool<DecalSystem.CullRequest>.Release(decalCullRequest);
-            }
-
-            return true;
+                        DecalSystem.instance.EndCull(decalCullRequest, cullingResults.decalCullResults);
+                }
+
+                if (decalCullRequest != null)
+                {
+                    decalCullRequest.Clear();
+                    GenericPool<DecalSystem.CullRequest>.Release(decalCullRequest);
+                }
+
+                return true;
 
             }
             finally
             {
                 QualitySettings.lodBias = initialLODBias;
                 QualitySettings.maximumLODLevel = initialMaximumLODLevel;
-        }
+            }
         }
 
         void RenderGizmos(CommandBuffer cmd, Camera camera, ScriptableRenderContext renderContext, GizmoSubset gizmoSubset)
@@ -2740,11 +2738,11 @@
 
         struct DepthPrepassParameters
         {
-            public string              passName;
-            public RendererListDesc    depthOnlyRendererListDesc;
-            public RendererListDesc    mrtRendererListDesc;
-            public bool                hasDepthOnlyPass;
-            public bool                shouldRenderMotionVectorAfterGBuffer;
+            public string passName;
+            public RendererListDesc depthOnlyRendererListDesc;
+            public RendererListDesc mrtRendererListDesc;
+            public bool hasDepthOnlyPass;
+            public bool shouldRenderMotionVectorAfterGBuffer;
 #if ENABLE_RAYTRACING
             public RendererListDesc    rayTracingOpaqueRLDesc;
             public RendererListDesc    rayTracingTransparentRLDesc;
@@ -2825,7 +2823,7 @@
             return result;
         }
 
-        static void RenderDepthPrepass( ScriptableRenderContext renderContext,
+        static void RenderDepthPrepass(ScriptableRenderContext renderContext,
                                         CommandBuffer cmd,
                                         FrameSettings frameSettings,
                                         RenderTargetIdentifier[] mrt,
@@ -2877,7 +2875,7 @@
 
             using (new ProfilingSample(cmd, depthPrepassParameters.passName, CustomSamplerId.DepthPrepass.GetSampler()))
             {
-                RenderDepthPrepass( renderContext, cmd, hdCamera.frameSettings,
+                RenderDepthPrepass(renderContext, cmd, hdCamera.frameSettings,
                                     m_SharedRTManager.GetPrepassBuffersRTI(hdCamera.frameSettings),
                                     m_SharedRTManager.GetDepthStencilBuffer(hdCamera.frameSettings.IsEnabled(FrameSettingsField.MSAA)),
                                     depthOnlyRendererList,
@@ -2888,7 +2886,7 @@
                                     rayTracingTransparentRendererList
 #endif
                                     );
-        }
+            }
 
             return depthPrepassParameters.shouldRenderMotionVectorAfterGBuffer;
         }
@@ -2927,7 +2925,7 @@
             using (new ProfilingSample(cmd, "DBufferRender", CustomSamplerId.DBufferRender.GetSampler()))
             {
                 bool use4RTs = m_Asset.currentPlatformRenderPipelineSettings.decalSettings.perChannelMask;
-                RenderDBuffer(  use4RTs,
+                RenderDBuffer(use4RTs,
                                 m_DbufferManager.GetBuffersRTI(),
                                 m_DbufferManager.GetRTHandles(),
                                 m_SharedRTManager.GetDepthStencilBuffer(),
@@ -2981,17 +2979,17 @@
 
         static RenderTargetIdentifier[] m_Dbuffer3RtIds = new RenderTargetIdentifier[3];
 
-        static void RenderDBuffer(  bool                        use4RTs,
-                                    RenderTargetIdentifier[]    mrt,
-                                    RTHandle[]                  rtHandles,
-                                    RTHandle                    depthStencilBuffer,
-                                    ComputeBuffer               propertyMaskBuffer,
-                                    ComputeShader               propertyMaskClearShader,
-                                    int                         propertyMaskClearShaderKernel,
-                                    int                         propertyMaskBufferSize,
-                                    RendererList                meshDecalsRendererList,
-                                    ScriptableRenderContext     renderContext,
-                                    CommandBuffer               cmd)
+        static void RenderDBuffer(bool use4RTs,
+                                    RenderTargetIdentifier[] mrt,
+                                    RTHandle[] rtHandles,
+                                    RTHandle depthStencilBuffer,
+                                    ComputeBuffer propertyMaskBuffer,
+                                    ComputeShader propertyMaskClearShader,
+                                    int propertyMaskClearShaderKernel,
+                                    int propertyMaskBufferSize,
+                                    RendererList meshDecalsRendererList,
+                                    ScriptableRenderContext renderContext,
+                                    CommandBuffer cmd)
         {
             // for alpha compositing, color is cleared to 0, alpha to 1
             // https://developer.nvidia.com/gpugems/GPUGems3/gpugems3_ch23.html
@@ -3015,7 +3013,7 @@
             {
                 for (int rtindex = 0; rtindex < 3; rtindex++)
                 {
-                     m_Dbuffer3RtIds[rtindex] = mrt[rtindex];
+                    m_Dbuffer3RtIds[rtindex] = mrt[rtindex];
                 }
                 // this actually sets the MRTs and HTile RWTexture, this is done separately because we do not have an api to clear MRTs to different colors
                 CoreUtils.SetRenderTarget(cmd, m_Dbuffer3RtIds, depthStencilBuffer); // do not clear anymore
@@ -3203,7 +3201,7 @@
 
         void RenderSky(HDCamera hdCamera, CommandBuffer cmd)
         {
-            if(m_CurrentDebugDisplaySettings.IsMatcapViewEnabled(hdCamera))
+            if (m_CurrentDebugDisplaySettings.IsMatcapViewEnabled(hdCamera))
             {
                 return;
             }
@@ -3237,7 +3235,7 @@
             var passNames = hdCamera.frameSettings.litShaderMode == LitShaderMode.Forward
                 ? m_ForwardAndForwardOnlyPassNames
                 : m_ForwardOnlyPassNames;
-            return  CreateOpaqueRendererListDesc(cullResults, hdCamera.camera, passNames, m_CurrentRendererConfigurationBakedLighting);
+            return CreateOpaqueRendererListDesc(cullResults, hdCamera.camera, passNames, m_CurrentRendererConfigurationBakedLighting);
         }
 
 
@@ -3363,14 +3361,14 @@
             }
         }
 
-        static void RenderForwardRendererList(  FrameSettings               frameSettings,
-                                                RendererList                rendererList,
-                                                RenderTargetIdentifier[]    renderTarget,
-                                                RTHandle                    depthBuffer,
-                                                ComputeBuffer               lightListBuffer,
-                                                bool                        opaque,
-                                                ScriptableRenderContext     renderContext,
-                                                CommandBuffer               cmd)
+        static void RenderForwardRendererList(FrameSettings frameSettings,
+                                                RendererList rendererList,
+                                                RenderTargetIdentifier[] renderTarget,
+                                                RTHandle depthBuffer,
+                                                ComputeBuffer lightListBuffer,
+                                                bool opaque,
+                                                ScriptableRenderContext renderContext,
+                                                CommandBuffer cmd)
         {
             // Note: SHADOWS_SHADOWMASK keyword is enabled in HDRenderPipeline.cs ConfigureForShadowMask
             bool useFptl = opaque && frameSettings.IsEnabled(FrameSettingsField.FPTLForForwardOpaque);
@@ -3524,30 +3522,30 @@
 
         struct RenderSSRParameters
         {
-            public ComputeShader    ssrCS;
-            public int              tracingKernel;
-            public int              reprojectionKernel;
-
-            public int              width, height, viewCount;
-            public int              maxIteration;
-            public bool             reflectSky;
-            public float            thicknessScale;
-            public float            thicknessBias;
-            public float            roughnessFadeEnd;
-            public float            roughnessFadeEndTimesRcpLength;
-            public float            roughnessFadeRcpLength;
-            public float            edgeFadeRcpLength;
-
-            public int              depthPyramidMipCount;
-            public ComputeBuffer    offsetBufferData;
-
-            public Vector4          colorPyramidUVScaleAndLimit;
-            public int              colorPyramidMipCount;
-            }
+            public ComputeShader ssrCS;
+            public int tracingKernel;
+            public int reprojectionKernel;
+
+            public int width, height, viewCount;
+            public int maxIteration;
+            public bool reflectSky;
+            public float thicknessScale;
+            public float thicknessBias;
+            public float roughnessFadeEnd;
+            public float roughnessFadeEndTimesRcpLength;
+            public float roughnessFadeRcpLength;
+            public float edgeFadeRcpLength;
+
+            public int depthPyramidMipCount;
+            public ComputeBuffer offsetBufferData;
+
+            public Vector4 colorPyramidUVScaleAndLimit;
+            public int colorPyramidMipCount;
+        }
 
         RenderSSRParameters PrepareSSRParameters(HDCamera hdCamera)
-                {
-                    var volumeSettings = VolumeManager.instance.stack.GetComponent<ScreenSpaceReflection>();
+        {
+            var volumeSettings = VolumeManager.instance.stack.GetComponent<ScreenSpaceReflection>();
 
             var parameters = new RenderSSRParameters();
 
@@ -3559,13 +3557,13 @@
             parameters.height = hdCamera.actualHeight;
             parameters.viewCount = hdCamera.viewCount;
 
-                    float n = hdCamera.camera.nearClipPlane;
-                    float f = hdCamera.camera.farClipPlane;
+            float n = hdCamera.camera.nearClipPlane;
+            float f = hdCamera.camera.farClipPlane;
 
             parameters.maxIteration = volumeSettings.rayMaxIterations.value;
             parameters.reflectSky = volumeSettings.reflectSky.value;
 
-                    float thickness      = volumeSettings.depthBufferThickness.value;
+            float thickness = volumeSettings.depthBufferThickness.value;
             parameters.thicknessScale = 1.0f / (1.0f + thickness);
             parameters.thicknessBias = -n / (f - n) * (thickness * parameters.thicknessScale);
 
@@ -3573,7 +3571,7 @@
             parameters.depthPyramidMipCount = info.mipLevelCount;
             parameters.offsetBufferData = info.GetOffsetBufferData(m_DepthPyramidMipLevelOffsetsBuffer);
 
-                    float roughnessFadeStart             = 1 - volumeSettings.smoothnessFadeStart.value;
+            float roughnessFadeStart = 1 - volumeSettings.smoothnessFadeStart.value;
             parameters.roughnessFadeEnd = 1 - volumeSettings.minSmoothness.value;
             float roughnessFadeLength = parameters.roughnessFadeEnd - roughnessFadeStart;
             parameters.roughnessFadeEndTimesRcpLength = (roughnessFadeLength != 0) ? (parameters.roughnessFadeEnd * (1.0f / roughnessFadeLength)) : 1;
@@ -3586,14 +3584,14 @@
             return parameters;
         }
 
-        static void RenderSSR(  in RenderSSRParameters  parameters,
-                                RTHandle                depthPyramid,
-                                RTHandle                SsrHitPointTexture,
-                                RTHandle                stencilBuffer,
-                                RTHandle                clearCoatMask,
-                                RTHandle                previousColorPyramid,
-                                RTHandle                ssrLightingTexture,
-                                CommandBuffer           cmd,
+        static void RenderSSR(in RenderSSRParameters parameters,
+                                RTHandle depthPyramid,
+                                RTHandle SsrHitPointTexture,
+                                RTHandle stencilBuffer,
+                                RTHandle clearCoatMask,
+                                RTHandle previousColorPyramid,
+                                RTHandle ssrLightingTexture,
+                                CommandBuffer cmd,
                                 ScriptableRenderContext renderContext)
         {
             var cs = parameters.ssrCS;
@@ -3661,12 +3659,12 @@
                 var parameters = PrepareSSRParameters(hdCamera);
                 RenderSSR(parameters, m_SharedRTManager.GetDepthTexture(), m_SsrHitPointTexture, m_SharedRTManager.GetStencilBufferCopy(), clearCoatMask, previousColorPyramid, m_SsrLightingTexture, cmd, renderContext);
 
-            	if (!hdCamera.colorPyramidHistoryIsValid)
-            	{
-                	cmd.SetGlobalTexture(HDShaderIDs._SsrLightingTexture, TextureXR.GetClearTexture());
-                	hdCamera.colorPyramidHistoryIsValid = true; // For the next frame...
-            	}
-			}
+                if (!hdCamera.colorPyramidHistoryIsValid)
+                {
+                    cmd.SetGlobalTexture(HDShaderIDs._SsrLightingTexture, TextureXR.GetClearTexture());
+                    hdCamera.colorPyramidHistoryIsValid = true; // For the next frame...
+                }
+            }
 
             PushFullScreenDebugTexture(hdCamera, cmd, m_SsrLightingTexture, FullScreenDebugMode.ScreenSpaceReflections);
         }
@@ -3743,7 +3741,7 @@
                 CoreUtils.SetRenderTarget(cmd, m_SharedRTManager.GetLowResDepthBuffer());
                 cmd.SetViewport(new Rect(0, 0, hdCamera.actualWidth * 0.5f, hdCamera.actualHeight * 0.5f));
                 // TODO: Add option to switch modes at runtime
-                if(settings.checkerboardDepthBuffer)
+                if (settings.checkerboardDepthBuffer)
                 {
                     m_DownsampleDepthMaterial.EnableKeyword("CHECKERBOARD_DOWNSAMPLE");
                 }
@@ -3760,7 +3758,7 @@
             using (new ProfilingSample(cmd, "Upsample Low Res Transparency", CustomSamplerId.UpsampleLowResTransparent.GetSampler()))
             {
                 CoreUtils.SetRenderTarget(cmd, m_CameraColorBuffer);
-                if(settings.upsampleType == LowResTransparentUpsample.Bilinear)
+                if (settings.upsampleType == LowResTransparentUpsample.Bilinear)
                 {
                     m_UpsampleTransparency.EnableKeyword("BILINEAR");
                 }
@@ -3905,10 +3903,10 @@
             public HDCamera hdCamera;
 
             // Full screen debug
-            public bool             resolveFullScreenDebug;
-            public Material         debugFullScreenMaterial;
-            public int              depthPyramidMip;
-            public ComputeBuffer    depthPyramidOffsets;
+            public bool resolveFullScreenDebug;
+            public Material debugFullScreenMaterial;
+            public int depthPyramidMip;
+            public ComputeBuffer depthPyramidOffsets;
 
             // Sky
             public Texture skyReflectionTexture;
@@ -3922,7 +3920,7 @@
             public LightLoopDebugOverlayParameters lightingOverlayParameters;
 
             // Color picker
-            public bool     colorPickerEnabled;
+            public bool colorPickerEnabled;
             public Material colorPickerMaterial;
         }
 
@@ -3952,12 +3950,12 @@
             return parameters;
         }
 
-        static void ResolveFullScreenDebug( in DebugParameters      parameters,
-                                            MaterialPropertyBlock   mpb,
-                                            RTHandle                inputFullScreenDebug,
-                                            RTHandle                inputDepthPyramid,
-                                            RTHandle                output,
-                                            CommandBuffer           cmd)
+        static void ResolveFullScreenDebug(in DebugParameters parameters,
+                                            MaterialPropertyBlock mpb,
+                                            RTHandle inputFullScreenDebug,
+                                            RTHandle inputDepthPyramid,
+                                            RTHandle output,
+                                            CommandBuffer cmd)
         {
             mpb.SetTexture(HDShaderIDs._DebugFullScreenTexture, inputFullScreenDebug);
             mpb.SetTexture(HDShaderIDs._CameraDepthTexture, inputDepthPyramid);
@@ -3969,10 +3967,10 @@
             HDUtils.DrawFullScreen(cmd, parameters.debugFullScreenMaterial, output, mpb, 0);
         }
 
-        static void ResolveColorPickerDebug(in DebugParameters  parameters,
-                                            RTHandle            debugColorPickerBuffer,
-                                            RTHandle            output,
-                                            CommandBuffer       cmd)
+        static void ResolveColorPickerDebug(in DebugParameters parameters,
+                                            RTHandle debugColorPickerBuffer,
+                                            RTHandle output,
+                                            CommandBuffer cmd)
         {
             ColorPickerDebugSettings colorPickerDebugSettings = parameters.debugDisplaySettings.data.colorPickerDebugSettings;
             FalseColorDebugSettings falseColorDebugSettings = parameters.debugDisplaySettings.data.falseColorDebugSettings;
@@ -4230,13 +4228,13 @@
             VFXCameraBufferTypes neededVFXBuffers = VFXManager.IsCameraBufferNeeded(hdCamera.camera);
             needNormalBuffer |= (neededVFXBuffers & VFXCameraBufferTypes.Normal) != 0;
             needDepthBuffer |= (neededVFXBuffers & VFXCameraBufferTypes.Depth) != 0;
-            #if ENABLE_RAYTRACING
+#if ENABLE_RAYTRACING
             if (hdCamera.frameSettings.IsEnabled(FrameSettingsField.RayTracing) && GetRayTracingState())
             {
                 needNormalBuffer = true;
                 needDepthBuffer = true;
             }
-            #endif
+#endif
 
             // Here if needed for this particular camera, we allocate history buffers.
             // Only one is needed here because the main buffer used for rendering is separate.
