using System.Collections.Generic;
using UnityEngine.VFX;
using System;
using System.Diagnostics;
using System.Linq;
using UnityEngine.Experimental.GlobalIllumination;
using UnityEngine.Experimental.Rendering;
using UnityEngine.Experimental.Rendering.RenderGraphModule;
#if UNITY_EDITOR
using UnityEditorInternal;
using UnityEditor.Rendering;
#endif

#if ENABLE_VIRTUALTEXTURES
using UnityEngine.Rendering.VirtualTexturing;
#endif


namespace UnityEngine.Rendering.HighDefinition
{
    /// <summary>
    /// High Definition Render Pipeline class.
    /// </summary>
    public partial class HDRenderPipeline : RenderPipeline
    {
        #region Default Settings
        internal static HDRenderPipelineAsset defaultAsset
            => GraphicsSettings.renderPipelineAsset is HDRenderPipelineAsset hdrpAsset ? hdrpAsset : null;

        internal static HDRenderPipelineAsset currentAsset
            => GraphicsSettings.currentRenderPipeline is HDRenderPipelineAsset hdrpAsset ? hdrpAsset : null;

        internal static HDRenderPipeline currentPipeline
            => RenderPipelineManager.currentPipeline is HDRenderPipeline hdrp ? hdrp : null;

        internal static bool pipelineSupportsRayTracing => HDRenderPipeline.currentPipeline != null && HDRenderPipeline.currentPipeline.rayTracingSupported;

        internal static bool pipelineSupportsScreenSpaceShadows => GraphicsSettings.currentRenderPipeline is HDRenderPipelineAsset hdrpAsset ? hdrpAsset.currentPlatformRenderPipelineSettings.hdShadowInitParams.supportScreenSpaceShadows : false;


        private static Volume s_DefaultVolume = null;
        static VolumeProfile defaultVolumeProfile
            => defaultAsset?.defaultVolumeProfile;

        static HDRenderPipeline()
        {
#if UNITY_EDITOR
            UnityEditor.AssemblyReloadEvents.beforeAssemblyReload += () =>
            {
                if (s_DefaultVolume != null && !s_DefaultVolume.Equals(null))
                {
                    CoreUtils.Destroy(s_DefaultVolume.gameObject);
                    s_DefaultVolume = null;
                }
            };
#endif
        }

        internal static Volume GetOrCreateDefaultVolume()
        {
            if (s_DefaultVolume == null || s_DefaultVolume.Equals(null))
            {
                var go = new GameObject("Default Volume") { hideFlags = HideFlags.HideAndDontSave };
                s_DefaultVolume = go.AddComponent<Volume>();
                s_DefaultVolume.isGlobal = true;
                s_DefaultVolume.priority = float.MinValue;
                s_DefaultVolume.sharedProfile = defaultVolumeProfile;
            }

            if (
                // In case the asset was deleted or the reference removed
                s_DefaultVolume.sharedProfile == null || s_DefaultVolume.sharedProfile.Equals(null)
#if UNITY_EDITOR

                // In case the serialization recreated an empty volume sharedProfile

                || !UnityEditor.AssetDatabase.Contains(s_DefaultVolume.sharedProfile)
#endif
            )
            {
                s_DefaultVolume.sharedProfile = defaultVolumeProfile;
            }

            if (s_DefaultVolume.sharedProfile != defaultVolumeProfile)
            {
                s_DefaultVolume.sharedProfile = defaultVolumeProfile;
            }

            return s_DefaultVolume;
        }

        #endregion

        /// <summary>
        /// Shader Tag for the High Definition Render Pipeline.
        /// </summary>
        public const string k_ShaderTagName = "HDRenderPipeline";

        readonly HDRenderPipelineAsset m_Asset;
        internal HDRenderPipelineAsset asset { get { return m_Asset; } }
        readonly HDRenderPipelineAsset m_DefaultAsset;
        internal RenderPipelineResources defaultResources { get { return m_DefaultAsset.renderPipelineResources; } }

        internal RenderPipelineSettings currentPlatformRenderPipelineSettings { get { return m_Asset.currentPlatformRenderPipelineSettings; } }

        readonly List<RenderPipelineMaterial> m_MaterialList = new List<RenderPipelineMaterial>();

#if ENABLE_VIRTUALTEXTURES
        readonly VTBufferManager m_VtBufferManager;
#endif
<<<<<<< HEAD
        readonly PostProcessSystem m_PostProcessSystem;
=======
        readonly XRSystem m_XRSystem;
>>>>>>> ac361c97

        // Keep track of previous Graphic and QualitySettings value to reset when switching to another pipeline
        bool m_PreviousLightsUseLinearIntensity;
        bool m_PreviousLightsUseColorTemperature;
        bool m_PreviousSRPBatcher;

#if UNITY_2020_2_OR_NEWER
        uint m_PreviousDefaultRenderingLayerMask;
#endif
        ShadowmaskMode m_PreviousShadowMaskMode;

        bool m_FrameSettingsHistoryEnabled = false;
#if UNITY_EDITOR
        bool m_PreviousEnableCookiesInLightmapper = true;
#endif

        /// <summary>
        /// This functions allows the user to have an approximation of the number of rays that were traced for a given frame.
        /// </summary>
        /// <param name="rayValues">Specifes which ray count value should be returned.</param>
        /// <returns>The approximated ray count for a frame</returns>
        public uint GetRaysPerFrame(RayCountValues rayValues) { return m_RayCountManager.GetRaysPerFrame(rayValues); }

        // Renderer Bake configuration can vary depends on if shadow mask is enabled or no
        PerObjectData m_CurrentRendererConfigurationBakedLighting = HDUtils.k_RendererConfigurationBakedLighting;
        MaterialPropertyBlock m_CopyDepthPropertyBlock = new MaterialPropertyBlock();
        Material m_CopyDepth;
        Material m_UpsampleTransparency;
        MipGenerator m_MipGenerator;
        BlueNoise m_BlueNoise;

        IBLFilterBSDF[] m_IBLFilterArray = null;

        ComputeShader m_ScreenSpaceReflectionsCS { get { return defaultResources.shaders.screenSpaceReflectionsCS; } }
        int m_SsrTracingKernel = -1;
        int m_SsrReprojectionKernel = -1;
        int m_SsrAccumulateKernel = -1;

        Material m_ApplyDistortionMaterial;

        Material m_ClearStencilBufferMaterial;

        Material m_ErrorMaterial;

        Material m_Blit;
        Material m_BlitTexArray;
        Material m_BlitTexArraySingleSlice;
        Material m_BlitColorAndDepth;

        Lazy<RTHandle> m_CustomPassColorBuffer;
        Lazy<RTHandle> m_CustomPassDepthBuffer;

        // Constant Buffers
        ShaderVariablesGlobal m_ShaderVariablesGlobalCB = new ShaderVariablesGlobal();
        ShaderVariablesXR m_ShaderVariablesXRCB = new ShaderVariablesXR();
        ShaderVariablesRaytracing m_ShaderVariablesRayTracingCB = new ShaderVariablesRaytracing();

        // The current MSAA count
        MSAASamples m_MSAASamples;

        // The pass "SRPDefaultUnlit" is a fall back to legacy unlit rendering and is required to support unity 2d + unity UI that render in the scene.
        // s_ForwardEmissiveForDeferredName is only in m_ForwardOnlyPassNames as it match the lit mode deferred, not required in forward
        ShaderTagId[] m_ForwardAndForwardOnlyPassNames = { HDShaderPassNames.s_ForwardOnlyName, HDShaderPassNames.s_ForwardName, HDShaderPassNames.s_SRPDefaultUnlitName, HDShaderPassNames.s_DecalMeshForwardEmissiveName };
        ShaderTagId[] m_ForwardOnlyPassNames = { HDShaderPassNames.s_ForwardOnlyName, HDShaderPassNames.s_SRPDefaultUnlitName, HDShaderPassNames.s_ForwardEmissiveForDeferredName, HDShaderPassNames.s_DecalMeshForwardEmissiveName };

        ShaderTagId[] m_AllTransparentPassNames = {  HDShaderPassNames.s_TransparentBackfaceName,
                                                     HDShaderPassNames.s_ForwardOnlyName,
                                                     HDShaderPassNames.s_ForwardName,
                                                     HDShaderPassNames.s_SRPDefaultUnlitName };

        ShaderTagId[] m_TransparentNoBackfaceNames = {  HDShaderPassNames.s_ForwardOnlyName,
                                                        HDShaderPassNames.s_ForwardName,
                                                        HDShaderPassNames.s_SRPDefaultUnlitName };


        ShaderTagId[] m_AllForwardOpaquePassNames = {    HDShaderPassNames.s_ForwardOnlyName,
                                                         HDShaderPassNames.s_ForwardName,
                                                         HDShaderPassNames.s_SRPDefaultUnlitName };

        ShaderTagId[] m_DepthOnlyAndDepthForwardOnlyPassNames = { HDShaderPassNames.s_DepthForwardOnlyName, HDShaderPassNames.s_DepthOnlyName };
        ShaderTagId[] m_DepthForwardOnlyPassNames = { HDShaderPassNames.s_DepthForwardOnlyName };
        ShaderTagId[] m_DepthOnlyPassNames = { HDShaderPassNames.s_DepthOnlyName };
        ShaderTagId[] m_TransparentDepthPrepassNames = { HDShaderPassNames.s_TransparentDepthPrepassName };
        ShaderTagId[] m_TransparentDepthPostpassNames = { HDShaderPassNames.s_TransparentDepthPostpassName };
        ShaderTagId[] m_RayTracingPrepassNames = { HDShaderPassNames.s_RayTracingPrepassName };
        ShaderTagId[] m_FullScreenDebugPassNames = { HDShaderPassNames.s_FullScreenDebugName };
        ShaderTagId[] m_ForwardErrorPassNames = { HDShaderPassNames.s_AlwaysName, HDShaderPassNames.s_ForwardBaseName, HDShaderPassNames.s_DeferredName, HDShaderPassNames.s_PrepassBaseName, HDShaderPassNames.s_VertexName, HDShaderPassNames.s_VertexLMRGBMName, HDShaderPassNames.s_VertexLMName };
        ShaderTagId[] m_SinglePassName = new ShaderTagId[1];
        ShaderTagId[] m_MeshDecalsPassNames = { HDShaderPassNames.s_DBufferMeshName };

        RenderStateBlock m_DepthStateOpaque;
        RenderStateBlock m_DepthStateNoWrite;
        RenderStateBlock m_AlphaToMaskBlock;

        readonly List<CustomPassVolume> m_ActivePassVolumes = new List<CustomPassVolume>(6);

        // Detect when windows size is changing
        int m_MaxCameraWidth;
        int m_MaxCameraHeight;
        // Keep track of the maximum number of XR instanced views
        int m_MaxViewCount = 1;

        // Use to detect frame changes (for accurate frame count in editor, consider using hdCamera.GetCameraFrameCount)
        int m_FrameCount;

        GraphicsFormat GetColorBufferFormat()
            => m_ShouldOverrideColorBufferFormat ? m_AOVGraphicsFormat : (GraphicsFormat)m_Asset.currentPlatformRenderPipelineSettings.colorBufferFormat;

        GraphicsFormat GetCustomBufferFormat()
            => (GraphicsFormat)m_Asset.currentPlatformRenderPipelineSettings.customBufferFormat;

        internal int GetDecalAtlasMipCount()
        {
            int highestDim = Math.Max(currentPlatformRenderPipelineSettings.decalSettings.atlasWidth, currentPlatformRenderPipelineSettings.decalSettings.atlasHeight);
            return (int)Math.Log(highestDim, 2);
        }

        internal int GetCookieAtlasMipCount() => (int)Mathf.Log((int)currentPlatformRenderPipelineSettings.lightLoopSettings.cookieAtlasSize, 2);

        internal int GetPlanarReflectionProbeMipCount()
        {
            int size = (int)currentPlatformRenderPipelineSettings.lightLoopSettings.planarReflectionAtlasSize;
            return (int)Mathf.Log(size, 2);
        }

        internal int GetMaxScreenSpaceShadows()
        {
            return currentPlatformRenderPipelineSettings.hdShadowInitParams.supportScreenSpaceShadows ? currentPlatformRenderPipelineSettings.hdShadowInitParams.maxScreenSpaceShadowSlots : 0;
        }

        readonly SkyManager m_SkyManager = new SkyManager();
        internal SkyManager skyManager { get { return m_SkyManager; } }

        bool                            m_ValidAPI; // False by default mean we render normally, true mean we don't render anything
        bool                            m_IsDepthBufferCopyValid;
        RenderTexture                   m_TemporaryTargetForCubemaps;
        HDCamera                        m_CurrentHDCamera;

        private CameraCache<(Transform viewer, HDProbe probe, int face)> m_ProbeCameraCache = new
            CameraCache<(Transform viewer, HDProbe probe, int face)>();

        internal Material GetBlitMaterial(bool useTexArray, bool singleSlice) { return useTexArray ? (singleSlice ? m_BlitTexArraySingleSlice : m_BlitTexArray) : m_Blit; }
        internal Material GetBlitColorAndDepthMaterial() { return m_BlitColorAndDepth; }

        ComputeBuffer m_DepthPyramidMipLevelOffsetsBuffer = null;

        ScriptableCullingParameters frozenCullingParams;
        bool frozenCullingParamAvailable = false;

        // RENDER GRAPH
        RenderGraph m_RenderGraph = new RenderGraph("HDRP");

        // MSAA resolve materials
        Material m_ColorResolveMaterial = null;
        Material m_MotionVectorResolve = null;

        internal Material GetMSAAColorResolveMaterial()
        {
            return m_ColorResolveMaterial;
        }

        // Flag that defines if ray tracing is supported by the current asset and platform
        bool m_RayTracingSupported = false;
        /// <summary>
        ///  Flag that defines if ray tracing is supported by the current HDRP asset and platform
        /// </summary>
        public bool rayTracingSupported { get { return m_RayTracingSupported; } }


#if UNITY_EDITOR
        bool m_ResourcesInitialized = false;
#endif

        internal bool reflectionProbeBaking { get; set; }

        /// <summary>
        /// HDRenderPipeline constructor.
        /// </summary>
        /// <param name="asset">Source HDRenderPipelineAsset.</param>
        /// <param name="defaultAsset">Defauklt HDRenderPipelineAsset.</param>
        public HDRenderPipeline(HDRenderPipelineAsset asset, HDRenderPipelineAsset defaultAsset)
        {
            m_Asset = asset;
            m_DefaultAsset = defaultAsset;
            HDProbeSystem.Parameters = asset.reflectionSystemParameters;

            DebugManager.instance.RefreshEditor();

            m_ValidAPI = true;

            SetRenderingFeatures();

            // Initialize lod settings with the default frame settings. This will pull LoD values from the current quality level HDRP asset if necessary.
            // This will make the LoD Group UI consistent with the scene view camera like it is for builtin pipeline.
            QualitySettings.lodBias = m_Asset.GetDefaultFrameSettings(FrameSettingsRenderType.Camera).GetResolvedLODBias(m_Asset);
            QualitySettings.maximumLODLevel = m_Asset.GetDefaultFrameSettings(FrameSettingsRenderType.Camera).GetResolvedMaximumLODLevel(m_Asset);

            // The first thing we need to do is to set the defines that depend on the render pipeline settings
            m_RayTracingSupported = GatherRayTracingSupport(m_Asset.currentPlatformRenderPipelineSettings);

#if UNITY_EDITOR
            // If defaultAsset is not ready (can happen due to loading order issue), then we should return
            // There is a similar check in Render()
            if (HDRenderPipeline.defaultAsset == null)
                return;

            UpgradeResourcesIfNeeded();

            //In case we are loading element in the asset pipeline (occurs when library is not fully constructed) the creation of the HDRenderPipeline is done at a time we cannot access resources.
            //So in this case, the reloader would fail and the resources cannot be validated. So skip validation here.
            //The HDRenderPipeline will be reconstructed in a few frame which will fix this issue.
            if (HDRenderPipeline.defaultAsset.renderPipelineResources == null
                || HDRenderPipeline.defaultAsset.renderPipelineEditorResources == null
                || (m_RayTracingSupported && HDRenderPipeline.defaultAsset.renderPipelineRayTracingResources == null))
                return;
            else
                m_ResourcesInitialized = true;

            ValidateResources();
#endif

            // We need to call this after the resource initialization as we attempt to use them in checking the supported API.
            if (!CheckAPIValidity())
            {
                m_ValidAPI = false;

                return;
            }

            var defaultLensAttenuation = m_DefaultAsset.lensAttenuationMode;
            if (defaultLensAttenuation == LensAttenuationMode.ImperfectLens)
            {
                ColorUtils.s_LensAttenuation = 0.65f;
            }
            else if (defaultLensAttenuation == LensAttenuationMode.PerfectLens)
            {
                ColorUtils.s_LensAttenuation = 0.78f;
            }

#if ENABLE_VIRTUALTEXTURES
            VirtualTexturingSettingsSRP settings = asset.virtualTexturingSettings;

            if (settings == null)
                settings = new VirtualTexturingSettingsSRP();

            VirtualTexturing.Streaming.SetCPUCacheSize(settings.streamingCpuCacheSizeInMegaBytes);

            GPUCacheSetting[] gpuCacheSettings = new GPUCacheSetting[settings.streamingGpuCacheSettings.Count];
            for (int i = 0; i < settings.streamingGpuCacheSettings.Count; ++i)
            {
                GPUCacheSettingSRP srpSetting = settings.streamingGpuCacheSettings[i];
                gpuCacheSettings[i] = new GPUCacheSetting() { format = srpSetting.format, sizeInMegaBytes = srpSetting.sizeInMegaBytes };
            }

            VirtualTexturing.Streaming.SetGPUCacheSettings(gpuCacheSettings);
#endif

            // Initial state of the RTHandle system.
            // Tells the system that we will require MSAA or not so that we can avoid wasteful render texture allocation.
            // We initialize to screen width/height to avoid multiple realloc that can lead to inflated memory usage (as releasing of memory is delayed).
            RTHandles.Initialize(Screen.width, Screen.height, m_Asset.currentPlatformRenderPipelineSettings.supportMSAA, m_Asset.currentPlatformRenderPipelineSettings.msaaSampleCount);

            XRSystem.Initialize(asset.renderPipelineResources.shaders.xrOcclusionMeshPS, asset.renderPipelineResources.shaders.xrMirrorViewPS);

            m_MipGenerator = new MipGenerator(defaultResources);
            m_BlueNoise = new BlueNoise(defaultResources);

            EncodeBC6H.DefaultInstance = EncodeBC6H.DefaultInstance ?? new EncodeBC6H(defaultResources.shaders.encodeBC6HCS);

            // Scan material list and assign it
            m_MaterialList = HDUtils.GetRenderPipelineMaterialList();

#if ENABLE_VIRTUALTEXTURES
            m_VtBufferManager = new VTBufferManager(asset);
#endif

            InitializePostProcess();

            // Initialize various compute shader resources
            m_SsrTracingKernel = m_ScreenSpaceReflectionsCS.FindKernel("ScreenSpaceReflectionsTracing");
            m_SsrReprojectionKernel = m_ScreenSpaceReflectionsCS.FindKernel("ScreenSpaceReflectionsReprojection");
            m_SsrAccumulateKernel = m_ScreenSpaceReflectionsCS.FindKernel("ScreenSpaceReflectionsAccumulate");

            m_CopyDepth = CoreUtils.CreateEngineMaterial(defaultResources.shaders.copyDepthBufferPS);
            m_UpsampleTransparency = CoreUtils.CreateEngineMaterial(defaultResources.shaders.upsampleTransparentPS);

            m_ApplyDistortionMaterial = CoreUtils.CreateEngineMaterial(defaultResources.shaders.applyDistortionPS);

            m_ClearStencilBufferMaterial = CoreUtils.CreateEngineMaterial(defaultResources.shaders.clearStencilBufferPS);

            InitializeDebug();

            m_Blit = CoreUtils.CreateEngineMaterial(defaultResources.shaders.blitPS);
            m_BlitColorAndDepth = CoreUtils.CreateEngineMaterial(defaultResources.shaders.blitColorAndDepthPS);
            m_ErrorMaterial = CoreUtils.CreateEngineMaterial("Hidden/InternalErrorShader");

            // With texture array enabled, we still need the normal blit version for other systems like atlas
            if (TextureXR.useTexArray)
            {
                m_Blit.EnableKeyword("DISABLE_TEXTURE2D_X_ARRAY");
                m_BlitTexArray = CoreUtils.CreateEngineMaterial(defaultResources.shaders.blitPS);
                m_BlitTexArraySingleSlice = CoreUtils.CreateEngineMaterial(defaultResources.shaders.blitPS);
                m_BlitTexArraySingleSlice.EnableKeyword("BLIT_SINGLE_SLICE");
            }

            m_MaterialList.ForEach(material => material.Build(asset, defaultResources));

            if (m_Asset.currentPlatformRenderPipelineSettings.lightLoopSettings.supportFabricConvolution)
            {
                m_IBLFilterArray = new IBLFilterBSDF[2];
                m_IBLFilterArray[0] = new IBLFilterGGX(defaultResources, m_MipGenerator);
                m_IBLFilterArray[1] = new IBLFilterCharlie(defaultResources, m_MipGenerator);
            }
            else
            {
                m_IBLFilterArray = new IBLFilterBSDF[1];
                m_IBLFilterArray[0] = new IBLFilterGGX(defaultResources, m_MipGenerator);
            }

            InitializeLightLoop(m_IBLFilterArray);

            if (m_Asset.currentPlatformRenderPipelineSettings.supportProbeVolume)
            {
                ProbeReferenceVolume.instance.InitProbeReferenceVolume(ProbeReferenceVolume.s_ProbeIndexPoolAllocationSize, m_Asset.currentPlatformRenderPipelineSettings.probeVolumeMemoryBudget, ProbeReferenceVolumeProfile.s_DefaultIndexDimensions);
            }

            m_SkyManager.Build(asset, defaultResources, m_IBLFilterArray);

            InitializeVolumetricLighting();
            InitializeVolumetricClouds();
            InitializeSubsurfaceScattering();

            m_DebugDisplaySettings.RegisterDebug();
#if UNITY_EDITOR
            // We don't need the debug of Scene View at runtime (each camera have its own debug settings)
            // All scene view will share the same FrameSettings for now as sometimes Dispose is called after
            // another instance of HDRenderPipeline constructor is called.

            Camera firstSceneViewCamera = UnityEditor.SceneView.sceneViews.Count > 0 ? (UnityEditor.SceneView.sceneViews[0] as UnityEditor.SceneView).camera : null;
            if (firstSceneViewCamera != null)
            {
                var history = FrameSettingsHistory.RegisterDebug(null, true);
                DebugManager.instance.RegisterData(history);
            }
#endif

            m_DepthPyramidMipLevelOffsetsBuffer = new ComputeBuffer(15, sizeof(int) * 2);

            m_CustomPassColorBuffer = new Lazy<RTHandle>(() => RTHandles.Alloc(Vector2.one, TextureXR.slices, dimension: TextureXR.dimension, colorFormat: GetCustomBufferFormat(), enableRandomWrite: true, useDynamicScale: true, name: "CustomPassColorBuffer"));
            m_CustomPassDepthBuffer = new Lazy<RTHandle>(() => RTHandles.Alloc(Vector2.one, TextureXR.slices, dimension: TextureXR.dimension, colorFormat: GraphicsFormat.R32_UInt, useDynamicScale: true, name: "CustomPassDepthBuffer", depthBufferBits: DepthBits.Depth32));

            // For debugging
            MousePositionDebug.instance.Build();

            InitializeRenderStateBlocks();

            // Keep track of the original msaa sample value
            // TODO : Bind this directly to the debug menu instead of having an intermediate value
            m_MSAASamples = m_Asset ? m_Asset.currentPlatformRenderPipelineSettings.msaaSampleCount : MSAASamples.None;

            if (m_RayTracingSupported)
            {
                InitRayTracingManager();
                InitRayTracedReflections();
                InitRayTracedIndirectDiffuse();
                InitRaytracingDeferred();
                InitRecursiveRenderer();
                InitPathTracing(m_RenderGraph);
                InitRayTracingAmbientOcclusion();
            }

            // Initialize the SSGI structures
            InitScreenSpaceGlobalIllumination();

            // Initialize screen space shadows
            InitializeScreenSpaceShadows();

            CameraCaptureBridge.enabled = true;

            InitializePrepass(m_Asset);
            m_ColorResolveMaterial = CoreUtils.CreateEngineMaterial(asset.renderPipelineResources.shaders.colorResolvePS);
            m_MotionVectorResolve = CoreUtils.CreateEngineMaterial(asset.renderPipelineResources.shaders.resolveMotionVecPS);

            CustomPassUtils.Initialize();
        }

#if UNITY_EDITOR
        void UpgradeResourcesInAssetIfNeeded(HDRenderPipelineAsset asset)
        {
            // Check that the serialized Resources are not broken
            if (asset.renderPipelineResources == null)
                asset.renderPipelineResources
                    = UnityEditor.AssetDatabase.LoadAssetAtPath<RenderPipelineResources>(HDUtils.GetHDRenderPipelinePath() + "Runtime/RenderPipelineResources/HDRenderPipelineResources.asset");
#if UNITY_EDITOR_LINUX // Temp hack to be able to make linux test run. To clarify
            ResourceReloader.TryReloadAllNullIn(asset.renderPipelineResources, HDUtils.GetHDRenderPipelinePath());
#else
            ResourceReloader.ReloadAllNullIn(asset.renderPipelineResources, HDUtils.GetHDRenderPipelinePath());
#endif

            if (m_RayTracingSupported)
            {
                if (asset.renderPipelineRayTracingResources == null)
                    asset.renderPipelineRayTracingResources
                        = UnityEditor.AssetDatabase.LoadAssetAtPath<HDRenderPipelineRayTracingResources>(HDUtils.GetHDRenderPipelinePath() + "Runtime/RenderPipelineResources/HDRenderPipelineRayTracingResources.asset");
#if UNITY_EDITOR_LINUX // Temp hack to be able to make linux test run. To clarify
                ResourceReloader.TryReloadAllNullIn(asset.renderPipelineRayTracingResources, HDUtils.GetHDRenderPipelinePath());
#else
                ResourceReloader.ReloadAllNullIn(asset.renderPipelineRayTracingResources, HDUtils.GetHDRenderPipelinePath());
#endif
            }
            else
            {
                // If ray tracing is not enabled we do not want to have ray tracing resources referenced
                asset.renderPipelineRayTracingResources = null;
            }

            var editorResourcesPath = HDUtils.GetHDRenderPipelinePath() + "Editor/RenderPipelineResources/HDRenderPipelineEditorResources.asset";
            if (asset.renderPipelineEditorResources == null)
            {
                var objs = InternalEditorUtility.LoadSerializedFileAndForget(editorResourcesPath);
                asset.renderPipelineEditorResources = objs != null && objs.Length > 0 ? objs.First() as HDRenderPipelineEditorResources : null;
            }

            if (ResourceReloader.ReloadAllNullIn(asset.renderPipelineEditorResources,
                HDUtils.GetHDRenderPipelinePath()))
            {
                InternalEditorUtility.SaveToSerializedFileAndForget(
                    new Object[] {asset.renderPipelineEditorResources },
                    editorResourcesPath,
                    true);
            }

            // Upgrade the resources (re-import every references in RenderPipelineResources) if the resource version mismatches
            // It's done here because we know every HDRP assets have been imported before
            asset.renderPipelineResources?.UpgradeIfNeeded();
        }

        void UpgradeResourcesIfNeeded()
        {
            // The first thing we need to do is to set the defines that depend on the render pipeline settings
            m_Asset.EvaluateSettings();

            // Check and fix both the default and current HDRP asset
            UpgradeResourcesInAssetIfNeeded(HDRenderPipeline.defaultAsset);
            UpgradeResourcesInAssetIfNeeded(HDRenderPipeline.currentAsset);
        }

        void ValidateResources()
        {
            var resources = HDRenderPipeline.defaultAsset.renderPipelineResources;

            // We iterate over all compute shader to verify if they are all compiled, if it's not the case
            // then we throw an exception to avoid allocating resources and crashing later on by using a null
            // compute kernel.
            foreach (var computeShader in resources.shaders.GetAllComputeShaders())
            {
                foreach (var message in UnityEditor.ShaderUtil.GetComputeShaderMessages(computeShader))
                {
                    if (message.severity == UnityEditor.Rendering.ShaderCompilerMessageSeverity.Error)
                    {
                        // Will be catched by the try in HDRenderPipelineAsset.CreatePipeline()
                        throw new Exception(String.Format(
                            "Compute Shader compilation error on platform {0} in file {1}:{2}: {3}{4}\n" +
                            "HDRP will not run until the error is fixed.\n",
                            message.platform, message.file, message.line, message.message, message.messageDetails
                        ));
                    }
                }
            }
        }

#endif

        /// <summary>
        /// Resets the reference size of the internal RTHandle System.
        /// This allows users to reduce the memory footprint of render textures after doing a super sampled rendering pass for example.
        /// </summary>
        /// <param name="width">New width of the internal RTHandle System.</param>
        /// <param name="height">New height of the internal RTHandle System.</param>
        public void ResetRTHandleReferenceSize(int width, int height)
        {
            RTHandles.ResetReferenceSize(width, height);
            HDCamera.ResetAllHistoryRTHandleSystems(width, height);
        }

        void SetRenderingFeatures()
        {
            // Set sub-shader pipeline tag
            Shader.globalRenderPipeline = "HDRenderPipeline";

            // HD use specific GraphicsSettings
            m_PreviousLightsUseLinearIntensity = GraphicsSettings.lightsUseLinearIntensity;
            GraphicsSettings.lightsUseLinearIntensity = true;
            m_PreviousLightsUseColorTemperature = GraphicsSettings.lightsUseColorTemperature;
            GraphicsSettings.lightsUseColorTemperature = true;
            m_PreviousSRPBatcher = GraphicsSettings.useScriptableRenderPipelineBatching;
            GraphicsSettings.useScriptableRenderPipelineBatching = m_Asset.enableSRPBatcher;
#if  UNITY_2020_2_OR_NEWER
            m_PreviousDefaultRenderingLayerMask = GraphicsSettings.defaultRenderingLayerMask;
            GraphicsSettings.defaultRenderingLayerMask = ShaderVariablesGlobal.DefaultRenderingLayerMask;
#endif

            // In case shadowmask mode isn't setup correctly, force it to correct usage (as there is no UI to fix it)
            m_PreviousShadowMaskMode = QualitySettings.shadowmaskMode;
            QualitySettings.shadowmaskMode = ShadowmaskMode.DistanceShadowmask;

            SupportedRenderingFeatures.active = new SupportedRenderingFeatures()
            {
                reflectionProbeModes = SupportedRenderingFeatures.ReflectionProbeModes.Rotation,
                defaultMixedLightingModes = SupportedRenderingFeatures.LightmapMixedBakeModes.IndirectOnly,
                mixedLightingModes = SupportedRenderingFeatures.LightmapMixedBakeModes.IndirectOnly | (m_Asset.currentPlatformRenderPipelineSettings.supportShadowMask ? SupportedRenderingFeatures.LightmapMixedBakeModes.Shadowmask : 0),
                lightmapBakeTypes = LightmapBakeType.Baked | LightmapBakeType.Mixed | LightmapBakeType.Realtime,
                lightmapsModes = LightmapsMode.NonDirectional | LightmapsMode.CombinedDirectional,
                lightProbeProxyVolumes = true,
                motionVectors = true,
                receiveShadows = false,
                reflectionProbes = false,
                rendererPriority = true,
                overridesFog = true,
                overridesOtherLightingSettings = true,
                editableMaterialRenderQueue = false,
                enlighten = true
                , overridesLODBias = true
                , overridesMaximumLODLevel = true
                , overridesShadowmask = true // Don't display the shadow mask UI in Quality Settings
                , overrideShadowmaskMessage = "\nThe Shadowmask Mode used at run time can be found in the Shadows section of Light component."
                , overridesRealtimeReflectionProbes = true // Don't display the real time reflection probes checkbox UI in Quality Settings
            };

            Lightmapping.SetDelegate(GlobalIlluminationUtils.hdLightsDelegate);

#if UNITY_EDITOR
            // HDRP always enable baking of cookie by default
            m_PreviousEnableCookiesInLightmapper = UnityEditor.EditorSettings.enableCookiesInLightmapper;
            UnityEditor.EditorSettings.enableCookiesInLightmapper = true;

            SceneViewDrawMode.SetupDrawMode();

            if (UnityEditor.PlayerSettings.colorSpace == ColorSpace.Gamma)
            {
                Debug.LogError("High Definition Render Pipeline doesn't support Gamma mode, change to Linear mode (HDRP isn't set up properly. Go to Windows > RenderPipeline > HDRP Wizard to fix your settings).");
            }
#endif
        }

        bool CheckAPIValidity()
        {
            if (!IsSupportedPlatformAndDevice(out GraphicsDeviceType deviceType))
            {
                string msg = HDUtils.GetUnsupportedAPIMessage(deviceType.ToString());
                HDUtils.DisplayMessageNotification(msg);

                return false;
            }

            return true;
        }

        // Note: If you add new platform in this function, think about adding support when building the player too in HDRPCustomBuildProcessor.cs
        bool IsSupportedPlatformAndDevice(out GraphicsDeviceType unsupportedGraphicDevice)
        {
            unsupportedGraphicDevice = SystemInfo.graphicsDeviceType;

            if (!SystemInfo.supportsComputeShaders)
            {
                HDUtils.DisplayMessageNotification("Current platform / API don't support ComputeShaders which is a requirement.");
                return false;
            }

            if (!(defaultResources?.shaders.defaultPS?.isSupported ?? true))
            {
                HDUtils.DisplayMessageNotification("Unable to compile Default Material based on Lit.shader. Either there is a compile error in Lit.shader or the current platform / API isn't compatible.");
                return false;
            }

#if UNITY_EDITOR
            UnityEditor.BuildTarget activeBuildTarget = UnityEditor.EditorUserBuildSettings.activeBuildTarget;
            return HDUtils.IsSupportedBuildTargetAndDevice(activeBuildTarget, out unsupportedGraphicDevice);
#else
            return HDUtils.IsSupportedGraphicDevice(SystemInfo.graphicsDeviceType) && HDUtils.IsOperatingSystemSupported(SystemInfo.operatingSystem);
#endif
        }

        void UnsetRenderingFeatures()
        {
            Shader.globalRenderPipeline = "";

            GraphicsSettings.lightsUseLinearIntensity = m_PreviousLightsUseLinearIntensity;
            GraphicsSettings.lightsUseColorTemperature = m_PreviousLightsUseColorTemperature;
            GraphicsSettings.useScriptableRenderPipelineBatching = m_PreviousSRPBatcher;
#if UNITY_2020_2_OR_NEWER
            GraphicsSettings.defaultRenderingLayerMask = m_PreviousDefaultRenderingLayerMask;
#endif
            QualitySettings.shadowmaskMode = m_PreviousShadowMaskMode;

            SupportedRenderingFeatures.active = new SupportedRenderingFeatures();

            Lightmapping.ResetDelegate();

#if UNITY_EDITOR
            UnityEditor.EditorSettings.enableCookiesInLightmapper = m_PreviousEnableCookiesInLightmapper;
#endif
        }

        void CleanupRenderGraph()
        {
            m_RenderGraph.Cleanup();
            m_RenderGraph = null;
        }

        void InitializeRenderStateBlocks()
        {
            m_DepthStateOpaque = new RenderStateBlock
            {
                depthState = new DepthState(true, CompareFunction.LessEqual),
                mask = RenderStateMask.Depth
            };

            m_DepthStateNoWrite = new RenderStateBlock
            {
                depthState = new DepthState(false, CompareFunction.LessEqual),
                mask = RenderStateMask.Depth
            };

            m_AlphaToMaskBlock = new RenderStateBlock
            {
                blendState = new BlendState(true, false),
                mask = RenderStateMask.Blend
            };
        }

        /// <summary>
        /// Disposable pattern implementation.
        /// </summary>
        /// <param name="disposing">Is disposing.</param>
        protected override void Dispose(bool disposing)
        {
            DisposeProbeCameraPool();

            UnsetRenderingFeatures();

            if (!m_ValidAPI)
                return;

#if UNITY_EDITOR
            if (!m_ResourcesInitialized)
                return;
#endif

            base.Dispose(disposing);

            ReleaseScreenSpaceShadows();

            if (m_RayTracingSupported)
            {
                ReleaseRayTracingDeferred();
                ReleaseRayTracedIndirectDiffuse();
                ReleasePathTracing();
            }

            ReleaseRayTracingManager();
            m_DebugDisplaySettings.UnregisterDebug();

            CleanupLightLoop();

            ReleaseVolumetricClouds();
            CleanupSubsurfaceScattering();

            // For debugging
            MousePositionDebug.instance.Cleanup();

            DecalSystem.instance.Cleanup();

            ProbeReferenceVolume.instance.Cleanup();
            CoreUtils.SafeRelease(m_EmptyIndexBuffer);
            m_EmptyIndexBuffer = null;

            m_MaterialList.ForEach(material => material.Cleanup());

#if ENABLE_VIRTUALTEXTURES
            m_VtBufferManager.Cleanup();
#endif

            CleanupDebug();

            CoreUtils.Destroy(m_Blit);
            CoreUtils.Destroy(m_BlitTexArray);
            CoreUtils.Destroy(m_BlitTexArraySingleSlice);
            CoreUtils.Destroy(m_CopyDepth);
            CoreUtils.Destroy(m_ErrorMaterial);
            CoreUtils.Destroy(m_UpsampleTransparency);
            CoreUtils.Destroy(m_ApplyDistortionMaterial);
            CoreUtils.Destroy(m_ClearStencilBufferMaterial);

            XRSystem.Dispose();
            m_SkyManager.Cleanup();
            CleanupVolumetricLighting();

            for (int bsdfIdx = 0; bsdfIdx < m_IBLFilterArray.Length; ++bsdfIdx)
            {
                m_IBLFilterArray[bsdfIdx].Cleanup();
            }

            CleanupPostProcess();
            m_BlueNoise.Cleanup();

            HDCamera.ClearAll();

            m_MipGenerator.Release();

            if (m_CustomPassColorBuffer.IsValueCreated)
                RTHandles.Release(m_CustomPassColorBuffer.Value);
            if (m_CustomPassDepthBuffer.IsValueCreated)
                RTHandles.Release(m_CustomPassDepthBuffer.Value);

            CullingGroupManager.instance.Cleanup();

            CoreUtils.SafeRelease(m_DepthPyramidMipLevelOffsetsBuffer);

            CustomPassVolume.Cleanup();

            DensityVolumeManager.manager.ReleaseAtlas();

            CleanupPrepass();
            CoreUtils.Destroy(m_ColorResolveMaterial);
            CoreUtils.Destroy(m_MotionVectorResolve);

            CustomPassUtils.Cleanup();
#if UNITY_EDITOR
            SceneViewDrawMode.ResetDrawMode();

            // Do not attempt to unregister SceneView FrameSettings. It is shared amongst every scene view and take only a little place.
            // For removing it, you should be sure that Dispose could never be called after the constructor of another instance of this SRP.
            // Also, at the moment, applying change to hdrpAsset cause the SRP to be Disposed and Constructed again.
            // Not always in that order.
#endif

            // Dispose m_ProbeCameraPool properly
            void DisposeProbeCameraPool()
            {
#if UNITY_EDITOR
                // Special case here: when the HDRP asset is modified in the Editor,
                //   it is disposed during an `OnValidate` call.
                //   But during `OnValidate` call, game object must not be destroyed.
                //   So, only when this method was called during an `OnValidate` call, the destruction of the
                //   pool is delayed, otherwise, it is destroyed as usual with `CoreUtils.Destroy`
                var isInOnValidate = false;
                isInOnValidate = new StackTrace().ToString().Contains("OnValidate");
                if (isInOnValidate)
                {
                    var pool = m_ProbeCameraCache;
                    UnityEditor.EditorApplication.delayCall += () => pool.Dispose();
                    m_ProbeCameraCache = null;
                }
                else
                {
#endif
                m_ProbeCameraCache.Dispose();
                m_ProbeCameraCache = null;
#if UNITY_EDITOR
            }

#endif
            }

            CleanupRenderGraph();

            ConstantBuffer.ReleaseAll();

            CameraCaptureBridge.enabled = false;

            // Dispose of Render Pipeline can be call either by OnValidate() or by OnDisable().
            // Inside an OnValidate() call we can't call a DestroyImmediate().
            // Here we are releasing our singleton to not leak while doing a domain reload.
            // However this is doing a call to DestroyImmediate().
            // To workaround this, and was we only leak with Singleton while doing domain reload (and not in OnValidate)
            // we are detecting if we are in an OnValidate call and releasing the Singleton only if it is not the case.
            if (!m_Asset.isInOnValidateCall)
                HDUtils.ReleaseComponentSingletons();
        }

        void Resize(HDCamera hdCamera)
        {
            // m_MaxCameraWidth and m_MaxCameraHeight start at 0 so we will at least go through this once at first frame to allocate the buffers for the first time.
            bool resolutionChanged = (hdCamera.actualWidth > m_MaxCameraWidth) || (hdCamera.actualHeight > m_MaxCameraHeight) || (hdCamera.viewCount > m_MaxViewCount);

            if (resolutionChanged)
            {
                // update recorded window resolution
                m_MaxCameraWidth = Mathf.Max(m_MaxCameraWidth, hdCamera.actualWidth);
                m_MaxCameraHeight = Mathf.Max(m_MaxCameraHeight, hdCamera.actualHeight);
                m_MaxViewCount = Math.Max(m_MaxViewCount, hdCamera.viewCount);

                if (m_MaxCameraWidth > 0 && m_MaxCameraHeight > 0)
                {
                    LightLoopReleaseResolutionDependentBuffers();
                }

                LightLoopAllocResolutionDependentBuffers(hdCamera, m_MaxCameraWidth, m_MaxCameraHeight);
            }
        }

        void UpdateGlobalConstantBuffers(HDCamera hdCamera, CommandBuffer cmd)
        {
            UpdateShaderVariablesGlobalCB(hdCamera, cmd);
            UpdateShaderVariablesXRCB(hdCamera, cmd);
            UpdateShaderVariablesRaytracingCB(hdCamera, cmd);

            // This one is not in a constant buffer because it's only used as a parameter for some shader's render states. It's not actually used inside shader code.
            cmd.SetGlobalInt(HDShaderIDs._ColorMaskTransparentVel, (int)ColorWriteMask.All);
        }

        void UpdateShaderVariablesGlobalCB(HDCamera hdCamera, CommandBuffer cmd)
        {
            hdCamera.UpdateShaderVariablesGlobalCB(ref m_ShaderVariablesGlobalCB);
            Fog.UpdateShaderVariablesGlobalCB(ref m_ShaderVariablesGlobalCB, hdCamera);
            UpdateShaderVariablesGlobalSubsurface(ref m_ShaderVariablesGlobalCB, hdCamera);
            UpdateShaderVariablesGlobalDecal(ref m_ShaderVariablesGlobalCB, hdCamera);
            UpdateShaderVariablesGlobalVolumetrics(ref m_ShaderVariablesGlobalCB, hdCamera);
            m_ShadowManager.UpdateShaderVariablesGlobalCB(ref m_ShaderVariablesGlobalCB);
            UpdateShaderVariablesGlobalLightLoop(ref m_ShaderVariablesGlobalCB, hdCamera);
            UpdateShaderVariablesProbeVolumes(ref m_ShaderVariablesGlobalCB, hdCamera);
            UpdateShaderVariableGlobalAmbientOcclusion(ref m_ShaderVariablesGlobalCB, hdCamera);

            // Misc
            MicroShadowing microShadowingSettings = hdCamera.volumeStack.GetComponent<MicroShadowing>();
            m_ShaderVariablesGlobalCB._MicroShadowOpacity = microShadowingSettings.enable.value ? microShadowingSettings.opacity.value : 0.0f;

            HDShadowSettings shadowSettings = hdCamera.volumeStack.GetComponent<HDShadowSettings>();
            m_ShaderVariablesGlobalCB._DirectionalTransmissionMultiplier = shadowSettings.directionalTransmissionMultiplier.value;

            ScreenSpaceRefraction ssRefraction = hdCamera.volumeStack.GetComponent<ScreenSpaceRefraction>();
            m_ShaderVariablesGlobalCB._SSRefractionInvScreenWeightDistance = 1.0f / ssRefraction.screenFadeDistance.value;

            IndirectLightingController indirectLightingController = hdCamera.volumeStack.GetComponent<IndirectLightingController>();
            m_ShaderVariablesGlobalCB._IndirectDiffuseLightingMultiplier = indirectLightingController.indirectDiffuseLightingMultiplier.value;
            m_ShaderVariablesGlobalCB._IndirectDiffuseLightingLayers = hdCamera.frameSettings.IsEnabled(FrameSettingsField.LightLayers) ? indirectLightingController.GetIndirectDiffuseLightingLayers() : uint.MaxValue;
            m_ShaderVariablesGlobalCB._ReflectionLightingMultiplier = indirectLightingController.reflectionLightingMultiplier.value;
            m_ShaderVariablesGlobalCB._ReflectionLightingLayers = hdCamera.frameSettings.IsEnabled(FrameSettingsField.LightLayers) ? indirectLightingController.GetReflectionLightingLayers() : uint.MaxValue;

            m_ShaderVariablesGlobalCB._OffScreenRendering = 0;
            m_ShaderVariablesGlobalCB._OffScreenDownsampleFactor = 1;
            m_ShaderVariablesGlobalCB._ReplaceDiffuseForIndirect = hdCamera.frameSettings.IsEnabled(FrameSettingsField.ReplaceDiffuseForIndirect) ? 1.0f : 0.0f;
            m_ShaderVariablesGlobalCB._EnableSkyReflection = hdCamera.frameSettings.IsEnabled(FrameSettingsField.SkyReflection) ? 1u : 0u;
            m_ShaderVariablesGlobalCB._ContactShadowOpacity = m_ContactShadows.opacity.value;

            int coarseStencilWidth = HDUtils.DivRoundUp(hdCamera.actualWidth, 8);
            int coarseStencilHeight = HDUtils.DivRoundUp(hdCamera.actualHeight, 8);
            m_ShaderVariablesGlobalCB._CoarseStencilBufferSize = new Vector4(coarseStencilWidth, coarseStencilHeight, 1.0f / coarseStencilWidth, 1.0f / coarseStencilHeight);

            m_ShaderVariablesGlobalCB._RaytracingFrameIndex = RayTracingFrameIndex(hdCamera);
            m_ShaderVariablesGlobalCB._IndirectDiffuseMode = (int)GetIndirectDiffuseMode(hdCamera);

            if (hdCamera.frameSettings.IsEnabled(FrameSettingsField.RayTracing))
            {
                // Check if recursive rendering is enabled or not. This will control the cull of primitive
                // during the gbuffer and forward pass
                ScreenSpaceReflection settings = hdCamera.volumeStack.GetComponent<ScreenSpaceReflection>();
                bool enableRaytracedReflections = hdCamera.frameSettings.IsEnabled(FrameSettingsField.RayTracing) && settings.rayTracing.value;
                m_ShaderVariablesGlobalCB._EnableRayTracedReflections = enableRaytracedReflections ? 1 : 0;
                RecursiveRendering recursiveSettings = hdCamera.volumeStack.GetComponent<RecursiveRendering>();
                m_ShaderVariablesGlobalCB._EnableRecursiveRayTracing = recursiveSettings.enable.value ? 1u : 0u;

                m_ShaderVariablesGlobalCB._SpecularOcclusionBlend = EvaluateSpecularOcclusionFlag(hdCamera);
            }
            else
            {
                m_ShaderVariablesGlobalCB._EnableRayTracedReflections = 0;
                m_ShaderVariablesGlobalCB._EnableRecursiveRayTracing = 0;
                m_ShaderVariablesGlobalCB._SpecularOcclusionBlend = 1.0f;
            }

            ConstantBuffer.PushGlobal(cmd, m_ShaderVariablesGlobalCB, HDShaderIDs._ShaderVariablesGlobal);
        }

        void UpdateShaderVariablesXRCB(HDCamera hdCamera, CommandBuffer cmd)
        {
            XRBuiltinShaderConstants.Update(hdCamera.xr, cmd, true);
            hdCamera.UpdateShaderVariablesXRCB(ref m_ShaderVariablesXRCB);
            ConstantBuffer.PushGlobal(cmd, m_ShaderVariablesXRCB, HDShaderIDs._ShaderVariablesXR);
        }

        void UpdateShaderVariablesRaytracingCB(HDCamera hdCamera, CommandBuffer cmd)
        {
            if (!hdCamera.frameSettings.IsEnabled(FrameSettingsField.RayTracing))
                return;

            RayTracingSettings rayTracingSettings = hdCamera.volumeStack.GetComponent<RayTracingSettings>();
            ScreenSpaceReflection screenSpaceReflection = hdCamera.volumeStack.GetComponent<ScreenSpaceReflection>();

            // Those are globally set parameters. The others are set per effect and will update the constant buffer as we render.
            m_ShaderVariablesRayTracingCB._RaytracingRayBias = rayTracingSettings.rayBias.value;
            m_ShaderVariablesRayTracingCB._RayCountEnabled = m_RayCountManager.RayCountIsEnabled();
            m_ShaderVariablesRayTracingCB._RaytracingCameraNearPlane = hdCamera.camera.nearClipPlane;
            m_ShaderVariablesRayTracingCB._RaytracingPixelSpreadAngle = GetPixelSpreadAngle(hdCamera.camera.fieldOfView, hdCamera.actualWidth, hdCamera.actualHeight);
            m_ShaderVariablesRayTracingCB._RaytracingReflectionMinSmoothness = screenSpaceReflection.minSmoothness;
            m_ShaderVariablesRayTracingCB._RaytracingReflectionSmoothnessFadeStart = screenSpaceReflection.smoothnessFadeStart;
            m_ShaderVariablesRayTracingCB._DirectionalShadowFallbackIntensity = rayTracingSettings.directionalShadowFallbackIntensity.value;

            ConstantBuffer.PushGlobal(cmd, m_ShaderVariablesRayTracingCB, HDShaderIDs._ShaderVariablesRaytracing);
        }

        void ConfigureKeywords(bool enableBakeShadowMask, HDCamera hdCamera, CommandBuffer cmd)
        {
            // Globally enable (for GBuffer shader and forward lit (opaque and transparent) the keyword SHADOWS_SHADOWMASK
            CoreUtils.SetKeyword(cmd, "SHADOWS_SHADOWMASK", enableBakeShadowMask);
            // Configure material to use depends on shadow mask option
            m_CurrentRendererConfigurationBakedLighting = enableBakeShadowMask ? HDUtils.k_RendererConfigurationBakedLightingWithShadowMask : HDUtils.k_RendererConfigurationBakedLighting;
            m_currentDebugViewMaterialGBuffer = enableBakeShadowMask ? m_DebugViewMaterialGBufferShadowMask : m_DebugViewMaterialGBuffer;

            CoreUtils.SetKeyword(cmd, "LIGHT_LAYERS", hdCamera.frameSettings.IsEnabled(FrameSettingsField.LightLayers));

            // configure keyword for both decal.shader and material
            if (m_Asset.currentPlatformRenderPipelineSettings.supportDecals)
            {
                CoreUtils.SetKeyword(cmd, "DECALS_OFF", false);
                CoreUtils.SetKeyword(cmd, "DECALS_3RT", !m_Asset.currentPlatformRenderPipelineSettings.decalSettings.perChannelMask);
                CoreUtils.SetKeyword(cmd, "DECALS_4RT", m_Asset.currentPlatformRenderPipelineSettings.decalSettings.perChannelMask);
            }
            else
            {
                CoreUtils.SetKeyword(cmd, "DECALS_OFF", true);
                CoreUtils.SetKeyword(cmd, "DECALS_3RT", false);
                CoreUtils.SetKeyword(cmd, "DECALS_4RT", false);
            }

            CoreUtils.SetKeyword(cmd, "PROBE_VOLUMES_OFF", !m_Asset.currentPlatformRenderPipelineSettings.supportProbeVolume);
            CoreUtils.SetKeyword(cmd, "PROBE_VOLUMES_L1", m_Asset.currentPlatformRenderPipelineSettings.supportProbeVolume && m_Asset.currentPlatformRenderPipelineSettings.probeVolumeSHBands == ProbeVolumeSHBands.SphericalHarmonicsL1);
            CoreUtils.SetKeyword(cmd, "PROBE_VOLUMES_L2", m_Asset.currentPlatformRenderPipelineSettings.supportProbeVolume && m_Asset.currentPlatformRenderPipelineSettings.probeVolumeSHBands == ProbeVolumeSHBands.SphericalHarmonicsL2);

            // Raise the normal buffer flag only if we are in forward rendering
            CoreUtils.SetKeyword(cmd, "WRITE_NORMAL_BUFFER", hdCamera.frameSettings.litShaderMode == LitShaderMode.Forward);

            // Raise the decal buffer flag only if we have decal enabled
            CoreUtils.SetKeyword(cmd, "WRITE_DECAL_BUFFER", hdCamera.frameSettings.IsEnabled(FrameSettingsField.DecalLayers));

            // Raise or remove the depth msaa flag based on the frame setting
            CoreUtils.SetKeyword(cmd, "WRITE_MSAA_DEPTH", hdCamera.frameSettings.IsEnabled(FrameSettingsField.MSAA));
        }

        struct RenderRequest
        {
            public struct Target
            {
                public RenderTargetIdentifier id;
                public CubemapFace face;
                public RTHandle copyToTarget;
                public RTHandle targetDepth;
            }
            public HDCamera hdCamera;
            public bool clearCameraSettings;
            public Target target;
            public HDCullingResults cullingResults;
            public int index;
            // Indices of render request to render before this one
            public List<int> dependsOnRenderRequestIndices;
            public CameraSettings cameraSettings;
            public List<(HDProbe.RenderData, HDProbe)> viewDependentProbesData;
        }

        struct HDCullingResults
        {
            public CullingResults cullingResults;
            public CullingResults? customPassCullingResults;
            public HDProbeCullingResults hdProbeCullingResults;
            public DecalSystem.CullResult decalCullResults;
            // TODO: DecalCullResults

            internal void Reset()
            {
                hdProbeCullingResults.Reset();
                if (decalCullResults != null)
                    decalCullResults.Clear();
                else
                    decalCullResults = GenericPool<DecalSystem.CullResult>.Get();
            }
        }

#if UNITY_2021_1_OR_NEWER
        protected override void Render(ScriptableRenderContext renderContext, Camera[] cameras)
        {
            Render(renderContext, new List<Camera>(cameras));
        }

#endif

        /// <summary>
        /// RenderPipeline Render implementation.
        /// </summary>
        /// <param name="renderContext">Current ScriptableRenderContext.</param>
        /// <param name="cameras">List of cameras to render.</param>
#if UNITY_2021_1_OR_NEWER
        protected override void Render(ScriptableRenderContext renderContext, List<Camera> cameras)
#else
        protected override void Render(ScriptableRenderContext renderContext, Camera[] cameras)
#endif
        {
#if UNITY_EDITOR
            if (!m_ResourcesInitialized)
                return;
#endif

#if UNITY_2021_1_OR_NEWER
            if (!m_ValidAPI || cameras.Count == 0)
#else
            if (!m_ValidAPI || cameras.Length == 0)
#endif
                return;

            GetOrCreateDefaultVolume();

            // This function should be called once every render (once for all camera)
            LightLoopNewRender();

#if UNITY_2021_1_OR_NEWER
            BeginContextRendering(renderContext, cameras);
#else
            BeginFrameRendering(renderContext, cameras);
#endif

            // Check if we can speed up FrameSettings process by skiping history
            // or go in detail if debug is activated. Done once for all renderer.
            m_FrameSettingsHistoryEnabled = FrameSettingsHistory.enabled;

#if UNITY_EDITOR
            int newCount = m_FrameCount;
            foreach (var c in cameras)
            {
                if (c.cameraType != CameraType.Preview)
                {
                    newCount++;
                    break;
                }
            }
#else
            int newCount = Time.frameCount;
#endif
            if (newCount != m_FrameCount)
            {
                m_FrameCount = newCount;
                m_ProbeCameraCache.ClearCamerasUnusedFor(2, Time.frameCount);
                HDCamera.CleanUnused();
            }

            var dynResHandler = DynamicResolutionHandler.instance;
            dynResHandler.Update(m_Asset.currentPlatformRenderPipelineSettings.dynamicResolutionSettings);

            XRSystem.singlePassAllowed = m_Asset.currentPlatformRenderPipelineSettings.xrSettings.singlePass;
            var xrLayout = XRSystem.NewFrame();

            // This syntax is awful and hostile to debugging, please don't use it...
            using (ListPool<RenderRequest>.Get(out List<RenderRequest> renderRequests))
            using (ListPool<int>.Get(out List<int> rootRenderRequestIndices))
            using (HashSetPool<int>.Get(out HashSet<int> skipClearCullingResults))
            using (DictionaryPool<HDProbe, List<(int index, float weight)>>.Get(out Dictionary<HDProbe, List<(int index, float weight)>> renderRequestIndicesWhereTheProbeIsVisible))
            using (ListPool<CameraSettings>.Get(out List<CameraSettings> cameraSettings))
            using (ListPool<CameraPositionSettings>.Get(out List<CameraPositionSettings> cameraPositionSettings))
            {
                // With XR multi-pass enabled, each camera can be rendered multiple times with different parameters
                foreach (var c in cameras)
                    xrLayout.AddCamera(c, HDUtils.TryGetAdditionalCameraDataOrDefault(c).xrRendering);

#if UNITY_EDITOR
                // See comment below about the preview camera workaround
                bool hasGameViewCamera = false;
                foreach (var c in cameras)
                {
                    if (c.cameraType == CameraType.Game)
                    {
                        hasGameViewCamera = true;
                        break;
                    }
                }
#endif

                // Culling loop
                foreach ((Camera camera, XRPass xrPass) in xrLayout.GetFramePasses())
                {
                    if (camera == null)
                        continue;

#if UNITY_EDITOR
                    // We selecting a camera in the editor, we have a preview that is drawn.
                    // For legacy reasons, Unity will render all preview cameras when rendering the GameView
                    // Actually, we don't need this here because we call explicitly Camera.Render when we
                    // need a preview
                    //
                    // This is an issue, because at some point, you end up with 2 cameras to render:
                    // - Main Camera (game view)
                    // - Preview Camera (preview)
                    // If the preview camera is rendered last, it will alter the "GameView RT" RenderTexture
                    // that was previously rendered by the Main Camera.
                    // This is an issue.
                    //
                    // Meanwhile, skipping all preview camera when rendering the game views is sane,
                    // and will workaround the aformentionned issue.
                    if (hasGameViewCamera && camera.cameraType == CameraType.Preview)
                        continue;
#endif

                    bool cameraRequestedDynamicRes = false;
                    HDAdditionalCameraData hdCam;
                    if (camera.TryGetComponent<HDAdditionalCameraData>(out hdCam))
                    {
                        cameraRequestedDynamicRes = hdCam.allowDynamicResolution && camera.cameraType == CameraType.Game;

                        // We are in a case where the platform does not support hw dynamic resolution, so we force the software fallback.
                        // TODO: Expose the graphics caps info on whether the platform supports hw dynamic resolution or not.
                        // Temporarily disable HW Dynamic resolution on metal until the problems we have with it are fixed
                        if (dynResHandler.RequestsHardwareDynamicResolution() && cameraRequestedDynamicRes && !camera.allowDynamicResolution)
                        {
                            dynResHandler.ForceSoftwareFallback();
                        }
                    }

                    dynResHandler.SetCurrentCameraRequest(cameraRequestedDynamicRes);
                    RTHandles.SetHardwareDynamicResolutionState(dynResHandler.HardwareDynamicResIsEnabled());

                    VFXManager.PrepareCamera(camera);

                    // Reset pooled variables
                    cameraSettings.Clear();
                    cameraPositionSettings.Clear();
                    skipClearCullingResults.Clear();

                    var cullingResults = UnsafeGenericPool<HDCullingResults>.Get();
                    cullingResults.Reset();

                    // Try to compute the parameters of the request or skip the request
                    var skipRequest = !TryCalculateFrameParameters(
                        camera,
                        xrPass,
                        out var additionalCameraData,
                        out var hdCamera,
                        out var cullingParameters);

                    // Note: In case of a custom render, we have false here and 'TryCull' is not executed
                    if (!skipRequest)
                    {
                        var needCulling = true;

                        // In XR multipass, culling results can be shared if the pass has the same culling id
                        if (xrPass.multipassId > 0)
                        {
                            foreach (var req in renderRequests)
                            {
                                if (camera == req.hdCamera.camera && req.hdCamera.xr.cullingPassId == xrPass.cullingPassId)
                                {
                                    UnsafeGenericPool<HDCullingResults>.Release(cullingResults);
                                    cullingResults = req.cullingResults;
                                    skipClearCullingResults.Add(req.index);
                                    needCulling = false;
                                    m_SkyManager.UpdateCurrentSkySettings(hdCamera);
                                }
                            }
                        }

                        if (needCulling)
                            skipRequest = !TryCull(camera, hdCamera, renderContext, m_SkyManager, cullingParameters, m_Asset, ref cullingResults);
                    }

                    if (additionalCameraData != null && additionalCameraData.hasCustomRender)
                    {
                        skipRequest = true;
                        // Execute custom render
                        UnityEngine.Rendering.RenderPipeline.BeginCameraRendering(renderContext, camera);
                        additionalCameraData.ExecuteCustomRender(renderContext, hdCamera);
                    }

                    if (skipRequest)
                    {
                        // Submit render context and free pooled resources for this request
                        renderContext.Submit();
                        UnsafeGenericPool<HDCullingResults>.Release(cullingResults);
                        UnityEngine.Rendering.RenderPipeline.EndCameraRendering(renderContext, camera);
                        continue;
                    }

                    // Select render target
                    RenderTargetIdentifier targetId = camera.targetTexture ?? new RenderTargetIdentifier(BuiltinRenderTextureType.CameraTarget);
                    if (camera.targetTexture != null)
                    {
                        camera.targetTexture.IncrementUpdateCount(); // Necessary if the texture is used as a cookie.
                    }

                    // Render directly to XR render target if active
                    if (hdCamera.xr.enabled)
                        targetId = hdCamera.xr.renderTarget;

                    hdCamera.RequestDynamicResolution(cameraRequestedDynamicRes, dynResHandler);

                    // Add render request
                    var request = new RenderRequest
                    {
                        hdCamera = hdCamera,
                        cullingResults = cullingResults,
                        target = new RenderRequest.Target
                        {
                            id = targetId,
                            face = CubemapFace.Unknown
                        },
                        dependsOnRenderRequestIndices = ListPool<int>.Get(),
                        index = renderRequests.Count,
                        cameraSettings = CameraSettings.From(hdCamera),
                        viewDependentProbesData = ListPool<(HDProbe.RenderData, HDProbe)>.Get()
                            // TODO: store DecalCullResult
                    };
                    renderRequests.Add(request);
                    // This is a root render request
                    rootRenderRequestIndices.Add(request.index);

                    // Add visible probes to list
                    for (var i = 0; i < cullingResults.cullingResults.visibleReflectionProbes.Length; ++i)
                    {
                        var visibleProbe = cullingResults.cullingResults.visibleReflectionProbes[i];

                        // TODO: The following fix is temporary.
                        // We should investigate why we got null cull result when we change scene
                        if (visibleProbe == null || visibleProbe.Equals(null) || visibleProbe.reflectionProbe == null || visibleProbe.reflectionProbe.Equals(null))
                            continue;

                        HDAdditionalReflectionData additionalReflectionData;
                        if (!visibleProbe.reflectionProbe.TryGetComponent<HDAdditionalReflectionData>(out additionalReflectionData))
                            additionalReflectionData = visibleProbe.reflectionProbe.gameObject.AddComponent<HDAdditionalReflectionData>();

                        AddVisibleProbeVisibleIndexIfUpdateIsRequired(additionalReflectionData, request.index);
                    }
                    for (var i = 0; i < cullingResults.hdProbeCullingResults.visibleProbes.Count; ++i)
                        AddVisibleProbeVisibleIndexIfUpdateIsRequired(cullingResults.hdProbeCullingResults.visibleProbes[i], request.index);

                    // local function to help insertion of visible probe
                    void AddVisibleProbeVisibleIndexIfUpdateIsRequired(HDProbe probe, int visibleInIndex)
                    {
                        // Don't add it if it has already been updated this frame or not a real time probe
                        // TODO: discard probes that are baked once per frame and already baked this frame
                        if (!probe.requiresRealtimeUpdate)
                            return;

                        float visibility = ComputeVisibility(visibleInIndex, probe);

                        // Notify that we render the probe at this frame
                        // NOTE: If the probe was rendered on the very first frame, we could have some data that was used and it wasn't in a fully initialized state, which is fine on PC, but on console
                        // might lead to NaNs due to lack of complete initialization. To circumvent this, we force the probe to render again only if it was rendered on the first frame. Note that the problem
                        // doesn't apply if probe is enable any frame other than the very first. Also note that we are likely to be re-rendering the probe anyway due to the issue on sky ambient probe
                        // (see m_SkyManager.HasSetValidAmbientProbe in this function).
                        // Also, we need to set the probe as rendered only if we'll actually render it and this won't happen if visibility is not > 0.
                        if (m_FrameCount > 1 && visibility > 0.0f)
                            probe.SetIsRendered();

                        if (!renderRequestIndicesWhereTheProbeIsVisible.TryGetValue(probe, out var visibleInIndices))
                        {
                            visibleInIndices = ListPool<(int index, float weight)>.Get();
                            renderRequestIndicesWhereTheProbeIsVisible.Add(probe, visibleInIndices);
                        }
                        if (!visibleInIndices.Contains((visibleInIndex, visibility)))
                            visibleInIndices.Add((visibleInIndex, visibility));
                    }

                    float ComputeVisibility(int visibleInIndex, HDProbe visibleProbe)
                    {
                        var visibleInRenderRequest = renderRequests[visibleInIndex];
                        var viewerTransform = visibleInRenderRequest.hdCamera.camera.transform;
                        return HDUtils.ComputeWeightedLinearFadeDistance(visibleProbe.transform.position, viewerTransform.position, visibleProbe.weight, visibleProbe.fadeDistance);
                    }
                }

                foreach (var probeToRenderAndDependencies in renderRequestIndicesWhereTheProbeIsVisible)
                {
                    var visibleProbe = probeToRenderAndDependencies.Key;
                    var visibilities = probeToRenderAndDependencies.Value;

                    // Two cases:
                    //   - If the probe is view independent, we add only one render request per face that is
                    //      a dependency for all its 'visibleIn' render requests
                    //   - If the probe is view dependent, we add one render request per face per 'visibleIn'
                    //      render requests
                    var isViewDependent = visibleProbe.type == ProbeSettings.ProbeType.PlanarProbe;

                    Camera parentCamera;

                    if (isViewDependent)
                    {
                        for (int i = 0; i < visibilities.Count; ++i)
                        {
                            var visibility = visibilities[i];
                            if (visibility.weight <= 0f)
                                continue;

                            var visibleInIndex = visibility.index;
                            var visibleInRenderRequest = renderRequests[visibleInIndex];
                            var viewerTransform = visibleInRenderRequest.hdCamera.camera.transform;

                            parentCamera = visibleInRenderRequest.hdCamera.camera;

                            var renderDatas = ListPool<HDProbe.RenderData>.Get();

                            AddHDProbeRenderRequests(
                                visibleProbe,
                                viewerTransform,
                                new List<(int index, float weight)> {visibility},
                                HDUtils.GetSceneCullingMaskFromCamera(visibleInRenderRequest.hdCamera.camera),
                                parentCamera,
                                visibleInRenderRequest.hdCamera.camera.fieldOfView,
                                visibleInRenderRequest.hdCamera.camera.aspect,
                                ref renderDatas
                            );

                            foreach (var renderData in renderDatas)
                            {
                                visibleInRenderRequest.viewDependentProbesData.Add((renderData, visibleProbe));
                            }

                            ListPool<HDProbe.RenderData>.Release(renderDatas);
                        }
                    }
                    else
                    {
                        // No single parent camera for view dependent probes.
                        parentCamera = null;

                        bool visibleInOneViewer = false;
                        for (int i = 0; i < visibilities.Count && !visibleInOneViewer; ++i)
                        {
                            if (visibilities[i].weight > 0f)
                                visibleInOneViewer = true;
                        }
                        if (visibleInOneViewer)
                        {
                            var renderDatas = ListPool<HDProbe.RenderData>.Get();
                            AddHDProbeRenderRequests(visibleProbe, null, visibilities, 0, parentCamera, referenceFieldOfView: 90, referenceAspect: 1, ref renderDatas);
                            ListPool<HDProbe.RenderData>.Release(renderDatas);
                        }
                    }
                }
                foreach (var pair in renderRequestIndicesWhereTheProbeIsVisible)
                    ListPool<(int index, float weight)>.Release(pair.Value);
                renderRequestIndicesWhereTheProbeIsVisible.Clear();

                // Local function to share common code between view dependent and view independent requests
                void AddHDProbeRenderRequests(
                    HDProbe visibleProbe,
                    Transform viewerTransform,
                    List<(int index, float weight)> visibilities,
                    ulong overrideSceneCullingMask,
                    Camera parentCamera,
                    float referenceFieldOfView,
                    float referenceAspect,
                    ref List<HDProbe.RenderData> renderDatas
                )
                {
                    var position = ProbeCapturePositionSettings.ComputeFrom(
                        visibleProbe,
                        viewerTransform
                    );
                    cameraSettings.Clear();
                    cameraPositionSettings.Clear();
                    HDRenderUtilities.GenerateRenderingSettingsFor(
                        visibleProbe.settings, position,
                        cameraSettings, cameraPositionSettings, overrideSceneCullingMask,
                        referenceFieldOfView: referenceFieldOfView,
                        referenceAspect: referenceAspect
                    );

                    var probeFormat = (GraphicsFormat)m_Asset.currentPlatformRenderPipelineSettings.lightLoopSettings.reflectionProbeFormat;

                    switch (visibleProbe.type)
                    {
                        case ProbeSettings.ProbeType.ReflectionProbe:
                            int desiredProbeSize = (int)((HDRenderPipeline)RenderPipelineManager.currentPipeline).currentPlatformRenderPipelineSettings.lightLoopSettings.reflectionCubemapSize;
                            var desiredProbeFormat = ((HDRenderPipeline)RenderPipelineManager.currentPipeline).currentPlatformRenderPipelineSettings.lightLoopSettings.reflectionProbeFormat;

                            if (visibleProbe.realtimeTextureRTH == null || visibleProbe.realtimeTextureRTH.rt.width != desiredProbeSize ||
                                visibleProbe.realtimeTextureRTH.rt.graphicsFormat != probeFormat)
                            {
                                visibleProbe.SetTexture(ProbeSettings.Mode.Realtime, HDRenderUtilities.CreateReflectionProbeRenderTarget(desiredProbeSize, probeFormat));
                            }
                            break;
                        case ProbeSettings.ProbeType.PlanarProbe:
                            int desiredPlanarProbeSize = (int)visibleProbe.resolution;
                            if (visibleProbe.realtimeTextureRTH == null || visibleProbe.realtimeTextureRTH.rt.width != desiredPlanarProbeSize || visibleProbe.realtimeTextureRTH.rt.graphicsFormat != probeFormat)
                            {
                                visibleProbe.SetTexture(ProbeSettings.Mode.Realtime, HDRenderUtilities.CreatePlanarProbeRenderTarget(desiredPlanarProbeSize, probeFormat));
                            }
                            if (visibleProbe.realtimeDepthTextureRTH == null || visibleProbe.realtimeDepthTextureRTH.rt.width != desiredPlanarProbeSize)
                            {
                                visibleProbe.SetDepthTexture(ProbeSettings.Mode.Realtime, HDRenderUtilities.CreatePlanarProbeDepthRenderTarget(desiredPlanarProbeSize));
                            }
                            // Set the viewer's camera as the default camera anchor
                            for (var i = 0; i < cameraSettings.Count; ++i)
                            {
                                var v = cameraSettings[i];
                                if (v.volumes.anchorOverride == null)
                                {
                                    v.volumes.anchorOverride = viewerTransform;
                                    cameraSettings[i] = v;
                                }
                            }
                            break;
                    }

                    for (int j = 0; j < cameraSettings.Count; ++j)
                    {
                        var camera = m_ProbeCameraCache.GetOrCreate((viewerTransform, visibleProbe, j), Time.frameCount, CameraType.Reflection);
                        var additionalCameraData = camera.GetComponent<HDAdditionalCameraData>();

                        if (additionalCameraData == null)
                            additionalCameraData = camera.gameObject.AddComponent<HDAdditionalCameraData>();
                        additionalCameraData.hasPersistentHistory = true;

                        // We need to set a targetTexture with the right otherwise when setting pixelRect, it will be rescaled internally to the size of the screen
                        camera.targetTexture = visibleProbe.realtimeTexture;
                        camera.gameObject.hideFlags = HideFlags.HideAndDontSave;
                        camera.gameObject.SetActive(false);

                        // Warning: accessing Object.name generate 48B of garbage at each frame here
                        // camera.name = HDUtils.ComputeProbeCameraName(visibleProbe.name, j, viewerTransform?.name);
                        // Non Alloc version of ComputeProbeCameraName but without the viewerTransform name part
                        camera.name = visibleProbe.probeName[j];

                        camera.ApplySettings(cameraSettings[j]);
                        camera.ApplySettings(cameraPositionSettings[j]);
                        camera.cameraType = CameraType.Reflection;
                        camera.pixelRect = new Rect(0, 0, visibleProbe.realtimeTexture.width, visibleProbe.realtimeTexture.height);

                        var _cullingResults = UnsafeGenericPool<HDCullingResults>.Get();
                        _cullingResults.Reset();

                        if (!(TryCalculateFrameParameters(
                            camera,
                            XRSystem.emptyPass,
                            out _,
                            out var hdCamera,
                            out var cullingParameters
                        )
                              && TryCull(
                                  camera, hdCamera, renderContext, m_SkyManager, cullingParameters, m_Asset,
                                  ref _cullingResults
                              )
                        ))
                        {
                            // Skip request and free resources
                            UnsafeGenericPool<HDCullingResults>.Release(_cullingResults);
                            continue;
                        }

                        // HACK! We render the probe until we know the ambient probe for the associated sky context is ready.
                        // For one-off rendering the dynamic ambient probe will be set to black until they are not processed, leading to faulty rendering.
                        // So we enqueue another rendering and then we will not set the probe texture until we have rendered with valid ambient probe.
                        if (!m_SkyManager.HasSetValidAmbientProbe(hdCamera))
                        {
                            visibleProbe.ForceRenderingNextUpdate();
                        }

                        hdCamera.parentCamera = parentCamera; // Used to inherit the properties of the view

                        if (visibleProbe.type == ProbeSettings.ProbeType.PlanarProbe && hdCamera.frameSettings.IsEnabled(FrameSettingsField.ExposureControl))
                        {
                            RTHandle exposureTexture = GetExposureTexture(hdCamera);
                            visibleProbe.RequestProbeExposureValue(exposureTexture);
                            // If the planar is under exposure control, all the pixels will be de-exposed, for the other skies it is handeled in a shader.
                            // For the clear color, we need to do it manually here.
                            additionalCameraData.backgroundColorHDR = additionalCameraData.backgroundColorHDR * visibleProbe.ProbeExposureValue();
                        }

                        HDAdditionalCameraData hdCam;
                        camera.TryGetComponent<HDAdditionalCameraData>(out hdCam);
                        hdCam.flipYMode = visibleProbe.type == ProbeSettings.ProbeType.ReflectionProbe
                            ? HDAdditionalCameraData.FlipYMode.ForceFlipY
                            : HDAdditionalCameraData.FlipYMode.Automatic;

                        if (!visibleProbe.realtimeTexture.IsCreated())
                            visibleProbe.realtimeTexture.Create();

                        var renderData = new HDProbe.RenderData(
                            camera.worldToCameraMatrix,
                            camera.projectionMatrix,
                            camera.transform.position,
                            camera.transform.rotation,
                            cameraSettings[j].frustum.fieldOfView,
                            cameraSettings[j].frustum.aspect
                        );

                        renderDatas.Add(renderData);

                        visibleProbe.SetRenderData(
                            ProbeSettings.Mode.Realtime,
                            renderData
                        );

                        // TODO: Assign the actual final target to render to.
                        //   Currently, we use a target for each probe, and then copy it into the cache before using it
                        //   during the lighting pass.
                        //   But what we actually want here, is to render directly into the cache (either CubeArray,
                        //   or Texture2DArray)
                        //   To do so, we need to first allocate in the cache the location of the target and then assign
                        //   it here.
                        var request = new RenderRequest
                        {
                            hdCamera = hdCamera,
                            cullingResults = _cullingResults,
                            clearCameraSettings = true,
                            dependsOnRenderRequestIndices = ListPool<int>.Get(),
                            index = renderRequests.Count,
                            cameraSettings = cameraSettings[j],
                            viewDependentProbesData = ListPool<(HDProbe.RenderData, HDProbe)>.Get()
                                // TODO: store DecalCullResult
                        };

                        if (m_SkyManager.HasSetValidAmbientProbe(hdCamera))
                        {
                            // As we render realtime texture on GPU side, we must tag the texture so our texture array cache detect that something have change
                            visibleProbe.realtimeTexture.IncrementUpdateCount();

                            if (cameraSettings.Count > 1)
                            {
                                var face = (CubemapFace)j;
                                request.target = new RenderRequest.Target
                                {
                                    copyToTarget = visibleProbe.realtimeTextureRTH,
                                    face = face
                                };
                            }
                            else
                            {
                                request.target = new RenderRequest.Target
                                {
                                    id = visibleProbe.realtimeTextureRTH,
                                    targetDepth = visibleProbe.realtimeDepthTextureRTH,
                                    face = CubemapFace.Unknown
                                };
                            }
                        }

                        renderRequests.Add(request);


                        foreach (var visibility in visibilities)
                            renderRequests[visibility.index].dependsOnRenderRequestIndices.Add(request.index);
                    }
                }

                // TODO: Refactor into a method. If possible remove the intermediate target
                // Find max size for Cubemap face targets and resize/allocate if required the intermediate render target
                {
                    var size = Vector2Int.zero;
                    for (int i = 0; i < renderRequests.Count; ++i)
                    {
                        var renderRequest = renderRequests[i];
                        var isCubemapFaceTarget = renderRequest.target.face != CubemapFace.Unknown;
                        if (!isCubemapFaceTarget)
                            continue;

                        var width = renderRequest.hdCamera.actualWidth;
                        var height = renderRequest.hdCamera.actualHeight;
                        size.x = Mathf.Max(width, size.x);
                        size.y = Mathf.Max(height, size.y);
                    }

                    if (size != Vector2.zero)
                    {
                        var probeFormat = (GraphicsFormat)m_Asset.currentPlatformRenderPipelineSettings.lightLoopSettings.reflectionProbeFormat;
                        if (m_TemporaryTargetForCubemaps != null)
                        {
                            if (m_TemporaryTargetForCubemaps.width != size.x
                                || m_TemporaryTargetForCubemaps.height != size.y
                                || m_TemporaryTargetForCubemaps.graphicsFormat != probeFormat)
                            {
                                m_TemporaryTargetForCubemaps.Release();
                                m_TemporaryTargetForCubemaps = null;
                            }
                        }
                        if (m_TemporaryTargetForCubemaps == null)
                        {
                            m_TemporaryTargetForCubemaps = new RenderTexture(
                                size.x, size.y, 1, probeFormat
                            )
                            {
                                autoGenerateMips = false,
                                useMipMap = false,
                                name = "Temporary Target For Cubemap Face",
                                volumeDepth = 1,
                                useDynamicScale = false
                            };
                        }
                    }
                }

                using (ListPool<int>.Get(out List<int> renderRequestIndicesToRender))
                {
                    // Flatten the render requests graph in an array that guarantee dependency constraints
                    {
                        using (GenericPool<Stack<int>>.Get(out Stack<int> stack))
                        {
                            stack.Clear();
                            for (int i = rootRenderRequestIndices.Count - 1; i >= 0; --i)
                            {
                                stack.Push(rootRenderRequestIndices[i]);
                                while (stack.Count > 0)
                                {
                                    var index = stack.Pop();
                                    if (!renderRequestIndicesToRender.Contains(index))
                                        renderRequestIndicesToRender.Add(index);

                                    var request = renderRequests[index];
                                    for (int j = 0; j < request.dependsOnRenderRequestIndices.Count; ++j)
                                        stack.Push(request.dependsOnRenderRequestIndices[j]);
                                }
                            }
                        }
                    }

                    using (new ProfilingScope(null, ProfilingSampler.Get(HDProfileId.HDRenderPipelineAllRenderRequest)))
                    {
                        // Warm up the RTHandle system so that it gets init to the maximum resolution available (avoiding to call multiple resizes
                        // that can lead to high memory spike as the memory release is delayed while the creation is immediate).
                        {
                            Vector2Int maxSize = new Vector2Int(1, 1);

                            for (int i = renderRequestIndicesToRender.Count - 1; i >= 0; --i)
                            {
                                var renderRequestIndex = renderRequestIndicesToRender[i];
                                var renderRequest = renderRequests[renderRequestIndex];
                                var hdCamera = renderRequest.hdCamera;

                                maxSize.x = Math.Max((int)hdCamera.finalViewport.size.x, maxSize.x);
                                maxSize.y = Math.Max((int)hdCamera.finalViewport.size.y, maxSize.y);
                            }

                            // Here we use the non scaled resolution for the RTHandleSystem ref size because we assume that at some point we will need full resolution anyway.
                            // This is necessary because we assume that after post processes, we have the full size render target for debug rendering
                            // The only point of calling this here is to grow the render targets. The call in BeginRender will setup the current RTHandle viewport size.
                            RTHandles.SetReferenceSize(maxSize.x, maxSize.y, m_MSAASamples);
                        }


                        // Execute render request graph, in reverse order
                        for (int i = renderRequestIndicesToRender.Count - 1; i >= 0; --i)
                        {
                            var renderRequestIndex = renderRequestIndicesToRender[i];
                            var renderRequest = renderRequests[renderRequestIndex];

                            var cmd = CommandBufferPool.Get("");

                            // TODO: Avoid the intermediate target and render directly into final target
                            //  CommandBuffer.Blit does not work on Cubemap faces
                            //  So we use an intermediate RT to perform a CommandBuffer.CopyTexture in the target Cubemap face
                            if (renderRequest.target.face != CubemapFace.Unknown)
                            {
                                if (!m_TemporaryTargetForCubemaps.IsCreated())
                                    m_TemporaryTargetForCubemaps.Create();

                                var hdCamera = renderRequest.hdCamera;
                                ref var target = ref renderRequest.target;
                                target.id = m_TemporaryTargetForCubemaps;
                            }

                            // The HDProbe store only one RenderData per probe, however RenderData can be view dependent (e.g. planar probes).
                            // To avoid that the render data for the wrong view is used, we previously store a copy of the render data
                            // for each viewer and we are going to set it on the probe right before said viewer is rendered.
                            foreach (var probeDataPair in renderRequest.viewDependentProbesData)
                            {
                                var probe = probeDataPair.Item2;
                                var probeRenderData = probeDataPair.Item1;
                                probe.SetRenderData(ProbeSettings.Mode.Realtime, probeRenderData);
                            }

                            // var aovRequestIndex = 0;
                            foreach (var aovRequest in renderRequest.hdCamera.aovRequests)
                            {
                                using (new ProfilingScope(cmd, ProfilingSampler.Get(HDProfileId.HDRenderPipelineRenderAOV)))
                                {
                                    cmd.SetInvertCulling(renderRequest.cameraSettings.invertFaceCulling);
                                    ExecuteRenderRequest(renderRequest, renderContext, cmd, aovRequest);
                                    cmd.SetInvertCulling(false);
                                }
                                renderContext.ExecuteCommandBuffer(cmd);
                                renderContext.Submit();
                                cmd.Clear();
                            }

                            using (new ProfilingScope(cmd, renderRequest.hdCamera.profilingSampler))
                            {
                                cmd.SetInvertCulling(renderRequest.cameraSettings.invertFaceCulling);
                                ExecuteRenderRequest(renderRequest, renderContext, cmd, AOVRequestData.defaultAOVRequestDataNonAlloc);
                                cmd.SetInvertCulling(false);
                            }

                            //  EndCameraRendering callback should be executed outside of any profiling scope in case user code submits the renderContext
                            EndCameraRendering(renderContext, renderRequest.hdCamera.camera);

                            {
                                var target = renderRequest.target;
                                // Handle the copy if requested
                                if (target.copyToTarget != null)
                                {
                                    cmd.CopyTexture(
                                        target.id, 0, 0, 0, 0, renderRequest.hdCamera.actualWidth, renderRequest.hdCamera.actualHeight,
                                        target.copyToTarget, (int)target.face, 0, 0, 0
                                    );
                                }
                                if (renderRequest.clearCameraSettings)
                                    // release reference because the RenderTexture might be destroyed before the camera
                                    renderRequest.hdCamera.camera.targetTexture = null;

                                ListPool<int>.Release(renderRequest.dependsOnRenderRequestIndices);
                                ListPool<(HDProbe.RenderData, HDProbe)>.Release(renderRequest.viewDependentProbesData);

                                // Culling results can be shared between render requests: clear only when required
                                if (!skipClearCullingResults.Contains(renderRequest.index))
                                {
                                    renderRequest.cullingResults.decalCullResults?.Clear();
                                    UnsafeGenericPool<HDCullingResults>.Release(renderRequest.cullingResults);
                                }
                            }

                            if (m_CurrentDebugDisplaySettings.data.lightingDebugSettings.clearPlanarReflectionProbeAtlas)
                            {
                                m_TextureCaches.reflectionPlanarProbeCache.Clear(cmd);
                            }

                            // Render XR mirror view once all render requests have been completed
                            if (i == 0 && renderRequest.hdCamera.camera.cameraType == CameraType.Game && renderRequest.hdCamera.camera.targetTexture == null)
                            {
                                if (HDUtils.TryGetAdditionalCameraDataOrDefault(renderRequest.hdCamera.camera).xrRendering)
                                {
                                    XRSystem.RenderMirrorView(cmd, renderRequest.hdCamera.camera);
                                }
                            }

                            // Now that all cameras have been rendered, let's propagate the data required for screen space shadows
                            PropagateScreenSpaceShadowData();

                            renderContext.ExecuteCommandBuffer(cmd);
                            CommandBufferPool.Release(cmd);
                            renderContext.Submit();
                        }
                    }
                }
            }

            m_RenderGraph.EndFrame();
            XRSystem.EndFrame();

#if UNITY_2021_1_OR_NEWER
            EndContextRendering(renderContext, cameras);
#else
            EndFrameRendering(renderContext, cameras);
#endif
        }

        void PropagateScreenSpaceShadowData()
        {
            // For every unique light that has been registered, update the previous transform
            foreach (HDAdditionalLightData lightData in m_ScreenSpaceShadowsUnion)
            {
                lightData.previousTransform = lightData.transform.localToWorldMatrix;
            }

            if (m_CurrentSunLightAdditionalLightData != null)
            {
                m_CurrentSunLightAdditionalLightData.previousTransform = m_CurrentSunLightAdditionalLightData.transform.localToWorldMatrix;
            }
        }

        void ExecuteRenderRequest(
            RenderRequest renderRequest,
            ScriptableRenderContext renderContext,
            CommandBuffer cmd,
            AOVRequestData aovRequest
        )
        {
            InitializeGlobalResources(renderContext);

            var hdCamera = renderRequest.hdCamera;
            var camera = hdCamera.camera;
            var cullingResults = renderRequest.cullingResults.cullingResults;
            var customPassCullingResults = renderRequest.cullingResults.customPassCullingResults ?? cullingResults;
            var hdProbeCullingResults = renderRequest.cullingResults.hdProbeCullingResults;
            var decalCullingResults = renderRequest.cullingResults.decalCullResults;
            var target = renderRequest.target;

            // Updates RTHandle
            hdCamera.BeginRender(cmd);
            m_CurrentHDCamera = hdCamera;

            if (m_RayTracingSupported)
            {
                // This call need to happen once per camera
                // TODO: This can be wasteful for "compatible" cameras.
                // We need to determine the minimum set of feature used by all the camera and build the minimum number of acceleration structures.
                BuildRayTracingAccelerationStructure(hdCamera);
                CullForRayTracing(cmd, hdCamera);
            }

#if ENABLE_VIRTUALTEXTURES
            m_VtBufferManager.BeginRender(hdCamera);
#endif

            using (ListPool<RTHandle>.Get(out var aovBuffers))
            using (ListPool<RTHandle>.Get(out var aovCustomPassBuffers))
            {
                aovRequest.AllocateTargetTexturesIfRequired(ref aovBuffers, ref aovCustomPassBuffers);

                // If we render a reflection view or a preview we should not display any debug information
                // This need to be call before ApplyDebugDisplaySettings()
                if (camera.cameraType == CameraType.Reflection || camera.cameraType == CameraType.Preview)
                {
                    // Neutral allow to disable all debug settings
                    m_CurrentDebugDisplaySettings = s_NeutralDebugDisplaySettings;
                }
                else
                {
                    // Make sure we are in sync with the debug menu for the msaa count
                    m_MSAASamples = (m_DebugDisplaySettings.data.msaaSamples != MSAASamples.None) ?
                        m_DebugDisplaySettings.data.msaaSamples :
                        m_Asset.currentPlatformRenderPipelineSettings.msaaSampleCount;

                    m_DebugDisplaySettings.UpdateCameraFreezeOptions();

                    m_CurrentDebugDisplaySettings = m_DebugDisplaySettings;
                }

                aovRequest.SetupDebugData(ref m_CurrentDebugDisplaySettings);

                if (hdCamera.frameSettings.IsEnabled(FrameSettingsField.Decals))
                {
                    using (new ProfilingScope(cmd, ProfilingSampler.Get(HDProfileId.DBufferPrepareDrawData)))
                    {
                        // TODO: update singleton with DecalCullResults
                        DecalSystem.instance.CurrentCamera = hdCamera.camera; // Singletons are extremely dangerous...
                        DecalSystem.instance.LoadCullResults(decalCullingResults);
                        DecalSystem.instance.UpdateCachedMaterialData(); // textures, alpha or fade distances could've changed
                        DecalSystem.instance.CreateDrawData();          // prepare data is separate from draw
                        DecalSystem.instance.UpdateTextureAtlas(cmd);   // as this is only used for transparent pass, would've been nice not to have to do this if no transparent renderers are visible, needs to happen after CreateDrawData
                    }
                }

                using (new ProfilingScope(null, ProfilingSampler.Get(HDProfileId.CustomPassVolumeUpdate)))
                {
                    if (hdCamera.frameSettings.IsEnabled(FrameSettingsField.CustomPass))
                        CustomPassVolume.Update(hdCamera);
                }

                // Do anything we need to do upon a new frame.
                // The NewFrame must be after the VolumeManager update and before Resize because it uses properties set in NewFrame
                LightLoopNewFrame(cmd, hdCamera);

                // Apparently scissor states can leak from editor code. As it is not used currently in HDRP (apart from VR). We disable scissor at the beginning of the frame.
                cmd.DisableScissorRect();

                Resize(hdCamera);
                BeginPostProcessFrame(cmd, hdCamera, this);

                ApplyDebugDisplaySettings(hdCamera, cmd);

                if (DebugManager.instance.displayRuntimeUI
#if UNITY_EDITOR
                    || DebugManager.instance.displayEditorUI
#endif
                )
                    m_CurrentDebugDisplaySettings.UpdateAveragedProfilerTimings();

                SetupCameraProperties(hdCamera, renderContext, cmd);

                // TODO: Find a correct place to bind these material textures
                // We have to bind the material specific global parameters in this mode
                foreach (var material in m_MaterialList)
                    material.Bind(cmd);

                // Frustum cull density volumes on the CPU. Can be performed as soon as the camera is set up.
                DensityVolumeList densityVolumes = PrepareVisibleDensityVolumeList(hdCamera, cmd);

                // do AdaptiveProbeVolume stuff
                BindAPVRuntimeResources(cmd, hdCamera);

                // Note: Legacy Unity behave like this for ShadowMask
                // When you select ShadowMask in Lighting panel it recompile shaders on the fly with the SHADOW_MASK keyword.
                // However there is no C# function that we can query to know what mode have been select in Lighting Panel and it will be wrong anyway. Lighting Panel setup what will be the next bake mode. But until light is bake, it is wrong.
                // Currently to know if you need shadow mask you need to go through all visible lights (of CullResult), check the LightBakingOutput struct and look at lightmapBakeType/mixedLightingMode. If one light have shadow mask bake mode, then you need shadow mask features (i.e extra Gbuffer).
                // It mean that when we build a standalone player, if we detect a light with bake shadow mask, we generate all shader variant (with and without shadow mask) and at runtime, when a bake shadow mask light is visible, we dynamically allocate an extra GBuffer and switch the shader.
                // So the first thing to do is to go through all the light: PrepareLightsForGPU
                bool enableBakeShadowMask = PrepareLightsForGPU(cmd, hdCamera, cullingResults, hdProbeCullingResults, densityVolumes, m_CurrentDebugDisplaySettings, aovRequest);

                UpdateGlobalConstantBuffers(hdCamera, cmd);

                // Do the same for ray tracing if allowed
                if (m_RayTracingSupported)
                {
                    BuildRayTracingLightData(cmd, hdCamera, m_CurrentDebugDisplaySettings);
                }

                // Configure all the keywords
                ConfigureKeywords(enableBakeShadowMask, hdCamera, cmd);

                // Caution: We require sun light here as some skies use the sun light to render, it means that UpdateSkyEnvironment must be called after PrepareLightsForGPU.
                // TODO: Try to arrange code so we can trigger this call earlier and use async compute here to run sky convolution during other passes (once we move convolution shader to compute).
                if (!m_CurrentDebugDisplaySettings.IsMatcapViewEnabled(hdCamera))
                    UpdateSkyEnvironment(hdCamera, renderContext, cmd);
                else
                    cmd.SetGlobalTexture(HDShaderIDs._SkyTexture, CoreUtils.magentaCubeTextureArray);

                VFXManager.ProcessCameraCommand(camera, cmd);

                if (GL.wireframe)
                {
                    RenderWireFrame(cullingResults, hdCamera, target.id, renderContext, cmd);
                    return;
                }

                try
                {
                    ExecuteWithRenderGraph(renderRequest, aovRequest, aovBuffers, aovCustomPassBuffers, renderContext, cmd);
                }
                catch (Exception e)
                {
                    Debug.LogError("Error while building Render Graph.");
                    Debug.LogException(e);
                }
            } // using (ListPool<RTHandle>.Get(out var aovCustomPassBuffers))

            // This is required so that all commands up to here are executed before EndCameraRendering is called for the user.
            // Otherwise command would not be rendered in order.
            renderContext.ExecuteCommandBuffer(cmd);
            cmd.Clear();

            m_CurrentHDCamera = null;
        }

        void SetupCameraProperties(HDCamera hdCamera, ScriptableRenderContext renderContext, CommandBuffer cmd)
        {
            // The next 2 functions are required to flush the command buffer before calling functions directly on the render context.
            // This way, the commands will execute in the order specified by the C# code.
            renderContext.ExecuteCommandBuffer(cmd);
            cmd.Clear();

            renderContext.SetupCameraProperties(hdCamera.camera, hdCamera.xr.enabled);
        }

        void InitializeGlobalResources(ScriptableRenderContext renderContext)
        {
            // Global resources initialization
            var cmd = CommandBufferPool.Get("");
            // Init material if needed
            for (int bsdfIdx = 0; bsdfIdx < m_IBLFilterArray.Length; ++bsdfIdx)
            {
                if (!m_IBLFilterArray[bsdfIdx].IsInitialized())
                    m_IBLFilterArray[bsdfIdx].Initialize(cmd);
            }

            foreach (var material in m_MaterialList)
                material.RenderInit(cmd);

            TextureXR.Initialize(cmd, defaultResources.shaders.clearUIntTextureCS);

            renderContext.ExecuteCommandBuffer(cmd);
            CommandBufferPool.Release(cmd);
        }

        bool TryCalculateFrameParameters(
            Camera camera,
            XRPass xrPass,
            out HDAdditionalCameraData additionalCameraData,
            out HDCamera hdCamera,
            out ScriptableCullingParameters cullingParams
        )
        {
            // First, get aggregate of frame settings base on global settings, camera frame settings and debug settings
            // Note: the SceneView camera will never have additionalCameraData
            additionalCameraData = HDUtils.TryGetAdditionalCameraDataOrDefault(camera);
            hdCamera = default;
            cullingParams = default;

            FrameSettings currentFrameSettings = new FrameSettings();
            // Compute the FrameSettings actually used to draw the frame
            // FrameSettingsHistory do the same while keeping all step of FrameSettings aggregation in memory for DebugMenu
            if (m_FrameSettingsHistoryEnabled && camera.cameraType != CameraType.Preview && camera.cameraType != CameraType.Reflection)
                FrameSettingsHistory.AggregateFrameSettings(ref currentFrameSettings, camera, additionalCameraData, m_Asset, m_DefaultAsset);
            else
                FrameSettings.AggregateFrameSettings(ref currentFrameSettings, camera, additionalCameraData, m_Asset, m_DefaultAsset);

            // With the Frame Settings now properly set up, we can resolve the sample budget.
            currentFrameSettings.sssResolvedSampleBudget = currentFrameSettings.GetResolvedSssSampleBudget(m_Asset);

            // Specific pass to simply display the content of the camera buffer if users have fill it themselves (like video player)
            if (additionalCameraData.fullscreenPassthrough)
                return false;

            // Retrieve debug display settings to init FrameSettings, unless we are a reflection and in this case we don't have debug settings apply.
            DebugDisplaySettings debugDisplaySettings = (camera.cameraType == CameraType.Reflection || camera.cameraType == CameraType.Preview) ? s_NeutralDebugDisplaySettings : m_DebugDisplaySettings;

            // Getting the background color from preferences to add to the preview camera
#if UNITY_EDITOR
            if (camera.cameraType == CameraType.Preview)
            {
                camera.backgroundColor = CoreRenderPipelinePreferences.previewBackgroundColor;
            }
#endif

            // Disable post process if we enable debug mode or if the post process layer is disabled
            if (debugDisplaySettings.IsDebugDisplayEnabled())
            {
                if (debugDisplaySettings.IsDebugDisplayRemovePostprocess())
                {
                    currentFrameSettings.SetEnabled(FrameSettingsField.Postprocess, false);
                    currentFrameSettings.SetEnabled(FrameSettingsField.CustomPass, false);
                }

                // Disable exposure if required
                if (!debugDisplaySettings.DebugNeedsExposure())
                {
                    currentFrameSettings.SetEnabled(FrameSettingsField.ExposureControl, false);
                }

                // Disable SSS if luxmeter is enabled
                if (debugDisplaySettings.data.lightingDebugSettings.debugLightingMode == DebugLightingMode.LuxMeter)
                {
                    currentFrameSettings.SetEnabled(FrameSettingsField.SubsurfaceScattering, false);
                }
            }

            if (CoreUtils.IsSceneLightingDisabled(camera))
            {
                currentFrameSettings.SetEnabled(FrameSettingsField.ExposureControl, false);
            }

            // Disable object-motion vectors in everything but the game view
            if (camera.cameraType != CameraType.Game)
            {
                currentFrameSettings.SetEnabled(FrameSettingsField.ObjectMotionVectors, false);
                currentFrameSettings.SetEnabled(FrameSettingsField.TransparentsWriteMotionVector, false);
            }

            hdCamera = HDCamera.GetOrCreate(camera, xrPass.multipassId);

            // From this point, we should only use frame settings from the camera
            hdCamera.Update(currentFrameSettings, this, m_MSAASamples, xrPass);

            // Custom Render requires a proper HDCamera, so we return after the HDCamera was setup
            if (additionalCameraData != null && additionalCameraData.hasCustomRender)
                return false;

            if (hdCamera.xr.enabled)
            {
                cullingParams = hdCamera.xr.cullingParams;

                // Sync the FOV on the camera to match the projection from the XR device in order to cull shadows accurately
                if (!camera.usePhysicalProperties && !XRGraphicsAutomatedTests.enabled)
                    camera.fieldOfView = Mathf.Rad2Deg * Mathf.Atan(1.0f / cullingParams.stereoProjectionMatrix.m11) * 2.0f;
            }
            else
            {
                if (!camera.TryGetCullingParameters(camera.stereoEnabled, out cullingParams))
                    return false;
            }

            if (m_DebugDisplaySettings.IsCameraFreezeEnabled())
            {
                if (m_DebugDisplaySettings.IsCameraFrozen(camera))
                {
                    if (!frozenCullingParamAvailable)
                    {
                        frozenCullingParams = cullingParams;
                        frozenCullingParamAvailable = true;
                    }
                    cullingParams = frozenCullingParams;
                }
            }
            else
            {
                frozenCullingParamAvailable = false;
            }

            LightLoopUpdateCullingParameters(ref cullingParams, hdCamera);

            // If we don't use environment light (like when rendering reflection probes)
            //   we don't have to cull them.
            if (hdCamera.frameSettings.IsEnabled(FrameSettingsField.ReflectionProbe))
                cullingParams.cullingOptions |= CullingOptions.NeedsReflectionProbes;
            else
                cullingParams.cullingOptions &= ~CullingOptions.NeedsReflectionProbes;

            if (!hdCamera.frameSettings.IsEnabled(FrameSettingsField.ShadowMaps) || currentAsset.currentPlatformRenderPipelineSettings.hdShadowInitParams.maxShadowRequests == 0)
                cullingParams.cullingOptions &= ~CullingOptions.ShadowCasters;

            return true;
        }

        static void OverrideCullingForRayTracing(HDCamera hdCamera, Camera camera, ref ScriptableCullingParameters cullingParams)
        {
            var rayTracingSetting = hdCamera.volumeStack.GetComponent<RayTracingSettings>();

            if (rayTracingSetting.extendShadowCulling.value || rayTracingSetting.extendCameraCulling.value)
            {
                // We are in a static function, so we can't really save this allocation easily.
                Plane plane = new Plane();

                // Camera properties is a copy, need to grab it first
                CameraProperties cameraProperties = cullingParams.cameraProperties;

                // Override all the planes
                plane.SetNormalAndPosition(camera.transform.right, camera.transform.position - camera.transform.right * camera.farClipPlane);
                if (rayTracingSetting.extendShadowCulling.value)
                    cameraProperties.SetShadowCullingPlane(0, plane);
                if (rayTracingSetting.extendCameraCulling.value)
                    cullingParams.SetCullingPlane(0, plane);
                plane.SetNormalAndPosition(-camera.transform.right, camera.transform.position + camera.transform.right * camera.farClipPlane);
                if (rayTracingSetting.extendShadowCulling.value)
                    cameraProperties.SetShadowCullingPlane(1, plane);
                if (rayTracingSetting.extendCameraCulling.value)
                    cullingParams.SetCullingPlane(1, plane);
                plane.SetNormalAndPosition(camera.transform.up, camera.transform.position - camera.transform.up * camera.farClipPlane);
                if (rayTracingSetting.extendShadowCulling.value)
                    cameraProperties.SetShadowCullingPlane(2, plane);
                if (rayTracingSetting.extendCameraCulling.value)
                    cullingParams.SetCullingPlane(2, plane);
                plane.SetNormalAndPosition(-camera.transform.up, camera.transform.position + camera.transform.up * camera.farClipPlane);
                if (rayTracingSetting.extendShadowCulling.value)
                    cameraProperties.SetShadowCullingPlane(3, plane);
                if (rayTracingSetting.extendCameraCulling.value)
                    cullingParams.SetCullingPlane(3, plane);
                plane.SetNormalAndPosition(camera.transform.forward, camera.transform.position - camera.transform.forward * camera.farClipPlane);
                if (rayTracingSetting.extendShadowCulling.value)
                    cameraProperties.SetShadowCullingPlane(4, plane);
                if (rayTracingSetting.extendCameraCulling.value)
                    cullingParams.SetCullingPlane(4, plane);
                // The 5th planes doesn't need to be overriden, but just in case.
                plane.SetNormalAndPosition(-camera.transform.forward, camera.transform.position + camera.transform.forward * camera.farClipPlane);
                if (rayTracingSetting.extendShadowCulling.value)
                    cameraProperties.SetShadowCullingPlane(5, plane);
                if (rayTracingSetting.extendCameraCulling.value)
                    cullingParams.SetCullingPlane(5, plane);

                // Propagate the new planes
                cullingParams.cameraProperties = cameraProperties;
            }
        }

        static bool TryCull(
            Camera camera,
            HDCamera hdCamera,
            ScriptableRenderContext renderContext,
            SkyManager skyManager,
            ScriptableCullingParameters cullingParams,
            HDRenderPipelineAsset hdrp,
            ref HDCullingResults cullingResults
        )
        {
            if (camera.cameraType == CameraType.Reflection)
            {
#if UNITY_2020_2_OR_NEWER
                ScriptableRenderContext.EmitGeometryForCamera(camera);
#endif
            }
#if UNITY_EDITOR
            // emit scene view UI
            else if (camera.cameraType == CameraType.SceneView)
            {
                ScriptableRenderContext.EmitWorldGeometryForSceneView(camera);
            }
#endif

            // Set the LOD bias and store current value to be able to restore it.
            // Use a try/finalize pattern to be sure to restore properly the qualitySettings.lodBias
            var initialLODBias = QualitySettings.lodBias;
            var initialMaximumLODLevel = QualitySettings.maximumLODLevel;
            try
            {
#if UNITY_2021_1_OR_NEWER
                // Modifying the variables this way does not set the dirty flag, which avoids repainting all views
                QualitySettings.SetLODSettings(hdCamera.frameSettings.GetResolvedLODBias(hdrp), hdCamera.frameSettings.GetResolvedMaximumLODLevel(hdrp), false);
#else
                QualitySettings.lodBias = hdCamera.frameSettings.GetResolvedLODBias(hdrp);
                QualitySettings.maximumLODLevel = hdCamera.frameSettings.GetResolvedMaximumLODLevel(hdrp);
#endif

                // This needs to be called before culling, otherwise in the case where users generate intermediate renderers, it can provoke crashes.
                BeginCameraRendering(renderContext, camera);

                DecalSystem.CullRequest decalCullRequest = null;
                if (hdCamera.frameSettings.IsEnabled(FrameSettingsField.Decals))
                {
                    // decal system needs to be updated with current camera, it needs it to set up culling and light list generation parameters
                    decalCullRequest = GenericPool<DecalSystem.CullRequest>.Get();
                    DecalSystem.instance.CurrentCamera = camera;
                    DecalSystem.instance.BeginCull(decalCullRequest);
                }

                // TODO: use a parameter to select probe types to cull depending on what is enabled in framesettings
                var hdProbeCullState = new HDProbeCullState();
                if (hdCamera.frameSettings.IsEnabled(FrameSettingsField.PlanarProbe))
                    hdProbeCullState = HDProbeSystem.PrepareCull(camera);

                // We need to set the ambient probe here because it's passed down to objects during the culling process.
                skyManager.UpdateCurrentSkySettings(hdCamera);
                skyManager.SetupAmbientProbe(hdCamera);

                if (hdCamera.frameSettings.IsEnabled(FrameSettingsField.RayTracing))
                {
                    OverrideCullingForRayTracing(hdCamera, camera, ref cullingParams);
                }

                using (new ProfilingScope(null, ProfilingSampler.Get(HDProfileId.CullResultsCull)))
                {
                    cullingResults.cullingResults = renderContext.Cull(ref cullingParams);
                }

                if (hdCamera.frameSettings.IsEnabled(FrameSettingsField.CustomPass))
                {
                    using (new ProfilingScope(null, ProfilingSampler.Get(HDProfileId.CustomPassCullResultsCull)))
                    {
                        cullingResults.customPassCullingResults = CustomPassVolume.Cull(renderContext, hdCamera);
                    }
                }

                if (hdCamera.frameSettings.IsEnabled(FrameSettingsField.PlanarProbe) && hdProbeCullState.cullingGroup != null)
                    HDProbeSystem.QueryCullResults(hdProbeCullState, ref cullingResults.hdProbeCullingResults);
                else
                    cullingResults.hdProbeCullingResults = default;

                if (hdCamera.frameSettings.IsEnabled(FrameSettingsField.Decals))
                {
                    using (new ProfilingScope(null, ProfilingSampler.Get(HDProfileId.DBufferPrepareDrawData)))
                    {
                        DecalSystem.instance.EndCull(decalCullRequest, cullingResults.decalCullResults);
                    }
                }

                if (decalCullRequest != null)
                {
                    decalCullRequest.Clear();
                    GenericPool<DecalSystem.CullRequest>.Release(decalCullRequest);
                }

                return true;
            }
            finally
            {
#if UNITY_2021_1_OR_NEWER
                QualitySettings.SetLODSettings(initialLODBias, initialMaximumLODLevel, false);
#else
                QualitySettings.lodBias = initialLODBias;
                QualitySettings.maximumLODLevel = initialMaximumLODLevel;
#endif
            }
        }

        static RendererListDesc CreateOpaqueRendererListDesc(
            CullingResults cull,
            Camera camera,
            ShaderTagId passName,
            PerObjectData rendererConfiguration = 0,
            RenderQueueRange? renderQueueRange = null,
            RenderStateBlock? stateBlock = null,
            Material overrideMaterial = null,
            bool excludeObjectMotionVectors = false
        )
        {
            var result = new RendererListDesc(passName, cull, camera)
            {
                rendererConfiguration = rendererConfiguration,
                renderQueueRange = renderQueueRange != null ? renderQueueRange.Value : HDRenderQueue.k_RenderQueue_AllOpaque,
                sortingCriteria = SortingCriteria.CommonOpaque,
                stateBlock = stateBlock,
                overrideMaterial = overrideMaterial,
                excludeObjectMotionVectors = excludeObjectMotionVectors
            };
            return result;
        }

        static RendererListDesc CreateOpaqueRendererListDesc(
            CullingResults cull,
            Camera camera,
            ShaderTagId[] passNames,
            PerObjectData rendererConfiguration = 0,
            RenderQueueRange? renderQueueRange = null,
            RenderStateBlock? stateBlock = null,
            Material overrideMaterial = null,
            bool excludeObjectMotionVectors = false
        )
        {
            var result = new RendererListDesc(passNames, cull, camera)
            {
                rendererConfiguration = rendererConfiguration,
                renderQueueRange = renderQueueRange != null ? renderQueueRange.Value : HDRenderQueue.k_RenderQueue_AllOpaque,
                sortingCriteria = SortingCriteria.CommonOpaque,
                stateBlock = stateBlock,
                overrideMaterial = overrideMaterial,
                excludeObjectMotionVectors = excludeObjectMotionVectors
            };
            return result;
        }

        static RendererListDesc CreateTransparentRendererListDesc(
            CullingResults cull,
            Camera camera,
            ShaderTagId passName,
            PerObjectData rendererConfiguration = 0,
            RenderQueueRange? renderQueueRange = null,
            RenderStateBlock? stateBlock = null,
            Material overrideMaterial = null,
            bool excludeObjectMotionVectors = false
        )
        {
            var result = new RendererListDesc(passName, cull, camera)
            {
                rendererConfiguration = rendererConfiguration,
                renderQueueRange = renderQueueRange != null ? renderQueueRange.Value : HDRenderQueue.k_RenderQueue_AllTransparent,
                sortingCriteria = SortingCriteria.CommonTransparent | SortingCriteria.RendererPriority,
                stateBlock = stateBlock,
                overrideMaterial = overrideMaterial,
                excludeObjectMotionVectors = excludeObjectMotionVectors
            };
            return result;
        }

        static RendererListDesc CreateTransparentRendererListDesc(
            CullingResults cull,
            Camera camera,
            ShaderTagId[] passNames,
            PerObjectData rendererConfiguration = 0,
            RenderQueueRange? renderQueueRange = null,
            RenderStateBlock? stateBlock = null,
            Material overrideMaterial = null,
            bool excludeObjectMotionVectors = false
        )
        {
            var result = new RendererListDesc(passNames, cull, camera)
            {
                rendererConfiguration = rendererConfiguration,
                renderQueueRange = renderQueueRange != null ? renderQueueRange.Value : HDRenderQueue.k_RenderQueue_AllTransparent,
                sortingCriteria = SortingCriteria.CommonTransparent | SortingCriteria.RendererPriority,
                stateBlock = stateBlock,
                overrideMaterial = overrideMaterial,
                excludeObjectMotionVectors = excludeObjectMotionVectors
            };
            return result;
        }

        static void DrawOpaqueRendererList(in ScriptableRenderContext renderContext, CommandBuffer cmd, in FrameSettings frameSettings, RendererList rendererList)
        {
            if (!frameSettings.IsEnabled(FrameSettingsField.OpaqueObjects))
                return;

            CoreUtils.DrawRendererList(renderContext, cmd, rendererList);
        }

        static void DrawTransparentRendererList(in ScriptableRenderContext renderContext, CommandBuffer cmd, in FrameSettings frameSettings, RendererList rendererList)
        {
            if (!frameSettings.IsEnabled(FrameSettingsField.TransparentObjects))
                return;

            CoreUtils.DrawRendererList(renderContext, cmd, rendererList);
        }

        void UpdateShaderVariablesGlobalDecal(ref ShaderVariablesGlobal cb, HDCamera hdCamera)
        {
            if (hdCamera.frameSettings.IsEnabled(FrameSettingsField.Decals))
            {
                cb._EnableDecals  = 1;
                cb._DecalAtlasResolution = new Vector2(HDUtils.hdrpSettings.decalSettings.atlasWidth, HDUtils.hdrpSettings.decalSettings.atlasHeight);
            }
            else
            {
                cb._EnableDecals = 0;
            }
        }

        void RenderWireFrame(CullingResults cull, HDCamera hdCamera, RenderTargetIdentifier backbuffer, ScriptableRenderContext renderContext, CommandBuffer cmd)
        {
            using (new ProfilingScope(cmd, ProfilingSampler.Get(HDProfileId.RenderWireFrame)))
            {
                CoreUtils.SetRenderTarget(cmd, backbuffer, ClearFlag.Color, GetColorBufferClearColor(hdCamera));

                var rendererListOpaque = RendererList.Create(CreateOpaqueRendererListDesc(cull, hdCamera.camera, m_AllForwardOpaquePassNames));
                DrawOpaqueRendererList(renderContext, cmd, hdCamera.frameSettings, rendererListOpaque);

                // Render forward transparent
                var rendererListTransparent = RendererList.Create(CreateTransparentRendererListDesc(cull, hdCamera.camera, m_AllTransparentPassNames));
                DrawTransparentRendererList(renderContext, cmd, hdCamera.frameSettings, rendererListTransparent);

                renderContext.ExecuteCommandBuffer(cmd);
                cmd.Clear();
                renderContext.DrawGizmos(hdCamera.camera, GizmoSubset.PreImageEffects);
                renderContext.DrawGizmos(hdCamera.camera, GizmoSubset.PostImageEffects);
            }
        }

        void UpdateSkyEnvironment(HDCamera hdCamera, ScriptableRenderContext renderContext, CommandBuffer cmd)
        {
            m_SkyManager.UpdateEnvironment(hdCamera, renderContext, GetCurrentSunLight(), cmd);
        }

        /// <summary>
        /// Request an update of the environment lighting.
        /// </summary>
        public void RequestSkyEnvironmentUpdate()
        {
            m_SkyManager.RequestEnvironmentUpdate();
        }

        internal void RequestStaticSkyUpdate()
        {
            m_SkyManager.RequestStaticEnvironmentUpdate();
        }

        /// <summary>
        /// Export the provided camera's sky to a flattened cubemap.
        /// </summary>
        /// <param name="camera">Requested camera.</param>
        /// <returns>Result texture.</returns>
        public Texture2D ExportSkyToTexture(Camera camera)
        {
            return m_SkyManager.ExportSkyToTexture(camera);
        }

        static bool NeedMotionVectorForTransparent(FrameSettings frameSettings)
        {
            return frameSettings.IsEnabled(FrameSettingsField.MotionVectors);
        }

        /// <summary>
        /// Overrides the current camera, changing all the matrices and view parameters for the new one.
        /// It allows you to render objects from another camera, which can be useful in custom passes for example.
        /// </summary>
        internal struct OverrideCameraRendering : IDisposable
        {
            CommandBuffer   cmd;
            Camera          overrideCamera;
            HDCamera        overrideHDCamera;
            float           originalAspect;

            /// <summary>
            /// Overrides the current camera, changing all the matrices and view parameters for the new one.
            /// </summary>
            /// <param name="cmd">The current command buffer in use</param>
            /// <param name="overrideCamera">The camera that will replace the current one</param>
            /// <example>
            /// <code>
            /// using (new HDRenderPipeline.OverrideCameraRendering(cmd, overrideCamera))
            /// {
            ///     ...
            /// }
            /// </code>
            /// </example>
            public OverrideCameraRendering(CommandBuffer cmd, Camera overrideCamera)
            {
                this.cmd = cmd;
                this.overrideCamera = overrideCamera;
                this.overrideHDCamera = null;
                this.originalAspect = 0;

                if (!IsContextValid(overrideCamera))
                    return;

                var hdrp = HDRenderPipeline.currentPipeline;
                overrideHDCamera = HDCamera.GetOrCreate(overrideCamera);

                // Mark the HDCamera as persistant so it's not deleted because it's camera is disabled.
                overrideHDCamera.isPersistent = true;

                // We need to patch the pixel rect of the camera because by default the camera size is synchronized
                // with the game view and so it breaks in the scene view. Note that we can't use Camera.pixelRect here
                // because when we assign it, the change is not instantaneous and is not reflected in pixelWidth/pixelHeight.
                overrideHDCamera.OverridePixelRect(hdrp.m_CurrentHDCamera.camera.pixelRect);
                // We also sync the aspect ratio of the camera, this time using the camera instead of HDCamera.
                // This will update the projection matrix to match the aspect of the current rendering camera.
                originalAspect = overrideCamera.aspect;
                overrideCamera.aspect = (float)hdrp.m_CurrentHDCamera.camera.pixelRect.width / (float)hdrp.m_CurrentHDCamera.camera.pixelRect.height;

                // Update HDCamera datas
                overrideHDCamera.Update(overrideHDCamera.frameSettings, hdrp, hdrp.m_MSAASamples, XRSystem.emptyPass, allocateHistoryBuffers: false);
                // Reset the reference size as it could have been changed by the override camera
                hdrp.m_CurrentHDCamera.SetReferenceSize();
                overrideHDCamera.UpdateShaderVariablesGlobalCB(ref hdrp.m_ShaderVariablesGlobalCB);

                ConstantBuffer.PushGlobal(cmd, hdrp.m_ShaderVariablesGlobalCB, HDShaderIDs._ShaderVariablesGlobal);
            }

            bool IsContextValid(Camera overrideCamera)
            {
                var hdrp = HDRenderPipeline.currentPipeline;

                if (hdrp.m_CurrentHDCamera == null)
                {
                    Debug.LogError("OverrideCameraRendering can only be called inside the render loop !");
                    return false;
                }

                if (overrideCamera == hdrp.m_CurrentHDCamera.camera)
                    return false;

                return true;
            }

            /// <summary>
            /// Reset the camera settings to the original camera
            /// </summary>
            void IDisposable.Dispose()
            {
                if (!IsContextValid(overrideCamera))
                    return;

                overrideHDCamera.ResetPixelRect();
                overrideCamera.aspect = originalAspect;

                var hdrp = HDRenderPipeline.currentPipeline;
                // Reset the reference size as it could have been changed by the override camera
                hdrp.m_CurrentHDCamera.SetReferenceSize();
                hdrp.m_CurrentHDCamera.UpdateShaderVariablesGlobalCB(ref hdrp.m_ShaderVariablesGlobalCB);
                ConstantBuffer.PushGlobal(cmd, hdrp.m_ShaderVariablesGlobalCB, HDShaderIDs._ShaderVariablesGlobal);
            }
        }

        /// <summary>
        /// Release all persistent shadow atlas.
        /// In HDRP, shadow persistent atlases are allocated per light type (area, punctual or directional) when needed but never deallocated.
        /// Calling this will force deallocation of those atlases. This can be useful between levels for example when you know that some types of lights aren't used anymore.
        /// </summary>
        public void ReleasePersistentShadowAtlases()
        {
            m_ShadowManager.ReleaseSharedShadowAtlases(m_RenderGraph);
        }
    }
}<|MERGE_RESOLUTION|>--- conflicted
+++ resolved
@@ -108,11 +108,6 @@
 #if ENABLE_VIRTUALTEXTURES
         readonly VTBufferManager m_VtBufferManager;
 #endif
-<<<<<<< HEAD
-        readonly PostProcessSystem m_PostProcessSystem;
-=======
-        readonly XRSystem m_XRSystem;
->>>>>>> ac361c97
 
         // Keep track of previous Graphic and QualitySettings value to reset when switching to another pipeline
         bool m_PreviousLightsUseLinearIntensity;
