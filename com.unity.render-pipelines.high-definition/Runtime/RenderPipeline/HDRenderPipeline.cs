--- conflicted
+++ resolved
@@ -1996,19 +1996,6 @@
             else if (hdCamera.frameSettings.IsEnabled(FrameSettingsField.RayTracing) &&
                      VolumeManager.instance.stack.GetComponent<PathTracing>().enable.value)
             {
-<<<<<<< HEAD
-                    // Update the light clusters that we need to update
-                    BuildRayTracingLightCluster(cmd, hdCamera);
-
-                    // We only request the light cluster if we are gonna use it for debug mode
-                    if (FullScreenDebugMode.LightCluster == m_CurrentDebugDisplaySettings.data.fullScreenDebugMode && GetRayTracingClusterState())
-                    {
-                        HDRaytracingLightCluster lightCluster = RequestLightCluster();
-                        lightCluster.EvaluateClusterDebugView(cmd, hdCamera);
-                    }
-
-                    RenderPathTracing(hdCamera, cmd, m_CameraColorBuffer, renderContext, m_FrameCount);
-=======
                 // Update the light clusters that we need to update
                 BuildRayTracingLightCluster(cmd, hdCamera);
 
@@ -2020,7 +2007,6 @@
                 }
 
                 RenderPathTracing(hdCamera, cmd, m_CameraColorBuffer, renderContext, m_FrameCount);
->>>>>>> 194dc4b2
             }
             else
             {
