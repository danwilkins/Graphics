--- conflicted
+++ resolved
@@ -185,18 +185,14 @@
         public bool supportDitheringCrossFade;
         /// <summary>Support terrain holes.</summary>
         public bool supportTerrainHole;
-<<<<<<< HEAD
+        /// <summary>Support Probe Volumes.</summary>
         public bool supportProbeVolume;
-=======
-        /// <summary>Support ray tracing.</summary>
->>>>>>> b4356196
+		/// <summary>Support ray tracing.</summary>
         public bool supportRayTracing;
 
-<<<<<<< HEAD
+        /// <summary>Global Probe Volume settings.</summary>
         public GlobalProbeVolumeSettings probeVolumeSettings;
-=======
-        /// <summary>Global light loop settings.</summary>
->>>>>>> b4356196
+		/// <summary>Global light loop settings.</summary>
         public GlobalLightLoopSettings lightLoopSettings;
         /// <summary>Global shadows settings.</summary>
         public HDShadowInitParameters hdShadowInitParams;
