--- conflicted
+++ resolved
@@ -66,20 +66,12 @@
                     m_ShouldOverrideColorBufferFormat = false;
                 }
 
-<<<<<<< HEAD
-            TextureHandle backBuffer = m_RenderGraph.ImportBackbuffer(target.id);
-            TextureHandle colorBuffer = CreateColorBuffer(m_RenderGraph, hdCamera, msaa);
-            TextureHandle dualBlendingRT = CreateColorBuffer(m_RenderGraph, hdCamera, msaa);
-            m_NonMSAAColorBuffer = CreateColorBuffer(m_RenderGraph, hdCamera, false);
-            TextureHandle currentColorPyramid = m_RenderGraph.ImportTexture(hdCamera.GetCurrentFrameRT((int)HDCameraFrameHistoryType.ColorBufferMipChain));
-            TextureHandle rayCountTexture = RayCountManager.CreateRayCountTexture(m_RenderGraph);
-=======
                 TextureHandle backBuffer = m_RenderGraph.ImportBackbuffer(target.id);
                 TextureHandle colorBuffer = CreateColorBuffer(m_RenderGraph, hdCamera, msaa);
+                TextureHandle dualBlendingRT = CreateColorBuffer(m_RenderGraph, hdCamera, msaa);
                 m_NonMSAAColorBuffer = CreateColorBuffer(m_RenderGraph, hdCamera, false);
                 TextureHandle currentColorPyramid = m_RenderGraph.ImportTexture(hdCamera.GetCurrentFrameRT((int)HDCameraFrameHistoryType.ColorBufferMipChain));
                 TextureHandle rayCountTexture = RayCountManager.CreateRayCountTexture(m_RenderGraph);
->>>>>>> a7d5e885
 #if ENABLE_VIRTUALTEXTURES
                 TextureHandle vtFeedbackBuffer = VTBufferManager.CreateVTFeedbackBuffer(m_RenderGraph, hdCamera.msaaSamples);
 #else
@@ -190,16 +182,12 @@
                     // Send all the geometry graphics buffer to client systems if required (must be done after the pyramid and before the transparent depth pre-pass)
                     SendGeometryGraphicsBuffers(m_RenderGraph, prepassOutput.normalBuffer, prepassOutput.depthPyramidTexture, hdCamera);
 
-<<<<<<< HEAD
-                colorBuffer = RenderTransparency(m_RenderGraph, hdCamera, colorBuffer, prepassOutput.resolvedNormalBuffer, vtFeedbackBuffer, currentColorPyramid, volumetricLighting, rayCountTexture, dualBlendingRT, m_SkyManager.GetSkyReflection(hdCamera), gpuLightListOutput, ref prepassOutput, shadowResult, cullingResults, customPassCullingResults, aovRequest, aovCustomPassBuffers);
-=======
                     DoUserAfterOpaqueAndSky(m_RenderGraph, hdCamera, colorBuffer, prepassOutput.resolvedDepthBuffer, prepassOutput.resolvedNormalBuffer);
->>>>>>> a7d5e885
 
                     // No need for old stencil values here since from transparent on different features are tagged
                     ClearStencilBuffer(m_RenderGraph, hdCamera, prepassOutput.depthBuffer);
 
-                    colorBuffer = RenderTransparency(m_RenderGraph, hdCamera, colorBuffer, prepassOutput.resolvedNormalBuffer, vtFeedbackBuffer, currentColorPyramid, volumetricLighting, rayCountTexture, m_SkyManager.GetSkyReflection(hdCamera), gpuLightListOutput, ref prepassOutput, shadowResult, cullingResults, customPassCullingResults, aovRequest, aovCustomPassBuffers);
+                    colorBuffer = RenderTransparency(m_RenderGraph, hdCamera, colorBuffer, prepassOutput.resolvedNormalBuffer, vtFeedbackBuffer, currentColorPyramid, volumetricLighting, rayCountTexture, dualBlendingRT, m_SkyManager.GetSkyReflection(hdCamera), gpuLightListOutput, ref prepassOutput, shadowResult, cullingResults, customPassCullingResults, aovRequest, aovCustomPassBuffers);
 
                     if (NeedMotionVectorForTransparent(hdCamera.frameSettings))
                     {
@@ -1096,13 +1084,9 @@
             SetGlobalColorForCustomPass(renderGraph, currentColorPyramid);
 
             // Render pre-refraction objects
-<<<<<<< HEAD
+            ApplyCameraMipBias(hdCamera);
+
             RenderForwardTransparent(renderGraph, hdCamera, colorBuffer, normalBuffer, prepassOutput, vtFeedbackBuffer, volumetricLighting, ssrLightingBuffer, null, dualBlendingRT, lightLists, shadowResult, cullingResults, true);
-=======
-            ApplyCameraMipBias(hdCamera);
-
-            RenderForwardTransparent(renderGraph, hdCamera, colorBuffer, normalBuffer, prepassOutput, vtFeedbackBuffer, volumetricLighting, ssrLightingBuffer, null, lightLists, shadowResult, cullingResults, true);
->>>>>>> a7d5e885
 
             ResetCameraMipBias(hdCamera);
 
@@ -1116,13 +1100,9 @@
             RenderCustomPass(m_RenderGraph, hdCamera, colorBuffer, prepassOutput, customPassCullingResults, cullingResults, CustomPassInjectionPoint.BeforeTransparent, aovRequest, aovCustomPassBuffers);
 
             // Render all type of transparent forward (unlit, lit, complex (hair...)) to keep the sorting between transparent objects.
-<<<<<<< HEAD
-            RenderForwardTransparent(renderGraph, hdCamera, colorBuffer, normalBuffer, prepassOutput, vtFeedbackBuffer, volumetricLighting, ssrLightingBuffer, currentColorPyramid, dualBlendingRT, lightLists, shadowResult, cullingResults, false); ;
-=======
             ApplyCameraMipBias(hdCamera);
-            RenderForwardTransparent(renderGraph, hdCamera, colorBuffer, normalBuffer, prepassOutput, vtFeedbackBuffer, volumetricLighting, ssrLightingBuffer, currentColorPyramid, lightLists, shadowResult, cullingResults, false);
+            RenderForwardTransparent(renderGraph, hdCamera, colorBuffer, normalBuffer, prepassOutput, vtFeedbackBuffer, volumetricLighting, ssrLightingBuffer, currentColorPyramid, dualBlendingRT, lightLists, shadowResult, cullingResults, false);
             ResetCameraMipBias(hdCamera);
->>>>>>> a7d5e885
 
             colorBuffer = ResolveMSAAColor(renderGraph, hdCamera, colorBuffer, m_NonMSAAColorBuffer);
 
