using System;
using UnityEngine.Experimental.Rendering;

namespace UnityEngine.Rendering.HighDefinition
{
    [Serializable, VolumeComponentMenu("Path Tracing")]
    public sealed class PathTracing : VolumeComponent
    {
        [Tooltip("Enables path tracing (thus disabling most other passes).")]
        public BoolParameter enable = new BoolParameter(false);

        [Tooltip("Defines the layers that path tracing should include.")]
        public LayerMaskParameter layerMask = new LayerMaskParameter(-1);

        [Tooltip("Defines the maximum number of paths cast within each pixel.")]
        public ClampedIntParameter maximumSamples = new ClampedIntParameter(256, 1, 512);

        [Tooltip("Defines the minimum number of bounces for each path.")]
        public ClampedIntParameter minimumDepth = new ClampedIntParameter(1, 1, 10);

        [Tooltip("Defines the maximum number of bounces for each path.")]
        public ClampedIntParameter maximumDepth = new ClampedIntParameter(3, 1, 10);

        [Tooltip("Defines the maximum intensity value computed for a path.")]
        public ClampedFloatParameter maximumIntensity = new ClampedFloatParameter(10f, 0f, 100f);
    }

#if ENABLE_RAYTRACING
    public partial class HDRenderPipeline
    {
        // String values
        const string m_PathTracingRayGenShaderName = "RayGen";

        public void InitPathTracing()
        {
        }

        public void ReleasePathTracing()
        {
        }

        static RTHandle PathTracingHistoryBufferAllocatorFunction(string viewName, int frameIndex, RTHandleSystem rtHandleSystem)
        {
            return rtHandleSystem.Alloc(Vector2.one, TextureXR.slices, colorFormat: GraphicsFormat.R32G32B32A32_SFloat, dimension: TextureXR.dimension,
                                        enableRandomWrite: true, useMipMap: false, autoGenerateMips: false,
                                        name: string.Format("PathTracingHistoryBuffer{0}", frameIndex));
        }

        public void PathTracingRender(HDCamera hdCamera, CommandBuffer cmd, RTHandle outputTexture, ScriptableRenderContext renderContext, int frameCount)
        {
            // First thing to check is: Do we have a valid ray-tracing environment?
            RayTracingShader pathTracingShader = m_Asset.renderPipelineRayTracingResources.pathTracing;

            PathTracing pathTracingSettings = VolumeManager.instance.stack.GetComponent<PathTracing>();
            LightCluster lightClusterSettings = VolumeManager.instance.stack.GetComponent<LightCluster>();
            RayTracingSettings rayTracingSettings = VolumeManager.instance.stack.GetComponent<RayTracingSettings>();

            // Check the validity of the state before computing the effect
            bool invalidState = !pathTracingSettings.enable.value || pathTracingShader == null
                || m_Asset.renderPipelineResources.textures.owenScrambled256Tex == null
                || m_Asset.renderPipelineResources.textures.scramblingTex == null;

            // If any resource or game-object is missing We stop right away
            if (invalidState)
                return;

            // Grab the history buffer (hijack the reflections one)
            RTHandle history = hdCamera.GetCurrentFrameRT((int)HDCameraFrameHistoryType.PathTracing)
                ?? hdCamera.AllocHistoryFrameRT((int)HDCameraFrameHistoryType.PathTracing, PathTracingHistoryBufferAllocatorFunction, 1);

            // Grab the acceleration structure and the list of HD lights for the target camera
            RayTracingAccelerationStructure accelerationStructure = RequestAccelerationStructure();
            HDRaytracingLightCluster lightCluster = RequestLightCluster();

            // Define the shader pass to use for the path tracing pass
            cmd.SetRayTracingShaderPass(pathTracingShader, "PathTracingDXR");

            // Set the acceleration structure for the pass
            cmd.SetRayTracingAccelerationStructure(pathTracingShader, HDShaderIDs._RaytracingAccelerationStructureName, accelerationStructure);

            // Inject the ray-tracing sampling data
            cmd.SetGlobalTexture(HDShaderIDs._OwenScrambledTexture, m_Asset.renderPipelineResources.textures.owenScrambled256Tex);
            cmd.SetGlobalTexture(HDShaderIDs._ScramblingTexture, m_Asset.renderPipelineResources.textures.scramblingTex);

            // Inject the ray generation data
<<<<<<< HEAD
            cmd.SetGlobalFloat(HDShaderIDs._RaytracingRayBias, rtEnvironment.rayBias);
            cmd.SetGlobalFloat(HDShaderIDs._RaytracingNumSamples, pathTracingSettings.maximumSamples.value);
            cmd.SetGlobalFloat(HDShaderIDs._RaytracingMinRecursion, pathTracingSettings.minimumDepth.value);
            cmd.SetGlobalFloat(HDShaderIDs._RaytracingMaxRecursion, pathTracingSettings.maximumDepth.value);
            cmd.SetGlobalFloat(HDShaderIDs._RaytracingIntensityClamp, pathTracingSettings.maximumIntensity.value);
=======
            cmd.SetGlobalFloat(HDShaderIDs._RaytracingRayBias, rayTracingSettings.rayBias.value);
            cmd.SetGlobalFloat(HDShaderIDs._RaytracingNumSamples, pathTracingSettings.maxSamples.value);
            cmd.SetGlobalFloat(HDShaderIDs._RaytracingMinRecursion, pathTracingSettings.minDepth.value);
            cmd.SetGlobalFloat(HDShaderIDs._RaytracingMaxRecursion, pathTracingSettings.maxDepth.value);
            cmd.SetGlobalFloat(HDShaderIDs._RaytracingIntensityClamp, pathTracingSettings.maxIntensity.value);
>>>>>>> de1f3bc2
            cmd.SetGlobalFloat(HDShaderIDs._RaytracingCameraNearPlane, hdCamera.camera.nearClipPlane);

            // Set the data for the ray generation
            //cmd.SetRayTracingTextureParam(pathTracingShader, HDShaderIDs._DepthTexture, m_SharedRTManager.GetDepthStencilBuffer());
            cmd.SetRayTracingTextureParam(pathTracingShader, HDShaderIDs._CameraColorTextureRW, outputTexture);
            cmd.SetGlobalInt(HDShaderIDs._RaytracingFrameIndex, frameCount);

            // Compute an approximate pixel spread angle value (in radians)
            float pixelSpreadAngle = hdCamera.camera.fieldOfView * (Mathf.PI / 180.0f) / Mathf.Min(hdCamera.actualWidth, hdCamera.actualHeight);
            cmd.SetRayTracingFloatParam(pathTracingShader, HDShaderIDs._RaytracingPixelSpreadAngle, pixelSpreadAngle);

            // LightLoop data
            cmd.SetGlobalBuffer(HDShaderIDs._RaytracingLightCluster, lightCluster.GetCluster());
            cmd.SetGlobalBuffer(HDShaderIDs._LightDatasRT, lightCluster.GetLightDatas());
            cmd.SetGlobalVector(HDShaderIDs._MinClusterPos, lightCluster.GetMinClusterPos());
            cmd.SetGlobalVector(HDShaderIDs._MaxClusterPos, lightCluster.GetMaxClusterPos());
            cmd.SetGlobalInt(HDShaderIDs._LightPerCellCount, lightClusterSettings.maxNumLightsPercell.value);
            cmd.SetGlobalInt(HDShaderIDs._PunctualLightCountRT, lightCluster.GetPunctualLightCount());
            cmd.SetGlobalInt(HDShaderIDs._AreaLightCountRT, lightCluster.GetAreaLightCount());

            // Note: directional lights are not supported atm
            //cmd.SetGlobalBuffer(HDShaderIDs._DirectionalLightDatas, renderPipeline.directionalLightDatas);
            //cmd.SetGlobalInt(HDShaderIDs._DirectionalLightCount, renderPipeline.m_lightList.directionalLights.Count);

            // Set the data for the ray miss
            cmd.SetRayTracingTextureParam(pathTracingShader, HDShaderIDs._SkyTexture, m_SkyManager.skyReflection);

            // Additional data for path tracing
            cmd.SetRayTracingTextureParam(pathTracingShader, HDShaderIDs._AccumulatedFrameTexture, history);
            cmd.SetRayTracingMatrixParam(pathTracingShader, HDShaderIDs._PixelCoordToViewDirWS, hdCamera.mainViewConstants.pixelCoordToViewDirWS);

            // Run the computation
            cmd.DispatchRays(pathTracingShader, m_PathTracingRayGenShaderName, (uint)hdCamera.actualWidth, (uint)hdCamera.actualHeight, 1);
        }
    }
#endif
}<|MERGE_RESOLUTION|>--- conflicted
+++ resolved
@@ -83,19 +83,11 @@
             cmd.SetGlobalTexture(HDShaderIDs._ScramblingTexture, m_Asset.renderPipelineResources.textures.scramblingTex);
 
             // Inject the ray generation data
-<<<<<<< HEAD
             cmd.SetGlobalFloat(HDShaderIDs._RaytracingRayBias, rtEnvironment.rayBias);
             cmd.SetGlobalFloat(HDShaderIDs._RaytracingNumSamples, pathTracingSettings.maximumSamples.value);
             cmd.SetGlobalFloat(HDShaderIDs._RaytracingMinRecursion, pathTracingSettings.minimumDepth.value);
             cmd.SetGlobalFloat(HDShaderIDs._RaytracingMaxRecursion, pathTracingSettings.maximumDepth.value);
             cmd.SetGlobalFloat(HDShaderIDs._RaytracingIntensityClamp, pathTracingSettings.maximumIntensity.value);
-=======
-            cmd.SetGlobalFloat(HDShaderIDs._RaytracingRayBias, rayTracingSettings.rayBias.value);
-            cmd.SetGlobalFloat(HDShaderIDs._RaytracingNumSamples, pathTracingSettings.maxSamples.value);
-            cmd.SetGlobalFloat(HDShaderIDs._RaytracingMinRecursion, pathTracingSettings.minDepth.value);
-            cmd.SetGlobalFloat(HDShaderIDs._RaytracingMaxRecursion, pathTracingSettings.maxDepth.value);
-            cmd.SetGlobalFloat(HDShaderIDs._RaytracingIntensityClamp, pathTracingSettings.maxIntensity.value);
->>>>>>> de1f3bc2
             cmd.SetGlobalFloat(HDShaderIDs._RaytracingCameraNearPlane, hdCamera.camera.nearClipPlane);
 
             // Set the data for the ray generation
