--- conflicted
+++ resolved
@@ -25,11 +25,8 @@
         // This texture stores a set of depth values that are required for evaluating a bunch of effects in MSAA mode (R = Samples Max Depth, G = Samples Min Depth, G =  Samples Average Depth)
         RTHandle m_CameraDepthValuesBuffer = null;
 
-<<<<<<< HEAD
+        ComputeBuffer m_CoarseStencilBuffer = null;
         RTHandle m_DecalPrePassBuffer = null;
-=======
-        ComputeBuffer m_CoarseStencilBuffer = null;
->>>>>>> 34720890
 
         // MSAA resolve materials
         Material m_DepthResolveMaterial  = null;
