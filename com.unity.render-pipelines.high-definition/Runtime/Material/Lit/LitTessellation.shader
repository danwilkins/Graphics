--- conflicted
+++ resolved
@@ -819,17 +819,12 @@
             // Supported shadow modes per light type
             #pragma multi_compile_fragment SHADOW_LOW SHADOW_MEDIUM SHADOW_HIGH
 
-            #pragma multi_compile_fragment USE_FPTL_LIGHTLIST USE_CLUSTERED_LIGHTLIST
-
-<<<<<<< HEAD
+            #ifndef SHADER_STAGE_FRAGMENT
+            #define SHADOW_LOW
+            #endif
+
             // Comment out the line to loop over all lights (for debugging purposes)
             #define FINE_BINNING
-=======
-            #ifndef SHADER_STAGE_FRAGMENT
-            #define SHADOW_LOW
-            #define USE_FPTL_LIGHTLIST
-            #endif
->>>>>>> 5881cbfb
 
             #define SHADERPASS SHADERPASS_FORWARD
             // In case of opaque we don't want to perform the alpha test, it is done in depth prepass and we use depth equal for ztest (setup from UI)
