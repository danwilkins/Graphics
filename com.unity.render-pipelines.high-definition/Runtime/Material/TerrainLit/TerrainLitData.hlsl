--- conflicted
+++ resolved
@@ -1,486 +1,256 @@
-<<<<<<< HEAD
-//-------------------------------------------------------------------------------------
-// Defines
-//-------------------------------------------------------------------------------------
-
-// Use surface gradient normal mapping as it handle correctly triplanar normal mapping and multiple UVSet
-#define SURFACE_GRADIENT
-
-//-------------------------------------------------------------------------------------
-// Fill SurfaceData/Builtin data function
-//-------------------------------------------------------------------------------------
-
-#include "Packages/com.unity.render-pipelines.core/ShaderLibrary/Sampling/SampleUVMapping.hlsl"
-#include "Packages/com.unity.render-pipelines.high-definition/Runtime/Material/MaterialUtilities.hlsl"
-
-#ifndef UNITY_TERRAIN_CB_VARS
-    #define UNITY_TERRAIN_CB_VARS
-#endif
-
-#ifndef UNITY_TERRAIN_CB_DEBUG_VARS
-    #define UNITY_TERRAIN_CB_DEBUG_VARS
-#endif
-
-CBUFFER_START(UnityTerrain)
-    UNITY_TERRAIN_CB_VARS
-#ifdef UNITY_INSTANCING_ENABLED
-    float4 _TerrainHeightmapRecipSize;  // float4(1.0f/width, 1.0f/height, 1.0f/(width-1), 1.0f/(height-1))
-    float4 _TerrainHeightmapScale;      // float4(hmScale.x, hmScale.y / (float)(kMaxHeight), hmScale.z, 0.0f)
-#endif
-#ifdef DEBUG_DISPLAY
-    UNITY_TERRAIN_CB_DEBUG_VARS
-#endif
-CBUFFER_END
-
-#ifdef UNITY_INSTANCING_ENABLED
-    TEXTURE2D(_TerrainHeightmapTexture);
-    TEXTURE2D(_TerrainNormalmapTexture);
-    #ifdef ENABLE_TERRAIN_PERPIXEL_NORMAL
-        SAMPLER(sampler_TerrainNormalmapTexture);
-    #endif
-#endif
-
-// Declare distortion variables just to make the code compile with the Debug Menu.
-// See LitBuiltinData.hlsl:73.
-TEXTURE2D(_DistortionVectorMap);
-SAMPLER(sampler_DistortionVectorMap);
-
-float _DistortionScale;
-float _DistortionVectorScale;
-float _DistortionVectorBias;
-float _DistortionBlurScale;
-float _DistortionBlurRemapMin;
-float _DistortionBlurRemapMax;
-
-// Vertex height displacement
-#ifdef HAVE_MESH_MODIFICATION
-
-UNITY_INSTANCING_BUFFER_START(Terrain)
-UNITY_DEFINE_INSTANCED_PROP(float4, _TerrainPatchInstanceData)  // float4(xBase, yBase, skipScale, ~)
-UNITY_INSTANCING_BUFFER_END(Terrain)
-
-float4 ConstructTerrainTangent(float3 normal, float3 positiveZ)
-{
-    // Consider a flat terrain. It should have tangent be (1, 0, 0) and bitangent be (0, 0, 1) as the UV of the terrain grid mesh is a scale of the world XZ position.
-    // In CreateTangentToWorld function (in SpaceTransform.hlsl), it is cross(normal, tangent) * sgn for the bitangent vector.
-    // It is not true in a left-handed coordinate system for the terrain bitangent, if we provide 1 as the tangent.w. It would produce (0, 0, -1) instead of (0, 0, 1).
-    // Also terrain's tangent calculation was wrong in a left handed system because cross((0,0,1), terrainNormalOS) points to the wrong direction as negative X.
-    // Therefore all the 4 xyzw components of the tangent needs to be flipped to correct the tangent frame.
-    // (See TerrainLitData.hlsl - GetSurfaceAndBuiltinData)
-    float3 tangent = cross(normal, positiveZ);
-    return float4(tangent, -1);
-}
-
-AttributesMesh ApplyMeshModification(AttributesMesh input, float3 timeParameters)
-{
-#ifdef UNITY_INSTANCING_ENABLED
-    float2 patchVertex = input.positionOS.xy;
-    float4 instanceData = UNITY_ACCESS_INSTANCED_PROP(Terrain, _TerrainPatchInstanceData);
-
-    float2 sampleCoords = (patchVertex.xy + instanceData.xy) * instanceData.z; // (xy + float2(xBase,yBase)) * skipScale
-    float height = UnpackHeightmap(_TerrainHeightmapTexture.Load(int3(sampleCoords, 0)));
-
-    input.positionOS.xz = sampleCoords * _TerrainHeightmapScale.xz;
-    input.positionOS.y = height * _TerrainHeightmapScale.y;
-
-    #ifdef ATTRIBUTES_NEED_NORMAL
-        input.normalOS = _TerrainNormalmapTexture.Load(int3(sampleCoords, 0)).rgb * 2 - 1;
-    #endif
-
-    #if defined(VARYINGS_NEED_TEXCOORD0) || defined(VARYINGS_DS_NEED_TEXCOORD0)
-        #ifdef ENABLE_TERRAIN_PERPIXEL_NORMAL
-            input.uv0 = sampleCoords;
-        #else
-            input.uv0 = sampleCoords * _TerrainHeightmapRecipSize.zw;
-        #endif
-    #endif
-#endif
-
-#ifdef ATTRIBUTES_NEED_TANGENT
-    input.tangentOS = ConstructTerrainTangent(input.normalOS, float3(0, 0, 1));
-#endif
-    return input;
-}
-
-#endif // HAVE_MESH_MODIFICATION
-
-// We don't use emission for terrain
-#define _EmissiveColor float3(0,0,0)
-#define _AlbedoAffectEmissive 0
-#define _EmissiveExposureWeight 0
-#include "Packages/com.unity.render-pipelines.high-definition/Runtime/Material/Lit/LitBuiltinData.hlsl"
-#undef _EmissiveColor
-#undef _AlbedoAffectEmissive
-#undef _EmissiveExposureWeight
-
-#include "Packages/com.unity.render-pipelines.high-definition/Runtime/Material/Decal/DecalUtilities.hlsl"
-#include "Packages/com.unity.render-pipelines.high-definition/Runtime/Material/Lit/LitDecalData.hlsl"
-#include "Packages/com.unity.render-pipelines.high-definition/Runtime/Material/TerrainLit/TerrainLitSurfaceData.hlsl"
-
-void TerrainLitShade(float2 uv, inout TerrainLitSurfaceData surfaceData);
-void TerrainLitDebug(float2 uv, inout float3 baseColor);
-
-float3 ConvertToNormalTS(float3 normalData, float3 tangentWS, float3 bitangentWS)
-{
-#ifdef _NORMALMAP
-    #ifdef SURFACE_GRADIENT
-        return SurfaceGradientFromTBN(normalData.xy, tangentWS, bitangentWS);
-    #else
-        return normalData;
-    #endif
-#else
-    #ifdef SURFACE_GRADIENT
-        return float3(0.0, 0.0, 0.0); // No gradient
-    #else
-        return float3(0.0, 0.0, 1.0);
-    #endif
-#endif
-}
-
-void GetSurfaceAndBuiltinData(inout FragInputs input, float3 V, inout PositionInputs posInput, out SurfaceData surfaceData, out BuiltinData builtinData)
-{
-    ZERO_INITIALIZE(SurfaceData, surfaceData);
-#ifdef ENABLE_TERRAIN_PERPIXEL_NORMAL
-    float2 terrainNormalMapUV = (input.texCoord0.xy + 0.5f) * _TerrainHeightmapRecipSize.xy;
-    input.texCoord0.xy *= _TerrainHeightmapRecipSize.zw;
-#endif
-
-    // terrain lightmap uvs are always taken from uv0
-    input.texCoord1 = input.texCoord2 = input.texCoord0;
-
-    TerrainLitSurfaceData terrainLitSurfaceData;
-    InitializeTerrainLitSurfaceData(terrainLitSurfaceData);
-    TerrainLitShade(input.texCoord0.xy, terrainLitSurfaceData);
-
-#ifdef ENABLE_TERRAIN_PERPIXEL_NORMAL
-    #ifdef TERRAIN_PERPIXEL_NORMAL_OVERRIDE
-        float3 normalWS = terrainLitSurfaceData.normalData.xyz; // normalData directly contains normal in world space.
-        surfaceData.normalWS = normalWS;
-    #else
-        float3 normalOS = SAMPLE_TEXTURE2D(_TerrainNormalmapTexture, sampler_TerrainNormalmapTexture, terrainNormalMapUV).rgb * 2 - 1;
-        float3 normalWS = mul((float3x3)GetObjectToWorldMatrix(), normalOS);
-    #endif
-    float4 tangentWS = ConstructTerrainTangent(normalWS, GetObjectToWorldMatrix()._13_23_33);
-    input.tangentToWorld = BuildTangentToWorld(tangentWS, normalWS);
-#endif
-    surfaceData.tangentWS = normalize(input.tangentToWorld[0].xyz); // The tangent is not normalize in tangentToWorld for mikkt. Tag: SURFACE_GRADIENT
-
-#if !defined(ENABLE_TERRAIN_PERPIXEL_NORMAL) || !defined(TERRAIN_PERPIXEL_NORMAL_OVERRIDE)
-    float3 normalTS = ConvertToNormalTS(terrainLitSurfaceData.normalData, input.tangentToWorld[0], input.tangentToWorld[1]);
-    GetNormalWS(input, normalTS, surfaceData.normalWS, float3(1.0, 1.0, 1.0));
-#endif
-    surfaceData.geomNormalWS = input.tangentToWorld[2];
-
-    surfaceData.baseColor = terrainLitSurfaceData.albedo;
-    surfaceData.perceptualSmoothness = terrainLitSurfaceData.smoothness;
-    surfaceData.metallic = terrainLitSurfaceData.metallic;
-    surfaceData.ambientOcclusion = terrainLitSurfaceData.ao;
-
-    surfaceData.subsurfaceMask = 0;
-    surfaceData.thickness = 1;
-    surfaceData.diffusionProfileHash = 0;
-
-    surfaceData.materialFeatures = MATERIALFEATUREFLAGS_LIT_STANDARD;
-
-    // Init other parameters
-    surfaceData.anisotropy = 0.0;
-    surfaceData.specularColor = float3(0.0, 0.0, 0.0);
-    surfaceData.coatMask = 0.0;
-    surfaceData.iridescenceThickness = 0.0;
-    surfaceData.iridescenceMask = 0.0;
-
-    // Transparency parameters
-    // Use thickness from SSS
-    surfaceData.ior = 1.0;
-    surfaceData.transmittanceColor = float3(1.0, 1.0, 1.0);
-    surfaceData.atDistance = 1000000.0;
-    surfaceData.transmittanceMask = 0.0;
-        
-#if HAVE_DECALS
-    float alpha = 1.0; // unused
-    DecalSurfaceData decalSurfaceData;       
-    decalSurfaceData = GetDecalSurfaceData(posInput, alpha);
-    if (_EnableDecals)
-    {
-        ApplyDecalToSurfaceData(decalSurfaceData, surfaceData);        
-    }
-#endif
-
-#if !defined(ENABLE_TERRAIN_PERPIXEL_NORMAL) || !defined(TERRAIN_PERPIXEL_NORMAL_OVERRIDE)
-    normalTS = ConvertToNormalTS(terrainLitSurfaceData.normalData, input.tangentToWorld[0], input.tangentToWorld[1]);
-#if HAVE_DECALS
-    if (_EnableDecals)
-    {
-        ApplyDecalToTangentSpaceNormal(decalSurfaceData, input.tangentToWorld[2], normalTS);
-    }
-#endif
-    GetNormalWS(input, normalTS, surfaceData.normalWS, float3(1.0, 1.0, 1.0));
-#endif
-
-    float3 bentNormalWS = surfaceData.normalWS;
-
-    // By default we use the ambient occlusion with Tri-ace trick (apply outside) for specular occlusion.
-#ifdef _MASKMAP
-    surfaceData.specularOcclusion = GetSpecularOcclusionFromAmbientOcclusion(ClampNdotV(dot(surfaceData.normalWS, V)), surfaceData.ambientOcclusion, PerceptualSmoothnessToRoughness(surfaceData.perceptualSmoothness));
-#else
-    surfaceData.specularOcclusion = 1.0;
-#endif
-
-
-#ifdef DEBUG_DISPLAY
-    if (_DebugMipMapMode != DEBUGMIPMAPMODE_NONE)
-    {
-        TerrainLitDebug(input.texCoord0.xy, surfaceData.baseColor);
-        surfaceData.metallic = 0;
-    }
-    // We need to call ApplyDebugToSurfaceData after filling the surfarcedata and before filling builtinData
-    // as it can modify attribute use for static lighting
-    ApplyDebugToSurfaceData(input.tangentToWorld, surfaceData);
-#endif
-
-    GetBuiltinData(input, V, posInput, surfaceData, 1, bentNormalWS, 0, builtinData);
-}
-=======
-//-------------------------------------------------------------------------------------
-// Defines
-//-------------------------------------------------------------------------------------
-
-// Use surface gradient normal mapping as it handle correctly triplanar normal mapping and multiple UVSet
-#define SURFACE_GRADIENT
-
-//-------------------------------------------------------------------------------------
-// Fill SurfaceData/Builtin data function
-//-------------------------------------------------------------------------------------
-
-#include "Packages/com.unity.render-pipelines.core/ShaderLibrary/Sampling/SampleUVMapping.hlsl"
-#include "Packages/com.unity.render-pipelines.high-definition/Runtime/Material/MaterialUtilities.hlsl"
-
-#ifndef UNITY_TERRAIN_CB_VARS
-    #define UNITY_TERRAIN_CB_VARS
-#endif
-
-#ifndef UNITY_TERRAIN_CB_DEBUG_VARS
-    #define UNITY_TERRAIN_CB_DEBUG_VARS
-#endif
-
-CBUFFER_START(UnityTerrain)
-    UNITY_TERRAIN_CB_VARS
-#ifdef UNITY_INSTANCING_ENABLED
-    float4 _TerrainHeightmapRecipSize;  // float4(1.0f/width, 1.0f/height, 1.0f/(width-1), 1.0f/(height-1))
-    float4 _TerrainHeightmapScale;      // float4(hmScale.x, hmScale.y / (float)(kMaxHeight), hmScale.z, 0.0f)
-#endif
-#ifdef DEBUG_DISPLAY
-    UNITY_TERRAIN_CB_DEBUG_VARS
-#endif
-CBUFFER_END
-
-#ifdef UNITY_INSTANCING_ENABLED
-    TEXTURE2D(_TerrainHeightmapTexture);
-    TEXTURE2D(_TerrainNormalmapTexture);
-    #ifdef ENABLE_TERRAIN_PERPIXEL_NORMAL
-        SAMPLER(sampler_TerrainNormalmapTexture);
-    #endif
-#endif
-
-// Declare distortion variables just to make the code compile with the Debug Menu.
-// See LitBuiltinData.hlsl:73.
-TEXTURE2D(_DistortionVectorMap);
-SAMPLER(sampler_DistortionVectorMap);
-
-float _DistortionScale;
-float _DistortionVectorScale;
-float _DistortionVectorBias;
-float _DistortionBlurScale;
-float _DistortionBlurRemapMin;
-float _DistortionBlurRemapMax;
-
-#ifdef _ALPHATEST_ON
-TEXTURE2D(_TerrainHolesTexture);
-SAMPLER(sampler_TerrainHolesTexture);
-
-void ClipHoles(float2 uv)
-{
-	float hole = SAMPLE_TEXTURE2D(_TerrainHolesTexture, sampler_TerrainHolesTexture, uv).r;
-	DoAlphaTest(hole, 0.5);
-}
-#endif
-
-// Vertex height displacement
-#ifdef HAVE_MESH_MODIFICATION
-
-UNITY_INSTANCING_BUFFER_START(Terrain)
-UNITY_DEFINE_INSTANCED_PROP(float4, _TerrainPatchInstanceData)  // float4(xBase, yBase, skipScale, ~)
-UNITY_INSTANCING_BUFFER_END(Terrain)
-
-float4 ConstructTerrainTangent(float3 normal, float3 positiveZ)
-{
-    // Consider a flat terrain. It should have tangent be (1, 0, 0) and bitangent be (0, 0, 1) as the UV of the terrain grid mesh is a scale of the world XZ position.
-    // In CreateTangentToWorld function (in SpaceTransform.hlsl), it is cross(normal, tangent) * sgn for the bitangent vector.
-    // It is not true in a left-handed coordinate system for the terrain bitangent, if we provide 1 as the tangent.w. It would produce (0, 0, -1) instead of (0, 0, 1).
-    // Also terrain's tangent calculation was wrong in a left handed system because cross((0,0,1), terrainNormalOS) points to the wrong direction as negative X.
-    // Therefore all the 4 xyzw components of the tangent needs to be flipped to correct the tangent frame.
-    // (See TerrainLitData.hlsl - GetSurfaceAndBuiltinData)
-    float3 tangent = cross(normal, positiveZ);
-    return float4(tangent, -1);
-}
-
-AttributesMesh ApplyMeshModification(AttributesMesh input, float3 timeParameters)
-{
-#ifdef UNITY_INSTANCING_ENABLED
-    float2 patchVertex = input.positionOS.xy;
-    float4 instanceData = UNITY_ACCESS_INSTANCED_PROP(Terrain, _TerrainPatchInstanceData);
-
-    float2 sampleCoords = (patchVertex.xy + instanceData.xy) * instanceData.z; // (xy + float2(xBase,yBase)) * skipScale
-    float height = UnpackHeightmap(_TerrainHeightmapTexture.Load(int3(sampleCoords, 0)));
-
-    input.positionOS.xz = sampleCoords * _TerrainHeightmapScale.xz;
-    input.positionOS.y = height * _TerrainHeightmapScale.y;
-
-    #ifdef ATTRIBUTES_NEED_NORMAL
-        input.normalOS = _TerrainNormalmapTexture.Load(int3(sampleCoords, 0)).rgb * 2 - 1;
-    #endif
-
-    #if defined(VARYINGS_NEED_TEXCOORD0) || defined(VARYINGS_DS_NEED_TEXCOORD0)
-        #ifdef ENABLE_TERRAIN_PERPIXEL_NORMAL
-            input.uv0 = sampleCoords;
-        #else
-            input.uv0 = sampleCoords * _TerrainHeightmapRecipSize.zw;
-        #endif
-    #endif
-#endif
-
-#ifdef ATTRIBUTES_NEED_TANGENT
-    input.tangentOS = ConstructTerrainTangent(input.normalOS, float3(0, 0, 1));
-#endif
-    return input;
-}
-
-#endif // HAVE_MESH_MODIFICATION
-
-// We don't use emission for terrain
-#define _EmissiveColor float3(0,0,0)
-#define _AlbedoAffectEmissive 0
-#define _EmissiveExposureWeight 0
-#include "Packages/com.unity.render-pipelines.high-definition/Runtime/Material/Lit/LitBuiltinData.hlsl"
-#undef _EmissiveColor
-#undef _AlbedoAffectEmissive
-#undef _EmissiveExposureWeight
-
-#include "Packages/com.unity.render-pipelines.high-definition/Runtime/Material/Decal/DecalUtilities.hlsl"
-#include "Packages/com.unity.render-pipelines.high-definition/Runtime/Material/Lit/LitDecalData.hlsl"
-#include "Packages/com.unity.render-pipelines.high-definition/Runtime/Material/TerrainLit/TerrainLitSurfaceData.hlsl"
-
-void TerrainLitShade(float2 uv, inout TerrainLitSurfaceData surfaceData);
-void TerrainLitDebug(float2 uv, inout float3 baseColor);
-
-float3 ConvertToNormalTS(float3 normalData, float3 tangentWS, float3 bitangentWS)
-{
-#ifdef _NORMALMAP
-    #ifdef SURFACE_GRADIENT
-        return SurfaceGradientFromTBN(normalData.xy, tangentWS, bitangentWS);
-    #else
-        return normalData;
-    #endif
-#else
-    #ifdef SURFACE_GRADIENT
-        return float3(0.0, 0.0, 0.0); // No gradient
-    #else
-        return float3(0.0, 0.0, 1.0);
-    #endif
-#endif
-}
-
-void GetSurfaceAndBuiltinData(inout FragInputs input, float3 V, inout PositionInputs posInput, out SurfaceData surfaceData, out BuiltinData builtinData)
-{
-#ifdef ENABLE_TERRAIN_PERPIXEL_NORMAL
-    float2 terrainNormalMapUV = (input.texCoord0.xy + 0.5f) * _TerrainHeightmapRecipSize.xy;
-    input.texCoord0.xy *= _TerrainHeightmapRecipSize.zw;
-#endif
-
-#ifdef _ALPHATEST_ON
-	ClipHoles(input.texCoord0);
-#endif	
-
-    // terrain lightmap uvs are always taken from uv0
-    input.texCoord1 = input.texCoord2 = input.texCoord0;
-
-    TerrainLitSurfaceData terrainLitSurfaceData;
-    InitializeTerrainLitSurfaceData(terrainLitSurfaceData);
-    TerrainLitShade(input.texCoord0.xy, terrainLitSurfaceData);
-
-#ifdef ENABLE_TERRAIN_PERPIXEL_NORMAL
-    #ifdef TERRAIN_PERPIXEL_NORMAL_OVERRIDE
-        float3 normalWS = terrainLitSurfaceData.normalData.xyz; // normalData directly contains normal in world space.
-        surfaceData.normalWS = normalWS;
-    #else
-        float3 normalOS = SAMPLE_TEXTURE2D(_TerrainNormalmapTexture, sampler_TerrainNormalmapTexture, terrainNormalMapUV).rgb * 2 - 1;
-        float3 normalWS = mul((float3x3)GetObjectToWorldMatrix(), normalOS);
-    #endif
-    float4 tangentWS = ConstructTerrainTangent(normalWS, GetObjectToWorldMatrix()._13_23_33);
-    input.tangentToWorld = BuildTangentToWorld(tangentWS, normalWS);
-#endif
-    surfaceData.tangentWS = normalize(input.tangentToWorld[0].xyz); // The tangent is not normalize in tangentToWorld for mikkt. Tag: SURFACE_GRADIENT
-
-#if !defined(ENABLE_TERRAIN_PERPIXEL_NORMAL) || !defined(TERRAIN_PERPIXEL_NORMAL_OVERRIDE)
-    float3 normalTS = ConvertToNormalTS(terrainLitSurfaceData.normalData, input.tangentToWorld[0], input.tangentToWorld[1]);
-    GetNormalWS(input, normalTS, surfaceData.normalWS, float3(1.0, 1.0, 1.0));
-#endif
-    surfaceData.geomNormalWS = input.tangentToWorld[2];
-
-    surfaceData.baseColor = terrainLitSurfaceData.albedo;
-    surfaceData.perceptualSmoothness = terrainLitSurfaceData.smoothness;
-    surfaceData.metallic = terrainLitSurfaceData.metallic;
-    surfaceData.ambientOcclusion = terrainLitSurfaceData.ao;
-
-    surfaceData.subsurfaceMask = 0;
-    surfaceData.thickness = 1;
-    surfaceData.diffusionProfileHash = 0;
-
-    surfaceData.materialFeatures = MATERIALFEATUREFLAGS_LIT_STANDARD;
-
-    // Init other parameters
-    surfaceData.anisotropy = 0.0;
-    surfaceData.specularColor = float3(0.0, 0.0, 0.0);
-    surfaceData.coatMask = 0.0;
-    surfaceData.iridescenceThickness = 0.0;
-    surfaceData.iridescenceMask = 0.0;
-
-    // Transparency parameters
-    // Use thickness from SSS
-    surfaceData.ior = 1.0;
-    surfaceData.transmittanceColor = float3(1.0, 1.0, 1.0);
-    surfaceData.atDistance = 1000000.0;
-    surfaceData.transmittanceMask = 0.0;
-
-    float3 bentNormalWS = surfaceData.normalWS;
-
-    // By default we use the ambient occlusion with Tri-ace trick (apply outside) for specular occlusion.
-#ifdef _MASKMAP
-    surfaceData.specularOcclusion = GetSpecularOcclusionFromAmbientOcclusion(ClampNdotV(dot(surfaceData.normalWS, V)), surfaceData.ambientOcclusion, PerceptualSmoothnessToRoughness(surfaceData.perceptualSmoothness));
-#else
-    surfaceData.specularOcclusion = 1.0;
-#endif
-
-#if HAVE_DECALS
-    if (_EnableDecals)
-    {
-        float alpha = 1.0; // unused
-        DecalSurfaceData decalSurfaceData = GetDecalSurfaceData(posInput, alpha);
-        ApplyDecalToSurfaceData(decalSurfaceData, surfaceData);
-    }
-#endif
-
-#ifdef DEBUG_DISPLAY
-    if (_DebugMipMapMode != DEBUGMIPMAPMODE_NONE)
-    {
-        TerrainLitDebug(input.texCoord0.xy, surfaceData.baseColor);
-        surfaceData.metallic = 0;
-    }
-    // We need to call ApplyDebugToSurfaceData after filling the surfarcedata and before filling builtinData
-    // as it can modify attribute use for static lighting
-    ApplyDebugToSurfaceData(input.tangentToWorld, surfaceData);
-#endif
-
-    GetBuiltinData(input, V, posInput, surfaceData, 1, bentNormalWS, 0, builtinData);
-}
->>>>>>> 6e23f657
+//-------------------------------------------------------------------------------------
+// Defines
+//-------------------------------------------------------------------------------------
+
+// Use surface gradient normal mapping as it handle correctly triplanar normal mapping and multiple UVSet
+#define SURFACE_GRADIENT
+
+//-------------------------------------------------------------------------------------
+// Fill SurfaceData/Builtin data function
+//-------------------------------------------------------------------------------------
+
+#include "Packages/com.unity.render-pipelines.core/ShaderLibrary/Sampling/SampleUVMapping.hlsl"
+#include "Packages/com.unity.render-pipelines.high-definition/Runtime/Material/MaterialUtilities.hlsl"
+
+#ifndef UNITY_TERRAIN_CB_VARS
+    #define UNITY_TERRAIN_CB_VARS
+#endif
+
+#ifndef UNITY_TERRAIN_CB_DEBUG_VARS
+    #define UNITY_TERRAIN_CB_DEBUG_VARS
+#endif
+
+CBUFFER_START(UnityTerrain)
+    UNITY_TERRAIN_CB_VARS
+#ifdef UNITY_INSTANCING_ENABLED
+    float4 _TerrainHeightmapRecipSize;  // float4(1.0f/width, 1.0f/height, 1.0f/(width-1), 1.0f/(height-1))
+    float4 _TerrainHeightmapScale;      // float4(hmScale.x, hmScale.y / (float)(kMaxHeight), hmScale.z, 0.0f)
+#endif
+#ifdef DEBUG_DISPLAY
+    UNITY_TERRAIN_CB_DEBUG_VARS
+#endif
+CBUFFER_END
+
+#ifdef UNITY_INSTANCING_ENABLED
+    TEXTURE2D(_TerrainHeightmapTexture);
+    TEXTURE2D(_TerrainNormalmapTexture);
+    #ifdef ENABLE_TERRAIN_PERPIXEL_NORMAL
+        SAMPLER(sampler_TerrainNormalmapTexture);
+    #endif
+#endif
+
+// Declare distortion variables just to make the code compile with the Debug Menu.
+// See LitBuiltinData.hlsl:73.
+TEXTURE2D(_DistortionVectorMap);
+SAMPLER(sampler_DistortionVectorMap);
+
+float _DistortionScale;
+float _DistortionVectorScale;
+float _DistortionVectorBias;
+float _DistortionBlurScale;
+float _DistortionBlurRemapMin;
+float _DistortionBlurRemapMax;
+
+#ifdef _ALPHATEST_ON
+TEXTURE2D(_TerrainHolesTexture);
+SAMPLER(sampler_TerrainHolesTexture);
+
+void ClipHoles(float2 uv)
+{
+	float hole = SAMPLE_TEXTURE2D(_TerrainHolesTexture, sampler_TerrainHolesTexture, uv).r;
+	DoAlphaTest(hole, 0.5);
+}
+#endif
+
+// Vertex height displacement
+#ifdef HAVE_MESH_MODIFICATION
+
+UNITY_INSTANCING_BUFFER_START(Terrain)
+UNITY_DEFINE_INSTANCED_PROP(float4, _TerrainPatchInstanceData)  // float4(xBase, yBase, skipScale, ~)
+UNITY_INSTANCING_BUFFER_END(Terrain)
+
+float4 ConstructTerrainTangent(float3 normal, float3 positiveZ)
+{
+    // Consider a flat terrain. It should have tangent be (1, 0, 0) and bitangent be (0, 0, 1) as the UV of the terrain grid mesh is a scale of the world XZ position.
+    // In CreateTangentToWorld function (in SpaceTransform.hlsl), it is cross(normal, tangent) * sgn for the bitangent vector.
+    // It is not true in a left-handed coordinate system for the terrain bitangent, if we provide 1 as the tangent.w. It would produce (0, 0, -1) instead of (0, 0, 1).
+    // Also terrain's tangent calculation was wrong in a left handed system because cross((0,0,1), terrainNormalOS) points to the wrong direction as negative X.
+    // Therefore all the 4 xyzw components of the tangent needs to be flipped to correct the tangent frame.
+    // (See TerrainLitData.hlsl - GetSurfaceAndBuiltinData)
+    float3 tangent = cross(normal, positiveZ);
+    return float4(tangent, -1);
+}
+
+AttributesMesh ApplyMeshModification(AttributesMesh input, float3 timeParameters)
+{
+#ifdef UNITY_INSTANCING_ENABLED
+    float2 patchVertex = input.positionOS.xy;
+    float4 instanceData = UNITY_ACCESS_INSTANCED_PROP(Terrain, _TerrainPatchInstanceData);
+
+    float2 sampleCoords = (patchVertex.xy + instanceData.xy) * instanceData.z; // (xy + float2(xBase,yBase)) * skipScale
+    float height = UnpackHeightmap(_TerrainHeightmapTexture.Load(int3(sampleCoords, 0)));
+
+    input.positionOS.xz = sampleCoords * _TerrainHeightmapScale.xz;
+    input.positionOS.y = height * _TerrainHeightmapScale.y;
+
+    #ifdef ATTRIBUTES_NEED_NORMAL
+        input.normalOS = _TerrainNormalmapTexture.Load(int3(sampleCoords, 0)).rgb * 2 - 1;
+    #endif
+
+    #if defined(VARYINGS_NEED_TEXCOORD0) || defined(VARYINGS_DS_NEED_TEXCOORD0)
+        #ifdef ENABLE_TERRAIN_PERPIXEL_NORMAL
+            input.uv0 = sampleCoords;
+        #else
+            input.uv0 = sampleCoords * _TerrainHeightmapRecipSize.zw;
+        #endif
+    #endif
+#endif
+
+#ifdef ATTRIBUTES_NEED_TANGENT
+    input.tangentOS = ConstructTerrainTangent(input.normalOS, float3(0, 0, 1));
+#endif
+    return input;
+}
+
+#endif // HAVE_MESH_MODIFICATION
+
+// We don't use emission for terrain
+#define _EmissiveColor float3(0,0,0)
+#define _AlbedoAffectEmissive 0
+#define _EmissiveExposureWeight 0
+#include "Packages/com.unity.render-pipelines.high-definition/Runtime/Material/Lit/LitBuiltinData.hlsl"
+#undef _EmissiveColor
+#undef _AlbedoAffectEmissive
+#undef _EmissiveExposureWeight
+
+#include "Packages/com.unity.render-pipelines.high-definition/Runtime/Material/Decal/DecalUtilities.hlsl"
+#include "Packages/com.unity.render-pipelines.high-definition/Runtime/Material/Lit/LitDecalData.hlsl"
+#include "Packages/com.unity.render-pipelines.high-definition/Runtime/Material/TerrainLit/TerrainLitSurfaceData.hlsl"
+
+void TerrainLitShade(float2 uv, inout TerrainLitSurfaceData surfaceData);
+void TerrainLitDebug(float2 uv, inout float3 baseColor);
+
+float3 ConvertToNormalTS(float3 normalData, float3 tangentWS, float3 bitangentWS)
+{
+#ifdef _NORMALMAP
+    #ifdef SURFACE_GRADIENT
+        return SurfaceGradientFromTBN(normalData.xy, tangentWS, bitangentWS);
+    #else
+        return normalData;
+    #endif
+#else
+    #ifdef SURFACE_GRADIENT
+        return float3(0.0, 0.0, 0.0); // No gradient
+    #else
+        return float3(0.0, 0.0, 1.0);
+    #endif
+#endif
+}
+
+void GetSurfaceAndBuiltinData(inout FragInputs input, float3 V, inout PositionInputs posInput, out SurfaceData surfaceData, out BuiltinData builtinData)
+{
+    ZERO_INITIALIZE(SurfaceData, surfaceData);
+#ifdef ENABLE_TERRAIN_PERPIXEL_NORMAL
+    float2 terrainNormalMapUV = (input.texCoord0.xy + 0.5f) * _TerrainHeightmapRecipSize.xy;
+    input.texCoord0.xy *= _TerrainHeightmapRecipSize.zw;
+#endif
+
+#ifdef _ALPHATEST_ON
+	ClipHoles(input.texCoord0);
+#endif	
+
+    // terrain lightmap uvs are always taken from uv0
+    input.texCoord1 = input.texCoord2 = input.texCoord0;
+
+    TerrainLitSurfaceData terrainLitSurfaceData;
+    InitializeTerrainLitSurfaceData(terrainLitSurfaceData);
+    TerrainLitShade(input.texCoord0.xy, terrainLitSurfaceData);
+
+#ifdef ENABLE_TERRAIN_PERPIXEL_NORMAL
+    #ifdef TERRAIN_PERPIXEL_NORMAL_OVERRIDE
+        float3 normalWS = terrainLitSurfaceData.normalData.xyz; // normalData directly contains normal in world space.
+        surfaceData.normalWS = normalWS;
+    #else
+        float3 normalOS = SAMPLE_TEXTURE2D(_TerrainNormalmapTexture, sampler_TerrainNormalmapTexture, terrainNormalMapUV).rgb * 2 - 1;
+        float3 normalWS = mul((float3x3)GetObjectToWorldMatrix(), normalOS);
+    #endif
+    float4 tangentWS = ConstructTerrainTangent(normalWS, GetObjectToWorldMatrix()._13_23_33);
+    input.tangentToWorld = BuildTangentToWorld(tangentWS, normalWS);
+#endif
+    surfaceData.tangentWS = normalize(input.tangentToWorld[0].xyz); // The tangent is not normalize in tangentToWorld for mikkt. Tag: SURFACE_GRADIENT
+
+#if !defined(ENABLE_TERRAIN_PERPIXEL_NORMAL) || !defined(TERRAIN_PERPIXEL_NORMAL_OVERRIDE)
+    float3 normalTS = ConvertToNormalTS(terrainLitSurfaceData.normalData, input.tangentToWorld[0], input.tangentToWorld[1]);
+    GetNormalWS(input, normalTS, surfaceData.normalWS, float3(1.0, 1.0, 1.0));
+#endif
+    surfaceData.geomNormalWS = input.tangentToWorld[2];
+
+    surfaceData.baseColor = terrainLitSurfaceData.albedo;
+    surfaceData.perceptualSmoothness = terrainLitSurfaceData.smoothness;
+    surfaceData.metallic = terrainLitSurfaceData.metallic;
+    surfaceData.ambientOcclusion = terrainLitSurfaceData.ao;
+
+    surfaceData.subsurfaceMask = 0;
+    surfaceData.thickness = 1;
+    surfaceData.diffusionProfileHash = 0;
+
+    surfaceData.materialFeatures = MATERIALFEATUREFLAGS_LIT_STANDARD;
+
+    // Init other parameters
+    surfaceData.anisotropy = 0.0;
+    surfaceData.specularColor = float3(0.0, 0.0, 0.0);
+    surfaceData.coatMask = 0.0;
+    surfaceData.iridescenceThickness = 0.0;
+    surfaceData.iridescenceMask = 0.0;
+
+    // Transparency parameters
+    // Use thickness from SSS
+    surfaceData.ior = 1.0;
+    surfaceData.transmittanceColor = float3(1.0, 1.0, 1.0);
+    surfaceData.atDistance = 1000000.0;
+    surfaceData.transmittanceMask = 0.0;
+        
+#if HAVE_DECALS
+    float alpha = 1.0; // unused
+    DecalSurfaceData decalSurfaceData;       
+    decalSurfaceData = GetDecalSurfaceData(posInput, alpha);
+    if (_EnableDecals)
+    {
+        ApplyDecalToSurfaceData(decalSurfaceData, surfaceData);        
+    }
+#endif
+
+#if !defined(ENABLE_TERRAIN_PERPIXEL_NORMAL) || !defined(TERRAIN_PERPIXEL_NORMAL_OVERRIDE)
+    normalTS = ConvertToNormalTS(terrainLitSurfaceData.normalData, input.tangentToWorld[0], input.tangentToWorld[1]);
+#if HAVE_DECALS
+    if (_EnableDecals)
+    {
+        ApplyDecalToTangentSpaceNormal(decalSurfaceData, input.tangentToWorld[2], normalTS);
+    }
+#endif
+    GetNormalWS(input, normalTS, surfaceData.normalWS, float3(1.0, 1.0, 1.0));
+#endif
+
+    float3 bentNormalWS = surfaceData.normalWS;
+
+    // By default we use the ambient occlusion with Tri-ace trick (apply outside) for specular occlusion.
+#ifdef _MASKMAP
+    surfaceData.specularOcclusion = GetSpecularOcclusionFromAmbientOcclusion(ClampNdotV(dot(surfaceData.normalWS, V)), surfaceData.ambientOcclusion, PerceptualSmoothnessToRoughness(surfaceData.perceptualSmoothness));
+#else
+    surfaceData.specularOcclusion = 1.0;
+#endif
+
+
+#ifdef DEBUG_DISPLAY
+    if (_DebugMipMapMode != DEBUGMIPMAPMODE_NONE)
+    {
+        TerrainLitDebug(input.texCoord0.xy, surfaceData.baseColor);
+        surfaceData.metallic = 0;
+    }
+    // We need to call ApplyDebugToSurfaceData after filling the surfarcedata and before filling builtinData
+    // as it can modify attribute use for static lighting
+    ApplyDebugToSurfaceData(input.tangentToWorld, surfaceData);
+#endif
+
+    GetBuiltinData(input, V, posInput, surfaceData, 1, bentNormalWS, 0, builtinData);
+}