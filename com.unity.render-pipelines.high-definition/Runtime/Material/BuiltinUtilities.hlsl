--- conflicted
+++ resolved
@@ -1,139 +1,7 @@
 #ifndef __BUILTINUTILITIES_HLSL__
 #define __BUILTINUTILITIES_HLSL__
 
-<<<<<<< HEAD
-// Return camera relative probe volume world to object transformation
-float4x4 GetProbeVolumeWorldToObject()
-{
-    return ApplyCameraTranslationToInverseMatrix(unity_ProbeVolumeWorldToObject);
-}
-
-// In unity we can have a mix of fully baked lightmap (static lightmap) + enlighten realtime lightmap (dynamic lightmap)
-// for each case we can have directional lightmap or not.
-// Else we have lightprobe for dynamic/moving entity. Either SH9 per object lightprobe or SH4 per pixel per object volume probe
-//forest-begin: sky occlusion / Tree occlusion
-float3 SampleBakedGI(float3 positionRWS, float3 normalWS, float2 uvStaticLightmap, float2 uvDynamicLightmap, float skyOcclusion, float grassOcclusion, float treeOcclusion);
-
-float3 SampleBakedGI(float3 positionRWS, float3 normalWS, float2 uvStaticLightmap, float2 uvDynamicLightmap) {
-	return SampleBakedGI(positionRWS, normalWS, uvStaticLightmap, uvDynamicLightmap, 1.f, 1.f, 1.f);
-}
-
-float3 SampleBakedGI(float3 positionRWS, float3 normalWS, float2 uvStaticLightmap, float2 uvDynamicLightmap, float skyOcclusion, float grassOcclusion, float treeOcclusion)
-//forest-end:
-{
-    // If there is no lightmap, it assume lightprobe
-#if !defined(LIGHTMAP_ON) && !defined(DYNAMICLIGHTMAP_ON)
-
-    if (unity_ProbeVolumeParams.x == 0.0)
-    {
-        // TODO: pass a tab of coefficient instead!
-        real4 SHCoefficients[7];
-        SHCoefficients[0] = unity_SHAr;
-        SHCoefficients[1] = unity_SHAg;
-        SHCoefficients[2] = unity_SHAb;
-        SHCoefficients[3] = unity_SHBr;
-        SHCoefficients[4] = unity_SHBg;
-        SHCoefficients[5] = unity_SHBb;
-        SHCoefficients[6] = unity_SHC;
-
-//forest-begin: sky occlusion
-        #if SKY_OCCLUSION
-			SHCoefficients[0] += _AmbientProbeSH[0] * skyOcclusion;
-			SHCoefficients[1] += _AmbientProbeSH[1] * skyOcclusion;
-			SHCoefficients[2] += _AmbientProbeSH[2] * skyOcclusion;
-			SHCoefficients[3] += _AmbientProbeSH[3] * skyOcclusion;
-			SHCoefficients[4] += _AmbientProbeSH[4] * skyOcclusion;
-			SHCoefficients[5] += _AmbientProbeSH[5] * skyOcclusion;
-			SHCoefficients[6] += _AmbientProbeSH[6] * skyOcclusion;
-       #endif
-//forest-end:
-
-//forest-begin: Tree occlusion
-        return SampleSH9(SHCoefficients, normalWS) * treeOcclusion;
-//forest-end:
-    }
-    else
-    {
-#if RAYTRACING_ENABLED
-        if (unity_ProbeVolumeParams.w == 1.0)
-            return SampleProbeVolumeSH9(TEXTURE3D_ARGS(unity_ProbeVolumeSH, samplerunity_ProbeVolumeSH), positionRWS, normalWS, GetProbeVolumeWorldToObject(),
-//forest-begin: Tree occlusion
-                unity_ProbeVolumeParams.y, unity_ProbeVolumeParams.z, unity_ProbeVolumeMin.xyz, unity_ProbeVolumeSizeInv.xyz) * treeOcclusion;
-//forest-end:
-        else
-#endif
-            return SampleProbeVolumeSH4(TEXTURE3D_ARGS(unity_ProbeVolumeSH, samplerunity_ProbeVolumeSH), positionRWS, normalWS, GetProbeVolumeWorldToObject(),
-//forest-begin: Tree occlusion
-                unity_ProbeVolumeParams.y, unity_ProbeVolumeParams.z, unity_ProbeVolumeMin.xyz, unity_ProbeVolumeSizeInv.xyz) * treeOcclusion;
-//forest-end:
-    }
-
-#else
-
-    float3 bakeDiffuseLighting = float3(0.0, 0.0, 0.0);
-
-#ifdef UNITY_LIGHTMAP_FULL_HDR
-    bool useRGBMLightmap = false;
-    float4 decodeInstructions = float4(0.0, 0.0, 0.0, 0.0); // Never used but needed for the interface since it supports gamma lightmaps
-#else
-    bool useRGBMLightmap = true;
-    #if defined(UNITY_LIGHTMAP_RGBM_ENCODING)
-        float4 decodeInstructions = float4(34.493242, 2.2, 0.0, 0.0); // range^2.2 = 5^2.2, gamma = 2.2
-    #else
-        float4 decodeInstructions = float4(2.0, 2.2, 0.0, 0.0); // range = 2.0^2.2 = 4.59
-    #endif
-#endif
-
-    #ifdef LIGHTMAP_ON
-        #ifdef DIRLIGHTMAP_COMBINED
-        bakeDiffuseLighting += SampleDirectionalLightmap(TEXTURE2D_ARGS(unity_Lightmap, samplerunity_Lightmap),
-                                                        TEXTURE2D_ARGS(unity_LightmapInd, samplerunity_Lightmap),
-                                                        uvStaticLightmap, unity_LightmapST, normalWS, useRGBMLightmap, decodeInstructions);
-        #else
-        bakeDiffuseLighting += SampleSingleLightmap(TEXTURE2D_ARGS(unity_Lightmap, samplerunity_Lightmap), uvStaticLightmap, unity_LightmapST, useRGBMLightmap, decodeInstructions);
-        #endif
-    #endif
-
-    #ifdef DYNAMICLIGHTMAP_ON
-        #ifdef DIRLIGHTMAP_COMBINED
-        bakeDiffuseLighting += SampleDirectionalLightmap(TEXTURE2D_ARGS(unity_DynamicLightmap, samplerunity_DynamicLightmap),
-                                                        TEXTURE2D_ARGS(unity_DynamicDirectionality, samplerunity_DynamicLightmap),
-                                                        uvDynamicLightmap, unity_DynamicLightmapST, normalWS, false, decodeInstructions);
-        #else
-        bakeDiffuseLighting += SampleSingleLightmap(TEXTURE2D_ARGS(unity_DynamicLightmap, samplerunity_DynamicLightmap), uvDynamicLightmap, unity_DynamicLightmapST, false, decodeInstructions);
-        #endif
-    #endif
-
-//forest-begin: sky occlusion
-    return bakeDiffuseLighting * grassOcclusion;
-//forest-end:
-#endif
-}
-
-float4 SampleShadowMask(float3 positionRWS, float2 uvStaticLightmap) // normalWS not use for now
-{
-#if defined(LIGHTMAP_ON)
-    float2 uv = uvStaticLightmap * unity_LightmapST.xy + unity_LightmapST.zw;
-    float4 rawOcclusionMask = SAMPLE_TEXTURE2D(unity_ShadowMask, samplerunity_ShadowMask, uv); // Can't reuse sampler from Lightmap because with shader graph, the compile could optimize out the lightmaps if metal is 1
-#else
-    float4 rawOcclusionMask;
-    if (unity_ProbeVolumeParams.x == 1.0)
-    {
-        rawOcclusionMask = SampleProbeOcclusion(TEXTURE3D_ARGS(unity_ProbeVolumeSH, samplerunity_ProbeVolumeSH), positionRWS, GetProbeVolumeWorldToObject(),
-                                                unity_ProbeVolumeParams.y, unity_ProbeVolumeParams.z, unity_ProbeVolumeMin.xyz, unity_ProbeVolumeSizeInv.xyz);
-    }
-    else
-    {
-        // Note: Default value when the feature is not enabled is float(1.0, 1.0, 1.0, 1.0) in C++
-        rawOcclusionMask = unity_ProbesOcclusion;
-    }
-#endif
-
-    return rawOcclusionMask;
-}
-=======
 #include "Packages/com.unity.render-pipelines.high-definition/Runtime/Material/BuiltinGIUtilities.hlsl"
->>>>>>> 3e5251f3
 
 // Calculate motion vector in Clip space [-1..1]
 float2 CalculateMotionVector(float4 positionCS, float4 previousPositionCS)
