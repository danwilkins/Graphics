--- conflicted
+++ resolved
@@ -2011,14 +2011,6 @@
                 new DebugUI.EnumField { nameAndTooltip = RenderingStrings.FreezeCameraForCulling, getter = () => data.debugCameraToFreeze, setter = value => data.debugCameraToFreeze = value, enumNames = s_CameraNamesStrings, enumValues = s_CameraNamesValues, getIndex = () => data.debugCameraToFreezeEnumIndex, setIndex = value => data.debugCameraToFreezeEnumIndex = value },
             });
 
-<<<<<<< HEAD
-=======
-            if (XRGraphicsAutomatedTests.enabled)
-            {
-                widgetList.Add(new DebugUI.BoolField { displayName = "XR single-pass test mode", getter = () => data.xrSinglePassTestMode, setter = value => data.xrSinglePassTestMode = value });
-            }
-
->>>>>>> 12429fc7
 #if ENABLE_NVIDIA && ENABLE_NVIDIA_MODULE
             widgetList.Add(nvidiaDebugView.CreateWidget());
 #endif
