using System;

namespace UnityEngine.Rendering.HighDefinition
{
    /// <summary>
    /// Full Screen Lighting Debug Mode.
    /// </summary>
    [GenerateHLSL]
    public enum DebugLightingMode
    {
        /// <summary>No lighting debug mode.</summary>
        None,
        /// <summary>Display only diffuse lighting.</summary>
        DiffuseLighting,
        /// <summary>Display only specular lighting.</summary>
        SpecularLighting,
        /// <summary>Display lux values.</summary>
        LuxMeter,
        /// <summary>Display luminance values.</summary>
        LuminanceMeter,
        /// <summary>Disable scene lightings and replaces it with a pre-computed lighting environment.</summary>
        MatcapView,
        /// <summary>Display Directional Shadow Cascades splits.</summary>
        VisualizeCascade,
        /// <summary>Display Shadow Masks.</summary>
        VisualizeShadowMasks,
        /// <summary>Display indirect diffuse occlusion.</summary>
        IndirectDiffuseOcclusion,
<<<<<<< HEAD
        IndirectSpecularOcclusion,
        ProbeVolume
=======
        /// <summary>Display indirect specular occlusion.</summary>
        IndirectSpecularOcclusion
>>>>>>> b4356196
    }

    /// <summary>
    /// Debug Light Filtering.
    /// </summary>
    [GenerateHLSL]
    [Flags]
    public enum DebugLightFilterMode
    {
        /// <summary>No light filtering.</summary>
        None = 0,
        /// <summary>Display directional lights.</summary>
        DirectDirectional = 1 << 0,
        /// <summary>Display punctual lights.</summary>
        DirectPunctual = 1 << 1,
        /// <summary>Display rectangle lights.</summary>
        DirectRectangle = 1 << 2,
        /// <summary>Display tube lights.</summary>
        DirectTube = 1 << 3,
        /// <summary>Display Spot lights.</summary>
        DirectSpotCone = 1 << 4,
        /// <summary>Display Pyramid lights.</summary>
        DirectSpotPyramid = 1 << 5,
        /// <summary>Display Box lights.</summary>
        DirectSpotBox = 1 << 6,
        /// <summary>Display Reflection Probes.</summary>
        IndirectReflectionProbe = 1 << 7,
        /// <summary>Display Planar Probes.</summary>
        IndirectPlanarProbe = 1 << 8,
    }

    static class DebugLightHierarchyExtensions
    {
        public static bool IsEnabledFor(
            this DebugLightFilterMode mode,
            GPULightType gpuLightType,
            SpotLightShape spotLightShape
        )
        {
            switch (gpuLightType)
            {
                case GPULightType.ProjectorBox:
                case GPULightType.ProjectorPyramid:
                case GPULightType.Spot:
                {
                    switch (spotLightShape)
                    {
                        case SpotLightShape.Box: return (mode & DebugLightFilterMode.DirectSpotBox) != 0;
                        case SpotLightShape.Cone: return (mode & DebugLightFilterMode.DirectSpotCone) != 0;
                        case SpotLightShape.Pyramid: return (mode & DebugLightFilterMode.DirectSpotPyramid) != 0;
                        default: throw new ArgumentOutOfRangeException(nameof(spotLightShape));
                    }
                }
                case GPULightType.Tube: return (mode & DebugLightFilterMode.DirectTube) != 0;
                case GPULightType.Point: return (mode & DebugLightFilterMode.DirectPunctual) != 0;
                case GPULightType.Rectangle: return (mode & DebugLightFilterMode.DirectRectangle) != 0;
                case GPULightType.Directional: return (mode & DebugLightFilterMode.DirectDirectional) != 0;
                default: throw new ArgumentOutOfRangeException(nameof(gpuLightType));
            }
        }

        public static bool IsEnabledFor(
            this DebugLightFilterMode mode,
            ProbeSettings.ProbeType probeType
        )
        {
            switch (probeType)
            {
                case ProbeSettings.ProbeType.PlanarProbe: return (mode & DebugLightFilterMode.IndirectPlanarProbe) != 0;
                case ProbeSettings.ProbeType.ReflectionProbe: return (mode & DebugLightFilterMode.IndirectReflectionProbe) != 0;
                default: throw new ArgumentOutOfRangeException(nameof(probeType));
            }
        }
    }

    /// <summary>
    /// Shadow Maps Debug Mode.
    /// </summary>
    [GenerateHLSL]
    public enum ShadowMapDebugMode
    {
        /// <summary>No Shadow Maps debug.</summary>
        None,
        /// <summary>Display punctual lights shadow atlas as an overlay.</summary>
        VisualizePunctualLightAtlas,
        /// <summary>Display directional light shadow atlas as an overlay.</summary>
        VisualizeDirectionalLightAtlas,
        /// <summary>Display area lights shadow atlas as an overlay.</summary>
        VisualizeAreaLightAtlas,
        /// <summary>Display a single light shadow map as an overlay.</summary>
        VisualizeShadowMap,
        /// <summary>Replace rendering with a black and white view of the shadow of a single light in the scene.</summary>
        SingleShadow,
    }

<<<<<<< HEAD
    [GenerateHLSL]
    public enum ProbeVolumeDebugMode
    {
        None,
        VisualizeAtlas,
        VisualizeDebugColors,
        VisualizeValidity
    }

    [GenerateHLSL]
    public enum ProbeVolumeAtlasSliceMode
    {
        IrradianceSH00,
        IrradianceSH1_1,
        IrradianceSH10,
        IrradianceSH11,
        Validity,
        OctahedralDepth
    }

=======
    /// <summary>
    /// Lighting Debug Settings.
    /// </summary>
>>>>>>> b4356196
    [Serializable]
    public class LightingDebugSettings
    {
        /// <summary>
        /// Returns true if any lighting debug mode is enabled.
        /// </summary>
        /// <returns>True if any lighting debug mode is enabled</returns>
        public bool IsDebugDisplayEnabled()
        {
            return debugLightingMode != DebugLightingMode.None
                || debugLightFilterMode != DebugLightFilterMode.None
                || overrideSmoothness
                || overrideAlbedo
                || overrideNormal
                || overrideAmbientOcclusion
                || overrideSpecularColor
                || overrideEmissiveColor
                || shadowDebugMode == ShadowMapDebugMode.SingleShadow
                || probeVolumeDebugMode != ProbeVolumeDebugMode.None;
        }

        /// <summary>Current Light Filtering.</summary>
        public DebugLightFilterMode debugLightFilterMode = DebugLightFilterMode.None;
        /// <summary>Current Full Screen Lighting debug mode.</summary>
        public DebugLightingMode    debugLightingMode = DebugLightingMode.None;
        /// <summary>Current Shadow Maps debug mode.</summary>
        public ShadowMapDebugMode   shadowDebugMode = ShadowMapDebugMode.None;
<<<<<<< HEAD
        public ProbeVolumeDebugMode probeVolumeDebugMode = ProbeVolumeDebugMode.None;
        public ProbeVolumeAtlasSliceMode probeVolumeAtlasSliceMode = ProbeVolumeAtlasSliceMode.IrradianceSH00;
        public float                probeVolumeMinValue = 0.0f;
        public float                probeVolumeMaxValue = 1.0f;
=======
        /// <summary>True if Shadow Map debug mode should be displayed for the currently selected light.</summary>
>>>>>>> b4356196
        public bool                 shadowDebugUseSelection = false;
        /// <summary>Index in the list of currently visible lights of the shadow map to display.</summary>
        public uint                 shadowMapIndex = 0;
        /// <summary>Shadow Map debug display visual remapping minimum value.</summary>
        public float                shadowMinValue = 0.0f;
        /// <summary>Shadow Map debug display visual remapping maximum value.</summary>
        public float                shadowMaxValue = 1.0f;
        /// <summary>Use this value to force a rescale of all shadow atlases.</summary>
        public float                shadowResolutionScaleFactor = 1.0f;
        /// <summary>Clear shadow atlases each frame.</summary>
        public bool                 clearShadowAtlas = false;

        /// <summary>Override smoothness of the whole scene for lighting debug.</summary>
        public bool                 overrideSmoothness = false;
        /// <summary>Value used when overriding smoothness.</summary>
        public float                overrideSmoothnessValue = 0.5f;
        /// <summary>Override albedo of the whole scene for lighting debug.</summary>
        public bool                 overrideAlbedo = false;
        /// <summary>Color used when overriding albedo.</summary>
        public Color                overrideAlbedoValue = new Color(0.5f, 0.5f, 0.5f);
        /// <summary>Override normal of the whole scene with object normals for lighting debug.</summary>
        public bool                 overrideNormal = false;
        /// <summary>Override ambient occlusion of the whole scene for lighting debug.</summary>
        public bool                 overrideAmbientOcclusion = false;
        /// <summary>Value used when overriding ambient occlusion.</summary>
        public float                overrideAmbientOcclusionValue = 1.0f;
        /// <summary>Override specular color of the whole scene for lighting debug.</summary>
        public bool                 overrideSpecularColor = false;
        /// <summary>Color used when overriding specular color.</summary>
        public Color                overrideSpecularColorValue = new Color(1.0f, 1.0f, 1.0f);
        /// <summary>Override emissive color of the whole scene for lighting debug.</summary>
        public bool                 overrideEmissiveColor = false;
        /// <summary>Color used when overriding emissive color.</summary>
        public Color                overrideEmissiveColorValue = new Color(1.0f, 1.0f, 1.0f);

        /// <summary>Display sky reflection cubemap as an overlay.</summary>
        public bool                 displaySkyReflection = false;
        /// <summary>Mip map of the displayed sky reflection.</summary>
        public float                skyReflectionMipmap = 0.0f;

        /// <summary>Display lights bounding volumes as a transparent overlay in the scene.</summary>
        public bool                 displayLightVolumes = false;
        /// <summary>Type of light bounding volumes to display.</summary>
        public LightVolumeDebug     lightVolumeDebugByCategory = LightVolumeDebug.Gradient;
        /// <summary>Maximum number of lights against which the light overdraw gradient is displayed.</summary>
        public uint                 maxDebugLightCount = 24;

        /// <summary>Exposure used for lighting debug modes.</summary>
        public float                debugExposure = 0.0f;

        /// <summary>Display the light cookies atlas.</summary>
        public bool                 displayCookieAtlas = false;
        /// <summary>Display the light cookies cubemap array.</summary>
        public bool                 displayCookieCubeArray = false;
        /// <summary>Index of the light cookie cubemap to display.</summary>
        public uint                 cookieCubeArraySliceIndex = 0;
        /// <summary>Mip level of the cookie cubemap display.</summary>
        public uint                 cookieAtlasMipLevel = 0;
        /// <summary>Clear cookie atlas each frame.</summary>
        public bool                 clearCookieAtlas = false;

        /// <summary>Display the planar reflection atlas.</summary>
        public bool                 displayPlanarReflectionProbeAtlas = false;
        /// <summary>Mip level of the planar reflection atlas display.</summary>
        public uint                 planarReflectionProbeMipLevel = 0;
        /// <summary>Clear planar reflection atlas each frame.</summary>
        public bool                 clearPlanarReflectionProbeAtlas = false;

        /// <summary>True if punctual lights should be displayed in the scene.</summary>
        public bool                 showPunctualLight = true;
        /// <summary>True if directional lights should be displayed in the scene.</summary>
        public bool                 showDirectionalLight = true;
        /// <summary>True if area lights should be displayed in the scene.</summary>
        public bool                 showAreaLight = true;
        /// <summary>True if reflection probes lights should be displayed in the scene.</summary>
        public bool                 showReflectionProbe = true;

        /// <summary>Tile and Cluster debug mode.</summary>
        public TileClusterDebug tileClusterDebug = TileClusterDebug.None;
        /// <summary>Category for tile and cluster debug mode.</summary>
        public TileClusterCategoryDebug tileClusterDebugByCategory = TileClusterCategoryDebug.Punctual;

        // Internal APIs
        internal bool IsDebugDisplayRemovePostprocess()
        {
            return debugLightingMode != DebugLightingMode.None && debugLightingMode != DebugLightingMode.MatcapView;
        }

    }
}<|MERGE_RESOLUTION|>--- conflicted
+++ resolved
@@ -26,13 +26,10 @@
         VisualizeShadowMasks,
         /// <summary>Display indirect diffuse occlusion.</summary>
         IndirectDiffuseOcclusion,
-<<<<<<< HEAD
+        /// <summary>Display indirect specular occlusion.</summary>
         IndirectSpecularOcclusion,
-        ProbeVolume
-=======
-        /// <summary>Display indirect specular occlusion.</summary>
-        IndirectSpecularOcclusion
->>>>>>> b4356196
+		/// <summary>Display Probe Volumes.</summary>
+		ProbeVolume
     }
 
     /// <summary>
@@ -128,7 +125,9 @@
         SingleShadow,
     }
 
-<<<<<<< HEAD
+    /// <summary>
+    /// Probe Volume Debug Modes.
+    /// </summary>
     [GenerateHLSL]
     public enum ProbeVolumeDebugMode
     {
@@ -138,6 +137,9 @@
         VisualizeValidity
     }
 
+	/// <summary>
+    /// Probe Volume Atlas Slicing Modes.
+    /// </summary>
     [GenerateHLSL]
     public enum ProbeVolumeAtlasSliceMode
     {
@@ -149,11 +151,9 @@
         OctahedralDepth
     }
 
-=======
-    /// <summary>
+	/// <summary>
     /// Lighting Debug Settings.
     /// </summary>
->>>>>>> b4356196
     [Serializable]
     public class LightingDebugSettings
     {
@@ -181,14 +181,15 @@
         public DebugLightingMode    debugLightingMode = DebugLightingMode.None;
         /// <summary>Current Shadow Maps debug mode.</summary>
         public ShadowMapDebugMode   shadowDebugMode = ShadowMapDebugMode.None;
-<<<<<<< HEAD
+        /// <summary>Current Probe Volume Debug Mode.</summary>
         public ProbeVolumeDebugMode probeVolumeDebugMode = ProbeVolumeDebugMode.None;
+		/// <summary>Current Probe Volume Atlas Slicing Mode.</summary>
         public ProbeVolumeAtlasSliceMode probeVolumeAtlasSliceMode = ProbeVolumeAtlasSliceMode.IrradianceSH00;
+		/// <summary>The minimum display threshold for atlas slices.</summary>
         public float                probeVolumeMinValue = 0.0f;
+		/// <summary>The maximum display threshold for atlas slices.</summary>
         public float                probeVolumeMaxValue = 1.0f;
-=======
-        /// <summary>True if Shadow Map debug mode should be displayed for the currently selected light.</summary>
->>>>>>> b4356196
+		/// <summary>True if Shadow Map debug mode should be displayed for the currently selected light.</summary>
         public bool                 shadowDebugUseSelection = false;
         /// <summary>Index in the list of currently visible lights of the shadow map to display.</summary>
         public uint                 shadowMapIndex = 0;
