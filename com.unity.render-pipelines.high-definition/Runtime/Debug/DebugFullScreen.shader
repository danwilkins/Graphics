--- conflicted
+++ resolved
@@ -132,25 +132,6 @@
             {
                 UNITY_SETUP_STEREO_EYE_INDEX_POST_VERTEX(input);
 
-<<<<<<< HEAD
-            // Note: If the single shadow debug mode is enabled, we don't render other full screen debug modes
-            // and the value of _FullScreenDebugMode is forced to 
-            if (_DebugShadowMapMode == SHADOWMAPDEBUGMODE_SINGLE_SHADOW)
-            {
-                float4 color = SAMPLE_TEXTURE2D_X(_DebugFullScreenTexture, s_point_clamp_sampler, input.texcoord);
-                return color;
-            }
-            // SSAO
-            if (_FullScreenDebugMode == FULLSCREENDEBUGMODE_SSAO)
-            {
-                return 1.0f - SAMPLE_TEXTURE2D_X(_DebugFullScreenTexture, s_point_clamp_sampler, input.texcoord).xxxx;
-            }
-            if (_FullScreenDebugMode == FULLSCREENDEBUGMODE_NAN_TRACKER)
-            {
-                float4 color = SAMPLE_TEXTURE2D_X(_DebugFullScreenTexture, s_point_clamp_sampler, input.texcoord);
-
-                if (AnyIsNaN(color) || AnyIsInf(color))
-=======
                 // Note: If the single shadow debug mode is enabled, we don't render other full screen debug modes
                 // and the value of _FullScreenDebugMode is forced to 0
                 if (_DebugShadowMapMode == SHADOWMAPDEBUGMODE_SINGLE_SHADOW)
@@ -194,7 +175,6 @@
                     return color;
                 }
                 if ( _FullScreenDebugMode == FULLSCREENDEBUGMODE_SCREEN_SPACE_SHADOWS)
->>>>>>> 5fb0448c
                 {
                     color = float4(1.0, 0.0, 0.0, 1.0);
                 }
@@ -202,8 +182,6 @@
                 {
                     color.rgb = Luminance(color.rgb).xxx;
                 }
-<<<<<<< HEAD
-=======
                 if (_FullScreenDebugMode == FULLSCREENDEBUGMODE_COLOR_LOG)
                 {
                     float4 color = LOAD_TEXTURE2D_X(_DebugFullScreenTexture, (uint2)input.positionCS.xy);
@@ -212,7 +190,6 @@
                 if (_FullScreenDebugMode == FULLSCREENDEBUGMODE_CONTACT_SHADOWS)
                 {
                     uint contactShadowData = LOAD_TEXTURE2D_X(_ContactShadowTexture, input.texcoord * _ScreenSize.xy).r;
->>>>>>> 5fb0448c
 
                 return color;
             }
@@ -278,15 +255,6 @@
                 float d = 0.0;
                 if (any(mv_arrow))
                 {
-<<<<<<< HEAD
-                    // Rotate the arrow according to the direction
-                    mv_arrow = normalize(mv_arrow);
-                    float2x2 rot = float2x2(mv_arrow.x, -mv_arrow.y, mv_arrow.y, mv_arrow.x);
-                    positionSS = mul(rot, positionSS);
-
-                    d = DrawArrow(positionSS, body, 0.25 * body, 0.5, 2.0, 1.0);
-                    d = 1.0 - saturate(d);
-=======
                     // Reuse depth display function from DebugViewMaterial
                     int2 mipOffset = _DebugDepthPyramidOffsets[_DebugDepthPyramidMip];
                     uint2 pixCoord = (uint2)input.positionCS.xy >> _DebugDepthPyramidMip;
@@ -294,7 +262,6 @@
                     PositionInputs posInput = GetPositionInput(input.positionCS.xy, _ScreenSize.zw, depth, UNITY_MATRIX_I_VP, UNITY_MATRIX_V);
                     float linearDepth = frac(posInput.linearDepth * 0.1);
                     return float4(linearDepth.xxx, 1.0);
->>>>>>> 5fb0448c
                 }
 
                 return float4(color + d.xxx, 1.0);
