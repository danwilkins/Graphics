using System;
using System.Linq;
using System.Collections.Generic;
using JetBrains.Annotations;
using UnityEngine;
using UnityEngine.Rendering;
#if UNITY_EDITOR
using UnityEditor;
#endif
using UnityEngine.Serialization;

namespace UnityEngine.Rendering.HighDefinition
{
    // This structure contains all the old values for every recordable fields from the HD light editor
    // so we can force timeline to record changes on other fields from the LateUpdate function (editor only)
    struct TimelineWorkaround
    {
        public float oldSpotAngle;
        public Color oldLightColor;
        public Vector3 oldLossyScale;
        public bool oldDisplayAreaLightEmissiveMesh;
        public float oldLightColorTemperature;
        public float oldIntensity;
        public bool lightEnabled;
    }

    //@TODO: We should continuously move these values
    // into the engine when we can see them being generally useful
    /// <summary>
    /// HDRP Additional light data component. It contains the light API and fields used by HDRP.
    /// </summary>
    [HelpURL(Documentation.baseURL + Documentation.version + Documentation.subURL + "Light-Component" + Documentation.endURL)]
    [AddComponentMenu("")] // Hide in menu
    [RequireComponent(typeof(Light))]
    [ExecuteAlways]
    public partial class HDAdditionalLightData : MonoBehaviour, ISerializationCallbackReceiver
    {
        internal static class ScalableSettings
        {
            public static IntScalableSetting ShadowResolutionArea(HDRenderPipelineAsset hdrp) =>
                hdrp.currentPlatformRenderPipelineSettings.hdShadowInitParams.shadowResolutionArea;
            public static IntScalableSetting ShadowResolutionPunctual(HDRenderPipelineAsset hdrp) =>
                hdrp.currentPlatformRenderPipelineSettings.hdShadowInitParams.shadowResolutionPunctual;
            public static IntScalableSetting ShadowResolutionDirectional(HDRenderPipelineAsset hdrp) =>
                hdrp.currentPlatformRenderPipelineSettings.hdShadowInitParams.shadowResolutionDirectional;

            public static BoolScalableSetting UseContactShadow(HDRenderPipelineAsset hdrp) =>
                hdrp.currentPlatformRenderPipelineSettings.lightSettings.useContactShadow;
        }

        /// <summary>
        /// The default intensity value for directional lights in Lux
        /// </summary>
        public const float k_DefaultDirectionalLightIntensity = Mathf.PI; // In lux
        /// <summary>
        /// The default intensity value for punctual lights in Lumen
        /// </summary>
        public const float k_DefaultPunctualLightIntensity = 600.0f;      // Light default to 600 lumen, i.e ~48 candela
        /// <summary>
        /// The default intensity value for area lights in Lumen
        /// </summary>
        public const float k_DefaultAreaLightIntensity = 200.0f;          // Light default to 200 lumen to better match point light

        /// <summary>
        /// Minimum value for the spot light angle
        /// </summary>
        public const float k_MinSpotAngle = 1.0f;
        /// <summary>
        /// Maximum value for the spot light angle
        /// </summary>
        public const float k_MaxSpotAngle = 179.0f;

        /// <summary>
        /// Minimum aspect ratio for pyramid spot lights
        /// </summary>
        public const float k_MinAspectRatio = 0.05f;
        /// <summary>
        /// Maximum aspect ratio for pyramid spot lights
        /// </summary>
        public const float k_MaxAspectRatio = 20.0f;

        /// <summary>
        /// Minimum shadow map view bias scale
        /// </summary>
        public const float k_MinViewBiasScale = 0.0f;
        /// <summary>
        /// Maximum shadow map view bias scale
        /// </summary>
        public const float k_MaxViewBiasScale = 15.0f;

        /// <summary>
        /// Minimum area light size
        /// </summary>
        public const float k_MinAreaWidth = 0.01f; // Provide a small size of 1cm for line light

        /// <summary>
        /// Default shadow resolution
        /// </summary>
        public const int k_DefaultShadowResolution = 512;

        // EVSM limits
        internal const float k_MinEvsmExponent = 5.0f;
        internal const float k_MaxEvsmExponent = 42.0f;
        internal const float k_MinEvsmLightLeakBias = 0.0f;
        internal const float k_MaxEvsmLightLeakBias = 1.0f;
        internal const float k_MinEvsmVarianceBias = 0.0f;
        internal const float k_MaxEvsmVarianceBias = 0.001f;
        internal const int k_MinEvsmBlurPasses = 0;
        internal const int k_MaxEvsmBlurPasses = 8;

        internal const float k_MinSpotInnerPercent = 0.0f;
        internal const float k_MaxSpotInnerPercent = 100.0f;

        internal const float k_MinAreaLightShadowCone = 10.0f;
        internal const float k_MaxAreaLightShadowCone = 179.0f;

        /// <summary>List of the lights that overlaps when the OverlapLight scene view mode is enabled</summary>
        internal static HashSet<HDAdditionalLightData> s_overlappingHDLights = new HashSet<HDAdditionalLightData>();

#region HDLight Properties API

        [SerializeField, FormerlySerializedAs("displayLightIntensity")]
        float m_Intensity;
        /// <summary>
        /// Get/Set the intensity of the light using the current light unit.
        /// </summary>
        public float intensity
        {
            get => m_Intensity;
            set
            {
                if (m_Intensity == value)
                    return;

                m_Intensity = Mathf.Clamp(value, 0, float.MaxValue);
                UpdateLightIntensity();
            }
        }

        // Only for Spotlight, should be hide for other light
        [SerializeField, FormerlySerializedAs("enableSpotReflector")]
        bool m_EnableSpotReflector = false;
        /// <summary>
        /// Get/Set the Spot Reflection option on spot lights.
        /// </summary>
        public bool enableSpotReflector
        {
            get => m_EnableSpotReflector;
            set
            {
                if (m_EnableSpotReflector == value)
                    return;

                m_EnableSpotReflector = value;
                UpdateLightIntensity();
            }
        }

        // Lux unity for all light except directional require a distance
        [SerializeField, FormerlySerializedAs("luxAtDistance")]
        float m_LuxAtDistance = 1.0f;
        /// <summary>
        /// Set/Get the distance for spot lights where the emission intensity is matches the value set in the intensity property.
        /// </summary>
        public float luxAtDistance
        {
            get => m_LuxAtDistance;
            set
            {
                if (m_LuxAtDistance == value)
                    return;

                m_LuxAtDistance = Mathf.Clamp(value, 0, float.MaxValue);
                UpdateLightIntensity();
            }
        }

        [Range(k_MinSpotInnerPercent, k_MaxSpotInnerPercent)]
        [SerializeField]
        float m_InnerSpotPercent; // To display this field in the UI this need to be public
        /// <summary>
        /// Get/Set the inner spot radius in percent.
        /// </summary>
        public float innerSpotPercent
        {
            get => m_InnerSpotPercent;
            set
            {
                if (m_InnerSpotPercent == value)
                    return;

                m_InnerSpotPercent = Mathf.Clamp(value, k_MinSpotInnerPercent, k_MaxSpotInnerPercent);
                UpdateLightIntensity();
            }
        }

        /// <summary>
        /// Get the inner spot radius between 0 and 1.
        /// </summary>
        public float innerSpotPercent01 => innerSpotPercent / 100f;


        [Range(k_MinSpotInnerPercent, k_MaxSpotInnerPercent)]
        [SerializeField]
        float m_SpotIESCutoffPercent = 100.0f; // To display this field in the UI this need to be public
        /// <summary>
        /// Get/Set the spot ies cutoff.
        /// </summary>
        public float spotIESCutoffPercent
        {
            get => m_SpotIESCutoffPercent;
            set
            {
                if (m_SpotIESCutoffPercent == value)
                    return;

                m_SpotIESCutoffPercent = Mathf.Clamp(value, k_MinSpotInnerPercent, k_MaxSpotInnerPercent);
            }
        }

        /// <summary>
        /// Get the inner spot radius between 0 and 1.
        /// </summary>
        public float spotIESCutoffPercent01 => spotIESCutoffPercent/100f;

        [Range(0.0f, 16.0f)]
        [SerializeField, FormerlySerializedAs("lightDimmer")]
        float m_LightDimmer = 1.0f;
        /// <summary>
        /// Get/Set the light dimmer / multiplier, between 0 and 16.
        /// </summary>
        public float lightDimmer
        {
            get => m_LightDimmer;
            set
            {
                if (m_LightDimmer == value)
                    return;

                m_LightDimmer = Mathf.Clamp(value, 0.0f, 16.0f);
            }
        }

        [Range(0.0f, 16.0f), SerializeField, FormerlySerializedAs("volumetricDimmer")]
        float m_VolumetricDimmer = 1.0f;
        /// <summary>
        /// Get/Set the light dimmer / multiplier on volumetric effects, between 0 and 16.
        /// </summary>
        public float volumetricDimmer
        {
            get => useVolumetric ? m_VolumetricDimmer : 0.0f;
            set
            {
                if (m_VolumetricDimmer == value)
                    return;

                m_VolumetricDimmer = Mathf.Clamp(value, 0.0f, 16.0f);
            }
        }

        // Used internally to convert any light unit input into light intensity
        [SerializeField, FormerlySerializedAs("lightUnit")]
        LightUnit m_LightUnit = LightUnit.Lumen;
        /// <summary>
        /// Get/Set the light unit. When changing the light unit, the intensity will be converted to match the previous intensity in the new unit.
        /// </summary>
        public LightUnit lightUnit
        {
            get => m_LightUnit;
            set
            {
                if (m_LightUnit == value)
                    return;

                if (!IsValidLightUnitForType(type, m_SpotLightShape, value))
                {
                    var supportedTypes = String.Join(", ", GetSupportedLightUnits(type, m_SpotLightShape));
                    Debug.LogError($"Set Light Unit '{value}' to a {GetLightTypeName()} is not allowed, only {supportedTypes} are supported.");
                    return;
                }

                LightUtils.ConvertLightIntensity(m_LightUnit, value, this, legacyLight);

                m_LightUnit = value;
                UpdateLightIntensity();
            }
        }

        // Not used for directional lights.
        [SerializeField, FormerlySerializedAs("fadeDistance")]
        float m_FadeDistance = 10000.0f;
        /// <summary>
        /// Get/Set the light fade distance.
        /// </summary>
        public float fadeDistance
        {
            get => m_FadeDistance;
            set
            {
                if (m_FadeDistance == value)
                    return;

                m_FadeDistance = Mathf.Clamp(value, 0, float.MaxValue);
            }
        }

        [SerializeField, FormerlySerializedAs("affectDiffuse")]
        bool m_AffectDiffuse = true;
        /// <summary>
        /// Controls whether the light affects the diffuse or not
        /// </summary>
        public bool affectDiffuse
        {
            get => m_AffectDiffuse;
            set
            {
                if (m_AffectDiffuse == value)
                    return;

                m_AffectDiffuse = value;
            }
        }

        [SerializeField, FormerlySerializedAs("affectSpecular")]
        bool m_AffectSpecular = true;
        /// <summary>
        /// Controls whether the light affects the specular or not
        /// </summary>
        public bool affectSpecular
        {
            get => m_AffectSpecular;
            set
            {
                if (m_AffectSpecular == value)
                    return;

                m_AffectSpecular = value;
            }
        }

        // This property work only with shadow mask and allow to say we don't render any lightMapped object in the shadow map
        [SerializeField, FormerlySerializedAs("nonLightmappedOnly")]
        bool m_NonLightmappedOnly = false;
        /// <summary>
        /// Only used when the shadow masks are enabled, control if the we use ShadowMask or DistanceShadowmask for this light.
        /// </summary>
        public bool nonLightmappedOnly
        {
            get => m_NonLightmappedOnly;
            set
            {
                if (m_NonLightmappedOnly == value)
                    return;

                m_NonLightmappedOnly = value;
                legacyLight.lightShadowCasterMode = value ? LightShadowCasterMode.NonLightmappedOnly : LightShadowCasterMode.Everything;
            }
        }

        // Only for Rectangle/Line/box projector lights.
        [SerializeField, FormerlySerializedAs("shapeWidth")]
        float m_ShapeWidth = 0.5f;
        /// <summary>
        /// Control the width of an area, a box spot light or a directional light cookie.
        /// </summary>
        public float shapeWidth
        {
            get => m_ShapeWidth;
            set
            {
                if (m_ShapeWidth == value)
                    return;

                if (type == HDLightType.Area)
                    m_ShapeWidth = Mathf.Clamp(value, k_MinAreaWidth, float.MaxValue);
                else
                    m_ShapeWidth = Mathf.Clamp(value, 0, float.MaxValue);
                UpdateAllLightValues();
            }
        }

        // Only for Rectangle/box projector and rectangle area lights
        [SerializeField, FormerlySerializedAs("shapeHeight")]
        float m_ShapeHeight = 0.5f;
        /// <summary>
        /// Control the height of an area, a box spot light or a directional light cookie.
        /// </summary>
        public float shapeHeight
        {
            get => m_ShapeHeight;
            set
            {
                if (m_ShapeHeight == value)
                    return;

                if (type == HDLightType.Area)
                    m_ShapeHeight = Mathf.Clamp(value, k_MinAreaWidth, float.MaxValue);
                else
                    m_ShapeHeight = Mathf.Clamp(value, 0, float.MaxValue);
                UpdateAllLightValues();
            }
        }

        // Only for pyramid projector
        [SerializeField, FormerlySerializedAs("aspectRatio")]
        float m_AspectRatio = 1.0f;
        /// <summary>
        /// Get/Set the aspect ratio of a pyramid light
        /// </summary>
        public float aspectRatio
        {
            get => m_AspectRatio;
            set
            {
                if (m_AspectRatio == value)
                    return;

                m_AspectRatio = Mathf.Clamp(value, k_MinAspectRatio, k_MaxAspectRatio);
                UpdateAllLightValues();
            }
        }

        // Only for Punctual/Sphere/Disc. Default shape radius is not 0 so that specular highlight is visible by default, it matches the previous default of 0.99 for MaxSmoothness.
        [SerializeField, FormerlySerializedAs("shapeRadius")]
        float m_ShapeRadius = 0.025f;
        /// <summary>
        /// Get/Set the radius of a light
        /// </summary>
        public float shapeRadius
        {
            get => m_ShapeRadius;
            set
            {
                if (m_ShapeRadius == value)
                    return;

                m_ShapeRadius = Mathf.Clamp(value, 0, float.MaxValue);
                UpdateAllLightValues();
            }
        }

        [SerializeField]
        float m_SoftnessScale = 1.0f;
        /// <summary>
        /// Get/Set the scale factor applied to shape radius or angular diameter for the softness calculation.
        /// </summary>
        public float softnessScale
        {
            get => m_SoftnessScale;
            set
            {
                if (m_SoftnessScale == value)
                    return;

                m_SoftnessScale = Mathf.Clamp(value, 0, float.MaxValue);
                UpdateAllLightValues();
            }
        }

        [SerializeField, FormerlySerializedAs("useCustomSpotLightShadowCone")]
        bool m_UseCustomSpotLightShadowCone = false;
        // Custom spot angle for spotlight shadows
        /// <summary>
        /// Toggle the custom spot light shadow cone.
        /// </summary>
        public bool useCustomSpotLightShadowCone
        {
            get => m_UseCustomSpotLightShadowCone;
            set
            {
                if (m_UseCustomSpotLightShadowCone == value)
                    return;

                m_UseCustomSpotLightShadowCone = value;
            }
        }

        [SerializeField, FormerlySerializedAs("customSpotLightShadowCone")]
        float m_CustomSpotLightShadowCone = 30.0f;
        /// <summary>
        /// Get/Set the custom spot shadow cone value.
        /// </summary>
        /// <value></value>
        public float customSpotLightShadowCone
        {
            get => m_CustomSpotLightShadowCone;
            set
            {
                if (m_CustomSpotLightShadowCone == value)
                    return;

                m_CustomSpotLightShadowCone = value;
            }
        }

        // Only for Spot/Point/Directional - use to cheaply fake specular spherical area light
        // It is not 1 to make sure the highlight does not disappear.
        [Range(0.0f, 1.0f)]
        [SerializeField, FormerlySerializedAs("maxSmoothness")]
        float m_MaxSmoothness = 0.99f;
        /// <summary>
        /// Get/Set the maximum smoothness of a punctual or directional light.
        /// </summary>
        public float maxSmoothness
        {
            get => m_MaxSmoothness;
            set
            {
                if (m_MaxSmoothness == value)
                    return;

                m_MaxSmoothness = Mathf.Clamp01(value);
            }
        }

        // If true, we apply the smooth attenuation factor on the range attenuation to get 0 value, else the attenuation is just inverse square and never reach 0
        [SerializeField, FormerlySerializedAs("applyRangeAttenuation")]
        bool m_ApplyRangeAttenuation = true;
        /// <summary>
        /// If enabled, apply a smooth attenuation factor so at the end of the range, the attenuation is 0.
        /// Otherwise the inverse-square attenuation is used and the value never reaches 0.
        /// </summary>
        public bool applyRangeAttenuation
        {
            get => m_ApplyRangeAttenuation;
            set
            {
                if (m_ApplyRangeAttenuation == value)
                    return;

                m_ApplyRangeAttenuation = value;
                UpdateAllLightValues();
            }
        }

        // When true, a mesh will be display to represent the area light (Can only be change in editor, component is added in Editor)
        [SerializeField, FormerlySerializedAs("displayAreaLightEmissiveMesh")]
        bool m_DisplayAreaLightEmissiveMesh = false;
        /// <summary>
        /// If enabled, display an emissive mesh rect synchronized with the intensity and color of the light.
        /// </summary>
        public bool displayAreaLightEmissiveMesh
        {
            get => m_DisplayAreaLightEmissiveMesh;
            set
            {
                if (m_DisplayAreaLightEmissiveMesh == value)
                    return;

                m_DisplayAreaLightEmissiveMesh = value;

                UpdateAllLightValues();
            }
        }

        // Optional cookie for rectangular area lights
        [SerializeField, FormerlySerializedAs("areaLightCookie")]
        Texture m_AreaLightCookie = null;
        /// <summary>
        /// Get/Set cookie texture for area lights.
        /// </summary>
        public Texture areaLightCookie
        {
            get => m_AreaLightCookie;
            set
            {
                if (m_AreaLightCookie == value)
                    return;

                m_AreaLightCookie = value;
                UpdateAllLightValues();
            }
        }


        // Optional IES (Cubemap for PointLight)
        [SerializeField]
        internal Texture m_IESPoint;
        // Optional IES (2D Square texture for Spot or rectangular light)
        [SerializeField]
        internal Texture m_IESSpot;

        /// <summary>
        /// Get/Set IES texture for Point
        /// </summary>
        internal Texture IESPoint
        {
            get => m_IESPoint;
            set
            {
                if (value.dimension == TextureDimension.Cube)
                {
                    m_IESPoint = value;
                    UpdateAllLightValues();
                }
                else
                {
                    Debug.LogError("Texture dimension " + value.dimension + " is not supported for point lights.");
                    m_IESPoint = null;
                }
            }
        }

        /// <summary>
        /// Get/Set IES texture for Spot or rectangular light.
        /// </summary>
        internal Texture IESSpot
        {
            get => m_IESSpot;
            set
            {
                if (value.dimension == TextureDimension.Tex2D && value.width == value.height)
                {
                    m_IESSpot = value;
                    UpdateAllLightValues();
                }
                else
                {
                    Debug.LogError("Texture dimension " + value.dimension + " is not supported for spot lights or rectangular light (only square images).");
                    m_IESSpot = null;
                }
            }
        }

        [Range(k_MinAreaLightShadowCone, k_MaxAreaLightShadowCone)]
        [SerializeField, FormerlySerializedAs("areaLightShadowCone")]
        float m_AreaLightShadowCone = 120.0f;
        /// <summary>
        /// Get/Set area light shadow cone value.
        /// </summary>
        public float areaLightShadowCone
        {
            get => m_AreaLightShadowCone;
            set
            {
                if (m_AreaLightShadowCone == value)
                    return;

                m_AreaLightShadowCone = Mathf.Clamp(value, k_MinAreaLightShadowCone, k_MaxAreaLightShadowCone);
                UpdateAllLightValues();
            }
        }

        // Flag that tells us if the shadow should be screen space
        [SerializeField, FormerlySerializedAs("useScreenSpaceShadows")]
        bool m_UseScreenSpaceShadows = false;
        /// <summary>
        /// Controls if we resolve the directional light shadows in screen space (ray tracing only).
        /// </summary>
        public bool useScreenSpaceShadows
        {
            get => m_UseScreenSpaceShadows;
            set
            {
                if (m_UseScreenSpaceShadows == value)
                    return;

                m_UseScreenSpaceShadows = value;
            }
        }

        // Directional lights only.
        [SerializeField, FormerlySerializedAs("interactsWithSky")]
        bool m_InteractsWithSky = true;
        /// <summary>
        /// Controls if the directional light affect the Physically Based sky.
        /// This have no effect on other skies.
        /// </summary>
        public bool interactsWithSky
        {
            get => m_InteractsWithSky;
            set
            {
                if (m_InteractsWithSky == value)
                    return;

                m_InteractsWithSky = value;
            }
        }
        [SerializeField, FormerlySerializedAs("angularDiameter")]
        float m_AngularDiameter = 0.5f;
        /// <summary>
        /// Angular diameter of the emissive celestial body represented by the light as seen from the camera (in degrees).
        /// Used to render the sun/moon disk.
        /// </summary>
        public float angularDiameter
        {
            get => m_AngularDiameter;
            set
            {
                if (m_AngularDiameter == value)
                    return;

                m_AngularDiameter = value; // Serialization code clamps
            }
        }

        [SerializeField, FormerlySerializedAs("flareSize")]
        float m_FlareSize = 2.0f;
        /// <summary>
        /// Size the flare around the celestial body (in degrees).
        /// </summary>
        public float flareSize
        {
            get => m_FlareSize;
            set
            {
                if (m_FlareSize == value)
                    return;

                m_FlareSize = value; // Serialization code clamps
            }
        }

        [SerializeField, FormerlySerializedAs("flareTint")]
        Color m_FlareTint = Color.white;
        /// <summary>
        /// Tints the flare of the celestial body.
        /// </summary>
        public Color flareTint
        {
            get => m_FlareTint;
            set
            {
                if (m_FlareTint == value)
                    return;

                m_FlareTint = value;
            }
        }

        [SerializeField, FormerlySerializedAs("flareFalloff")]
        float m_FlareFalloff = 4.0f;
        /// <summary>
        /// The falloff rate of flare intensity as the angle from the light increases.
        /// </summary>
        public float flareFalloff
        {
            get => m_FlareFalloff;
            set
            {
                if (m_FlareFalloff == value)
                    return;

                m_FlareFalloff = value; // Serialization code clamps
            }
        }

        [SerializeField, FormerlySerializedAs("surfaceTexture")]
        Texture2D m_SurfaceTexture = null;
        /// <summary>
        /// 2D (disk) texture of the surface of the celestial body. Acts like a multiplier.
        /// </summary>
        public Texture2D surfaceTexture
        {
            get => m_SurfaceTexture;
            set
            {
                if (m_SurfaceTexture == value)
                    return;

                m_SurfaceTexture = value;
            }
        }

        [SerializeField, FormerlySerializedAs("surfaceTint")]
        Color m_SurfaceTint = Color.white;
        /// <summary>
        /// Tints the surface of the celestial body.
        /// </summary>
        public Color surfaceTint
        {
            get => m_SurfaceTint;
            set
            {
                if (m_SurfaceTint == value)
                    return;

                m_SurfaceTint = value;
            }
        }

        [SerializeField, FormerlySerializedAs("distance")]
        float m_Distance = 150000000000; // Sun to Earth
        /// <summary>
        /// Distance from the camera to the emissive celestial body represented by the light.
        /// </summary>
        public float distance
        {
            get => m_Distance;
            set
            {
                if (m_Distance == value)
                    return;

                m_Distance = value; // Serialization code clamps
            }
        }

        [SerializeField, FormerlySerializedAs("useRayTracedShadows")]
        bool m_UseRayTracedShadows = false;
        /// <summary>
        /// Controls if we use ray traced shadows.
        /// </summary>
        public bool useRayTracedShadows
        {
            get => m_UseRayTracedShadows;
            set
            {
                if (m_UseRayTracedShadows == value)
                    return;

                m_UseRayTracedShadows = value;
            }
        }

        [Range(1, 32)]
        [SerializeField, FormerlySerializedAs("numRayTracingSamples")]
        int m_NumRayTracingSamples = 4;
        /// <summary>
        /// Controls the number of sample used for the ray traced shadows.
        /// </summary>
        public int numRayTracingSamples
        {
            get => m_NumRayTracingSamples;
            set
            {
                if (m_NumRayTracingSamples == value)
                    return;

                m_NumRayTracingSamples = Mathf.Clamp(value, 1, 32);
            }
        }

        [SerializeField, FormerlySerializedAs("filterTracedShadow")]
        bool m_FilterTracedShadow = true;
        /// <summary>
        /// Toggle the filtering of ray traced shadows.
        /// </summary>
        public bool filterTracedShadow
        {
            get => m_FilterTracedShadow;
            set
            {
                if (m_FilterTracedShadow == value)
                    return;

                m_FilterTracedShadow = value;
            }
        }

        [Range(1, 32)]
        [SerializeField, FormerlySerializedAs("filterSizeTraced")]
        int m_FilterSizeTraced = 16;
        /// <summary>
        /// Control the size of the filter used for ray traced shadows
        /// </summary>
        public int filterSizeTraced
        {
            get => m_FilterSizeTraced;
            set
            {
                if (m_FilterSizeTraced == value)
                    return;

                m_FilterSizeTraced = Mathf.Clamp(value, 1, 32);
            }
        }

        [Range(0.0f, 2.0f)]
        [SerializeField, FormerlySerializedAs("sunLightConeAngle")]
        float m_SunLightConeAngle = 0.5f;
        /// <summary>
        /// Angular size of the sun in degree.
        /// </summary>
        public float sunLightConeAngle
        {
            get => m_SunLightConeAngle;
            set
            {
                if (m_SunLightConeAngle == value)
                    return;

                m_SunLightConeAngle = Mathf.Clamp(value, 0.0f, 2.0f);
            }
        }

        [SerializeField, FormerlySerializedAs("lightShadowRadius")]
        float m_LightShadowRadius = 0.5f;
        /// <summary>
        /// Angular size of the sun in degree.
        /// </summary>
        public float lightShadowRadius
        {
            get => m_LightShadowRadius;
            set
            {
                if (m_LightShadowRadius == value)
                    return;

                m_LightShadowRadius = Mathf.Max(value, 0.001f);
            }
        }

        [SerializeField]
        bool m_SemiTransparentShadow = false;
        /// <summary>
        /// Enable semi-transparent shadows on the light.
        /// </summary>
        public bool semiTransparentShadow
        {
            get => m_SemiTransparentShadow;
            set
            {
                if (m_SemiTransparentShadow == value)
                    return;

                m_SemiTransparentShadow = value;
            }
        }

        [SerializeField]
        bool m_ColorShadow = true;
        /// <summary>
        /// Enable color shadows on the light.
        /// </summary>
        public bool colorShadow
        {
            get => m_ColorShadow;
            set
            {
                if (m_ColorShadow == value)
                    return;

                m_ColorShadow = value;
            }
        }

        [SerializeField]
        bool m_DistanceBasedFiltering = false;
        /// <summary>
        /// Uses the distance to the occluder to improve the shadow denoising.
        /// </summary>
        internal bool distanceBasedFiltering
        {
            get => m_DistanceBasedFiltering;
            set
            {
                if (m_DistanceBasedFiltering == value)
                    return;

                m_DistanceBasedFiltering = value;
            }
        }

        [Range(k_MinEvsmExponent, k_MaxEvsmExponent)]
        [SerializeField, FormerlySerializedAs("evsmExponent")]
        float m_EvsmExponent = 15.0f;
        /// <summary>
        /// Controls the exponent used for EVSM shadows.
        /// </summary>
        public float evsmExponent
        {
            get => m_EvsmExponent;
            set
            {
                if (m_EvsmExponent == value)
                    return;

                m_EvsmExponent = Mathf.Clamp(value, k_MinEvsmExponent, k_MaxEvsmExponent);
            }
        }

        [Range(k_MinEvsmLightLeakBias, k_MaxEvsmLightLeakBias)]
        [SerializeField, FormerlySerializedAs("evsmLightLeakBias")]
        float m_EvsmLightLeakBias = 0.0f;
        /// <summary>
        /// Controls the light leak bias value for EVSM shadows.
        /// </summary>
        public float evsmLightLeakBias
        {
            get => m_EvsmLightLeakBias;
            set
            {
                if (m_EvsmLightLeakBias == value)
                    return;

                m_EvsmLightLeakBias = Mathf.Clamp(value, k_MinEvsmLightLeakBias, k_MaxEvsmLightLeakBias);
            }
        }

        [Range(k_MinEvsmVarianceBias, k_MaxEvsmVarianceBias)]
        [SerializeField, FormerlySerializedAs("evsmVarianceBias")]
        float m_EvsmVarianceBias = 1e-5f;
        /// <summary>
        /// Controls the variance bias used for EVSM shadows.
        /// </summary>
        public float evsmVarianceBias
        {
            get => m_EvsmVarianceBias;
            set
            {
                if (m_EvsmVarianceBias == value)
                    return;

                m_EvsmVarianceBias = Mathf.Clamp(value, k_MinEvsmVarianceBias, k_MaxEvsmVarianceBias);
            }
        }

        [Range(k_MinEvsmBlurPasses, k_MaxEvsmBlurPasses)]
        [SerializeField, FormerlySerializedAs("evsmBlurPasses")]
        int m_EvsmBlurPasses = 0;
        /// <summary>
        /// Controls the number of blur passes used for EVSM shadows.
        /// </summary>
        public int evsmBlurPasses
        {
            get => m_EvsmBlurPasses;
            set
            {
                if (m_EvsmBlurPasses == value)
                    return;

                m_EvsmBlurPasses = Mathf.Clamp(value, k_MinEvsmBlurPasses, k_MaxEvsmBlurPasses);
            }
        }

        // Now the renderingLayerMask is used for shadow layers and not light layers
        [SerializeField, FormerlySerializedAs("lightlayersMask")]
        LightLayerEnum m_LightlayersMask = LightLayerEnum.LightLayerDefault;
        /// <summary>
        /// Controls which layer will be affected by this light
        /// </summary>
        /// <value></value>
        public LightLayerEnum lightlayersMask
        {
            get => linkShadowLayers ? (LightLayerEnum)RenderingLayerMaskToLightLayer(legacyLight.renderingLayerMask) : m_LightlayersMask;
            set
            {
                m_LightlayersMask = value;

                if (linkShadowLayers)
                    legacyLight.renderingLayerMask = LightLayerToRenderingLayerMask((int)m_LightlayersMask, legacyLight.renderingLayerMask);
            }
        }

        [SerializeField, FormerlySerializedAs("linkShadowLayers")]
        bool m_LinkShadowLayers = true;
        /// <summary>
        /// Controls if we want to synchronize shadow map light layers and light layers or not.
        /// </summary>
        public bool linkShadowLayers
        {
            get => m_LinkShadowLayers;
            set => m_LinkShadowLayers = value;
        }

        /// <summary>
        /// Returns a mask of light layers as uint and handle the case of Everything as being 0xFF and not -1
        /// </summary>
        /// <returns></returns>
        public uint GetLightLayers()
        {
            int value = (int)lightlayersMask;
            return value < 0 ? (uint)LightLayerEnum.Everything : (uint)value;
        }

        /// <summary>
        /// Returns a mask of shadow light layers as uint and handle the case of Everything as being 0xFF and not -1
        /// </summary>
        /// <returns></returns>
        public uint GetShadowLayers()
        {
            int value = RenderingLayerMaskToLightLayer(legacyLight.renderingLayerMask);
            return value < 0 ? (uint)LightLayerEnum.Everything : (uint)value;
        }

        // Shadow Settings
        [SerializeField, FormerlySerializedAs("shadowNearPlane")]
        float    m_ShadowNearPlane = 0.1f;
        /// <summary>
        /// Controls the near plane distance of the shadows.
        /// </summary>
        public float shadowNearPlane
        {
            get => m_ShadowNearPlane;
            set
            {
                if (m_ShadowNearPlane == value)
                    return;

                m_ShadowNearPlane = Mathf.Clamp(value, HDShadowUtils.k_MinShadowNearPlane, HDShadowUtils.k_MaxShadowNearPlane);
            }
        }

        // PCSS settings
        [Range(1, 64)]
        [SerializeField, FormerlySerializedAs("blockerSampleCount")]
        int      m_BlockerSampleCount = 24;
        /// <summary>
        /// Controls the number of samples used to detect blockers for PCSS shadows.
        /// </summary>
        public int blockerSampleCount
        {
            get => m_BlockerSampleCount;
            set
            {
                if (m_BlockerSampleCount == value)
                    return;

                m_BlockerSampleCount = Mathf.Clamp(value, 1, 64);
            }
        }

        [Range(1, 64)]
        [SerializeField, FormerlySerializedAs("filterSampleCount")]
        int      m_FilterSampleCount = 16;
        /// <summary>
        /// Controls the number of samples used to filter for PCSS shadows.
        /// </summary>
        public int filterSampleCount
        {
            get => m_FilterSampleCount;
            set
            {
                if (m_FilterSampleCount == value)
                    return;

                m_FilterSampleCount = Mathf.Clamp(value, 1, 64);
            }
        }

        [Range(0, 1.0f)]
        [SerializeField, FormerlySerializedAs("minFilterSize")]
        float m_MinFilterSize = 0.1f;
        /// <summary>
        /// Controls the minimum filter size of PCSS shadows.
        /// </summary>
        public float minFilterSize
        {
            get => m_MinFilterSize;
            set
            {
                if (m_MinFilterSize == value)
                    return;

                m_MinFilterSize = Mathf.Clamp(value, 0.0f, 1.0f);
            }
        }

        // Improved Moment Shadows settings
        [Range(1, 32)]
        [SerializeField, FormerlySerializedAs("kernelSize")]
        int m_KernelSize = 5;
        /// <summary>
        /// Controls the kernel size for IMSM shadows.
        /// </summary>
        public int kernelSize
        {
            get => m_KernelSize;
            set
            {
                if (m_KernelSize == value)
                    return;

                m_KernelSize = Mathf.Clamp(value, 1, 32);
            }
        }

        [Range(0.0f, 9.0f)]
        [SerializeField, FormerlySerializedAs("lightAngle")]
        float m_LightAngle = 1.0f;
        /// <summary>
        /// Controls the light angle for IMSM shadows.
        /// </summary>
        public float lightAngle
        {
            get => m_LightAngle;
            set
            {
                if (m_LightAngle == value)
                    return;

                m_LightAngle = Mathf.Clamp(value, 0.0f, 9.0f);
            }
        }

        [Range(0.0001f, 0.01f)]
        [SerializeField, FormerlySerializedAs("maxDepthBias")]
        float m_MaxDepthBias = 0.001f;
        /// <summary>
        /// Controls the max depth bias for IMSM shadows.
        /// </summary>
        public float maxDepthBias
        {
            get => m_MaxDepthBias;
            set
            {
                if (m_MaxDepthBias == value)
                    return;

                m_MaxDepthBias = Mathf.Clamp(value, 0.0001f, 0.01f);
            }
        }

        /// <summary>
        /// The range of the light.
        /// </summary>
        /// <value></value>
        public float range
        {
            get => legacyLight.range;
            set => legacyLight.range = value;
        }

        /// <summary>
        /// Color of the light.
        /// </summary>
        public Color color
        {
            get => legacyLight.color;
            set
            {
                legacyLight.color = value;

                // Update Area Light Emissive mesh color
                UpdateAreaLightEmissiveMesh();
            }
        }

        #endregion

        #region HDShadow Properties API (from AdditionalShadowData)
        [SerializeField] private IntScalableSettingValue m_ShadowResolution = new IntScalableSettingValue
        {
            @override = k_DefaultShadowResolution,
            useOverride = true,
        };

        /// <summary>
        /// Retrieve the scalable setting for shadow resolution. Use the SetShadowResolution function to set a custom resolution.
        /// </summary>
        public IntScalableSettingValue shadowResolution => m_ShadowResolution;

        [Range(0.0f, 1.0f)]
        [SerializeField]
        float m_ShadowDimmer = 1.0f;
        /// <summary>
        /// Get/Set the shadow dimmer.
        /// </summary>
        public float shadowDimmer
        {
            get => m_ShadowDimmer;
            set
            {
                if (m_ShadowDimmer == value)
                    return;

                m_ShadowDimmer = Mathf.Clamp01(value);
            }
        }

        [Range(0.0f, 1.0f)]
        [SerializeField]
        float m_VolumetricShadowDimmer = 1.0f;
        /// <summary>
        /// Get/Set the volumetric shadow dimmer value, between 0 and 1.
        /// </summary>
        public float volumetricShadowDimmer
        {
            get => useVolumetric ? m_VolumetricShadowDimmer : 0.0f;
            set
            {
                if (m_VolumetricShadowDimmer == value)
                    return;

                m_VolumetricShadowDimmer = Mathf.Clamp01(value);
            }
        }

        [SerializeField]
        float m_ShadowFadeDistance = 10000.0f;
        /// <summary>
        /// Get/Set the shadow fade distance.
        /// </summary>
        public float shadowFadeDistance
        {
            get => m_ShadowFadeDistance;
            set
            {
                if (m_ShadowFadeDistance == value)
                    return;

                m_ShadowFadeDistance = Mathf.Clamp(value, 0, float.MaxValue);
            }
        }

        [SerializeField]
        BoolScalableSettingValue m_UseContactShadow = new BoolScalableSettingValue { useOverride = true };

        /// <summary>
        /// Retrieve the scalable setting to use/ignore contact shadows. Toggle the use contact shadow using @override property of the ScalableSetting.
        /// </summary>
        public BoolScalableSettingValue useContactShadow => m_UseContactShadow;

        [SerializeField]
        bool m_RayTracedContactShadow = false;
        /// <summary>
        /// Controls if we want to ray trace the contact shadow.
        /// </summary>
        public bool rayTraceContactShadow
        {
            get => m_RayTracedContactShadow;
            set
            {
                if (m_RayTracedContactShadow == value)
                    return;

                m_RayTracedContactShadow = value;
            }
        }

        [SerializeField]
        Color m_ShadowTint = Color.black;
        /// <summary>
        /// Controls the tint of the shadows.
        /// </summary>
        /// <value></value>
        public Color shadowTint
        {
            get => m_ShadowTint;
            set
            {
                if (m_ShadowTint == value)
                    return;

                m_ShadowTint = value;
            }
        }

        [SerializeField]
        bool m_PenumbraTint = false;
        /// <summary>
        /// Controls if we want to ray trace the contact shadow.
        /// </summary>
        public bool penumbraTint
        {
            get => m_PenumbraTint;
            set
            {
                if (m_PenumbraTint == value)
                    return;

                m_PenumbraTint = value;
            }
        }

        [SerializeField]
        float m_NormalBias = 0.75f;
        /// <summary>
        /// Get/Set the normal bias of the shadow maps.
        /// </summary>
        /// <value></value>
        public float normalBias
        {
            get => m_NormalBias;
            set
            {
                if (m_NormalBias == value)
                    return;

                m_NormalBias = value;
            }
        }

        [SerializeField]
        float m_SlopeBias = 0.5f;
        /// <summary>
        /// Get/Set the slope bias of the shadow maps.
        /// </summary>
        /// <value></value>
        public float slopeBias
        {
            get => m_SlopeBias;
            set
            {
                if (m_SlopeBias == value)
                    return;

                m_SlopeBias = value;
            }
        }

        [SerializeField]
        ShadowUpdateMode m_ShadowUpdateMode = ShadowUpdateMode.EveryFrame;
        /// <summary>
        /// Get/Set the shadow update mode.
        /// </summary>
        /// <value></value>
        public ShadowUpdateMode shadowUpdateMode
        {
            get => m_ShadowUpdateMode;
            set
            {
                if (m_ShadowUpdateMode == value)
                    return;

                if (m_ShadowUpdateMode != ShadowUpdateMode.EveryFrame && value == ShadowUpdateMode.EveryFrame)
                {
                    if(!preserveCachedShadow)
                    {
                        HDShadowManager.cachedShadowManager.EvictLight(this);
                    }
                }
                else if(legacyLight.shadows != LightShadows.None && m_ShadowUpdateMode == ShadowUpdateMode.EveryFrame && value != ShadowUpdateMode.EveryFrame)
                {
                    HDShadowManager.cachedShadowManager.RegisterLight(this);
                }

                m_ShadowUpdateMode = value;
            }
        }

        [SerializeField]
        bool m_AlwaysDrawDynamicShadows = false;

        /// <summary>
        /// Whether cached shadows will always draw dynamic shadow casters.
        /// </summary>
        /// <value></value>
        public bool alwaysDrawDynamicShadows
        {
            get => m_AlwaysDrawDynamicShadows;
            set { m_AlwaysDrawDynamicShadows = value; }
        }

        [SerializeField]
        bool m_UpdateShadowOnLightMovement = false;
        /// <summary>
        /// Whether a cached shadow map will be automatically updated when the light transform changes (more than a given threshold set via cachedShadowTranslationUpdateThreshold
        /// and cachedShadowAngleUpdateThreshold). 
        /// </summary>
        /// <value></value>
        public bool updateUponLightMovement
        {
            get => m_UpdateShadowOnLightMovement;
            set
            {
                if(m_UpdateShadowOnLightMovement != value)
                {
                    if (m_UpdateShadowOnLightMovement)
                        HDShadowManager.cachedShadowManager.RegisterTransformToCache(this);
                    else
                        HDShadowManager.cachedShadowManager.RegisterTransformToCache(this);

                    m_UpdateShadowOnLightMovement = value;
                }
            }
        }

        [SerializeField]
        float m_CachedShadowTranslationThreshold = 0.01f;
        /// <summary>
        /// Controls the position threshold over which a cached shadow which is set to update upon light movement
        /// (updateUponLightMovement from script or Update on Light Movement in UI) triggers an update.
        /// </summary>
        public float cachedShadowTranslationUpdateThreshold
        {
            get => m_CachedShadowTranslationThreshold;
            set
            {
                if (m_CachedShadowTranslationThreshold == value)
                    return;

                m_CachedShadowTranslationThreshold = value;
            }
        }

        [SerializeField]
        float m_CachedShadowAngularThreshold = 0.5f;
        /// <summary>
        /// If any transform angle of the light is over this threshold (in degrees) since last update, a cached shadow which is set to update upon light movement 
        /// (updateUponLightMovement from script or Update on Light Movement in UI) is updated.
        /// </summary>
        public float cachedShadowAngleUpdateThreshold
        {
            get => m_CachedShadowAngularThreshold;
            set
            {
                if (m_CachedShadowAngularThreshold == value)
                    return;

                m_CachedShadowAngularThreshold = value;
            }
        }

        // Only for Rectangle area lights.
        [Range(0.0f, 90.0f)]
        [SerializeField]
        float m_BarnDoorAngle = 90.0f;
        /// <summary>
        /// Get/Set the angle so that it behaves like a barn door.
        /// </summary>
        public float barnDoorAngle
        {
            get => m_BarnDoorAngle;
            set
            {
                if (m_BarnDoorAngle == value)
                    return;

                m_BarnDoorAngle = Mathf.Clamp(value, 0.0f, 90.0f);
                UpdateAllLightValues();
            }
        }

        // Only for Rectangle area lights
        [SerializeField]
        float m_BarnDoorLength = 0.05f;
        /// <summary>
        /// Get/Set the length for the barn door sides.
        /// </summary>
        public float barnDoorLength
        {
            get => m_BarnDoorLength;
            set
            {
                if (m_BarnDoorLength == value)
                    return;

                m_BarnDoorLength = Mathf.Clamp(value, 0.0f, float.MaxValue);
                UpdateAllLightValues();
            }
        }

        [SerializeField]
        bool m_preserveCachedShadow = false;
        /// <summary>
        /// Controls whether the cached shadow maps for this light is preserved upon disabling the light.
        /// If this field is set to true, then the light will maintain its space in the cached shadow atlas until it is destroyed.
        /// </summary>
        public bool preserveCachedShadow
        {
            get => m_preserveCachedShadow;
            set
            {
                if (m_preserveCachedShadow == value)
                    return;

                m_preserveCachedShadow = value;
            }
        }

        /// <summary>
        /// True if the light affects volumetric fog, false otherwise
        /// </summary>
        public bool affectsVolumetric
        {
            get => useVolumetric;
            set => useVolumetric = value;
        }

#endregion

#region Internal API for moving shadow datas from AdditionalShadowData to HDAdditionalLightData

        [SerializeField]
        float[] m_ShadowCascadeRatios = new float[3] { 0.05f, 0.2f, 0.3f };
        internal float[] shadowCascadeRatios
        {
            get => m_ShadowCascadeRatios;
            set => m_ShadowCascadeRatios = value;
        }

        [SerializeField]
        float[] m_ShadowCascadeBorders = new float[4] { 0.2f, 0.2f, 0.2f, 0.2f };
        internal float[] shadowCascadeBorders
        {
            get => m_ShadowCascadeBorders;
            set => m_ShadowCascadeBorders = value;
        }

        [SerializeField]
        int m_ShadowAlgorithm = 0;
        internal int shadowAlgorithm
        {
            get => m_ShadowAlgorithm;
            set => m_ShadowAlgorithm = value;
        }

        [SerializeField]
        int m_ShadowVariant = 0;
        internal int shadowVariant
        {
            get => m_ShadowVariant;
            set => m_ShadowVariant = value;
        }

        [SerializeField]
        int m_ShadowPrecision = 0;
        internal int shadowPrecision
        {
            get => m_ShadowPrecision;
            set => m_ShadowPrecision = value;
        }

#endregion

#pragma warning disable 0414 // The field '...' is assigned but its value is never used, these fields are used by the inspector
        // This is specific for the LightEditor GUI and not use at runtime
        [SerializeField, FormerlySerializedAs("useOldInspector")]
        bool useOldInspector = false;
        [SerializeField, FormerlySerializedAs("useVolumetric")]
        bool useVolumetric = true;
        [SerializeField, FormerlySerializedAs("featuresFoldout")]
        bool featuresFoldout = true;
        [SerializeField, FormerlySerializedAs("showAdditionalSettings")]
        byte showAdditionalSettings = 0;
#pragma warning restore 0414

        HDShadowRequest[]   shadowRequests;
        bool                m_WillRenderShadowMap;
        bool                m_WillRenderScreenSpaceShadow;
        bool                m_WillRenderRayTracedShadow;
        int[]               m_ShadowRequestIndices;


        // Data for cached shadow maps
        [System.NonSerialized]
        internal int lightIdxForCachedShadows = -1;
        Vector3 m_CachedViewPos = new Vector3(0, 0, 0);


        [System.NonSerialized]
        Plane[]             m_ShadowFrustumPlanes = new Plane[6];

        // temporary matrix that stores the previous light data (mainly used to discard history for ray traced screen space shadows)
        [System.NonSerialized] internal Matrix4x4 previousTransform = Matrix4x4.identity;
        // Temporary index that stores the current shadow index for the light
        [System.NonSerialized] internal int shadowIndex = -1;

        // Runtime datas used to compute light intensity
        Light m_Light;
        internal Light legacyLight
        {
            get
            {
                // Calling TryGetComponent only when needed is faster than letting the null check happen inside TryGetComponent
                if (m_Light == null)
                    TryGetComponent<Light>(out m_Light);

                return m_Light;
            }
        }

        const string k_EmissiveMeshViewerName = "EmissiveMeshViewer";

        GameObject m_ChildEmissiveMeshViewer;
        MeshFilter m_EmissiveMeshFilter;
        internal MeshRenderer emissiveMeshRenderer { get; private set; }

#if UNITY_EDITOR
        bool m_NeedsPrefabInstanceCheck = false;
        bool needRefreshPrefabInstanceEmissiveMeshes = false;
#endif
        bool needRefreshEmissiveMeshesFromTimeLineUpdate = false;

        void CreateChildEmissiveMeshViewerIfNeeded()
        {
#if UNITY_EDITOR
            if (PrefabUtility.IsPartOfPrefabAsset(this))
                    return;
#endif
            bool here = m_ChildEmissiveMeshViewer != null && !m_ChildEmissiveMeshViewer.Equals(null);

#if UNITY_EDITOR
            //if not parented anymore, destroy it
            if (here && m_ChildEmissiveMeshViewer.transform.parent != transform)
            {
                if (Application.isPlaying)
                    Destroy(m_ChildEmissiveMeshViewer);
                else
                    DestroyImmediate(m_ChildEmissiveMeshViewer);
                m_ChildEmissiveMeshViewer = null;
                m_EmissiveMeshFilter = null;
                here = false;
            }
#endif

            //if not here, try to find it first
            if (!here)
            {
                foreach (Transform child in transform)
                {
                    var test = child.GetComponents(typeof(Component));
                    if (child.name == k_EmissiveMeshViewerName
                        && child.hideFlags == (HideFlags.NotEditable | HideFlags.DontSaveInBuild | HideFlags.DontSaveInEditor)
                        && child.GetComponents(typeof(MeshFilter)).Length == 1
                        && child.GetComponents(typeof(MeshRenderer)).Length == 1
                        && child.GetComponents(typeof(Component)).Length == 3) // Transform + MeshFilter + MeshRenderer
                    {
                        m_ChildEmissiveMeshViewer = child.gameObject;
                        m_ChildEmissiveMeshViewer.transform.localPosition = Vector3.zero;
                        m_ChildEmissiveMeshViewer.transform.localRotation = Quaternion.identity;
                        m_ChildEmissiveMeshViewer.transform.localScale = Vector3.one;
                        m_ChildEmissiveMeshViewer.layer = areaLightEmissiveMeshLayer == -1 ? gameObject.layer : areaLightEmissiveMeshLayer;

                        m_EmissiveMeshFilter = m_ChildEmissiveMeshViewer.GetComponent<MeshFilter>();
                        emissiveMeshRenderer = m_ChildEmissiveMeshViewer.GetComponent<MeshRenderer>();
                        emissiveMeshRenderer.shadowCastingMode = m_AreaLightEmissiveMeshShadowCastingMode;
                        emissiveMeshRenderer.motionVectorGenerationMode = m_AreaLightEmissiveMeshMotionVectorGenerationMode;

                        here = true;
                        break;
                    }
                }
            }

            //if still not here, create it
            if (!here)
            {
                m_ChildEmissiveMeshViewer = new GameObject(k_EmissiveMeshViewerName, typeof(MeshFilter), typeof(MeshRenderer));
                m_ChildEmissiveMeshViewer.hideFlags = HideFlags.NotEditable | HideFlags.DontSaveInBuild | HideFlags.DontSaveInEditor;
                m_ChildEmissiveMeshViewer.transform.SetParent(transform);
                m_ChildEmissiveMeshViewer.transform.localPosition = Vector3.zero;
                m_ChildEmissiveMeshViewer.transform.localRotation = Quaternion.identity;
                m_ChildEmissiveMeshViewer.transform.localScale = Vector3.one;
                m_ChildEmissiveMeshViewer.layer = areaLightEmissiveMeshLayer == -1 ? gameObject.layer : areaLightEmissiveMeshLayer;

                m_EmissiveMeshFilter = m_ChildEmissiveMeshViewer.GetComponent<MeshFilter>();
                emissiveMeshRenderer = m_ChildEmissiveMeshViewer.GetComponent<MeshRenderer>();
                emissiveMeshRenderer.shadowCastingMode = m_AreaLightEmissiveMeshShadowCastingMode;
                emissiveMeshRenderer.motionVectorGenerationMode = m_AreaLightEmissiveMeshMotionVectorGenerationMode;
            }
        }

        void DestroyChildEmissiveMeshViewer()
        {
            m_EmissiveMeshFilter = null;

            emissiveMeshRenderer.enabled = false;
            emissiveMeshRenderer = null;

            CoreUtils.Destroy(m_ChildEmissiveMeshViewer);
            m_ChildEmissiveMeshViewer = null;
        }

        [SerializeField]
        ShadowCastingMode m_AreaLightEmissiveMeshShadowCastingMode = ShadowCastingMode.Off;
        [SerializeField]
        MotionVectorGenerationMode m_AreaLightEmissiveMeshMotionVectorGenerationMode;
        [SerializeField]
        int m_AreaLightEmissiveMeshLayer = -1; //Special value that means we need to grab the one in the Light for initialization (for migration purpose)

        /// <summary> Change the Shadow Casting Mode of the generated emissive mesh for Area Light </summary>
        public ShadowCastingMode areaLightEmissiveMeshShadowCastingMode
        {
            get => m_AreaLightEmissiveMeshShadowCastingMode;
            set
            {
                if (m_AreaLightEmissiveMeshShadowCastingMode == value)
                    return;

                m_AreaLightEmissiveMeshShadowCastingMode = value;
                if (emissiveMeshRenderer != null && !emissiveMeshRenderer.Equals(null))
                {
                    emissiveMeshRenderer.shadowCastingMode = m_AreaLightEmissiveMeshShadowCastingMode;
                }
            }
        }

        /// <summary> Change the Motion Vector Generation Mode of the generated emissive mesh for Area Light </summary>
        public MotionVectorGenerationMode areaLightEmissiveMeshMotionVectorGenerationMode
        {
            get => m_AreaLightEmissiveMeshMotionVectorGenerationMode;
            set
            {
                if (m_AreaLightEmissiveMeshMotionVectorGenerationMode == value)
                    return;

                m_AreaLightEmissiveMeshMotionVectorGenerationMode = value;
                if (emissiveMeshRenderer != null && !emissiveMeshRenderer.Equals(null))
                {
                    emissiveMeshRenderer.motionVectorGenerationMode = m_AreaLightEmissiveMeshMotionVectorGenerationMode;
                }
            }
        }

        /// <summary> Change the Layer of the generated emissive mesh for Area Light </summary>
        public int areaLightEmissiveMeshLayer
        {
            get => m_AreaLightEmissiveMeshLayer;
            set
            {
                if (m_AreaLightEmissiveMeshLayer == value)
                    return;

                m_AreaLightEmissiveMeshLayer = value;
                if (emissiveMeshRenderer != null && !emissiveMeshRenderer.Equals(null) && m_AreaLightEmissiveMeshLayer != -1)
                {
                    emissiveMeshRenderer.gameObject.layer = m_AreaLightEmissiveMeshLayer;
                }
            }
        }


        void OnDestroy()
        {
            if(lightIdxForCachedShadows >= 0) // If it is within the cached system we need to evict it.
                HDShadowManager.cachedShadowManager.EvictLight(this);
        }

        void OnDisable()
        {
            // If it is within the cached system we need to evict it, unless user explicitly requires not to.
            if (!preserveCachedShadow && lightIdxForCachedShadows >= 0)
            {
                HDShadowManager.cachedShadowManager.EvictLight(this);
            }

            SetEmissiveMeshRendererEnabled(false);
            s_overlappingHDLights.Remove(this);
        }

        void SetEmissiveMeshRendererEnabled(bool enabled)
        {
            if (displayAreaLightEmissiveMesh && emissiveMeshRenderer)
            {
                emissiveMeshRenderer.enabled = enabled;
            }
        }

        int GetShadowRequestCount(HDShadowSettings shadowSettings, HDLightType lightType)
        {
            return lightType == HDLightType.Point
                ? 6
                : lightType == HDLightType.Directional
                    ? shadowSettings.cascadeShadowSplitCount.value
                    : 1;
        }

        /// <summary>
        /// Request shadow map rendering when Update Mode is set to On Demand.
        /// </summary>
        public void RequestShadowMapRendering()
        {
            if(shadowUpdateMode == ShadowUpdateMode.OnDemand)
                HDShadowManager.cachedShadowManager.ScheduleShadowUpdate(this);
        }

        /// <summary>
        /// Some lights render more than one shadow maps (e.g. cascade shadow maps or point lights). This method is used to request the rendering of specific shadow map
        /// when Update Mode is set to On Demand. For example, to request the update of a second cascade, shadowIndex should be 1.
        /// Note: if shadowIndex is a 0-based index and it must be lower than the number of shadow maps a light renders (i.e. cascade count for directional lights, 6 for point lights).
        /// </summary>
        /// <param name="shadowIndex">The index of the subshadow to update.</param>
        public void RequestSubShadowMapRendering(int shadowIndex)
        {
            if (shadowUpdateMode == ShadowUpdateMode.OnDemand)
                HDShadowManager.cachedShadowManager.ScheduleShadowUpdate(this, shadowIndex);
        }

        internal bool ShadowIsUpdatedEveryFrame()
        {
            return shadowUpdateMode == ShadowUpdateMode.EveryFrame;
        }

        internal ShadowMapUpdateType GetShadowUpdateType(HDLightType lightType)
        {
            if (ShadowIsUpdatedEveryFrame()) return ShadowMapUpdateType.Dynamic;
#if MIXED_CACHED_SHADOW
            // Note: For now directional are not supported as it will require extra memory budget. This will change in a near future.
            if (m_AlwaysDrawDynamicShadows && lightType != HDLightType.Directional) return ShadowMapUpdateType.Mixed;
#endif
            return ShadowMapUpdateType.Cached;
        }

        internal void EvaluateShadowState(HDCamera hdCamera, in ProcessedLightData processedLight, CullingResults cullResults, FrameSettings frameSettings, int lightIndex)
        {
            Bounds bounds;

            m_WillRenderShadowMap = legacyLight.shadows != LightShadows.None && frameSettings.IsEnabled(FrameSettingsField.ShadowMaps);

            m_WillRenderShadowMap &= cullResults.GetShadowCasterBounds(lightIndex, out bounds);
            // When creating a new light, at the first frame, there is no AdditionalShadowData so we can't really render shadows
            m_WillRenderShadowMap &= shadowDimmer > 0;
            // If the shadow is too far away, we don't render it
            m_WillRenderShadowMap &= processedLight.lightType == HDLightType.Directional || processedLight.distanceToCamera < shadowFadeDistance;

            if (processedLight.lightType == HDLightType.Area && areaLightShape != AreaLightShape.Rectangle)
            {
                m_WillRenderShadowMap = false;
            }

            // First we reset the ray tracing and screen space shadow data
            m_WillRenderScreenSpaceShadow = false;
            m_WillRenderRayTracedShadow = false;

            // If this camera does not allow screen space shadows we are done, set the target parameters to false and leave the function
            if (!hdCamera.frameSettings.IsEnabled(FrameSettingsField.ScreenSpaceShadows) || !m_WillRenderShadowMap)
                return;

            // Flag the ray tracing only shadows
            if (frameSettings.IsEnabled(FrameSettingsField.RayTracing) && m_UseRayTracedShadows)
            {
                bool validShadow = false;
                if (processedLight.gpuLightType == GPULightType.Point
                        || processedLight.gpuLightType == GPULightType.Rectangle
                        || (processedLight.gpuLightType == GPULightType.Spot && processedLight.lightVolumeType == LightVolumeType.Cone))
                {
                    validShadow = true;
                }

                if (validShadow)
                {
                    m_WillRenderScreenSpaceShadow = true;
                    m_WillRenderRayTracedShadow = true;
                }
            }

            // Flag the directional shadow
            if (useScreenSpaceShadows && processedLight.gpuLightType == GPULightType.Directional)
            {
                m_WillRenderScreenSpaceShadow = true;
                if (frameSettings.IsEnabled(FrameSettingsField.RayTracing) && m_UseRayTracedShadows)
                {
                    m_WillRenderRayTracedShadow = true;
                }
            }
        }

        internal int GetResolutionFromSettings(ShadowMapType shadowMapType, HDShadowInitParameters initParameters)
        {
            switch (shadowMapType)
            {
                case ShadowMapType.CascadedDirectional:
                    return Math.Min(m_ShadowResolution.Value(initParameters.shadowResolutionDirectional), initParameters.maxDirectionalShadowMapResolution);
                case ShadowMapType.PunctualAtlas:
                    return Math.Min(m_ShadowResolution.Value(initParameters.shadowResolutionPunctual), initParameters.maxPunctualShadowMapResolution);
                case ShadowMapType.AreaLightAtlas:
                    return Math.Min(m_ShadowResolution.Value(initParameters.shadowResolutionArea), initParameters.maxAreaShadowMapResolution);
                default:
                    return 0;
            }
        }

        internal void ReserveShadowMap(Camera camera, HDShadowManager shadowManager, HDShadowSettings shadowSettings, HDShadowInitParameters initParameters, Rect screenRect, HDLightType lightType)
        {
            if (!m_WillRenderShadowMap)
                return;

            // Create shadow requests array using the light type
            if (shadowRequests == null || m_ShadowRequestIndices == null)
            {
                const int maxLightShadowRequestsCount = 6;
                shadowRequests = new HDShadowRequest[maxLightShadowRequestsCount];
                m_ShadowRequestIndices = new int[maxLightShadowRequestsCount];

                for (int i = 0; i < maxLightShadowRequestsCount; i++)
                {
                    shadowRequests[i] = new HDShadowRequest();
                }
            }

            ShadowMapType shadowType = GetShadowMapType(lightType);

            // Reserve wanted resolution in the shadow atlas
            int resolution = GetResolutionFromSettings(shadowType, initParameters);
            Vector2 viewportSize = new Vector2(resolution, resolution);

            bool viewPortRescaling = false;

            // Compute dynamic shadow resolution
            viewPortRescaling |= (shadowType == ShadowMapType.PunctualAtlas && initParameters.punctualLightShadowAtlas.useDynamicViewportRescale);
            viewPortRescaling |= (shadowType == ShadowMapType.AreaLightAtlas && initParameters.areaLightShadowAtlas.useDynamicViewportRescale);

            bool shadowIsInCacheSystem = !ShadowIsUpdatedEveryFrame();

            if (viewPortRescaling && !shadowIsInCacheSystem)
            {
                // resize viewport size by the normalized size of the light on screen
                float screenArea = screenRect.width * screenRect.height;
                viewportSize *= Mathf.Lerp(64f / viewportSize.x, 1f, screenArea);
                viewportSize = Vector2.Max(new Vector2(64f, 64f) / viewportSize, viewportSize);

                // Prevent flickering caused by the floating size of the viewport
                viewportSize.x = Mathf.Round(viewportSize.x);
                viewportSize.y = Mathf.Round(viewportSize.y);
            }

            viewportSize = Vector2.Max(viewportSize, new Vector2(HDShadowManager.k_MinShadowMapResolution, HDShadowManager.k_MinShadowMapResolution));

            // Update the directional shadow atlas size
            if (lightType == HDLightType.Directional)
                shadowManager.UpdateDirectionalShadowResolution((int)viewportSize.x, shadowSettings.cascadeShadowSplitCount.value);

            int count = GetShadowRequestCount(shadowSettings, lightType);

            var updateType = GetShadowUpdateType(lightType);
            for (int index = 0; index < count; index++)
            {
                m_ShadowRequestIndices[index] = shadowManager.ReserveShadowResolutions(shadowIsInCacheSystem ? new Vector2(resolution, resolution) : viewportSize, shadowMapType, GetInstanceID(), index, updateType);
            }
        }

        internal bool WillRenderShadowMap()
        {
            return m_WillRenderShadowMap;
        }

        internal bool WillRenderScreenSpaceShadow()
        {
            return m_WillRenderScreenSpaceShadow;
        }

        internal bool WillRenderRayTracedShadow()
        {
            return m_WillRenderRayTracedShadow;
        }

        // This offset shift the position of the spotlight used to approximate the area light shadows. The offset is the minimum such that the full
        // area light shape is included in the cone spanned by the spot light.
        internal static float GetAreaLightOffsetForShadows(Vector2 shapeSize, float coneAngle)
        {
            float rectangleDiagonal = shapeSize.magnitude;
            float halfAngle = coneAngle * 0.5f;
            float cotanHalfAngle = 1.0f / Mathf.Tan(halfAngle * Mathf.Deg2Rad);
            float offset = rectangleDiagonal * cotanHalfAngle;

            return -offset;
        }

        private void UpdateDirectionalShadowRequest(HDShadowManager manager, HDShadowSettings shadowSettings, VisibleLight visibleLight, CullingResults cullResults, Vector2 viewportSize, int requestIndex, int lightIndex, Vector3 cameraPos, HDShadowRequest shadowRequest, out Matrix4x4 invViewProjection)
        {
            Vector4 cullingSphere;
            float nearPlaneOffset = QualitySettings.shadowNearPlaneOffset;

            HDShadowUtils.ExtractDirectionalLightData(
                visibleLight, viewportSize, (uint)requestIndex, shadowSettings.cascadeShadowSplitCount.value,
                shadowSettings.cascadeShadowSplits, nearPlaneOffset, cullResults, lightIndex,
                out shadowRequest.view, out invViewProjection, out shadowRequest.deviceProjectionYFlip,
                out shadowRequest.deviceProjection, out shadowRequest.splitData
            );

            cullingSphere = shadowRequest.splitData.cullingSphere;

            // Camera relative for directional light culling sphere
            if (ShaderConfig.s_CameraRelativeRendering != 0)
            {
                cullingSphere.x -= cameraPos.x;
                cullingSphere.y -= cameraPos.y;
                cullingSphere.z -= cameraPos.z;
            }

            manager.UpdateCascade(requestIndex, cullingSphere, shadowSettings.cascadeShadowBorders[requestIndex]);
        }

        internal void UpdateShadowRequestData(HDCamera hdCamera, HDShadowManager manager, HDShadowSettings shadowSettings, VisibleLight visibleLight,
                                         CullingResults cullResults, int lightIndex, LightingDebugSettings lightingDebugSettings, HDShadowFilteringQuality filteringQuality,
                                         Vector2 viewportSize, HDLightType lightType, int shadowIndex, ref HDShadowRequest shadowRequest)
        {
            Matrix4x4 invViewProjection = Matrix4x4.identity;
            Vector3 cameraPos = hdCamera.mainViewConstants.worldSpaceCameraPos;

            // Write per light type matrices, splitDatas and culling parameters
            switch (lightType)
            {
                case HDLightType.Point:
                    HDShadowUtils.ExtractPointLightData(
                        visibleLight, viewportSize, shadowNearPlane,
                        normalBias, (uint)shadowIndex, filteringQuality, out shadowRequest.view,
                        out invViewProjection, out shadowRequest.deviceProjectionYFlip,
                        out shadowRequest.deviceProjection, out shadowRequest.splitData
                    );
                    break;
                case HDLightType.Spot:
                    float spotAngleForShadows = useCustomSpotLightShadowCone ? Math.Min(customSpotLightShadowCone, visibleLight.light.spotAngle) : visibleLight.light.spotAngle;
                    HDShadowUtils.ExtractSpotLightData(
                        spotLightShape, spotAngleForShadows, shadowNearPlane, aspectRatio, shapeWidth,
                        shapeHeight, visibleLight, viewportSize, normalBias, filteringQuality,
                        out shadowRequest.view, out invViewProjection, out shadowRequest.deviceProjectionYFlip,
                        out shadowRequest.deviceProjection, out shadowRequest.splitData
                    );
                    break;
                case HDLightType.Directional:
                    UpdateDirectionalShadowRequest(manager, shadowSettings, visibleLight, cullResults, viewportSize, shadowIndex, lightIndex, cameraPos, shadowRequest, out invViewProjection);
                    break;
                case HDLightType.Area:
                    switch (areaLightShape)
                    {
                        case AreaLightShape.Rectangle:
                            Vector2 shapeSize = new Vector2(shapeWidth, m_ShapeHeight);
                            float offset = GetAreaLightOffsetForShadows(shapeSize, areaLightShadowCone);
                            Vector3 shadowOffset = offset * visibleLight.GetForward();
                            HDShadowUtils.ExtractRectangleAreaLightData(visibleLight, visibleLight.GetPosition() + shadowOffset, areaLightShadowCone, shadowNearPlane, shapeSize, viewportSize, normalBias, filteringQuality,
                                out shadowRequest.view, out invViewProjection, out shadowRequest.deviceProjectionYFlip, out shadowRequest.deviceProjection, out shadowRequest.splitData);
                            break;
                        case AreaLightShape.Tube:
                            //Tube do not cast shadow at the moment.
                            //They should not call this method.
                            break;
                    }
                    break;
            }

            // Assign all setting common to every lights
            SetCommonShadowRequestSettings(shadowRequest, visibleLight, cameraPos, invViewProjection, viewportSize, lightIndex, lightType, filteringQuality);
        }

        internal int UpdateShadowRequest(HDCamera hdCamera, HDShadowManager manager, HDShadowSettings shadowSettings, VisibleLight visibleLight,
                                 CullingResults cullResults, int lightIndex, LightingDebugSettings lightingDebugSettings, HDShadowFilteringQuality filteringQuality, out int shadowRequestCount)
        {
            int firstShadowRequestIndex = -1;
            Vector3 cameraPos = hdCamera.mainViewConstants.worldSpaceCameraPos;
            shadowRequestCount = 0;

            HDLightType lightType = type;

            int count = GetShadowRequestCount(shadowSettings, lightType);
            var updateType = GetShadowUpdateType(lightType);
            bool hasCachedComponent = !ShadowIsUpdatedEveryFrame();
            bool isSampledFromCache = (updateType == ShadowMapUpdateType.Cached);

            bool needsRenderingDueToTransformChange = false;
            // Note if we are in cached system, but if a placement has not been found by this point we bail out shadows
            bool shadowHasAtlasPlacement = true;
            if (hasCachedComponent)
            {
                // If we force evicted the light, it will have lightIdxForCachedShadows == -1
                shadowHasAtlasPlacement = !HDShadowManager.cachedShadowManager.LightIsPendingPlacement(this, shadowMapType) && (lightIdxForCachedShadows != -1);
                needsRenderingDueToTransformChange = HDShadowManager.cachedShadowManager.NeedRenderingDueToTransformChange(this, lightType);
            }

            for (int index = 0; index < count; index++)
            {
                var shadowRequest = shadowRequests[index];

                Matrix4x4 invViewProjection = Matrix4x4.identity;
                int shadowRequestIndex = m_ShadowRequestIndices[index];

                HDShadowResolutionRequest resolutionRequest = manager.GetResolutionRequest(shadowRequestIndex);

                if (resolutionRequest == null)
                    continue;

                int cachedShadowID = lightIdxForCachedShadows + index;
                bool needToUpdateCachedContent = false;
                bool needToUpdateDynamicContent = !isSampledFromCache;
                bool hasUpdatedRequestData = false;

                if (hasCachedComponent && shadowHasAtlasPlacement)
                {
                    needToUpdateCachedContent = needsRenderingDueToTransformChange || HDShadowManager.cachedShadowManager.ShadowIsPendingUpdate(cachedShadowID, shadowMapType);
                    HDShadowManager.cachedShadowManager.UpdateResolutionRequest(ref resolutionRequest, cachedShadowID, shadowMapType);
                }

                shadowRequest.isInCachedAtlas = isSampledFromCache;
                shadowRequest.isMixedCached = updateType == ShadowMapUpdateType.Mixed;
                shadowRequest.shouldUseCachedShadowData = false;  

                Vector2 viewportSize = resolutionRequest.resolution;

                if (shadowRequestIndex == -1)
                    continue;

                if (needToUpdateCachedContent)
                {
                    m_CachedViewPos = cameraPos;
                    shadowRequest.cachedShadowData.cacheTranslationDelta = new Vector3(0.0f, 0.0f, 0.0f);

                    // Write per light type matrices, splitDatas and culling parameters
                    UpdateShadowRequestData(hdCamera, manager, shadowSettings, visibleLight, cullResults, lightIndex, lightingDebugSettings, filteringQuality, viewportSize, lightType, index, ref shadowRequest);

                    hasUpdatedRequestData = true;
                    shadowRequest.shouldUseCachedShadowData = false;
                    shadowRequest.shouldRenderCachedComponent = true;
                }
                else if(hasCachedComponent)
                {
                    shadowRequest.cachedShadowData.cacheTranslationDelta = cameraPos - m_CachedViewPos;
                    shadowRequest.shouldUseCachedShadowData = true;
                    shadowRequest.shouldRenderCachedComponent = false;
                    // If directional we still need to calculate the split data.
                    if (lightType == HDLightType.Directional)
                        UpdateDirectionalShadowRequest(manager, shadowSettings, visibleLight, cullResults, viewportSize, index, lightIndex, cameraPos, shadowRequest, out invViewProjection);

                }

                if(needToUpdateDynamicContent && !hasUpdatedRequestData)
                {
                    shadowRequest.shouldUseCachedShadowData = false;

                    shadowRequest.cachedShadowData.cacheTranslationDelta = new Vector3(0.0f, 0.0f, 0.0f);
                    // Write per light type matrices, splitDatas and culling parameters
                    UpdateShadowRequestData(hdCamera, manager, shadowSettings, visibleLight, cullResults, lightIndex, lightingDebugSettings, filteringQuality, viewportSize, lightType, index, ref shadowRequest);
                }

                shadowRequest.dynamicAtlasViewport = resolutionRequest.dynamicAtlasViewport;
                shadowRequest.cachedAtlasViewport = resolutionRequest.cachedAtlasViewport;
                manager.UpdateShadowRequest(shadowRequestIndex, shadowRequest, updateType);

                if (needToUpdateCachedContent)
                {
                    // Handshake with the cached shadow manager to notify about the rendering.
                    // Technically the rendering has not happened yet, but it is scheduled.
                    HDShadowManager.cachedShadowManager.MarkShadowAsRendered(cachedShadowID, shadowMapType);
                }

                // Store the first shadow request id to return it
                if (firstShadowRequestIndex == -1)
                    firstShadowRequestIndex = shadowRequestIndex;

                shadowRequestCount++;
            }

            return shadowHasAtlasPlacement ? firstShadowRequestIndex : -1;
        }

        void SetCommonShadowRequestSettings(HDShadowRequest shadowRequest, VisibleLight visibleLight, Vector3 cameraPos, Matrix4x4 invViewProjection, Vector2 viewportSize, int lightIndex, HDLightType lightType, HDShadowFilteringQuality filteringQuality)
        {
            // zBuffer param to reconstruct depth position (for transmission)
            float f = legacyLight.range;
            float n = shadowNearPlane;
            shadowRequest.zBufferParam = new Vector4((f-n)/n, 1.0f, (f-n)/(n*f), 1.0f/f);
            shadowRequest.worldTexelSize = 2.0f / shadowRequest.deviceProjectionYFlip.m00 / viewportSize.x * Mathf.Sqrt(2.0f);
            shadowRequest.normalBias = normalBias;

            // Make light position camera relative:
            // TODO: think about VR (use different camera position for each eye)
            if (ShaderConfig.s_CameraRelativeRendering != 0)
            {
                CoreMatrixUtils.MatrixTimesTranslation(ref shadowRequest.view, cameraPos);
                CoreMatrixUtils.TranslationTimesMatrix(ref invViewProjection, -cameraPos);
            }

            bool hasOrthoMatrix = false;
            if (lightType == HDLightType.Directional || lightType == HDLightType.Spot && spotLightShape == SpotLightShape.Box)
            {
                hasOrthoMatrix = true;
                shadowRequest.position = new Vector3(shadowRequest.view.m03, shadowRequest.view.m13, shadowRequest.view.m23);
            }
            else
            {
                var vlPos = visibleLight.GetPosition();
                shadowRequest.position = (ShaderConfig.s_CameraRelativeRendering != 0) ? vlPos - cameraPos : vlPos;
            }

            shadowRequest.shadowToWorld = invViewProjection.transpose;
            shadowRequest.zClip = (lightType != HDLightType.Directional);
            shadowRequest.lightIndex = lightIndex;
            // We don't allow shadow resize for directional cascade shadow
            if (lightType == HDLightType.Directional)
            {
                shadowRequest.shadowMapType = ShadowMapType.CascadedDirectional;
            }
            else if (lightType == HDLightType.Area && areaLightShape == AreaLightShape.Rectangle)
            {
                shadowRequest.shadowMapType = ShadowMapType.AreaLightAtlas;
            }
            else
            {
                shadowRequest.shadowMapType = ShadowMapType.PunctualAtlas;
            }

            // shadow clip planes (used for tessellation clipping)
            GeometryUtility.CalculateFrustumPlanes(CoreMatrixUtils.MultiplyProjectionMatrix(shadowRequest.deviceProjectionYFlip, shadowRequest.view, hasOrthoMatrix), m_ShadowFrustumPlanes);
            if (shadowRequest.frustumPlanes?.Length != 6)
                shadowRequest.frustumPlanes = new Vector4[6];
            // Left, right, top, bottom, near, far.
            for (int i = 0; i < 6; i++)
            {
                shadowRequest.frustumPlanes[i] = new Vector4(
                    m_ShadowFrustumPlanes[i].normal.x,
                    m_ShadowFrustumPlanes[i].normal.y,
                    m_ShadowFrustumPlanes[i].normal.z,
                    m_ShadowFrustumPlanes[i].distance
                );
            }


            float softness = 0.0f;
            if (lightType == HDLightType.Directional)
            {
                var devProj = shadowRequest.deviceProjection;
                float frustumExtentZ = Vector4.Dot(new Vector4(devProj.m32, -devProj.m32, -devProj.m22, devProj.m22), new Vector4(devProj.m22, devProj.m32, devProj.m23, devProj.m33)) /
                        (devProj.m22 * (devProj.m22 - devProj.m32));

                // We use the light view frustum derived from view projection matrix and angular diameter to work out a filter size in
                // shadow map space, essentially figuring out the footprint of the cone subtended by the light on the shadow map
                float halfAngleTan = Mathf.Tan(0.5f * Mathf.Deg2Rad * (softnessScale * m_AngularDiameter) / 2);
                softness = Mathf.Abs(halfAngleTan * frustumExtentZ / (2.0f * shadowRequest.splitData.cullingSphere.w));
                float range = 2.0f * (1.0f / devProj.m22);
                float rangeScale = Mathf.Abs(range)  / 100.0f;
                shadowRequest.zBufferParam.x = rangeScale;
            }
            else
            {
                // This derivation has been fitted with quartic regression checking against raytracing reference and with a resolution of 512
                float x = m_ShapeRadius * softnessScale;
                float x2 = x * x;
                softness = 0.02403461f + 3.452916f * x - 1.362672f * x2 + 0.6700115f * x2 * x + 0.2159474f * x2 * x2;
                softness /= 100.0f;
            }

            var viewportWidth = shadowRequest.isInCachedAtlas ? shadowRequest.cachedAtlasViewport.width : shadowRequest.dynamicAtlasViewport.width;
            softness *= (viewportWidth / 512);  // Make it resolution independent whereas the baseline is 512

            // Bias
            // This base bias is a good value if we expose a [0..1] since values within [0..5] are empirically shown to be sensible for the slope-scale bias with the width of our PCF.
            float baseBias = 5.0f;
            // If we are PCSS, the blur radius can be quite big, hence we need to tweak up the slope bias
            if (filteringQuality == HDShadowFilteringQuality.High)
            {
                if(softness > 0.01f)
                {
                    // maxBaseBias is an empirically set value, also the lerp stops at a shadow softness of 0.05, then is clamped.
                    float maxBaseBias = 18.0f;
                    baseBias = Mathf.Lerp(baseBias, maxBaseBias, Mathf.Min(1.0f, (softness * 100) / 5));
                }
            }

            shadowRequest.slopeBias = HDShadowUtils.GetSlopeBias(baseBias, slopeBias);

            // Shadow algorithm parameters
            shadowRequest.shadowSoftness = softness;
            shadowRequest.blockerSampleCount = blockerSampleCount;
            shadowRequest.filterSampleCount = filterSampleCount;
            shadowRequest.minFilterSize = minFilterSize * 0.001f; // This divide by 1000 is here to have a range [0...1] exposed to user

            shadowRequest.kernelSize = (uint)kernelSize;
            shadowRequest.lightAngle = (lightAngle * Mathf.PI / 180.0f);
            shadowRequest.maxDepthBias = maxDepthBias;
            // We transform it to base two for faster computation.
            // So e^x = 2^y where y = x * log2 (e)
            const float log2e = 1.44269504089f;
            shadowRequest.evsmParams.x = evsmExponent * log2e;
            shadowRequest.evsmParams.y = evsmLightLeakBias;
            shadowRequest.evsmParams.z = m_EvsmVarianceBias;
            shadowRequest.evsmParams.w = evsmBlurPasses;
        }

        // We need these old states to make timeline and the animator record the intensity value and the emissive mesh changes
        [System.NonSerialized]
        TimelineWorkaround timelineWorkaround = new TimelineWorkaround();

#if UNITY_EDITOR

        // Force to retrieve color light's m_UseColorTemperature because it's private
        [System.NonSerialized]
        SerializedProperty m_UseColorTemperatureProperty;
        SerializedProperty useColorTemperatureProperty
        {
            get
            {
                if (m_UseColorTemperatureProperty == null)
                {
                    m_UseColorTemperatureProperty = lightSerializedObject.FindProperty("m_UseColorTemperature");
                }

                return m_UseColorTemperatureProperty;
            }
        }

        [System.NonSerialized]
        SerializedObject m_LightSerializedObject;
        SerializedObject lightSerializedObject
        {
            get
            {
                if (m_LightSerializedObject == null)
                {
                    m_LightSerializedObject = new SerializedObject(legacyLight);
                }

                return m_LightSerializedObject;
            }
        }

#endif

        internal bool useColorTemperature
        {
            get => legacyLight.useColorTemperature;
            set
            {
                if (legacyLight.useColorTemperature == value)
                    return;

                legacyLight.useColorTemperature = value;
            }
        }

        // TODO: we might be able to get rid to that
        [System.NonSerialized]
        bool m_Animated;

        private void Start()
        {
            // If there is an animator attached ot the light, we assume that some of the light properties
            // might be driven by this animator (using timeline or animations) so we force the LateUpdate
            // to sync the animated HDAdditionalLightData properties with the light component.
            m_Animated = GetComponent<Animator>() != null;
        }

        // TODO: There are a lot of old != current checks and assignation in this function, maybe think about using another system ?
        void LateUpdate()
        {
            // We force the animation in the editor and in play mode when there is an animator component attached to the light
#if !UNITY_EDITOR
            if (!m_Animated)
                return;
#endif

#if UNITY_EDITOR

            // If modification are due to change on prefab asset that are non overridden on this prefab instance
            if (m_NeedsPrefabInstanceCheck && PrefabUtility.IsPartOfPrefabInstance(this) && ((PrefabUtility.GetCorrespondingObjectFromOriginalSource(this) as HDAdditionalLightData)?.needRefreshPrefabInstanceEmissiveMeshes ?? false))
            {
                needRefreshPrefabInstanceEmissiveMeshes = true;
            }
            m_NeedsPrefabInstanceCheck = false;

            // Update the list of overlapping lights for the LightOverlap scene view mode
            if (IsOverlapping())
                s_overlappingHDLights.Add(this);
            else
                s_overlappingHDLights.Remove(this);
#endif

#if UNITY_EDITOR

            // If we requested an emissive mesh but for some reason (e.g. Reload scene unchecked in the Enter Playmode options) Awake has not been called,
            // we need to create it manually.
            if (m_DisplayAreaLightEmissiveMesh && (m_ChildEmissiveMeshViewer == null || m_ChildEmissiveMeshViewer.Equals(null)))
            {
                UpdateAreaLightEmissiveMesh();
            }

            //if not parented anymore, refresh it
            if (m_ChildEmissiveMeshViewer != null && !m_ChildEmissiveMeshViewer.Equals(null))
            {
                if (m_ChildEmissiveMeshViewer.transform.parent != transform)
                {
                    CreateChildEmissiveMeshViewerIfNeeded();
                    UpdateAreaLightEmissiveMesh();
                }
                if (m_ChildEmissiveMeshViewer.gameObject.isStatic != gameObject.isStatic)
                    m_ChildEmissiveMeshViewer.gameObject.isStatic = gameObject.isStatic;
                if (GameObjectUtility.GetStaticEditorFlags(m_ChildEmissiveMeshViewer.gameObject) != GameObjectUtility.GetStaticEditorFlags(gameObject))
                    GameObjectUtility.SetStaticEditorFlags(m_ChildEmissiveMeshViewer.gameObject, GameObjectUtility.GetStaticEditorFlags(gameObject));
            }
#endif

            //auto change layer on emissive mesh
            if (areaLightEmissiveMeshLayer == -1
                && m_ChildEmissiveMeshViewer != null && !m_ChildEmissiveMeshViewer.Equals(null)
                && m_ChildEmissiveMeshViewer.gameObject.layer != gameObject.layer)
                m_ChildEmissiveMeshViewer.gameObject.layer = gameObject.layer;

            // Delayed cleanup when removing emissive mesh from timeline
            if (needRefreshEmissiveMeshesFromTimeLineUpdate)
            {
                needRefreshEmissiveMeshesFromTimeLineUpdate = false;
                UpdateAreaLightEmissiveMesh();
            }

#if UNITY_EDITOR
            // Prefab instance child emissive mesh update
            if (needRefreshPrefabInstanceEmissiveMeshes)
            {
                // We must not call the update on Prefab Asset that are already updated or we will enter infinite loop
                if (!PrefabUtility.IsPartOfPrefabAsset(this))
                {
                    UpdateAreaLightEmissiveMesh();
                }
                needRefreshPrefabInstanceEmissiveMeshes = false;
            }
#endif

            Vector3 shape = new Vector3(shapeWidth, m_ShapeHeight, shapeRadius);

            if (legacyLight.enabled != timelineWorkaround.lightEnabled)
            {
                SetEmissiveMeshRendererEnabled(legacyLight.enabled);
                timelineWorkaround.lightEnabled = legacyLight.enabled;
            }

            // Check if the intensity have been changed by the inspector or an animator
            if (timelineWorkaround.oldLossyScale != transform.lossyScale
                || intensity != timelineWorkaround.oldIntensity
                || legacyLight.colorTemperature != timelineWorkaround.oldLightColorTemperature)
            {
                UpdateLightIntensity();
                UpdateAreaLightEmissiveMesh();
                timelineWorkaround.oldLossyScale = transform.lossyScale;
                timelineWorkaround.oldIntensity = intensity;
                timelineWorkaround.oldLightColorTemperature = legacyLight.colorTemperature;
            }

            // Same check for light angle to update intensity using spot angle
            if (type == HDLightType.Spot && (timelineWorkaround.oldSpotAngle != legacyLight.spotAngle))
            {
                UpdateLightIntensity();
                timelineWorkaround.oldSpotAngle = legacyLight.spotAngle;
            }

            if (legacyLight.color != timelineWorkaround.oldLightColor
                || timelineWorkaround.oldLossyScale != transform.lossyScale
                || displayAreaLightEmissiveMesh != timelineWorkaround.oldDisplayAreaLightEmissiveMesh
                || legacyLight.colorTemperature != timelineWorkaround.oldLightColorTemperature)
            {
                UpdateAreaLightEmissiveMesh();
                timelineWorkaround.oldLightColor = legacyLight.color;
                timelineWorkaround.oldLossyScale = transform.lossyScale;
                timelineWorkaround.oldDisplayAreaLightEmissiveMesh = displayAreaLightEmissiveMesh;
                timelineWorkaround.oldLightColorTemperature = legacyLight.colorTemperature;
            }
        }

        void OnDidApplyAnimationProperties()
        {
            UpdateAllLightValues(fromTimeLine: true);
        }

        /// <summary>
        /// Copy all field from this to an additional light data
        /// </summary>
        /// <param name="data">Destination component</param>
        public void CopyTo(HDAdditionalLightData data)
        {
            data.enableSpotReflector = enableSpotReflector;
            data.luxAtDistance = luxAtDistance;
            data.m_InnerSpotPercent = m_InnerSpotPercent;
            data.lightDimmer = lightDimmer;
            data.volumetricDimmer = volumetricDimmer;
            data.lightUnit = lightUnit;
            data.m_FadeDistance = m_FadeDistance;
            data.affectDiffuse = affectDiffuse;
            data.m_AffectSpecular = m_AffectSpecular;
            data.nonLightmappedOnly = nonLightmappedOnly;
            data.m_PointlightHDType = m_PointlightHDType;
            data.spotLightShape = spotLightShape;
            data.shapeWidth = shapeWidth;
            data.m_ShapeHeight = m_ShapeHeight;
            data.aspectRatio = aspectRatio;
            data.shapeRadius = shapeRadius;
            data.m_MaxSmoothness = maxSmoothness;
            data.m_ApplyRangeAttenuation = m_ApplyRangeAttenuation;
            data.useOldInspector = useOldInspector;
            data.featuresFoldout = featuresFoldout;
            data.showAdditionalSettings = showAdditionalSettings;
            data.m_Intensity = m_Intensity;
            data.displayAreaLightEmissiveMesh = displayAreaLightEmissiveMesh;
            data.interactsWithSky = interactsWithSky;
            data.angularDiameter = angularDiameter;
            data.flareSize = flareSize;
            data.flareTint = flareTint;
            data.surfaceTexture = surfaceTexture;
            data.surfaceTint = surfaceTint;
            data.distance = distance;

            shadowResolution.CopyTo(data.shadowResolution);
            data.shadowDimmer = shadowDimmer;
            data.volumetricShadowDimmer = volumetricShadowDimmer;
            data.shadowFadeDistance = shadowFadeDistance;
            useContactShadow.CopyTo(data.useContactShadow);
            data.slopeBias = slopeBias;
            data.normalBias = normalBias;
            data.shadowCascadeRatios = new float[shadowCascadeRatios.Length];
            shadowCascadeRatios.CopyTo(data.shadowCascadeRatios, 0);
            data.shadowCascadeBorders = new float[shadowCascadeBorders.Length];
            shadowCascadeBorders.CopyTo(data.shadowCascadeBorders, 0);
            data.shadowAlgorithm = shadowAlgorithm;
            data.shadowVariant = shadowVariant;
            data.shadowPrecision = shadowPrecision;
            data.shadowUpdateMode = shadowUpdateMode;

            data.m_UseCustomSpotLightShadowCone = useCustomSpotLightShadowCone;
            data.m_CustomSpotLightShadowCone = customSpotLightShadowCone;

#if UNITY_EDITOR
            data.timelineWorkaround = timelineWorkaround;
#endif
        }

        // As we have our own default value, we need to initialize the light intensity correctly
        /// <summary>
        /// Initialize an HDAdditionalLightData that have just beeing created.
        /// </summary>
        /// <param name="lightData"></param>
        public static void InitDefaultHDAdditionalLightData(HDAdditionalLightData lightData)
        {
            // Special treatment for Unity built-in area light. Change it to our rectangle light
            var light = lightData.gameObject.GetComponent<Light>();

            // Set light intensity and unit using its type
            //note: requiring type convert Rectangle and Disc to Area and correctly set areaLight
            switch (lightData.type)
            {
                case HDLightType.Directional:
                    lightData.lightUnit = LightUnit.Lux;
                    lightData.intensity = k_DefaultDirectionalLightIntensity;
                    break;
                case HDLightType.Area: // Rectangle by default when light is created
                    switch (lightData.areaLightShape)
                    {
                        case AreaLightShape.Rectangle:
                            lightData.lightUnit = LightUnit.Lumen;
                            lightData.intensity = k_DefaultAreaLightIntensity;
                            light.shadows = LightShadows.None;
                            break;
                        case AreaLightShape.Disc:
                            //[TODO: to be defined]
                            break;
                    }
                    break;
                case HDLightType.Point:
                case HDLightType.Spot:
                    lightData.lightUnit = LightUnit.Lumen;
                    lightData.intensity = k_DefaultPunctualLightIntensity;
                    break;
            }

            // We don't use the global settings of shadow mask by default
            light.lightShadowCasterMode = LightShadowCasterMode.Everything;

            lightData.normalBias           = 0.75f;
            lightData.slopeBias            = 0.5f;

            // Enable filter/temperature mode by default for all light types
            lightData.useColorTemperature = true;
        }

        void OnValidate()
        {
            UpdateBounds();

            RefreshCachedShadow();

#if UNITY_EDITOR
<<<<<<< HEAD
            if (emissiveMeshRenderer != null && !emissiveMeshRenderer.Equals(null) && m_AreaLightEmissiveMeshLayer != -1)
            // If modification are due to change on prefab asset that are non overridden on this prefab instance
                // As we cannot Create/Destroy in OnValidate, delay call to next Update
                needRefreshPrefabInstanceEmissiveMeshes = true;

=======
>>>>>>> 4d34a376
            // If modification are due to change on prefab asset, we want to have prefab instances to self-update, but we cannot check in OnValidate if this is part of
            // prefab instance. So we delay the check on next update (and before teh LateUpdate logic)
            m_NeedsPrefabInstanceCheck = true;
#endif
        }

#region Update functions to patch values in the Light component when we change properties inside HDAdditionalLightData

        void SetLightIntensityPunctual(float intensity)
        {
            switch (type)
            {
                case HDLightType.Directional:
                    legacyLight.intensity = intensity; // Always in lux
                    break;
                case HDLightType.Point:
                    if (lightUnit == LightUnit.Candela)
                        legacyLight.intensity = intensity;
                    else
                        legacyLight.intensity = LightUtils.ConvertPointLightLumenToCandela(intensity);
                    break;
                case HDLightType.Spot:
                    if (lightUnit == LightUnit.Candela)
                    {
                        // When using candela, reflector don't have any effect. Our intensity is candela = lumens/steradian and the user
                        // provide desired value for an angle of 1 steradian.
                        legacyLight.intensity = intensity;
                    }
                    else  // lumen
                    {
                        if (enableSpotReflector)
                        {
                            // If reflector is enabled all the lighting from the sphere is focus inside the solid angle of current shape
                            if (spotLightShape == SpotLightShape.Cone)
                            {
                                legacyLight.intensity = LightUtils.ConvertSpotLightLumenToCandela(intensity, legacyLight.spotAngle * Mathf.Deg2Rad, true);
                            }
                            else if (spotLightShape == SpotLightShape.Pyramid)
                            {
                                float angleA, angleB;
                                LightUtils.CalculateAnglesForPyramid(aspectRatio, legacyLight.spotAngle * Mathf.Deg2Rad, out angleA, out angleB);

                                legacyLight.intensity = LightUtils.ConvertFrustrumLightLumenToCandela(intensity, angleA, angleB);
                            }
                            else // Box shape, fallback to punctual light.
                            {
                                legacyLight.intensity = LightUtils.ConvertPointLightLumenToCandela(intensity);
                            }
                        }
                        else
                        {
                            // No reflector, angle act as occlusion of point light.
                            legacyLight.intensity = LightUtils.ConvertPointLightLumenToCandela(intensity);
                        }
                    }
                    break;
            }
        }

        void UpdateLightIntensity()
        {
            if (lightUnit == LightUnit.Lumen)
            {
                if (m_PointlightHDType == PointLightHDType.Punctual)
                    SetLightIntensityPunctual(intensity);
                else
                    legacyLight.intensity = LightUtils.ConvertAreaLightLumenToLuminance(areaLightShape, intensity, shapeWidth, m_ShapeHeight);
            }
            else if (lightUnit == LightUnit.Ev100)
            {
                legacyLight.intensity = LightUtils.ConvertEvToLuminance(m_Intensity);
            }
            else
            {
                HDLightType lightType = type;
                if ((lightType == HDLightType.Spot || lightType == HDLightType.Point) && lightUnit == LightUnit.Lux)
                {
                    // Box are local directional light with lux unity without at distance
                    if ((lightType == HDLightType.Spot) && (spotLightShape == SpotLightShape.Box))
                        legacyLight.intensity = m_Intensity;
                    else
                        legacyLight.intensity = LightUtils.ConvertLuxToCandela(m_Intensity, luxAtDistance);
                }
                else
                    legacyLight.intensity = m_Intensity;
            }

#if UNITY_EDITOR
            legacyLight.SetLightDirty(); // Should be apply only to parameter that's affect GI, but make the code cleaner
#endif
        }

        void Awake()
        {
            Migrate();

            // We need to reconstruct the emissive mesh at Light creation if needed due to not beeing able to change hierarchy in prefab asset.
            // This is especially true at Tuntime as there is no code path that will trigger the rebuild of emissive mesh until one of the property modifying it is changed.
            UpdateAreaLightEmissiveMesh();
        }

        internal void UpdateAreaLightEmissiveMesh(bool fromTimeLine = false)
        {
            bool isAreaLight = type == HDLightType.Area;
            bool displayEmissiveMesh = isAreaLight && displayAreaLightEmissiveMesh;

            // Only show childEmissiveMeshViewer if type is Area and requested
            if (!isAreaLight || !displayEmissiveMesh)
            {
                if (m_ChildEmissiveMeshViewer)
                {
                    if (fromTimeLine)
                    {
                        // Cannot perform destroy in OnDidApplyAnimationProperties
                        // So shut down rendering instead and set up a flag for cleaning later
                        emissiveMeshRenderer.enabled = false;
                        needRefreshEmissiveMeshesFromTimeLineUpdate = true;
                    }
                    else
                        DestroyChildEmissiveMeshViewer();
                }

                // We don't have anything to do left if the dislay emissive mesh option is disabled
                return;
            }
#if UNITY_EDITOR
            else if (PrefabUtility.IsPartOfPrefabAsset(this))
            {
                // Child emissive mesh should not be handled in asset but we must trigger every instance to update themselves. Will be done in OnValidate
                needRefreshPrefabInstanceEmissiveMeshes = true;

                // We don't have anything to do left as the child will never appear while editing the prefab asset
                return;
            }
#endif
            else
            {
                CreateChildEmissiveMeshViewerIfNeeded();

#if UNITY_EDITOR
                // In Prefab Instance, as we can be called from OnValidate due to Prefab Asset modification, we need to refresh modification on child emissive mesh
                if (needRefreshPrefabInstanceEmissiveMeshes && PrefabUtility.IsPartOfPrefabInstance(this))
                {
                    emissiveMeshRenderer.shadowCastingMode = m_AreaLightEmissiveMeshShadowCastingMode;
                    emissiveMeshRenderer.motionVectorGenerationMode = m_AreaLightEmissiveMeshMotionVectorGenerationMode;
                }
#endif
            }

            // Update Mesh
            switch (areaLightShape)
            {
                case AreaLightShape.Tube:
                    if (m_EmissiveMeshFilter.sharedMesh != HDRenderPipeline.defaultAsset.renderPipelineResources.assets.emissiveCylinderMesh)
                        m_EmissiveMeshFilter.sharedMesh = HDRenderPipeline.defaultAsset.renderPipelineResources.assets.emissiveCylinderMesh;
                    break;
                case AreaLightShape.Rectangle:
                default:
                    if (m_EmissiveMeshFilter.sharedMesh != HDRenderPipeline.defaultAsset.renderPipelineResources.assets.emissiveQuadMesh)
                        m_EmissiveMeshFilter.sharedMesh = HDRenderPipeline.defaultAsset.renderPipelineResources.assets.emissiveQuadMesh;
                    break;
            }

            // Update light area size with clamping
            Vector3 lightSize = new Vector3(m_ShapeWidth, m_ShapeHeight, 0);
            if (areaLightShape == AreaLightShape.Tube)
                lightSize.y = 0;
            lightSize = Vector3.Max(Vector3.one * k_MinAreaWidth, lightSize);

            switch (areaLightShape)
            {
                case AreaLightShape.Rectangle:
                    m_ShapeWidth = lightSize.x;
                    m_ShapeHeight = lightSize.y;
                    break;
                case AreaLightShape.Tube:
                    m_ShapeWidth = lightSize.x;
                    break;
                default:
                    break;
            }

#if UNITY_EDITOR
            legacyLight.areaSize = lightSize;
#endif

            // Update child emissive mesh scale
            Vector3 lossyScale = emissiveMeshRenderer.transform.localRotation * transform.lossyScale;
            emissiveMeshRenderer.transform.localScale = new Vector3(lightSize.x / lossyScale.x, lightSize.y / lossyScale.y, k_MinAreaWidth / lossyScale.z);

            // NOTE: When the user duplicates a light in the editor, the material is not duplicated and when changing the properties of one of them (source or duplication)
            // It either overrides both or is overriden. Given that when we duplicate an object the name changes, this approach works. When the name of the game object is then changed again
            // the material is not re-created until one of the light properties is changed again.
            if (emissiveMeshRenderer.sharedMaterial == null || emissiveMeshRenderer.sharedMaterial.name != gameObject.name)
            {
                emissiveMeshRenderer.sharedMaterial = new Material(Shader.Find("HDRP/Unlit"));
                emissiveMeshRenderer.sharedMaterial.SetFloat("_IncludeIndirectLighting", 0.0f);
                emissiveMeshRenderer.sharedMaterial.name = gameObject.name;
            }

            // Update Mesh emissive properties
            emissiveMeshRenderer.sharedMaterial.SetColor("_UnlitColor", Color.black);

            // m_Light.intensity is in luminance which is the value we need for emissive color
            Color value = legacyLight.color.linear * legacyLight.intensity;

// We don't have access to the color temperature in the player because it's a private member of the Light component
#if UNITY_EDITOR
            if (useColorTemperature)
                value *= Mathf.CorrelatedColorTemperatureToRGB(legacyLight.colorTemperature);
#endif

            value *= lightDimmer;

            emissiveMeshRenderer.sharedMaterial.SetColor("_EmissiveColor", value);

            bool enableEmissiveColorMap = false;
            // Set the cookie (if there is one) and raise or remove the shader feature
            if (displayEmissiveMesh && areaLightCookie != null && areaLightCookie != Texture2D.whiteTexture)
            {
                emissiveMeshRenderer.sharedMaterial.SetTexture("_EmissiveColorMap", areaLightCookie);
                enableEmissiveColorMap = true;
            }
            else if (displayEmissiveMesh && IESSpot != null && IESSpot != Texture2D.whiteTexture)
            {
                emissiveMeshRenderer.sharedMaterial.SetTexture("_EmissiveColorMap", IESSpot);
                enableEmissiveColorMap = true;
            }
            else
            {
                emissiveMeshRenderer.sharedMaterial.SetTexture("_EmissiveColorMap", Texture2D.whiteTexture);
            }
            CoreUtils.SetKeyword(emissiveMeshRenderer.sharedMaterial, "_EMISSIVE_COLOR_MAP", enableEmissiveColorMap);

            if (m_AreaLightEmissiveMeshLayer != -1)
                emissiveMeshRenderer.gameObject.layer = m_AreaLightEmissiveMeshLayer;
        }

        void UpdateRectangleLightBounds()
        {
            legacyLight.useShadowMatrixOverride = false;
            legacyLight.useBoundingSphereOverride = true;
            float halfWidth = m_ShapeWidth * 0.5f;
            float halfHeight = m_ShapeHeight * 0.5f;
            float diag = Mathf.Sqrt(halfWidth * halfWidth + halfHeight * halfHeight);
            legacyLight.boundingSphereOverride = new Vector4(0.0f, 0.0f, 0.0f, Mathf.Max(range, diag));
        }

        void UpdateTubeLightBounds()
        {
            legacyLight.useShadowMatrixOverride = false;
            legacyLight.useBoundingSphereOverride = true;
            legacyLight.boundingSphereOverride = new Vector4(0.0f, 0.0f, 0.0f, Mathf.Max(range, m_ShapeWidth * 0.5f));
        }

        void UpdateBoxLightBounds()
        {
            legacyLight.useShadowMatrixOverride = true;
            legacyLight.useBoundingSphereOverride = true;

            // Need to inverse scale because culling != rendering convention apparently
            Matrix4x4 scaleMatrix = Matrix4x4.Scale(new Vector3(1.0f, 1.0f, -1.0f));
            legacyLight.shadowMatrixOverride = HDShadowUtils.ExtractBoxLightProjectionMatrix(legacyLight.range, shapeWidth, m_ShapeHeight, shadowNearPlane) * scaleMatrix;

            // Very conservative bounding sphere taking the diagonal of the shape as the radius
            float diag = new Vector3(shapeWidth * 0.5f, m_ShapeHeight * 0.5f, legacyLight.range * 0.5f).magnitude;
            legacyLight.boundingSphereOverride = new Vector4(0.0f, 0.0f, legacyLight.range * 0.5f, diag);
        }

        void UpdatePyramidLightBounds()
        {
            legacyLight.useShadowMatrixOverride = true;
            legacyLight.useBoundingSphereOverride = true;

            // Need to inverse scale because culling != rendering convention apparently
            Matrix4x4 scaleMatrix = Matrix4x4.Scale(new Vector3(1.0f, 1.0f, -1.0f));
            legacyLight.shadowMatrixOverride = HDShadowUtils.ExtractSpotLightProjectionMatrix(legacyLight.range, legacyLight.spotAngle, shadowNearPlane, aspectRatio, 0.0f) * scaleMatrix;
            legacyLight.boundingSphereOverride = new Vector4(0.0f, 0.0f, 0.0f, legacyLight.range);
        }

        void UpdateBounds()
        {
            switch (type)
            {
                case HDLightType.Spot:
                    switch (spotLightShape)
                    {
                        case SpotLightShape.Box:
                            UpdateBoxLightBounds();
                            break;
                        case SpotLightShape.Pyramid:
                            UpdatePyramidLightBounds();
                            break;
                        default: // Cone
                            legacyLight.useBoundingSphereOverride = false;
                            legacyLight.useShadowMatrixOverride = false;
                            break;
                    }
                    break;
                case HDLightType.Area:
                    switch (areaLightShape)
                    {
                        case AreaLightShape.Rectangle:
                            UpdateRectangleLightBounds();
                            break;
                        case AreaLightShape.Tube:
                            UpdateTubeLightBounds();
                            break;
                    }
                    break;
                default:
                    legacyLight.useBoundingSphereOverride = false;
                    legacyLight.useShadowMatrixOverride = false;
                    break;
            }
        }

        void UpdateShapeSize()
        {
            // Force to clamp the shape if we changed the type of the light
            shapeWidth = m_ShapeWidth;
            shapeHeight = m_ShapeHeight;

#if UNITY_EDITOR
            // We don't want to update the disc area since their shape is largely handled by builtin.
            if (GetLightTypeAndShape() != HDLightTypeAndShape.DiscArea)
                legacyLight.areaSize = new Vector2(shapeWidth, shapeHeight);
#endif
        }

        /// <summary>
        /// Synchronize all the HD Additional Light values with the Light component.
        /// </summary>
        public void UpdateAllLightValues()
        {
            UpdateAllLightValues(false);
        }

        internal void UpdateAllLightValues(bool fromTimeLine)
        {
            UpdateShapeSize();

            // Update light intensity
            UpdateLightIntensity();

            // Patch bounds
            UpdateBounds();

            UpdateAreaLightEmissiveMesh(fromTimeLine: fromTimeLine);
        }

        internal void RefreshCachedShadow()
        {
            bool wentThroughCachedShadowSystem = lightIdxForCachedShadows >= 0;
            if (wentThroughCachedShadowSystem)
                HDShadowManager.cachedShadowManager.EvictLight(this);

            if (!ShadowIsUpdatedEveryFrame() && legacyLight.shadows != LightShadows.None)
            {
                HDShadowManager.cachedShadowManager.RegisterLight(this);
            }
        }

        #endregion

#region User API functions

        /// <summary>
        /// Set the color of the light.
        /// </summary>
        /// <param name="color">Color</param>
        /// <param name="colorTemperature">Optional color temperature</param>
        public void SetColor(Color color, float colorTemperature = -1)
        {
            if (colorTemperature != -1)
            {
                legacyLight.colorTemperature = colorTemperature;
                useColorTemperature = true;
            }

            this.color = color;
        }

        /// <summary>
        /// Toggle the usage of color temperature.
        /// </summary>
        /// <param name="enable"></param>
        public void EnableColorTemperature(bool enable)
        {
            useColorTemperature = enable;
        }

        /// <summary>
        /// Set the intensity of the light using the current unit.
        /// </summary>
        /// <param name="intensity"></param>
        public void SetIntensity(float intensity) => this.intensity = intensity;

        /// <summary>
        /// Set the intensity of the light using unit in parameter.
        /// </summary>
        /// <param name="intensity"></param>
        /// <param name="unit">Unit must be a valid Light Unit for the current light type</param>
        public void SetIntensity(float intensity, LightUnit unit)
        {
            this.lightUnit = unit;
            this.intensity = intensity;
        }

        /// <summary>
        /// For Spot Lights only, set the intensity that the spot should emit at a certain distance in meter
        /// </summary>
        /// <param name="luxIntensity"></param>
        /// <param name="distance"></param>
        public void SetSpotLightLuxAt(float luxIntensity, float distance)
        {
            lightUnit = LightUnit.Lux;
            luxAtDistance = distance;
            intensity = luxIntensity;
        }

        /// <summary>
        /// Set light cookie. Note that the texture must have a power of two size.
        /// </summary>
        /// <param name="cookie">Cookie texture, must be 2D for Directional, Spot and Area light and Cubemap for Point lights</param>
        /// <param name="directionalLightCookieSize">area light </param>
        public void SetCookie(Texture cookie, Vector2 directionalLightCookieSize)
        {
            HDLightType lightType = type;
            if (lightType == HDLightType.Area)
            {
                if (cookie.dimension != TextureDimension.Tex2D)
                {
                    Debug.LogError("Texture dimension " + cookie.dimension + " is not supported for area lights.");
                    return ;
                }
                areaLightCookie = cookie;
            }
            else
            {
                if (lightType == HDLightType.Point && cookie.dimension != TextureDimension.Cube)
                {
                    Debug.LogError("Texture dimension " + cookie.dimension + " is not supported for point lights.");
                    return ;
                }
                else if ((lightType == HDLightType.Directional || lightType == HDLightType.Spot) && cookie.dimension != TextureDimension.Tex2D) // Only 2D cookie are supported for Directional and Spot lights
                {
                    Debug.LogError("Texture dimension " + cookie.dimension + " is not supported for Directional/Spot lights.");
                    return ;
                }
                if (lightType == HDLightType.Directional)
                {
                    shapeWidth = directionalLightCookieSize.x;
                    shapeHeight = directionalLightCookieSize.y;
                }
                legacyLight.cookie = cookie;
            }
        }

        /// <summary>
        /// Set light cookie.
        /// </summary>
        /// <param name="cookie">Cookie texture, must be 2D for Directional, Spot and Area light and Cubemap for Point lights</param>
        public void SetCookie(Texture cookie) => SetCookie(cookie, Vector2.zero);

        /// <summary>
        /// Set the spot light angle and inner spot percent. We don't use Light.innerSpotAngle.
        /// </summary>
        /// <param name="angle">inner spot angle in degree</param>
        /// <param name="innerSpotPercent">inner spot angle in percent</param>
        public void SetSpotAngle(float angle, float innerSpotPercent = 0)
        {
            this.legacyLight.spotAngle = angle;
            this.innerSpotPercent = innerSpotPercent;
        }

        /// <summary>
        /// Set the dimmer for light and volumetric light.
        /// </summary>
        /// <param name="dimmer">Dimmer for the light</param>
        /// <param name="volumetricDimmer">Dimmer for the volumetrics</param>
        public void SetLightDimmer(float dimmer = 1, float volumetricDimmer = 1)
        {
            this.lightDimmer = dimmer;
            this.volumetricDimmer = volumetricDimmer;
        }

        /// <summary>
        /// Set the light unit.
        /// </summary>
        /// <param name="unit">Unit of the light</param>
        public void SetLightUnit(LightUnit unit) => lightUnit = unit;

        /// <summary>
        /// Enable shadows on a light.
        /// </summary>
        /// <param name="enabled"></param>
        public void EnableShadows(bool enabled) => legacyLight.shadows = enabled ? LightShadows.Soft : LightShadows.None;

        /// <summary>
        /// Set the shadow resolution.
        /// </summary>
        /// <param name="resolution">Must be between 16 and 16384</param>
        public void SetShadowResolution(int resolution)
        {
            if (shadowResolution.@override != resolution)
            {
                shadowResolution.@override = resolution;
                RefreshCachedShadow();
            }
        }

        /// <summary>
        /// Set the shadow resolution quality level.
        /// </summary>
        /// <param name="level">The quality level to use</param>
        public void SetShadowResolutionLevel(int level)
        {
            if (shadowResolution.level != level)
            {
                shadowResolution.level = level;
                RefreshCachedShadow();
            }
        }

        /// <summary>
        /// Set whether the shadow resolution use the override value.
        /// </summary>
        /// <param name="useOverride">True to use the override value, false otherwise.</param>
        public void SetShadowResolutionOverride(bool useOverride)
        {
            if (shadowResolution.useOverride != useOverride)
            {
                shadowResolution.useOverride = useOverride;
                RefreshCachedShadow();
            }
        }

        /// <summary>
        /// Set the near plane of the shadow.
        /// </summary>
        /// <param name="nearPlaneDistance"></param>
        public void SetShadowNearPlane(float nearPlaneDistance) => shadowNearPlane = nearPlaneDistance;

        /// <summary>
        /// Set parameters for PCSS shadows.
        /// </summary>
        /// <param name="blockerSampleCount">Number of samples used to detect blockers</param>
        /// <param name="filterSampleCount">Number of samples used to filter the shadow map</param>
        /// <param name="minFilterSize">Minimum filter intensity</param>
        /// <param name="radiusScaleForSoftness">Scale applied to shape radius or angular diameter in the softness calculations.</param>
        public void SetPCSSParams(int blockerSampleCount = 16, int filterSampleCount = 24, float minFilterSize = 0.01f, float radiusScaleForSoftness = 1)
        {
            this.blockerSampleCount = blockerSampleCount;
            this.filterSampleCount = filterSampleCount;
            this.minFilterSize = minFilterSize;
            this.softnessScale = radiusScaleForSoftness;
        }

        /// <summary>
        /// Set the light layer and shadow map light layer masks. The feature must be enabled in the HDRP asset in norder to work.
        /// </summary>
        /// <param name="lightLayerMask">Layer mask for receiving light</param>
        /// <param name="shadowLayerMask">Layer mask for shadow rendering</param>
        public void SetLightLayer(LightLayerEnum lightLayerMask, LightLayerEnum shadowLayerMask)
        {
            // disable the shadow / light layer link
            linkShadowLayers = false;
            legacyLight.renderingLayerMask = LightLayerToRenderingLayerMask((int)shadowLayerMask, (int)legacyLight.renderingLayerMask);
            lightlayersMask = lightLayerMask;
        }

        /// <summary>
        /// Set the shadow dimmer.
        /// </summary>
        /// <param name="shadowDimmer">Dimmer between 0 and 1</param>
        /// <param name="volumetricShadowDimmer">Dimmer between 0 and 1 for volumetrics</param>
        public void SetShadowDimmer(float shadowDimmer = 1, float volumetricShadowDimmer = 1)
        {
            this.shadowDimmer = shadowDimmer;
            this.volumetricShadowDimmer = volumetricShadowDimmer;
        }

        /// <summary>
        /// Shadow fade distance in meter.
        /// </summary>
        /// <param name="distance"></param>
        public void SetShadowFadeDistance(float distance) => shadowFadeDistance = distance;

        /// <summary>
        /// Set the Shadow tint for the directional light.
        /// </summary>
        /// <param name="tint"></param>
        public void SetDirectionalShadowTint(Color tint) => shadowTint = tint;

        /// <summary>
        /// Set the shadow update mode.
        /// </summary>
        /// <param name="updateMode"></param>
        public void SetShadowUpdateMode(ShadowUpdateMode updateMode) => shadowUpdateMode = updateMode;

        // A bunch of function that changes stuff on the legacy light so users don't have to get the
        // light component which would lead to synchronization problem with ou HD datas.

        /// <summary>
        /// Set the range of the light.
        /// </summary>
        /// <param name="range"></param>
        public void SetRange(float range) => legacyLight.range = range;

        /// <summary>
        /// Set the shadow map light layer masks. The feature must be enabled in the HDRP asset in norder to work.
        /// </summary>
        /// <param name="shadowLayerMask"></param>
        public void SetShadowLightLayer(LightLayerEnum shadowLayerMask) => legacyLight.renderingLayerMask = LightLayerToRenderingLayerMask((int)shadowLayerMask, (int)legacyLight.renderingLayerMask);

        /// <summary>
        /// Set the light culling mask.
        /// </summary>
        /// <param name="cullingMask"></param>
        public void SetCullingMask(int cullingMask) => legacyLight.cullingMask = cullingMask;

        /// <summary>
        /// Set the light layer shadow cull distances.
        /// </summary>
        /// <param name="layerShadowCullDistances"></param>
        /// <returns></returns>
        public float[] SetLayerShadowCullDistances(float[] layerShadowCullDistances) => legacyLight.layerShadowCullDistances = layerShadowCullDistances;

        /// <summary>
        /// Get the list of supported light units depending on the current light type.
        /// </summary>
        /// <returns></returns>
        public LightUnit[] GetSupportedLightUnits() => GetSupportedLightUnits(type, m_SpotLightShape);

        /// <summary>
        /// Set the area light size.
        /// </summary>
        /// <param name="size"></param>
        public void SetAreaLightSize(Vector2 size)
        {
            if (type == HDLightType.Area)
            {
                m_ShapeWidth = size.x;
                m_ShapeHeight = size.y;
                UpdateAllLightValues();
            }
        }

        /// <summary>
        /// Set the box spot light size.
        /// </summary>
        /// <param name="size"></param>
        public void SetBoxSpotSize(Vector2 size)
        {
            if (type == HDLightType.Spot)
            {
                shapeWidth = size.x;
                shapeHeight = size.y;
            }
        }

#if UNITY_EDITOR
        /// <summary> [Editor Only] Set the lightmap bake type. </summary>
        public LightmapBakeType lightmapBakeType
        {
            get => legacyLight.lightmapBakeType;
            set => legacyLight.lightmapBakeType = value;
        }
#endif

#endregion

        /// <summary>
        /// Converts a light layer into a rendering layer mask.
        ///
        /// Light layer is stored in the first 8 bit of the rendering layer mask.
        ///
        /// NOTE: light layers are obsolete, use directly renderingLayerMask.
        /// </summary>
        /// <param name="lightLayer">The light layer, only the first 8 bits will be used.</param>
        /// <param name="renderingLayerMask">Current renderingLayerMask, only the last 24 bits will be used.</param>
        /// <returns></returns>
        internal static int LightLayerToRenderingLayerMask(int lightLayer, int renderingLayerMask)
        {
            var renderingLayerMask_u32 = (uint)renderingLayerMask;
            var lightLayer_u8 = (byte)lightLayer;
            return (int)((renderingLayerMask_u32 & 0xFFFFFF00) | lightLayer_u8);
        }

        /// <summary>
        /// Converts a renderingLayerMask into a lightLayer.
        ///
        /// NOTE: light layers are obsolete, use directly renderingLayerMask.
        /// </summary>
        /// <param name="renderingLayerMask"></param>
        /// <returns></returns>
        internal static int RenderingLayerMaskToLightLayer(int renderingLayerMask)
            => (byte)renderingLayerMask;

        ShadowMapType shadowMapType
            => (type == HDLightType.Area && areaLightShape == AreaLightShape.Rectangle)
            ? ShadowMapType.AreaLightAtlas
            : type != HDLightType.Directional
                ? ShadowMapType.PunctualAtlas
                : ShadowMapType.CascadedDirectional;

        void OnEnable()
        {
            if (shadowUpdateMode != ShadowUpdateMode.EveryFrame && legacyLight.shadows != LightShadows.None)
            {
                HDShadowManager.cachedShadowManager.RegisterLight(this);
            }

            SetEmissiveMeshRendererEnabled(true);
        }

        /// <summary>
        /// Deserialization callback
        /// </summary>
        void ISerializationCallbackReceiver.OnAfterDeserialize() { }

        /// <summary>
        /// Serialization callback
        /// </summary>
        void ISerializationCallbackReceiver.OnBeforeSerialize()
        {
            // When reseting, Light component can be not available (will be called later in Reset)
            if (m_Light == null || m_Light.Equals(null))
                return;

            UpdateBounds();
        }

        void Reset()
            => UpdateBounds();

        // This is faster than the above property if lightType is known given that type does a non-trivial amount of work.
        internal ShadowMapType GetShadowMapType(HDLightType lightType)
        {
            return (lightType == HDLightType.Area && areaLightShape == AreaLightShape.Rectangle) ? ShadowMapType.AreaLightAtlas
                : lightType != HDLightType.Directional
                    ? ShadowMapType.PunctualAtlas
                    : ShadowMapType.CascadedDirectional;
        }

        /// <summary>Tell if the light is overlapping for the light overlap debug mode</summary>
        internal bool IsOverlapping()
        {
            var baking = GetComponent<Light>().bakingOutput;
            bool isOcclusionSeparatelyBaked = baking.occlusionMaskChannel != -1;
            bool isDirectUsingBakedOcclusion = baking.mixedLightingMode == MixedLightingMode.Shadowmask || baking.mixedLightingMode == MixedLightingMode.Subtractive;
            return isDirectUsingBakedOcclusion && !isOcclusionSeparatelyBaked;
        }
    }
}<|MERGE_RESOLUTION|>--- conflicted
+++ resolved
@@ -2637,15 +2637,6 @@
 
             RefreshCachedShadow();
 
-#if UNITY_EDITOR
-<<<<<<< HEAD
-            if (emissiveMeshRenderer != null && !emissiveMeshRenderer.Equals(null) && m_AreaLightEmissiveMeshLayer != -1)
-            // If modification are due to change on prefab asset that are non overridden on this prefab instance
-                // As we cannot Create/Destroy in OnValidate, delay call to next Update
-                needRefreshPrefabInstanceEmissiveMeshes = true;
-
-=======
->>>>>>> 4d34a376
             // If modification are due to change on prefab asset, we want to have prefab instances to self-update, but we cannot check in OnValidate if this is part of
             // prefab instance. So we delay the check on next update (and before teh LateUpdate logic)
             m_NeedsPrefabInstanceCheck = true;
