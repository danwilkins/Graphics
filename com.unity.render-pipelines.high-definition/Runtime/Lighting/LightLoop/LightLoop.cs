using System;
using System.Collections.Generic;
using UnityEngine.Experimental.Rendering;

namespace UnityEngine.Rendering.HighDefinition
{
    static class VisibleLightExtensionMethods
    {
        public static Vector3 GetPosition(this VisibleLight value)
        {
            return value.localToWorldMatrix.GetColumn(3);
        }

        public static Vector3 GetForward(this VisibleLight value)
        {
            return value.localToWorldMatrix.GetColumn(2);
        }

        public static Vector3 GetUp(this VisibleLight value)
        {
            return value.localToWorldMatrix.GetColumn(1);
        }

        public static Vector3 GetRight(this VisibleLight value)
        {
            return value.localToWorldMatrix.GetColumn(0);
        }
    }

    //-----------------------------------------------------------------------------
    // structure definition
    //-----------------------------------------------------------------------------

    [GenerateHLSL]
    internal enum LightVolumeType
    {
        Cone,
        Sphere,
        Box,
        Count
    }

    [GenerateHLSL]
    internal enum LightCategory
    {
        Punctual,
        Area,
        Env,
        ProbeVolume,
        Decal,
        DensityVolume, // WARNING: Currently lightlistbuild.compute assumes density volume is the last element in the LightCategory enum. Do not append new LightCategory types after DensityVolume. TODO: Fix .compute code.
        Count
    }

    [GenerateHLSL]
    internal enum LightFeatureFlags
    {
        // Light bit mask must match LightDefinitions.s_LightFeatureMaskFlags value
        Punctual    = 1 << 12,
        Area        = 1 << 13,
        Directional = 1 << 14,
        Env         = 1 << 15,
        Sky         = 1 << 16,
        SSRefraction = 1 << 17,
        SSReflection = 1 << 18,
        ProbeVolume = 1 << 19
            // If adding more light be sure to not overflow LightDefinitions.s_LightFeatureMaskFlags
    }

    [GenerateHLSL]
    class LightDefinitions
    {
        public static int s_MaxNrBigTileLightsPlusOne = 512;      // may be overkill but the footprint is 2 bits per pixel using uint16.
        public static float s_ViewportScaleZ = 1.0f;
        public static int s_UseLeftHandCameraSpace = 1;

        public static int s_TileSizeFptl = 16;
        public static int s_TileSizeClustered = 32;
        public static int s_TileSizeBigTile = 64;

        // Tile indexing constants for indirect dispatch deferred pass : [2 bits for eye index | 15 bits for tileX | 15 bits for tileY]
        public static int s_TileIndexMask = 0x7FFF;
        public static int s_TileIndexShiftX = 0;
        public static int s_TileIndexShiftY = 15;
        public static int s_TileIndexShiftEye = 30;

        // feature variants
        public static int s_NumFeatureVariants = 29;

        // light list limits
        public static int s_LightListMaxCoarseEntries = 64;
        public static int s_LightListMaxPrunedEntries = 24;
        public static int s_LightClusterMaxCoarseEntries = 128;

        // Following define the maximum number of bits use in each feature category.
        public static uint s_LightFeatureMaskFlags = 0xFFF000;
        public static uint s_LightFeatureMaskFlagsOpaque = 0xFFF000 & ~((uint)LightFeatureFlags.SSRefraction); // Opaque don't support screen space refraction
        public static uint s_LightFeatureMaskFlagsTransparent = 0xFFF000 & ~((uint)LightFeatureFlags.SSReflection); // Transparent don't support screen space reflection
        public static uint s_MaterialFeatureMaskFlags = 0x000FFF;   // don't use all bits just to be safe from signed and/or float conversions :/

        // Screen space shadow flags
        public static uint s_ScreenSpaceColorShadowFlag = 0x100;
        public static uint s_InvalidScreenSpaceShadow = 0xff;
        public static uint s_ScreenSpaceShadowIndexMask = 0xff;
    }

    [GenerateHLSL]
    struct SFiniteLightBound
    {
        public Vector3 boxAxisX;
        public Vector3 boxAxisY;
        public Vector3 boxAxisZ;
        public Vector3 center;        // a center in camera space inside the bounding volume of the light source.
        public Vector2 scaleXY;
        public float radius;
    };

    [GenerateHLSL]
    struct LightVolumeData
    {
        public Vector3 lightPos;
        public uint lightVolume;

        public Vector3 lightAxisX;
        public uint lightCategory;

        public Vector3 lightAxisY;
        public float radiusSq;

        public Vector3 lightAxisZ;      // spot +Z axis
        public float cotan;

        public Vector3 boxInnerDist;
        public uint featureFlags;

        public Vector3 boxInvRange;
        public float unused2;
    };

        public enum TileClusterDebug : int
        {
            None,
            Tile,
            Cluster,
            MaterialFeatureVariants
        };

        public enum LightVolumeDebug : int
        {
            Gradient,
            ColorAndEdge
        };

        // Warning: These must stay in sync with LightCategory.
        // Specifically, TileClusterCategoryDebug is used as a bitmask in the debug shader applied as:
        // (1 << lightCatagory) & tileClusterCategoryDebug
        public enum TileClusterCategoryDebug : int
        {
            Punctual = 1,
            Area = 2,
            AreaAndPunctual = 3,
            Environment = 4,
            EnvironmentAndPunctual = 5,
            EnvironmentAndArea = 6,
            EnvironmentAndAreaAndPunctual = 7,
            ProbeVolumes = 8,
            Decal = 16,
            DensityVolumes = 32
        };

    public partial class HDRenderPipeline
    {
        internal const int k_MaxCacheSize = 2000000000; //2 GigaByte
        internal const int k_MaxDirectionalLightsOnScreen = 16;
        internal const int k_MaxPunctualLightsOnScreen    = 512;
        internal const int k_MaxAreaLightsOnScreen        = 128;
        internal const int k_MaxDecalsOnScreen = 512;
        internal const int k_MaxLightsOnScreen = k_MaxDirectionalLightsOnScreen + k_MaxPunctualLightsOnScreen + k_MaxAreaLightsOnScreen + k_MaxEnvLightsOnScreen;
        internal const int k_MaxEnvLightsOnScreen = 128;
        internal static readonly Vector3 k_BoxCullingExtentThreshold = Vector3.one * 0.01f;

        #if UNITY_SWITCH
        static bool k_PreferFragment = true;
        #else
        static bool k_PreferFragment = false;
        #endif
        #if !UNITY_EDITOR && UNITY_SWITCH
        const bool k_HasNativeQuadSupport = true;
        #else
        const bool k_HasNativeQuadSupport = false;
        #endif

        #if !UNITY_EDITOR && UNITY_SWITCH
        const int k_ThreadGroupOptimalSize = 32;
        #else
        const int k_ThreadGroupOptimalSize = 64;
        #endif

        int m_MaxDirectionalLightsOnScreen;
        int m_MaxPunctualLightsOnScreen;
        int m_MaxAreaLightsOnScreen;
        int m_MaxDecalsOnScreen;
        int m_MaxLightsOnScreen;
        int m_MaxEnvLightsOnScreen;

        Texture2DArray  m_DefaultTexture2DArray;
        Cubemap         m_DefaultTextureCube;

        internal class LightLoopTextureCaches
        {
            // Structure for cookies used by directional and spotlights
            public TextureCache2D               cookieTexArray { get; private set; }
            public LTCAreaLightCookieManager    areaLightCookieManager { get; private set; }
            // Structure for cookies used by point lights
            public TextureCacheCubemap          cubeCookieTexArray { get; private set; }
            public ReflectionProbeCache         reflectionProbeCache { get; private set; }
            public PlanarReflectionProbeCache   reflectionPlanarProbeCache { get; private set; }
            public List<Matrix4x4>              env2DCaptureVP { get; private set; }
            public List<float>                  env2DCaptureForward { get; private set; }

            Material m_CubeToPanoMaterial;

            public void Initialize(HDRenderPipelineAsset hdrpAsset, RenderPipelineResources defaultResources,  IBLFilterBSDF[] iBLFilterBSDFArray)
            {
                var lightLoopSettings = hdrpAsset.currentPlatformRenderPipelineSettings.lightLoopSettings;

                m_CubeToPanoMaterial = CoreUtils.CreateEngineMaterial(defaultResources.shaders.cubeToPanoPS);

                areaLightCookieManager = new LTCAreaLightCookieManager(hdrpAsset, defaultResources, k_MaxCacheSize);

                env2DCaptureVP = new List<Matrix4x4>();
                env2DCaptureForward = new List<float>();
                for (int i = 0, c = Mathf.Max(1, lightLoopSettings.planarReflectionProbeCacheSize); i < c; ++i)
                {
                    env2DCaptureVP.Add(Matrix4x4.identity);
                    env2DCaptureForward.Add(0);
                    env2DCaptureForward.Add(0);
                    env2DCaptureForward.Add(0);
                }

                cookieTexArray = new TextureCache2D("Cookie");
                int coockieSize = lightLoopSettings.cookieTexArraySize;
                int coockieResolution = (int)lightLoopSettings.cookieSize;
                if (TextureCache2D.GetApproxCacheSizeInByte(coockieSize, coockieResolution, 1) > k_MaxCacheSize)
                    coockieSize = TextureCache2D.GetMaxCacheSizeForWeightInByte(k_MaxCacheSize, coockieResolution, 1);
                cookieTexArray.AllocTextureArray(coockieSize, coockieResolution, coockieResolution, TextureFormat.RGBA32, true);
                cubeCookieTexArray = new TextureCacheCubemap("Cookie");
                int coockieCubeSize = lightLoopSettings.cubeCookieTexArraySize;
                int coockieCubeResolution = (int)lightLoopSettings.pointCookieSize;
                if (TextureCacheCubemap.GetApproxCacheSizeInByte(coockieCubeSize, coockieCubeResolution, 1) > k_MaxCacheSize)
                    coockieCubeSize = TextureCacheCubemap.GetMaxCacheSizeForWeightInByte(k_MaxCacheSize, coockieCubeResolution, 1);
                cubeCookieTexArray.AllocTextureArray(coockieCubeSize, coockieCubeResolution, TextureFormat.RGBA32, true, m_CubeToPanoMaterial);

                // For regular reflection probes, we need to convolve with all the BSDF functions
                TextureFormat probeCacheFormat = lightLoopSettings.reflectionCacheCompressed ? TextureFormat.BC6H : TextureFormat.RGBAHalf;
                int reflectionCubeSize = lightLoopSettings.reflectionProbeCacheSize;
                int reflectionCubeResolution = (int)lightLoopSettings.reflectionCubemapSize;
                if (ReflectionProbeCache.GetApproxCacheSizeInByte(reflectionCubeSize, reflectionCubeResolution, iBLFilterBSDFArray.Length) > k_MaxCacheSize)
                    reflectionCubeSize = ReflectionProbeCache.GetMaxCacheSizeForWeightInByte(k_MaxCacheSize, reflectionCubeResolution, iBLFilterBSDFArray.Length);
                reflectionProbeCache = new ReflectionProbeCache(defaultResources, iBLFilterBSDFArray, reflectionCubeSize, reflectionCubeResolution, probeCacheFormat, true);

                // For planar reflection we only convolve with the GGX filter, otherwise it would be too expensive
                TextureFormat planarProbeCacheFormat = lightLoopSettings.planarReflectionCacheCompressed ? TextureFormat.BC6H : TextureFormat.RGBAHalf;
                int reflectionPlanarSize = lightLoopSettings.planarReflectionProbeCacheSize;
                int reflectionPlanarResolution = (int)lightLoopSettings.planarReflectionTextureSize;
                if (ReflectionProbeCache.GetApproxCacheSizeInByte(reflectionPlanarSize, reflectionPlanarResolution, 1) > k_MaxCacheSize)
                    reflectionPlanarSize = ReflectionProbeCache.GetMaxCacheSizeForWeightInByte(k_MaxCacheSize, reflectionPlanarResolution, 1);
                reflectionPlanarProbeCache = new PlanarReflectionProbeCache(defaultResources, (IBLFilterGGX)iBLFilterBSDFArray[0], reflectionPlanarSize, reflectionPlanarResolution, planarProbeCacheFormat, true);
            }

            public void Cleanup()
            {
                reflectionProbeCache.Release();
                reflectionPlanarProbeCache.Release();
                cookieTexArray.Release();
                cubeCookieTexArray.Release();
                areaLightCookieManager.ReleaseResources();

                CoreUtils.Destroy(m_CubeToPanoMaterial);
            }

            public void NewFrame()
            {
                areaLightCookieManager.NewFrame();
                cookieTexArray.NewFrame();
                cubeCookieTexArray.NewFrame();
                reflectionProbeCache.NewFrame();
                reflectionPlanarProbeCache.NewFrame();
            }
        }

        internal class LightLoopLightData
        {
            public ComputeBuffer    directionalLightData { get; private set; }
            public ComputeBuffer    lightData { get; private set; }
            public ComputeBuffer    envLightData { get; private set; }
            public ComputeBuffer    decalData { get; private set; }

            public void Initialize(int directionalCount, int punctualCount, int areaLightCount, int envLightCount, int decalCount)
            {
                directionalLightData = new ComputeBuffer(directionalCount, System.Runtime.InteropServices.Marshal.SizeOf(typeof(DirectionalLightData)));
                lightData = new ComputeBuffer(punctualCount + areaLightCount, System.Runtime.InteropServices.Marshal.SizeOf(typeof(LightData)));
                envLightData = new ComputeBuffer(envLightCount, System.Runtime.InteropServices.Marshal.SizeOf(typeof(EnvLightData)));
                decalData = new ComputeBuffer(decalCount, System.Runtime.InteropServices.Marshal.SizeOf(typeof(DecalData)));
            }

            public void Cleanup()
            {
                CoreUtils.SafeRelease(directionalLightData);
                CoreUtils.SafeRelease(lightData);
                CoreUtils.SafeRelease(envLightData);
                CoreUtils.SafeRelease(decalData);
            }
        }

        class TileAndClusterData
        {
            public ComputeBuffer lightVolumeDataBuffer;
            public ComputeBuffer convexBoundsBuffer;
            public ComputeBuffer AABBBoundsBuffer;
            public ComputeBuffer lightList;
            public ComputeBuffer tileList;
            public ComputeBuffer tileFeatureFlags;
            public ComputeBuffer dispatchIndirectBuffer;
            public ComputeBuffer bigTileLightList;        // used for pre-pass coarse culling on 64x64 tiles
            public ComputeBuffer perVoxelLightLists;
            public ComputeBuffer perVoxelOffset;
            public ComputeBuffer perTileLogBaseTweak;
            public ComputeBuffer globalLightListAtomic;

            public void Initialize()
            {
                globalLightListAtomic = new ComputeBuffer(1, sizeof(uint));
            }

            public void AllocateResolutionDependentBuffers(HDCamera hdCamera, int width, int height, int viewCount, int maxLightOnScreen)
            {
                var nrTilesX = (width + LightDefinitions.s_TileSizeFptl - 1) / LightDefinitions.s_TileSizeFptl;
                var nrTilesY = (height + LightDefinitions.s_TileSizeFptl - 1) / LightDefinitions.s_TileSizeFptl;
                var nrTiles = nrTilesX * nrTilesY * viewCount;
                const int capacityUShortsPerTile = 32;
                const int dwordsPerTile = (capacityUShortsPerTile + 1) >> 1;        // room for 31 lights and a nrLights value.

                // note that nrTiles include the viewCount in allocation below
                lightList = new ComputeBuffer((int)LightCategory.Count * dwordsPerTile * nrTiles, sizeof(uint));       // enough list memory for a 4k x 4k display
                tileList = new ComputeBuffer((int)LightDefinitions.s_NumFeatureVariants * nrTiles, sizeof(uint));
                tileFeatureFlags = new ComputeBuffer(nrTiles, sizeof(uint));

                // Cluster
                {
                    var nrClustersX = (width + LightDefinitions.s_TileSizeClustered - 1) / LightDefinitions.s_TileSizeClustered;
                    var nrClustersY = (height + LightDefinitions.s_TileSizeClustered - 1) / LightDefinitions.s_TileSizeClustered;
                    var nrClusterTiles = nrClustersX * nrClustersY * viewCount;

                    perVoxelOffset = new ComputeBuffer((int)LightCategory.Count * (1 << k_Log2NumClusters) * nrClusterTiles, sizeof(uint));
                    perVoxelLightLists = new ComputeBuffer(NumLightIndicesPerClusteredTile() * nrClusterTiles, sizeof(uint));

                    if (k_UseDepthBuffer)
                    {
                        perTileLogBaseTweak = new ComputeBuffer(nrClusterTiles, sizeof(float));
                    }
                }

                if (hdCamera.frameSettings.IsEnabled(FrameSettingsField.BigTilePrepass))
                {
                    var nrBigTilesX = (width + 63) / 64;
                    var nrBigTilesY = (height + 63) / 64;
                    var nrBigTiles = nrBigTilesX * nrBigTilesY * viewCount;
                    bigTileLightList = new ComputeBuffer(LightDefinitions.s_MaxNrBigTileLightsPlusOne * nrBigTiles, sizeof(uint));
                }

                // The bounds and light volumes are view-dependent, and AABB is additionally projection dependent.
                // TODO: I don't think k_MaxLightsOnScreen corresponds to the actual correct light count for cullable light types (punctual, area, env, decal)
                AABBBoundsBuffer = new ComputeBuffer(viewCount * 2 * maxLightOnScreen, 4 * sizeof(float));
                convexBoundsBuffer = new ComputeBuffer(viewCount * maxLightOnScreen, System.Runtime.InteropServices.Marshal.SizeOf(typeof(SFiniteLightBound)));
                lightVolumeDataBuffer = new ComputeBuffer(viewCount * maxLightOnScreen, System.Runtime.InteropServices.Marshal.SizeOf(typeof(LightVolumeData)));

                // DispatchIndirect: Buffer with arguments has to have three integer numbers at given argsOffset offset: number of work groups in X dimension, number of work groups in Y dimension, number of work groups in Z dimension.
                // DrawProceduralIndirect: Buffer with arguments has to have four integer numbers at given argsOffset offset: vertex count per instance, instance count, start vertex location, and start instance location
                // Use use max size of 4 unit for allocation
                dispatchIndirectBuffer = new ComputeBuffer(viewCount * LightDefinitions.s_NumFeatureVariants * 4, sizeof(uint), ComputeBufferType.IndirectArguments);
            }

            public void ReleaseResolutionDependentBuffers()
            {
                CoreUtils.SafeRelease(lightList);
                CoreUtils.SafeRelease(tileList);
                CoreUtils.SafeRelease(tileFeatureFlags);

                // enableClustered
                CoreUtils.SafeRelease(perVoxelLightLists);
                CoreUtils.SafeRelease(perVoxelOffset);
                CoreUtils.SafeRelease(perTileLogBaseTweak);

                // enableBigTilePrepass
                CoreUtils.SafeRelease(bigTileLightList);

                // LightList building
                CoreUtils.SafeRelease(AABBBoundsBuffer);
                CoreUtils.SafeRelease(convexBoundsBuffer);
                CoreUtils.SafeRelease(lightVolumeDataBuffer);
                CoreUtils.SafeRelease(dispatchIndirectBuffer);
            }

            public void Cleanup()
            {
                CoreUtils.SafeRelease(globalLightListAtomic);

                ReleaseResolutionDependentBuffers();
            }
        }

        // TODO: Remove the internal
        internal LightLoopTextureCaches m_TextureCaches = new LightLoopTextureCaches();
        // TODO: Remove the internal
        internal LightLoopLightData m_LightLoopLightData = new LightLoopLightData();
        TileAndClusterData m_TileAndClusterData = new TileAndClusterData();

        // This control if we use cascade borders for directional light by default
        static internal readonly bool s_UseCascadeBorders = true;

        // Keep sorting array around to avoid garbage
        uint[] m_SortKeys = null;

        void UpdateSortKeysArray(int count)
        {
            if (m_SortKeys == null ||count > m_SortKeys.Length)
            {
                m_SortKeys = new uint[count];
            }
        }

        static readonly Matrix4x4 s_FlipMatrixLHSRHS = Matrix4x4.Scale(new Vector3(1, 1, -1));

        public Matrix4x4 GetWorldToViewMatrix(HDCamera hdCamera, int viewIndex)
        {
            var viewMatrix = (hdCamera.xr.enabled ? hdCamera.xr.GetViewMatrix(viewIndex) : hdCamera.camera.worldToCameraMatrix);

            // camera.worldToCameraMatrix is RHS and Unity's transforms are LHS, we need to flip it to work with transforms
            return s_FlipMatrixLHSRHS * viewMatrix;
        }

        // Keep track of the maximum number of XR instanced views
        int m_MaxViewCount = 1;

        // Matrix used for LightList building, keep them around to avoid GC
        Matrix4x4[] m_LightListProjMatrices = new Matrix4x4[ShaderConfig.s_XrMaxViews];
        Matrix4x4[] m_LightListProjscrMatrices = new Matrix4x4[ShaderConfig.s_XrMaxViews];
        Matrix4x4[] m_LightListInvProjscrMatrices = new Matrix4x4[ShaderConfig.s_XrMaxViews];
        Matrix4x4[] m_LightListProjHMatrices = new Matrix4x4[ShaderConfig.s_XrMaxViews];
        Matrix4x4[] m_LightListInvProjHMatrices = new Matrix4x4[ShaderConfig.s_XrMaxViews];

        internal class LightList
        {
            public List<DirectionalLightData> directionalLights;
            public List<LightData> lights;
            public List<EnvLightData> envLights;
            public int punctualLightCount;
            public int areaLightCount;

            public struct LightsPerView
            {
                public List<SFiniteLightBound> bounds;
                public List<LightVolumeData> lightVolumes;
            }

            public List<LightsPerView> lightsPerView;

            public void Clear()
            {
                directionalLights.Clear();
                lights.Clear();
                envLights.Clear();
                punctualLightCount = 0;
                areaLightCount = 0;

                for (int i = 0; i < lightsPerView.Count; ++i)
                {
                    lightsPerView[i].bounds.Clear();
                    lightsPerView[i].lightVolumes.Clear();
                }
            }

            public void Allocate()
            {
                directionalLights = new List<DirectionalLightData>();
                lights = new List<LightData>();
                envLights = new List<EnvLightData>();

                lightsPerView = new List<LightsPerView>();
                for (int i = 0; i < TextureXR.slices; ++i)
                {
                    lightsPerView.Add(new LightsPerView { bounds = new List<SFiniteLightBound>(), lightVolumes = new List<LightVolumeData>() });
                }
            }
        }

        internal LightList m_lightList;
        int m_TotalLightCount = 0;
        int m_densityVolumeCount = 0;
        int m_probeVolumeCount = 0;
        bool m_enableBakeShadowMask = false; // Track if any light require shadow mask. In this case we will need to enable the keyword shadow mask
        bool m_hasRunLightListPrevFrame = false;

        ComputeShader buildScreenAABBShader { get { return defaultResources.shaders.buildScreenAABBCS; } }
        ComputeShader buildPerTileLightListShader { get { return defaultResources.shaders.buildPerTileLightListCS; } }
        ComputeShader buildPerBigTileLightListShader { get { return defaultResources.shaders.buildPerBigTileLightListCS; } }
        ComputeShader buildPerVoxelLightListShader { get { return defaultResources.shaders.buildPerVoxelLightListCS; } }

        ComputeShader buildMaterialFlagsShader { get { return defaultResources.shaders.buildMaterialFlagsCS; } }
        ComputeShader buildDispatchIndirectShader { get { return defaultResources.shaders.buildDispatchIndirectCS; } }
        ComputeShader clearDispatchIndirectShader { get { return defaultResources.shaders.clearDispatchIndirectCS; } }
        ComputeShader deferredComputeShader { get { return defaultResources.shaders.deferredCS; } }
        ComputeShader contactShadowComputeShader { get { return defaultResources.shaders.contactShadowCS; } }
        Shader screenSpaceShadowsShader { get { return defaultResources.shaders.screenSpaceShadowPS; } }

        Shader deferredTilePixelShader { get { return defaultResources.shaders.deferredTilePS; } }


        static int s_GenAABBKernel;
        static int s_GenAABBKernel_Oblique;
        static int s_GenListPerTileKernel;
        static int s_GenListPerTileKernel_Oblique;
        static int s_GenListPerVoxelKernel;
        static int s_GenListPerVoxelKernelOblique;
        static int s_ClearVoxelAtomicKernel;
        static int s_ClearDispatchIndirectKernel;
        static int s_BuildDispatchIndirectKernel;
        static int s_ClearDrawProceduralIndirectKernel;
        static int s_BuildDrawProceduralIndirectKernel;
        static int s_BuildMaterialFlagsWriteKernel;
        static int s_BuildMaterialFlagsOrKernel;

        static int s_shadeOpaqueDirectFptlKernel;
        static int s_shadeOpaqueDirectFptlDebugDisplayKernel;
        static int s_shadeOpaqueDirectShadowMaskFptlKernel;
        static int s_shadeOpaqueDirectShadowMaskFptlDebugDisplayKernel;

        static int[] s_shadeOpaqueIndirectFptlKernels = new int[LightDefinitions.s_NumFeatureVariants];
        static int[] s_shadeOpaqueIndirectShadowMaskFptlKernels = new int[LightDefinitions.s_NumFeatureVariants];

        static int s_deferredContactShadowKernel;
        static int s_deferredContactShadowKernelMSAA;

        static int s_GenListPerBigTileKernel;

        const bool k_UseDepthBuffer = true;      // only has an impact when EnableClustered is true (requires a depth-prepass)

#if !UNITY_EDITOR && UNITY_SWITCH
        const int k_Log2NumClusters = 5;     // accepted range is from 0 to 5 (NR_THREADS is set to 32 on Switch). NumClusters is 1<<g_iLog2NumClusters
#else
        const int k_Log2NumClusters = 6;     // accepted range is from 0 to 6 (NR_THREADS is set to 64 on other platforms). NumClusters is 1<<g_iLog2NumClusters
#endif
        const float k_ClustLogBase = 1.02f;     // each slice 2% bigger than the previous
        float m_ClusterScale;

        static DebugLightVolumes s_lightVolumes = null;


        static Material s_DeferredTileRegularLightingMat;   // stencil-test set to touch regular pixels only
        static Material s_DeferredTileSplitLightingMat;     // stencil-test set to touch split-lighting pixels only
        static Material s_DeferredTileMat;                  // fallback when regular and split-lighting pixels must be touch
        static String[] s_variantNames = new String[LightDefinitions.s_NumFeatureVariants];

        enum ClusterPrepassSource : int
        {
            None = 0,
            BigTile = 1,
            Count = 2,
        }

        enum ClusterDepthSource : int
        {
            NoDepth = 0,
            Depth = 1,
            MSAA_Depth = 2,
            Count = 3,
        }

        static string[,] s_ClusterKernelNames = new string[(int)ClusterPrepassSource.Count, (int)ClusterDepthSource.Count]
        {
            { "TileLightListGen_NoDepthRT", "TileLightListGen_DepthRT", "TileLightListGen_DepthRT_MSAA" },
            { "TileLightListGen_NoDepthRT_SrcBigTile", "TileLightListGen_DepthRT_SrcBigTile", "TileLightListGen_DepthRT_MSAA_SrcBigTile" }
        };
        static string[,] s_ClusterObliqueKernelNames = new string[(int)ClusterPrepassSource.Count, (int)ClusterDepthSource.Count]
        {
            { "TileLightListGen_NoDepthRT", "TileLightListGen_DepthRT_Oblique", "TileLightListGen_DepthRT_MSAA_Oblique" },
            { "TileLightListGen_NoDepthRT_SrcBigTile", "TileLightListGen_DepthRT_SrcBigTile_Oblique", "TileLightListGen_DepthRT_MSAA_SrcBigTile_Oblique" }
        };
        // clustered light list specific buffers and data end

        static int[] s_TempScreenDimArray = new int[2]; // Used to avoid GC stress when calling SetComputeIntParams

        ContactShadows m_ContactShadows = null;
        bool m_EnableContactShadow = false;

        IndirectLightingController m_indirectLightingController = null;

        // Following is an array of material of size eight for all combination of keyword: OUTPUT_SPLIT_LIGHTING - LIGHTLOOP_DISABLE_TILE_AND_CLUSTER - SHADOWS_SHADOWMASK - USE_FPTL_LIGHTLIST/USE_CLUSTERED_LIGHTLIST - DEBUG_DISPLAY
        Material[] m_deferredLightingMaterial;
        Material m_DebugViewTilesMaterial;
        Material m_DebugHDShadowMapMaterial;
        Material m_DebugDisplayProbeVolumeMaterial;

        HashSet<HDAdditionalLightData> m_ScreenSpaceShadowsUnion = new HashSet<HDAdditionalLightData>();

        // Directional light
        Light m_CurrentSunLight;
        int m_CurrentShadowSortedSunLightIndex = -1;
        HDAdditionalLightData m_CurrentSunLightAdditionalLightData;
        DirectionalLightData m_CurrentSunLightDirectionalLightData;
        Light GetCurrentSunLight() { return m_CurrentSunLight; }

        // Screen space shadow data
        public struct ScreenSpaceShadowData
        {
            public HDAdditionalLightData additionalLightData;
            public int lightDataIndex;
            public bool valid;
        }

        int m_ScreenSpaceShadowIndex = 0;
        int m_ScreenSpaceShadowChannelSlot = 0;
        ScreenSpaceShadowData[] m_CurrentScreenSpaceShadowData;
        public ScreenSpaceShadowData GetScreenSpaceShadowData(int screenSpaceShadowIndex) { return m_CurrentScreenSpaceShadowData[screenSpaceShadowIndex]; }

        // Contact shadow index reseted at the beginning of each frame, used to generate the contact shadow mask
        int m_ContactShadowIndex;

        // shadow related stuff
        HDShadowManager m_ShadowManager;
        HDShadowInitParameters m_ShadowInitParameters;

        // Used to shadow shadow maps with use selection enabled in the debug menu
        int m_DebugSelectedLightShadowIndex;
        int m_DebugSelectedLightShadowCount;

        bool HasLightToCull()
        {
            return m_TotalLightCount > 0;
        }

        static int GetNumTileBigTileX(HDCamera hdCamera)
        {
            return HDUtils.DivRoundUp((int)hdCamera.screenSize.x, LightDefinitions.s_TileSizeBigTile);
        }

        static int GetNumTileBigTileY(HDCamera hdCamera)
        {
            return HDUtils.DivRoundUp((int)hdCamera.screenSize.y, LightDefinitions.s_TileSizeBigTile);
        }

        static int GetNumTileFtplX(HDCamera hdCamera)
        {
            return HDUtils.DivRoundUp((int)hdCamera.screenSize.x, LightDefinitions.s_TileSizeFptl);
        }

        static int GetNumTileFtplY(HDCamera hdCamera)
        {
            return HDUtils.DivRoundUp((int)hdCamera.screenSize.y, LightDefinitions.s_TileSizeFptl);
        }

        static int GetNumTileClusteredX(HDCamera hdCamera)
        {
            return HDUtils.DivRoundUp((int)hdCamera.screenSize.x, LightDefinitions.s_TileSizeClustered);
        }

        static int GetNumTileClusteredY(HDCamera hdCamera)
        {
            return HDUtils.DivRoundUp((int)hdCamera.screenSize.y, LightDefinitions.s_TileSizeClustered);
        }

        void InitShadowSystem(HDRenderPipelineAsset hdAsset, RenderPipelineResources defaultResources)
        {
            m_ShadowInitParameters = hdAsset.currentPlatformRenderPipelineSettings.hdShadowInitParams;
            m_ShadowManager = HDShadowManager.instance;
            m_ShadowManager.InitShadowManager(
                defaultResources,
                m_ShadowInitParameters.directionalShadowsDepthBits,
                m_ShadowInitParameters.punctualLightShadowAtlas,
                m_ShadowInitParameters.areaLightShadowAtlas,
                m_ShadowInitParameters.maxShadowRequests,
                defaultResources.shaders.shadowClearPS
            );
        }

        void DeinitShadowSystem()
        {
            if(m_ShadowManager != null)
            {
                m_ShadowManager.Dispose();
                m_ShadowManager = null;
            }
        }

        static bool GetFeatureVariantsEnabled(FrameSettings frameSettings) =>
            frameSettings.litShaderMode == LitShaderMode.Deferred
            && frameSettings.IsEnabled(FrameSettingsField.DeferredTile)
            && (frameSettings.IsEnabled(FrameSettingsField.ComputeLightVariants) || frameSettings.IsEnabled(FrameSettingsField.ComputeMaterialVariants));

        int GetDeferredLightingMaterialIndex(int outputSplitLighting, int shadowMask, int debugDisplay)
        {
            return (outputSplitLighting) | (shadowMask << 1) | (debugDisplay << 2);
        }

        Material GetDeferredLightingMaterial(bool outputSplitLighting, bool shadowMask, bool debugDisplayEnabled)
        {
            int index = GetDeferredLightingMaterialIndex(outputSplitLighting ? 1 : 0,
                shadowMask ? 1 : 0,
                debugDisplayEnabled ? 1 : 0);

            return m_deferredLightingMaterial[index];
        }

        void InitializeLightLoop(IBLFilterBSDF[] iBLFilterBSDFArray)
        {
            var lightLoopSettings = asset.currentPlatformRenderPipelineSettings.lightLoopSettings;

            m_lightList = new LightList();
            m_lightList.Allocate();

            m_DebugViewTilesMaterial = CoreUtils.CreateEngineMaterial(defaultResources.shaders.debugViewTilesPS);
            m_DebugHDShadowMapMaterial = CoreUtils.CreateEngineMaterial(defaultResources.shaders.debugHDShadowMapPS);
            m_DebugDisplayProbeVolumeMaterial = CoreUtils.CreateEngineMaterial(defaultResources.shaders.debugDisplayProbeVolumePS);

            m_MaxDirectionalLightsOnScreen = lightLoopSettings.maxDirectionalLightsOnScreen;
            m_MaxPunctualLightsOnScreen = lightLoopSettings.maxPunctualLightsOnScreen;
            m_MaxAreaLightsOnScreen = lightLoopSettings.maxAreaLightsOnScreen;
            m_MaxDecalsOnScreen = lightLoopSettings.maxDecalsOnScreen;
            m_MaxEnvLightsOnScreen = lightLoopSettings.maxEnvLightsOnScreen;
            m_MaxLightsOnScreen = m_MaxDirectionalLightsOnScreen + m_MaxPunctualLightsOnScreen + m_MaxAreaLightsOnScreen + m_MaxEnvLightsOnScreen;

            s_GenAABBKernel = buildScreenAABBShader.FindKernel("ScreenBoundsAABB");
            s_GenAABBKernel_Oblique = buildScreenAABBShader.FindKernel("ScreenBoundsAABB_Oblique");

            // Cluster
            {
                s_ClearVoxelAtomicKernel = buildPerVoxelLightListShader.FindKernel("ClearAtomic");
            }

            s_GenListPerBigTileKernel = buildPerBigTileLightListShader.FindKernel("BigTileLightListGen");

            s_BuildDispatchIndirectKernel = buildDispatchIndirectShader.FindKernel("BuildDispatchIndirect");
            s_ClearDispatchIndirectKernel = clearDispatchIndirectShader.FindKernel("ClearDispatchIndirect");

            s_BuildDrawProceduralIndirectKernel = buildDispatchIndirectShader.FindKernel("BuildDrawProceduralIndirect");
            s_ClearDrawProceduralIndirectKernel = clearDispatchIndirectShader.FindKernel("ClearDrawProceduralIndirect");

            s_BuildMaterialFlagsOrKernel = buildMaterialFlagsShader.FindKernel("MaterialFlagsGen_Or");
            s_BuildMaterialFlagsWriteKernel = buildMaterialFlagsShader.FindKernel("MaterialFlagsGen_Write");

            s_shadeOpaqueDirectFptlKernel = deferredComputeShader.FindKernel("Deferred_Direct_Fptl");
            s_shadeOpaqueDirectFptlDebugDisplayKernel = deferredComputeShader.FindKernel("Deferred_Direct_Fptl_DebugDisplay");

            s_shadeOpaqueDirectShadowMaskFptlKernel = deferredComputeShader.FindKernel("Deferred_Direct_ShadowMask_Fptl");
            s_shadeOpaqueDirectShadowMaskFptlDebugDisplayKernel = deferredComputeShader.FindKernel("Deferred_Direct_ShadowMask_Fptl_DebugDisplay");

            s_deferredContactShadowKernel = contactShadowComputeShader.FindKernel("DeferredContactShadow");
            s_deferredContactShadowKernelMSAA = contactShadowComputeShader.FindKernel("DeferredContactShadowMSAA");

            for (int variant = 0; variant < LightDefinitions.s_NumFeatureVariants; variant++)
            {
                s_shadeOpaqueIndirectFptlKernels[variant] = deferredComputeShader.FindKernel("Deferred_Indirect_Fptl_Variant" + variant);
                s_shadeOpaqueIndirectShadowMaskFptlKernels[variant] = deferredComputeShader.FindKernel("Deferred_Indirect_ShadowMask_Fptl_Variant" + variant);
            }

            m_TextureCaches.Initialize(asset, defaultResources, iBLFilterBSDFArray);
            // All the allocation of the compute buffers need to happened after the kernel finding in order to avoid the leak loop when a shader does not compile or is not available
            m_LightLoopLightData.Initialize(m_MaxDirectionalLightsOnScreen, m_MaxPunctualLightsOnScreen, m_MaxAreaLightsOnScreen, m_MaxEnvLightsOnScreen, m_MaxDecalsOnScreen);
            m_TileAndClusterData.Initialize();

            // OUTPUT_SPLIT_LIGHTING - SHADOWS_SHADOWMASK - DEBUG_DISPLAY
            m_deferredLightingMaterial = new Material[8];

            for (int outputSplitLighting = 0; outputSplitLighting < 2; ++outputSplitLighting)
            {
                for (int shadowMask = 0; shadowMask < 2; ++shadowMask)
                {
                    for (int debugDisplay = 0; debugDisplay < 2; ++debugDisplay)
                    {
                        int index = GetDeferredLightingMaterialIndex(outputSplitLighting, shadowMask, debugDisplay);

                        m_deferredLightingMaterial[index] = CoreUtils.CreateEngineMaterial(defaultResources.shaders.deferredPS);
                        m_deferredLightingMaterial[index].name = string.Format("{0}_{1}", defaultResources.shaders.deferredPS.name, index);
                        CoreUtils.SetKeyword(m_deferredLightingMaterial[index], "OUTPUT_SPLIT_LIGHTING", outputSplitLighting == 1);
                        CoreUtils.SetKeyword(m_deferredLightingMaterial[index], "SHADOWS_SHADOWMASK", shadowMask == 1);
                        CoreUtils.SetKeyword(m_deferredLightingMaterial[index], "DEBUG_DISPLAY", debugDisplay == 1);

                        m_deferredLightingMaterial[index].SetInt(HDShaderIDs._StencilMask, (int)HDRenderPipeline.StencilBitMask.LightingMask);
                        m_deferredLightingMaterial[index].SetInt(HDShaderIDs._StencilRef, outputSplitLighting == 1 ? (int)StencilLightingUsage.SplitLighting : (int)StencilLightingUsage.RegularLighting);
                        m_deferredLightingMaterial[index].SetInt(HDShaderIDs._StencilCmp, (int)CompareFunction.Equal);
                    }
                }
            }

            // Stencil set to only touch "regular lighting" pixels.
            s_DeferredTileRegularLightingMat = CoreUtils.CreateEngineMaterial(deferredTilePixelShader);
            s_DeferredTileRegularLightingMat.SetInt(HDShaderIDs._StencilRef, (int)StencilLightingUsage.RegularLighting);
            s_DeferredTileRegularLightingMat.SetInt(HDShaderIDs._StencilCmp, (int)CompareFunction.Equal);

            // Stencil set to only touch "split-lighting" pixels.
            s_DeferredTileSplitLightingMat = CoreUtils.CreateEngineMaterial(deferredTilePixelShader);
            s_DeferredTileSplitLightingMat.SetInt(HDShaderIDs._StencilRef, (int)StencilLightingUsage.SplitLighting);
            s_DeferredTileSplitLightingMat.SetInt(HDShaderIDs._StencilCmp, (int)CompareFunction.Equal);

            // Stencil set to touch all pixels excepted background/sky.
            s_DeferredTileMat = CoreUtils.CreateEngineMaterial(deferredTilePixelShader);
            s_DeferredTileMat.SetInt(HDShaderIDs._StencilRef, (int)StencilLightingUsage.NoLighting);
            s_DeferredTileMat.SetInt(HDShaderIDs._StencilCmp, (int)CompareFunction.NotEqual);

            for (int i = 0; i < LightDefinitions.s_NumFeatureVariants; ++i)
                s_variantNames[i] = "VARIANT" + i;

            m_DefaultTexture2DArray = new Texture2DArray(1, 1, 1, TextureFormat.ARGB32, false);
            m_DefaultTexture2DArray.hideFlags = HideFlags.HideAndDontSave;
            m_DefaultTexture2DArray.name = CoreUtils.GetTextureAutoName(1, 1, TextureFormat.ARGB32, depth: 1, dim: TextureDimension.Tex2DArray, name: "LightLoopDefault");
            m_DefaultTexture2DArray.SetPixels32(new Color32[1] { new Color32(128, 128, 128, 128) }, 0);
            m_DefaultTexture2DArray.Apply();

            m_DefaultTextureCube = new Cubemap(16, TextureFormat.ARGB32, false);
            m_DefaultTextureCube.Apply();

            // Setup shadow algorithms
            var shadowParams = asset.currentPlatformRenderPipelineSettings.hdShadowInitParams;
            var shadowKeywords = new[]{"SHADOW_LOW", "SHADOW_MEDIUM", "SHADOW_HIGH"};
            foreach (var p in shadowKeywords)
                Shader.DisableKeyword(p);
            Shader.EnableKeyword(shadowKeywords[(int)shadowParams.shadowFilteringQuality]);

            InitShadowSystem(asset, defaultResources);

            s_lightVolumes = new DebugLightVolumes();
            s_lightVolumes.InitData(defaultResources);

            // Screen space shadow
            int numMaxShadows = Math.Max(m_Asset.currentPlatformRenderPipelineSettings.hdShadowInitParams.maxScreenSpaceShadowSlots, 1);
            m_CurrentScreenSpaceShadowData = new ScreenSpaceShadowData[numMaxShadows];
        }

        void CleanupLightLoop()
        {
            s_lightVolumes.ReleaseData();

            DeinitShadowSystem();

            CoreUtils.Destroy(m_DefaultTexture2DArray);
            CoreUtils.Destroy(m_DefaultTextureCube);

            m_TextureCaches.Cleanup();
            m_LightLoopLightData.Cleanup();
            m_TileAndClusterData.Cleanup();

            LightLoopReleaseResolutionDependentBuffers();

            for (int outputSplitLighting = 0; outputSplitLighting < 2; ++outputSplitLighting)
            {
                for (int shadowMask = 0; shadowMask < 2; ++shadowMask)
                {
                    for (int debugDisplay = 0; debugDisplay < 2; ++debugDisplay)
                    {
                        int index = GetDeferredLightingMaterialIndex(outputSplitLighting, shadowMask, debugDisplay);
                        CoreUtils.Destroy(m_deferredLightingMaterial[index]);
                    }
                }
            }

            CoreUtils.Destroy(s_DeferredTileRegularLightingMat);
            CoreUtils.Destroy(s_DeferredTileSplitLightingMat);
            CoreUtils.Destroy(s_DeferredTileMat);

            CoreUtils.Destroy(m_DebugViewTilesMaterial);
            CoreUtils.Destroy(m_DebugHDShadowMapMaterial);
<<<<<<< HEAD
            CoreUtils.Destroy(m_DebugDisplayProbeVolumeMaterial);
=======
        }
>>>>>>> d786c6ac

        void LightLoopNewRender()
        {
            m_ScreenSpaceShadowsUnion.Clear();
        }

        void LightLoopNewFrame(FrameSettings frameSettings)
        {
            m_ContactShadows = VolumeManager.instance.stack.GetComponent<ContactShadows>();
            m_EnableContactShadow = frameSettings.IsEnabled(FrameSettingsField.ContactShadows) && m_ContactShadows.enable.value && m_ContactShadows.length.value > 0;
            m_indirectLightingController = VolumeManager.instance.stack.GetComponent<IndirectLightingController>();

            m_ContactShadowIndex = 0;

            // Cluster
            {
                var clustPrepassSourceIdx = frameSettings.IsEnabled(FrameSettingsField.BigTilePrepass) ? ClusterPrepassSource.BigTile : ClusterPrepassSource.None;
                var clustDepthSourceIdx = ClusterDepthSource.NoDepth;
                if (k_UseDepthBuffer)
                {
                    if (frameSettings.IsEnabled(FrameSettingsField.MSAA))
                        clustDepthSourceIdx = ClusterDepthSource.MSAA_Depth;
                    else
                        clustDepthSourceIdx = ClusterDepthSource.Depth;
                }
                var kernelName = s_ClusterKernelNames[(int)clustPrepassSourceIdx, (int)clustDepthSourceIdx];
                var kernelObliqueName = s_ClusterObliqueKernelNames[(int)clustPrepassSourceIdx, (int)clustDepthSourceIdx];

                s_GenListPerVoxelKernel = buildPerVoxelLightListShader.FindKernel(kernelName);
                s_GenListPerVoxelKernelOblique = buildPerVoxelLightListShader.FindKernel(kernelObliqueName);
            }

            if (GetFeatureVariantsEnabled(frameSettings))
            {
                s_GenListPerTileKernel = buildPerTileLightListShader.FindKernel(frameSettings.IsEnabled(FrameSettingsField.BigTilePrepass) ? "TileLightListGen_SrcBigTile_FeatureFlags" : "TileLightListGen_FeatureFlags");
                s_GenListPerTileKernel_Oblique = buildPerTileLightListShader.FindKernel(frameSettings.IsEnabled(FrameSettingsField.BigTilePrepass) ? "TileLightListGen_SrcBigTile_FeatureFlags_Oblique" : "TileLightListGen_FeatureFlags_Oblique");

            }
            else
            {
                s_GenListPerTileKernel = buildPerTileLightListShader.FindKernel(frameSettings.IsEnabled(FrameSettingsField.BigTilePrepass) ? "TileLightListGen_SrcBigTile" : "TileLightListGen");
                s_GenListPerTileKernel_Oblique = buildPerTileLightListShader.FindKernel(frameSettings.IsEnabled(FrameSettingsField.BigTilePrepass) ? "TileLightListGen_SrcBigTile_Oblique" : "TileLightListGen_Oblique");
            }

            m_TextureCaches.NewFrame();
        }

        bool LightLoopNeedResize(HDCamera hdCamera, TileAndClusterData tileAndClusterData)
        {
            return tileAndClusterData.lightList == null || tileAndClusterData.tileList == null || tileAndClusterData.tileFeatureFlags == null ||
                tileAndClusterData.AABBBoundsBuffer == null || tileAndClusterData.convexBoundsBuffer == null || tileAndClusterData.lightVolumeDataBuffer == null ||
                (tileAndClusterData.bigTileLightList == null && hdCamera.frameSettings.IsEnabled(FrameSettingsField.BigTilePrepass)) ||
                (tileAndClusterData.dispatchIndirectBuffer == null && hdCamera.frameSettings.IsEnabled(FrameSettingsField.DeferredTile)) ||
                (tileAndClusterData.perVoxelLightLists == null) || (hdCamera.viewCount > m_MaxViewCount);
        }

        void LightLoopReleaseResolutionDependentBuffers()
        {
            m_MaxViewCount = 1;
            m_TileAndClusterData.ReleaseResolutionDependentBuffers();
        }

        static int NumLightIndicesPerClusteredTile()
        {
            return 32 * (1 << k_Log2NumClusters);       // total footprint for all layers of the tile (measured in light index entries)
        }

        void LightLoopAllocResolutionDependentBuffers(HDCamera hdCamera, int width, int height)
        {
            m_MaxViewCount = Math.Max(hdCamera.viewCount, m_MaxViewCount);
            m_TileAndClusterData.AllocateResolutionDependentBuffers(hdCamera, width, height, m_MaxViewCount, m_MaxLightsOnScreen);
        }

        internal static Matrix4x4 WorldToCamera(Camera camera)
        {
            // camera.worldToCameraMatrix is RHS and Unity's transforms are LHS
            // We need to flip it to work with transforms
            return s_FlipMatrixLHSRHS * camera.worldToCameraMatrix;
        }

        // For light culling system, we need non oblique projection matrices
        static Matrix4x4 CameraProjectionNonObliqueLHS(HDCamera camera)
        {
            // camera.projectionMatrix expect RHS data and Unity's transforms are LHS
            // We need to flip it to work with transforms
            return camera.nonObliqueProjMatrix * s_FlipMatrixLHSRHS;
        }

        Vector3 GetLightColor(VisibleLight light)
        {
            return new Vector3(light.finalColor.r, light.finalColor.g, light.finalColor.b);
        }

        static float Saturate(float x)
        {
            return Mathf.Max(0, Mathf.Min(x, 1));
        }

        static float Rcp(float x)
        {
            return 1.0f / x;
        }

        static float Rsqrt(float x)
        {
            return Rcp(Mathf.Sqrt(x));
        }

        static float ComputeCosineOfHorizonAngle(float r, float R)
        {
            float sinHoriz = R * Rcp(r);
            return -Mathf.Sqrt(Saturate(1 - sinHoriz * sinHoriz));
        }

        static float ChapmanUpperApprox(float z, float cosTheta)
        {
            float c = cosTheta;
            float n = 0.761643f * ((1 + 2 * z) - (c * c * z));
            float d = c * z + Mathf.Sqrt(z * (1.47721f + 0.273828f * (c * c * z)));

            return 0.5f * c + (n * Rcp(d));
        }

        static float ChapmanHorizontal(float z)
        {
            float r = Rsqrt(z);
            float s = z * r; // sqrt(z)

            return 0.626657f * (r + 2 * s);
        }

        static Vector3 ComputeAtmosphericOpticalDepth(float r, float cosTheta, bool alwaysAboveHorizon = false)
        {
            var skySettings = VolumeManager.instance.stack.GetComponent<PhysicallyBasedSky>();
            Debug.Assert(skySettings != null);

            float R = skySettings.GetPlanetaryRadius();

            Vector2 H    = new Vector2(skySettings.GetAirScaleHeight(), skySettings.GetAerosolScaleHeight());
            Vector2 rcpH = new Vector2(Rcp(H.x), Rcp(H.y));

            Vector2 z = r * rcpH;
            Vector2 Z = R * rcpH;

            float cosHoriz = ComputeCosineOfHorizonAngle(r, R);
	        float sinTheta = Mathf.Sqrt(Saturate(1 - cosTheta * cosTheta));

            Vector2 ch;
            ch.x = ChapmanUpperApprox(z.x, Mathf.Abs(cosTheta)) * Mathf.Exp(Z.x - z.x); // Rescaling adds 'exp'
            ch.y = ChapmanUpperApprox(z.y, Mathf.Abs(cosTheta)) * Mathf.Exp(Z.y - z.y); // Rescaling adds 'exp'

            if ((!alwaysAboveHorizon) && (cosTheta < cosHoriz)) // Below horizon, intersect sphere
	        {
		        float sinGamma = (r / R) * sinTheta;
		        float cosGamma = Mathf.Sqrt(Saturate(1 - sinGamma * sinGamma));

		        Vector2 ch_2;
                ch_2.x = ChapmanUpperApprox(Z.x, cosGamma); // No need to rescale
                ch_2.y = ChapmanUpperApprox(Z.y, cosGamma); // No need to rescale

		        ch = ch_2 - ch;
            }
            else if (cosTheta < 0)   // Above horizon, lower hemisphere
            {
    	        // z_0 = n * r_0 = (n * r) * sin(theta) = z * sin(theta).
                // Ch(z, theta) = 2 * exp(z - z_0) * Ch(z_0, Pi/2) - Ch(z, Pi - theta).
                Vector2 z_0  = z * sinTheta;
                Vector2 b    = new Vector2(Mathf.Exp(Z.x - z_0.x), Mathf.Exp(Z.x - z_0.x)); // Rescaling cancels out 'z' and adds 'Z'
                Vector2 a;
                a.x         = 2 * ChapmanHorizontal(z_0.x);
                a.y         = 2 * ChapmanHorizontal(z_0.y);
                Vector2 ch_2 = a * b;

                ch = ch_2 - ch;
            }

            Vector2 optDepth = ch * H;

            Vector3 airExtinction     = skySettings.GetAirExtinctionCoefficient();
            float   aerosolExtinction = skySettings.GetAerosolExtinctionCoefficient();

            return new Vector3(optDepth.x * airExtinction.x + optDepth.y * aerosolExtinction,
                               optDepth.x * airExtinction.y + optDepth.y * aerosolExtinction,
                               optDepth.x * airExtinction.z + optDepth.y * aerosolExtinction);
        }

        // Computes transmittance along the light path segment.
        static Vector3 EvaluateAtmosphericAttenuation(Vector3 L, Vector3 X)
        {
            var skySettings = VolumeManager.instance.stack.GetComponent<PhysicallyBasedSky>();
            Debug.Assert(skySettings != null);

            Vector3 C = skySettings.GetPlanetCenterPosition(X); // X = camPosWS

            float r        = Vector3.Distance(X, C);
            float R        = skySettings.GetPlanetaryRadius();
            float cosHoriz = ComputeCosineOfHorizonAngle(r, R);
            float cosTheta = Vector3.Dot(X - C, L) * Rcp(r);

            if (cosTheta > cosHoriz) // Above horizon
            {
                Vector3 oDepth = ComputeAtmosphericOpticalDepth(r, cosTheta, true);
                Vector3 transm;

                transm.x = Mathf.Exp(-oDepth.x);
                transm.y = Mathf.Exp(-oDepth.y);
                transm.z = Mathf.Exp(-oDepth.z);

                return transm;
            }
            else
            {
                return Vector3.zero;
            }
        }

        internal bool GetDirectionalLightData(CommandBuffer cmd, HDCamera hdCamera, GPULightType gpuLightType, VisibleLight light,
            Light lightComponent, HDAdditionalLightData additionalLightData, int lightIndex, int shadowIndex,
            DebugDisplaySettings debugDisplaySettings, int sortedIndex, bool isPhysicallyBasedSkyActive, ref int screenSpaceShadowIndex, ref int screenSpaceShadowslot)
        {
            // Clamp light list to the maximum allowed lights on screen to avoid ComputeBuffer overflow
            if (m_lightList.directionalLights.Count >= m_MaxDirectionalLightsOnScreen)
                return false;

            bool contributesToLighting = ((additionalLightData.lightDimmer > 0) && (additionalLightData.affectDiffuse || additionalLightData.affectSpecular)) || (additionalLightData.volumetricDimmer > 0);

            if (!contributesToLighting)
                return false;

            // Discard light if disabled in debug display settings
            if (!debugDisplaySettings.data.lightingDebugSettings.showDirectionalLight)
                return false;

            var lightData = new DirectionalLightData();

            lightData.lightLayers = additionalLightData.GetLightLayers();

            // Light direction for directional is opposite to the forward direction
            lightData.forward = light.GetForward();
            // Rescale for cookies and windowing.
            lightData.right      = light.GetRight() * 2 / Mathf.Max(additionalLightData.shapeWidth, 0.001f);
            lightData.up         = light.GetUp() * 2 / Mathf.Max(additionalLightData.shapeHeight, 0.001f);
            lightData.positionRWS = light.GetPosition();
            lightData.color = GetLightColor(light);

            // Caution: This is bad but if additionalData == HDUtils.s_DefaultHDAdditionalLightData it mean we are trying to promote legacy lights, which is the case for the preview for example, so we need to multiply by PI as legacy Unity do implicit divide by PI for direct intensity.
            // So we expect that all light with additionalData == HDUtils.s_DefaultHDAdditionalLightData are currently the one from the preview, light in scene MUST have additionalData
            lightData.color *= (HDUtils.s_DefaultHDAdditionalLightData == additionalLightData) ? Mathf.PI : 1.0f;

            lightData.lightDimmer           = additionalLightData.lightDimmer;
            lightData.diffuseDimmer         = additionalLightData.affectDiffuse  ? additionalLightData.lightDimmer : 0;
            lightData.specularDimmer        = additionalLightData.affectSpecular ? additionalLightData.lightDimmer * hdCamera.frameSettings.specularGlobalDimmer : 0;
            lightData.volumetricLightDimmer = additionalLightData.volumetricDimmer;

            lightData.shadowIndex = lightData.cookieIndex = -1;
            lightData.screenSpaceShadowIndex = (int)LightDefinitions.s_InvalidScreenSpaceShadow;
            lightData.isRayTracedContactShadow = 0.0f;


            if (lightComponent != null && lightComponent.cookie != null)
            {
                lightData.tileCookie = lightComponent.cookie.wrapMode == TextureWrapMode.Repeat ? 1 : 0;
                lightData.cookieIndex = m_TextureCaches.cookieTexArray.FetchSlice(cmd, lightComponent.cookie);
            }

            if (additionalLightData.surfaceTexture == null)
            {
                lightData.surfaceTextureIndex = -1;
            }
            else
            {
                lightData.surfaceTextureIndex = m_TextureCaches.cookieTexArray.FetchSlice(cmd, additionalLightData.surfaceTexture);
            }

            lightData.shadowDimmer           = additionalLightData.shadowDimmer;
            lightData.volumetricShadowDimmer = additionalLightData.volumetricShadowDimmer;
            GetContactShadowMask(additionalLightData, HDAdditionalLightData.ScalableSettings.UseContactShadow(m_Asset), hdCamera, ref lightData.contactShadowMask,ref lightData.isRayTracedContactShadow);

            // We want to have a colored penumbra if the flag is on and the color is not gray
            bool penumbraTint = additionalLightData.penumbraTint && ((additionalLightData.shadowTint.r != additionalLightData.shadowTint.g) || (additionalLightData.shadowTint.g != additionalLightData.shadowTint.b));
            lightData.penumbraTint = penumbraTint ? 1.0f : 0.0f;
            if (penumbraTint)
                lightData.shadowTint = new Vector3(additionalLightData.shadowTint.r * additionalLightData.shadowTint.r, additionalLightData.shadowTint.g * additionalLightData.shadowTint.g, additionalLightData.shadowTint.b * additionalLightData.shadowTint.b);
            else
                lightData.shadowTint = new Vector3(additionalLightData.shadowTint.r, additionalLightData.shadowTint.g, additionalLightData.shadowTint.b);

            // fix up shadow information
            lightData.shadowIndex = shadowIndex;
            if (shadowIndex != -1)
            {
                if (additionalLightData.WillRenderScreenSpaceShadow())
                {
                    lightData.screenSpaceShadowIndex = screenSpaceShadowslot;
                    if (additionalLightData.colorShadow && additionalLightData.WillRenderRayTracedShadow())
                    {
                        screenSpaceShadowslot += 3;
                        lightData.screenSpaceShadowIndex |= (int)LightDefinitions.s_ScreenSpaceColorShadowFlag;
                    }
                    else
                    {
                        screenSpaceShadowslot++;
                    }
                    screenSpaceShadowIndex++;
                    m_ScreenSpaceShadowsUnion.Add(additionalLightData);
                }
                m_CurrentSunLight = lightComponent;
                m_CurrentSunLightAdditionalLightData = additionalLightData;
                m_CurrentSunLightDirectionalLightData = lightData;
                m_CurrentShadowSortedSunLightIndex = sortedIndex;

            }
            //Value of max smoothness is derived from AngularDiameter. Formula results from eyeballing. Angular diameter of 0 results in 1 and angular diameter of 80 results in 0.
            float maxSmoothness = Mathf.Clamp01(1.35f / (1.0f + Mathf.Pow(1.15f * (0.0315f * additionalLightData.angularDiameter + 0.4f),2f)) - 0.11f);
            // Value of max smoothness is from artists point of view, need to convert from perceptual smoothness to roughness
            lightData.minRoughness = (1.0f - maxSmoothness) * (1.0f - maxSmoothness);

            lightData.shadowMaskSelector = Vector4.zero;

            if (IsBakedShadowMaskLight(lightComponent))
            {
                lightData.shadowMaskSelector[lightComponent.bakingOutput.occlusionMaskChannel] = 1.0f;
                lightData.nonLightMappedOnly = lightComponent.lightShadowCasterMode == LightShadowCasterMode.NonLightmappedOnly ? 1 : 0;
            }
            else
            {
                // use -1 to say that we don't use shadow mask
                lightData.shadowMaskSelector.x = -1.0f;
                lightData.nonLightMappedOnly = 0;
            }

            bool interactsWithSky = isPhysicallyBasedSkyActive && additionalLightData.interactsWithSky;

            lightData.distanceFromCamera = -1; // Encode 'interactsWithSky'

            if (interactsWithSky)
            {
                lightData.distanceFromCamera = additionalLightData.distance;

                if (ShaderConfig.s_PrecomputedAtmosphericAttenuation != 0)
                {
                    // Ignores distance (at infinity).
                    Vector3 transm = EvaluateAtmosphericAttenuation(-lightData.forward, hdCamera.camera.transform.position);
                    lightData.color.x *= transm.x;
                    lightData.color.y *= transm.y;
                    lightData.color.z *= transm.z;
                }
            }

            lightData.angularDiameter = additionalLightData.angularDiameter * Mathf.Deg2Rad;
            lightData.flareSize       = Mathf.Max(additionalLightData.flareSize * Mathf.Deg2Rad, 5.960464478e-8f);
            lightData.flareFalloff    = additionalLightData.flareFalloff;
            lightData.flareTint       = (Vector3)(Vector4)additionalLightData.flareTint;
            lightData.surfaceTint     = (Vector3)(Vector4)additionalLightData.surfaceTint;

            // Fallback to the first non shadow casting directional light.
            m_CurrentSunLight = m_CurrentSunLight == null ? lightComponent : m_CurrentSunLight;

            m_lightList.directionalLights.Add(lightData);

            return true;
        }

        internal bool GetLightData(CommandBuffer cmd, HDCamera hdCamera, HDShadowSettings shadowSettings, GPULightType gpuLightType,
            VisibleLight light, Light lightComponent, HDAdditionalLightData additionalLightData,
            int lightIndex, int shadowIndex, ref Vector3 lightDimensions, DebugDisplaySettings debugDisplaySettings, ref int screenSpaceShadowIndex, ref int screenSpaceChannelSlot)
        {
            // Clamp light list to the maximum allowed lights on screen to avoid ComputeBuffer overflow
            if (m_lightList.lights.Count >= m_MaxPunctualLightsOnScreen + m_MaxAreaLightsOnScreen)
            return false;

            // Both of these positions are non-camera-relative.
            float distanceToCamera  = (light.GetPosition() - hdCamera.camera.transform.position).magnitude;
            float lightDistanceFade = HDUtils.ComputeLinearDistanceFade(distanceToCamera, additionalLightData.fadeDistance);

            bool contributesToLighting = ((additionalLightData.lightDimmer > 0) && (additionalLightData.affectDiffuse || additionalLightData.affectSpecular)) || (additionalLightData.volumetricDimmer > 0);
                 contributesToLighting = contributesToLighting && (lightDistanceFade > 0);

            if (!contributesToLighting)
                return false;

            var lightData = new LightData();

            lightData.lightLayers = additionalLightData.GetLightLayers();

            lightData.lightType = gpuLightType;

            lightData.positionRWS = light.GetPosition();

            bool applyRangeAttenuation = additionalLightData.applyRangeAttenuation && (gpuLightType != GPULightType.ProjectorBox);

            // Discard light if disabled in debug display settings
            if (lightData.lightType.IsAreaLight())
            {
                if (!debugDisplaySettings.data.lightingDebugSettings.showAreaLight)
                    return false;
            }
            else
            {
                if (!debugDisplaySettings.data.lightingDebugSettings.showPunctualLight)
                    return false;
            }

            lightData.range = light.range;

            if (applyRangeAttenuation)
            {
                lightData.rangeAttenuationScale = 1.0f / (light.range * light.range);
                lightData.rangeAttenuationBias  = 1.0f;

                if (lightData.lightType == GPULightType.Rectangle)
                {
                    // Rect lights are currently a special case because they use the normalized
                    // [0, 1] attenuation range rather than the regular [0, r] one.
                    lightData.rangeAttenuationScale = 1.0f;
                }
            }
            else // Don't apply any attenuation but do a 'step' at range
            {
                // Solve f(x) = b - (a * x)^2 where x = (d/r)^2.
                // f(0) = huge -> b = huge.
                // f(1) = 0    -> huge - a^2 = 0 -> a = sqrt(huge).
                const float hugeValue = 16777216.0f;
                const float sqrtHuge  = 4096.0f;
                lightData.rangeAttenuationScale = sqrtHuge / (light.range * light.range);
                lightData.rangeAttenuationBias  = hugeValue;

                if (lightData.lightType == GPULightType.Rectangle)
                {
                    // Rect lights are currently a special case because they use the normalized
                    // [0, 1] attenuation range rather than the regular [0, r] one.
                    lightData.rangeAttenuationScale = sqrtHuge;
                }
            }

            lightData.color = GetLightColor(light);

            lightData.forward = light.GetForward();
            lightData.up = light.GetUp();
            lightData.right = light.GetRight();

            lightDimensions.x = additionalLightData.shapeWidth;
            lightDimensions.y = additionalLightData.shapeHeight;
            lightDimensions.z = light.range;

            lightData.boxLightSafeExtent = 1.0f;
            if (lightData.lightType == GPULightType.ProjectorBox)
            {
                // Rescale for cookies and windowing.
                lightData.right *= 2.0f / Mathf.Max(additionalLightData.shapeWidth, 0.001f);
                lightData.up    *= 2.0f / Mathf.Max(additionalLightData.shapeHeight, 0.001f);

                // If we have shadows, we need to shrink the valid range so that we don't leak light due to filtering going out of bounds.
                if (shadowIndex >= 0)
                {
                    // We subtract a bit from the safe extent depending on shadow resolution
                    float shadowRes = additionalLightData.shadowResolution.Value(m_ShadowInitParameters.shadowResolutionPunctual);
                    shadowRes = Mathf.Clamp(shadowRes, 128.0f, 2048.0f); // Clamp in a somewhat plausible range.
                    // The idea is to subtract as much as 0.05 for small resolutions.
                    float shadowResFactor = Mathf.Lerp(0.05f, 0.01f, Mathf.Max(shadowRes / 2048.0f, 0.0f));
                    lightData.boxLightSafeExtent = 1.0f - shadowResFactor;
                }
            }
            else if (lightData.lightType == GPULightType.ProjectorPyramid)
            {
                // Get width and height for the current frustum
                var spotAngle = light.spotAngle;

                float frustumWidth, frustumHeight;

                if (additionalLightData.aspectRatio >= 1.0f)
                {
                    frustumHeight = 2.0f * Mathf.Tan(spotAngle * 0.5f * Mathf.Deg2Rad);
                    frustumWidth = frustumHeight * additionalLightData.aspectRatio;
                }
                else
                {
                    frustumWidth = 2.0f * Mathf.Tan(spotAngle * 0.5f * Mathf.Deg2Rad);
                    frustumHeight = frustumWidth / additionalLightData.aspectRatio;
                }

                // Adjust based on the new parametrization.
                lightDimensions.x = frustumWidth;
                lightDimensions.y = frustumHeight;

                // Rescale for cookies and windowing.
                lightData.right *= 2.0f / frustumWidth;
                lightData.up *= 2.0f / frustumHeight;
            }

            if (lightData.lightType == GPULightType.Spot)
            {
                var spotAngle = light.spotAngle;

                var innerConePercent = additionalLightData.innerSpotPercent01;
                var cosSpotOuterHalfAngle = Mathf.Clamp(Mathf.Cos(spotAngle * 0.5f * Mathf.Deg2Rad), 0.0f, 1.0f);
                var sinSpotOuterHalfAngle = Mathf.Sqrt(1.0f - cosSpotOuterHalfAngle * cosSpotOuterHalfAngle);
                var cosSpotInnerHalfAngle = Mathf.Clamp(Mathf.Cos(spotAngle * 0.5f * innerConePercent * Mathf.Deg2Rad), 0.0f, 1.0f); // inner cone

                var val = Mathf.Max(0.0001f, (cosSpotInnerHalfAngle - cosSpotOuterHalfAngle));
                lightData.angleScale = 1.0f / val;
                lightData.angleOffset = -cosSpotOuterHalfAngle * lightData.angleScale;

                // Rescale for cookies and windowing.
                float cotOuterHalfAngle = cosSpotOuterHalfAngle / sinSpotOuterHalfAngle;
                lightData.up    *= cotOuterHalfAngle;
                lightData.right *= cotOuterHalfAngle;
            }
            else
            {
                // These are the neutral values allowing GetAngleAnttenuation in shader code to return 1.0
                lightData.angleScale = 0.0f;
                lightData.angleOffset = 1.0f;
            }

            if (lightData.lightType != GPULightType.Directional && lightData.lightType != GPULightType.ProjectorBox)
            {
                // Store the squared radius of the light to simulate a fill light.
                lightData.size = new Vector4(additionalLightData.shapeRadius * additionalLightData.shapeRadius, 0, 0, 0);
            }

            if (lightData.lightType == GPULightType.Rectangle || lightData.lightType == GPULightType.Tube)
            {
                lightData.size = new Vector4(additionalLightData.shapeWidth, additionalLightData.shapeHeight, Mathf.Cos(additionalLightData.barnDoorAngle * Mathf.PI / 180.0f), additionalLightData.barnDoorLength);
            }

            lightData.lightDimmer           = lightDistanceFade * (additionalLightData.lightDimmer);
            lightData.diffuseDimmer         = lightDistanceFade * (additionalLightData.affectDiffuse  ? additionalLightData.lightDimmer : 0);
            lightData.specularDimmer        = lightDistanceFade * (additionalLightData.affectSpecular ? additionalLightData.lightDimmer * hdCamera.frameSettings.specularGlobalDimmer : 0);
            lightData.volumetricLightDimmer = lightDistanceFade * (additionalLightData.volumetricDimmer);

            lightData.cookieIndex = -1;
            lightData.shadowIndex = -1;
            lightData.screenSpaceShadowIndex = (int)LightDefinitions.s_InvalidScreenSpaceShadow;
            lightData.isRayTracedContactShadow = 0.0f;

            HDLightType lightType = additionalLightData.ComputeLightType(lightComponent);

            if (lightComponent != null && lightComponent.cookie != null)
            {
                // TODO: add texture atlas support for cookie textures.
                switch (lightType)
                {
                    case HDLightType.Spot:
                        lightData.cookieIndex = m_TextureCaches.cookieTexArray.FetchSlice(cmd, lightComponent.cookie);
                        break;
                    case HDLightType.Point:
                        lightData.cookieIndex = m_TextureCaches.cubeCookieTexArray.FetchSlice(cmd, lightComponent.cookie);
                        break;
                }
            }
            else if (lightType == HDLightType.Spot && additionalLightData.spotLightShape != SpotLightShape.Cone)
            {
                // Projectors lights must always have a cookie texture.
                // As long as the cache is a texture array and not an atlas, the 4x4 white texture will be rescaled to 128
                lightData.cookieIndex = m_TextureCaches.cookieTexArray.FetchSlice(cmd, Texture2D.whiteTexture);
            }
            else if (lightData.lightType == GPULightType.Rectangle && additionalLightData.areaLightCookie != null)
            {
                lightData.cookieIndex = m_TextureCaches.areaLightCookieManager.FetchSlice(cmd, additionalLightData.areaLightCookie);
            }

            float shadowDistanceFade         = HDUtils.ComputeLinearDistanceFade(distanceToCamera, Mathf.Min(shadowSettings.maxShadowDistance.value, additionalLightData.shadowFadeDistance));
            lightData.shadowDimmer           = shadowDistanceFade * additionalLightData.shadowDimmer;
            lightData.volumetricShadowDimmer = shadowDistanceFade * additionalLightData.volumetricShadowDimmer;
            GetContactShadowMask(additionalLightData, HDAdditionalLightData.ScalableSettings.UseContactShadow(m_Asset), hdCamera, ref lightData.contactShadowMask, ref lightData.isRayTracedContactShadow);

            // We want to have a colored penumbra if the flag is on and the color is not gray
            bool penumbraTint = additionalLightData.penumbraTint && ((additionalLightData.shadowTint.r != additionalLightData.shadowTint.g) || (additionalLightData.shadowTint.g != additionalLightData.shadowTint.b));
            lightData.penumbraTint = penumbraTint ? 1.0f : 0.0f;
            if (penumbraTint)
                lightData.shadowTint = new Vector3(Mathf.Pow(additionalLightData.shadowTint.r, 2.2f), Mathf.Pow(additionalLightData.shadowTint.g, 2.2f), Mathf.Pow(additionalLightData.shadowTint.b, 2.2f));
            else
                lightData.shadowTint = new Vector3(additionalLightData.shadowTint.r, additionalLightData.shadowTint.g, additionalLightData.shadowTint.b);

            // If there is still a free slot in the screen space shadow array and this needs to render a screen space shadow
            if (hdCamera.frameSettings.IsEnabled(FrameSettingsField.RayTracing)
                && screenSpaceChannelSlot < m_Asset.currentPlatformRenderPipelineSettings.hdShadowInitParams.maxScreenSpaceShadowSlots
                && additionalLightData.WillRenderScreenSpaceShadow())
            {
                // Keep track of the shadow map (for indirect lighting and transparents)
                lightData.shadowIndex = shadowIndex;
                additionalLightData.shadowIndex = shadowIndex;
                additionalLightData.screenSpaceShadowIndex = screenSpaceShadowIndex;

                // Keep track of the screen space shadow data
                lightData.screenSpaceShadowIndex = screenSpaceChannelSlot;
                m_CurrentScreenSpaceShadowData[screenSpaceShadowIndex].additionalLightData = additionalLightData;
                m_CurrentScreenSpaceShadowData[screenSpaceShadowIndex].lightDataIndex = m_lightList.lights.Count;
                m_CurrentScreenSpaceShadowData[screenSpaceShadowIndex].valid = true;
                m_ScreenSpaceShadowsUnion.Add(additionalLightData);
                screenSpaceShadowIndex++;
                screenSpaceChannelSlot++;
            }
            else
            {
                // fix up shadow information
                lightData.shadowIndex = shadowIndex;
                additionalLightData.shadowIndex = shadowIndex;
            }

            //Value of max smoothness is derived from Radius. Formula results from eyeballing. Radius of 0 results in 1 and radius of 2.5 results in 0.
            float maxSmoothness = Mathf.Clamp01(1.1725f / (1.01f + Mathf.Pow(1.0f * (additionalLightData.shapeRadius + 0.1f), 2f)) - 0.15f);
            // Value of max smoothness is from artists point of view, need to convert from perceptual smoothness to roughness
            lightData.minRoughness = (1.0f - maxSmoothness) * (1.0f - maxSmoothness);

            lightData.shadowMaskSelector = Vector4.zero;

            if (IsBakedShadowMaskLight(lightComponent))
            {
                lightData.shadowMaskSelector[lightComponent.bakingOutput.occlusionMaskChannel] = 1.0f;
                lightData.nonLightMappedOnly = lightComponent.lightShadowCasterMode == LightShadowCasterMode.NonLightmappedOnly ? 1 : 0;
            }
            else
            {
                // use -1 to say that we don't use shadow mask
                lightData.shadowMaskSelector.x = -1.0f;
                lightData.nonLightMappedOnly = 0;
            }

            m_lightList.lights.Add(lightData);

            return true;
        }

        // TODO: we should be able to do this calculation only with LightData without VisibleLight light, but for now pass both
        void GetLightVolumeDataAndBound(LightCategory lightCategory, GPULightType gpuLightType, LightVolumeType lightVolumeType,
            VisibleLight light, LightData lightData, Vector3 lightDimensions, Matrix4x4 worldToView, int viewIndex)
        {
            // Then Culling side
            var range = lightDimensions.z;
            var lightToWorld = light.localToWorldMatrix;
            Vector3 positionWS = lightData.positionRWS;
            Vector3 positionVS = worldToView.MultiplyPoint(positionWS);

            Matrix4x4 lightToView = worldToView * lightToWorld;
            Vector3 xAxisVS = lightToView.GetColumn(0);
            Vector3 yAxisVS = lightToView.GetColumn(1);
            Vector3 zAxisVS = lightToView.GetColumn(2);

            // Fill bounds
            var bound = new SFiniteLightBound();
            var lightVolumeData = new LightVolumeData();

            lightVolumeData.lightCategory = (uint)lightCategory;
            lightVolumeData.lightVolume = (uint)lightVolumeType;

            if (gpuLightType == GPULightType.Spot || gpuLightType == GPULightType.ProjectorPyramid)
            {
                Vector3 lightDir = lightToWorld.GetColumn(2);

                // represents a left hand coordinate system in world space since det(worldToView)<0
                Vector3 vx = xAxisVS;
                Vector3 vy = yAxisVS;
                Vector3 vz = zAxisVS;

                const float pi = 3.1415926535897932384626433832795f;
                const float degToRad = (float)(pi / 180.0);

                var sa = light.spotAngle;
                var cs = Mathf.Cos(0.5f * sa * degToRad);
                var si = Mathf.Sin(0.5f * sa * degToRad);

                if (gpuLightType == GPULightType.ProjectorPyramid)
                {
                    Vector3 lightPosToProjWindowCorner = (0.5f * lightDimensions.x) * vx + (0.5f * lightDimensions.y) * vy + 1.0f * vz;
                    cs = Vector3.Dot(vz, Vector3.Normalize(lightPosToProjWindowCorner));
                    si = Mathf.Sqrt(1.0f - cs * cs);
                }

                const float FltMax = 3.402823466e+38F;
                var ta = cs > 0.0f ? (si / cs) : FltMax;
                var cota = si > 0.0f ? (cs / si) : FltMax;

                //const float cotasa = l.GetCotanHalfSpotAngle();

                // apply nonuniform scale to OBB of spot light
                var squeeze = true;//sa < 0.7f * 90.0f;      // arb heuristic
                var fS = squeeze ? ta : si;
                bound.center = worldToView.MultiplyPoint(positionWS + ((0.5f * range) * lightDir));    // use mid point of the spot as the center of the bounding volume for building screen-space AABB for tiled lighting.

                // scale axis to match box or base of pyramid
                bound.boxAxisX = (fS * range) * vx;
                bound.boxAxisY = (fS * range) * vy;
                bound.boxAxisZ = (0.5f * range) * vz;

                // generate bounding sphere radius
                var fAltDx = si;
                var fAltDy = cs;
                fAltDy = fAltDy - 0.5f;
                //if(fAltDy<0) fAltDy=-fAltDy;

                fAltDx *= range; fAltDy *= range;

                // Handle case of pyramid with this select (currently unused)
                var altDist = Mathf.Sqrt(fAltDy * fAltDy + (true ? 1.0f : 2.0f) * fAltDx * fAltDx);
                bound.radius = altDist > (0.5f * range) ? altDist : (0.5f * range);       // will always pick fAltDist
                bound.scaleXY = squeeze ? new Vector2(0.01f, 0.01f) : new Vector2(1.0f, 1.0f);

                lightVolumeData.lightAxisX = vx;
                lightVolumeData.lightAxisY = vy;
                lightVolumeData.lightAxisZ = vz;
                lightVolumeData.lightPos = positionVS;
                lightVolumeData.radiusSq = range * range;
                lightVolumeData.cotan = cota;
                lightVolumeData.featureFlags = (uint)LightFeatureFlags.Punctual;
            }
            else if (gpuLightType == GPULightType.Point)
            {
                Vector3 vx = xAxisVS;
                Vector3 vy = yAxisVS;
                Vector3 vz = zAxisVS;

                bound.center = positionVS;
                bound.boxAxisX = vx * range;
                bound.boxAxisY = vy * range;
                bound.boxAxisZ = vz * range;
                bound.scaleXY.Set(1.0f, 1.0f);
                bound.radius = range;

                // fill up ldata
                lightVolumeData.lightAxisX = vx;
                lightVolumeData.lightAxisY = vy;
                lightVolumeData.lightAxisZ = vz;
                lightVolumeData.lightPos = bound.center;
                lightVolumeData.radiusSq = range * range;
                lightVolumeData.featureFlags = (uint)LightFeatureFlags.Punctual;
            }
            else if (gpuLightType == GPULightType.Tube)
            {
                Vector3 dimensions = new Vector3(lightDimensions.x + 2 * range, 2 * range, 2 * range); // Omni-directional
                Vector3 extents = 0.5f * dimensions;

                bound.center = positionVS;
                bound.boxAxisX = extents.x * xAxisVS;
                bound.boxAxisY = extents.y * yAxisVS;
                bound.boxAxisZ = extents.z * zAxisVS;
                bound.scaleXY.Set(1.0f, 1.0f);
                bound.radius = extents.magnitude;

                lightVolumeData.lightPos = positionVS;
                lightVolumeData.lightAxisX = xAxisVS;
                lightVolumeData.lightAxisY = yAxisVS;
                lightVolumeData.lightAxisZ = zAxisVS;
                lightVolumeData.boxInnerDist = new Vector3(lightDimensions.x, 0, 0);
                lightVolumeData.boxInvRange.Set(1.0f / range, 1.0f / range, 1.0f / range);
                lightVolumeData.featureFlags = (uint)LightFeatureFlags.Area;
            }
            else if (gpuLightType == GPULightType.Rectangle)
            {
                Vector3 dimensions = new Vector3(lightDimensions.x + 2 * range, lightDimensions.y + 2 * range, range); // One-sided
                Vector3 extents = 0.5f * dimensions;
                Vector3 centerVS = positionVS + extents.z * zAxisVS;

                bound.center = centerVS;
                bound.boxAxisX = extents.x * xAxisVS;
                bound.boxAxisY = extents.y * yAxisVS;
                bound.boxAxisZ = extents.z * zAxisVS;
                bound.scaleXY.Set(1.0f, 1.0f);
                bound.radius = extents.magnitude;

                lightVolumeData.lightPos = centerVS;
                lightVolumeData.lightAxisX = xAxisVS;
                lightVolumeData.lightAxisY = yAxisVS;
                lightVolumeData.lightAxisZ = zAxisVS;
                lightVolumeData.boxInnerDist = extents;
                lightVolumeData.boxInvRange.Set(Mathf.Infinity, Mathf.Infinity, Mathf.Infinity);
                lightVolumeData.featureFlags = (uint)LightFeatureFlags.Area;
            }
            else if (gpuLightType == GPULightType.ProjectorBox)
            {
                Vector3 dimensions = new Vector3(lightDimensions.x, lightDimensions.y, range);  // One-sided
                Vector3 extents = 0.5f * dimensions;
                Vector3 centerVS = positionVS + extents.z * zAxisVS;

                bound.center = centerVS;
                bound.boxAxisX = extents.x * xAxisVS;
                bound.boxAxisY = extents.y * yAxisVS;
                bound.boxAxisZ = extents.z * zAxisVS;
                bound.radius = extents.magnitude;
                bound.scaleXY.Set(1.0f, 1.0f);

                lightVolumeData.lightPos = centerVS;
                lightVolumeData.lightAxisX = xAxisVS;
                lightVolumeData.lightAxisY = yAxisVS;
                lightVolumeData.lightAxisZ = zAxisVS;
                lightVolumeData.boxInnerDist = extents;
                lightVolumeData.boxInvRange.Set(Mathf.Infinity, Mathf.Infinity, Mathf.Infinity);
                lightVolumeData.featureFlags = (uint)LightFeatureFlags.Punctual;
            }
            else if (gpuLightType == GPULightType.Disc)
            {
                //not supported at real time at the moment
            }
            else
            {
                Debug.Assert(false, "TODO: encountered an unknown GPULightType.");
            }

            m_lightList.lightsPerView[viewIndex].bounds.Add(bound);
            m_lightList.lightsPerView[viewIndex].lightVolumes.Add(lightVolumeData);
        }

        internal bool GetEnvLightData(CommandBuffer cmd, HDCamera hdCamera, HDProbe probe, DebugDisplaySettings debugDisplaySettings, ref EnvLightData envLightData)
        {
            Camera camera = hdCamera.camera;

            // For now we won't display real time probe when rendering one.
            // TODO: We may want to display last frame result but in this case we need to be careful not to update the atlas before all realtime probes are rendered (for frame coherency).
            // Unfortunately we don't have this information at the moment.
            if (probe.mode == ProbeSettings.Mode.Realtime && camera.cameraType == CameraType.Reflection)
                return false;

            // Discard probe if disabled in debug menu
            if (!debugDisplaySettings.data.lightingDebugSettings.showReflectionProbe)
                return false;

            // Discard probe if its distance is too far or if its weight is at 0
            float weight = HDUtils.ComputeWeightedLinearFadeDistance(probe.transform.position, camera.transform.position, probe.weight, probe.fadeDistance);
            if (weight <= 0f)
                return false;

            var capturePosition = Vector3.zero;
            var influenceToWorld = probe.influenceToWorld;

            // 31 bits index, 1 bit cache type
            var envIndex = int.MinValue;
            switch (probe)
            {
                case PlanarReflectionProbe planarProbe:
                    {
                        if (probe.mode == ProbeSettings.Mode.Realtime
                            && !hdCamera.frameSettings.IsEnabled(FrameSettingsField.PlanarProbe))
                            break;

                        var fetchIndex = m_TextureCaches.reflectionPlanarProbeCache.FetchSlice(cmd, probe.texture);
                        // Indices start at 1, because -0 == 0, we can know from the bit sign which cache to use
                        envIndex = fetchIndex == -1 ? int.MinValue : -(fetchIndex + 1);

                        var renderData = planarProbe.renderData;
                        var worldToCameraRHSMatrix = renderData.worldToCameraRHS;
                        var projectionMatrix = renderData.projectionMatrix;

                        // We don't need to provide the capture position
                        // It is already encoded in the 'worldToCameraRHSMatrix'
                        capturePosition = Vector3.zero;

                        // get the device dependent projection matrix
                        var gpuProj = GL.GetGPUProjectionMatrix(projectionMatrix, true);
                        var gpuView = worldToCameraRHSMatrix;
                        var vp = gpuProj * gpuView;
                        m_TextureCaches.env2DCaptureVP[fetchIndex] = vp;

                        var capturedForwardWS = renderData.captureRotation * Vector3.forward;
                        //capturedForwardWS.z *= -1; // Transform to RHS standard
                        m_TextureCaches.env2DCaptureForward[fetchIndex * 3 + 0] = capturedForwardWS.x;
                        m_TextureCaches.env2DCaptureForward[fetchIndex * 3 + 1] = capturedForwardWS.y;
                        m_TextureCaches.env2DCaptureForward[fetchIndex * 3 + 2] = capturedForwardWS.z;
                        break;
                    }
                case HDAdditionalReflectionData _:
                    {
                        envIndex = m_TextureCaches.reflectionProbeCache.FetchSlice(cmd, probe.texture);
                        // Indices start at 1, because -0 == 0, we can know from the bit sign which cache to use
                        envIndex = envIndex == -1 ? int.MinValue : (envIndex + 1);

                        // Calculate settings to use for the probe
                        var probePositionSettings = ProbeCapturePositionSettings.ComputeFrom(probe, camera.transform);
                        HDRenderUtilities.ComputeCameraSettingsFromProbeSettings(
                            probe.settings, probePositionSettings,
                            out _, out var cameraPositionSettings, 0
                        );
                        capturePosition = cameraPositionSettings.position;

                        break;
                    }
            }
            // int.MinValue means that the texture is not ready yet (ie not convolved/compressed yet)
            if (envIndex == int.MinValue)
                return false;

            InfluenceVolume influence = probe.influenceVolume;
            envLightData.lightLayers = probe.lightLayersAsUInt;
            envLightData.influenceShapeType = influence.envShape;
            envLightData.weight = weight;
            envLightData.multiplier = probe.multiplier * m_indirectLightingController.indirectSpecularIntensity.value;
            envLightData.rangeCompressionFactorCompensation = Mathf.Max(probe.rangeCompressionFactor, 1e-6f);
            envLightData.influenceExtents = influence.extents;
            switch (influence.envShape)
            {
                case EnvShapeType.Box:
                    envLightData.blendNormalDistancePositive = influence.boxBlendNormalDistancePositive;
                    envLightData.blendNormalDistanceNegative = influence.boxBlendNormalDistanceNegative;
                    envLightData.blendDistancePositive = influence.boxBlendDistancePositive;
                    envLightData.blendDistanceNegative = influence.boxBlendDistanceNegative;
                    envLightData.boxSideFadePositive = influence.boxSideFadePositive;
                    envLightData.boxSideFadeNegative = influence.boxSideFadeNegative;
                    break;
                case EnvShapeType.Sphere:
                    envLightData.blendNormalDistancePositive.x = influence.sphereBlendNormalDistance;
                    envLightData.blendDistancePositive.x = influence.sphereBlendDistance;
                    break;
                default:
                    throw new ArgumentOutOfRangeException("Unknown EnvShapeType");
            }

            envLightData.influenceRight = influenceToWorld.GetColumn(0).normalized;
            envLightData.influenceUp = influenceToWorld.GetColumn(1).normalized;
            envLightData.influenceForward = influenceToWorld.GetColumn(2).normalized;
            envLightData.capturePositionRWS = capturePosition;
            envLightData.influencePositionRWS = influenceToWorld.GetColumn(3);

            envLightData.envIndex = envIndex;

            // Proxy data
            var proxyToWorld = probe.proxyToWorld;
            envLightData.proxyExtents = probe.proxyExtents;
            envLightData.minProjectionDistance = probe.isProjectionInfinite ? 65504f : 0;
            envLightData.proxyRight = proxyToWorld.GetColumn(0).normalized;
            envLightData.proxyUp = proxyToWorld.GetColumn(1).normalized;
            envLightData.proxyForward = proxyToWorld.GetColumn(2).normalized;
            envLightData.proxyPositionRWS = proxyToWorld.GetColumn(3);

            return true;
        }

        void GetEnvLightVolumeDataAndBound(HDProbe probe, LightVolumeType lightVolumeType, Matrix4x4 worldToView, int viewIndex)
        {
            var bound = new SFiniteLightBound();
            var lightVolumeData = new LightVolumeData();

            // C is reflection volume center in world space (NOT same as cube map capture point)
            var influenceExtents = probe.influenceExtents;       // 0.5f * Vector3.Max(-boxSizes[p], boxSizes[p]);

            var influenceToWorld = probe.influenceToWorld;

            // transform to camera space (becomes a left hand coordinate frame in Unity since Determinant(worldToView)<0)
            var influenceRightVS = worldToView.MultiplyVector(influenceToWorld.GetColumn(0).normalized);
            var influenceUpVS = worldToView.MultiplyVector(influenceToWorld.GetColumn(1).normalized);
            var influenceForwardVS = worldToView.MultiplyVector(influenceToWorld.GetColumn(2).normalized);
            var influencePositionVS = worldToView.MultiplyPoint(influenceToWorld.GetColumn(3));

            lightVolumeData.lightCategory = (uint)LightCategory.Env;
            lightVolumeData.lightVolume = (uint)lightVolumeType;
            lightVolumeData.featureFlags = (uint)LightFeatureFlags.Env;

            switch (lightVolumeType)
            {
                case LightVolumeType.Sphere:
                {
                    lightVolumeData.lightPos = influencePositionVS;
                    lightVolumeData.radiusSq = influenceExtents.x * influenceExtents.x;
                    lightVolumeData.lightAxisX = influenceRightVS;
                    lightVolumeData.lightAxisY = influenceUpVS;
                    lightVolumeData.lightAxisZ = influenceForwardVS;

                    bound.center = influencePositionVS;
                    bound.boxAxisX = influenceRightVS * influenceExtents.x;
                    bound.boxAxisY = influenceUpVS * influenceExtents.x;
                    bound.boxAxisZ = influenceForwardVS * influenceExtents.x;
                    bound.scaleXY.Set(1.0f, 1.0f);
                    bound.radius = influenceExtents.x;
                    break;
                }
                case LightVolumeType.Box:
                {
                    bound.center = influencePositionVS;
                    bound.boxAxisX = influenceExtents.x * influenceRightVS;
                    bound.boxAxisY = influenceExtents.y * influenceUpVS;
                    bound.boxAxisZ = influenceExtents.z * influenceForwardVS;
                    bound.scaleXY.Set(1.0f, 1.0f);
                    bound.radius = influenceExtents.magnitude;

                    // The culling system culls pixels that are further
                    //   than a threshold to the box influence extents.
                    // So we use an arbitrary threshold here (k_BoxCullingExtentOffset)
                    lightVolumeData.lightPos = influencePositionVS;
                    lightVolumeData.lightAxisX = influenceRightVS;
                    lightVolumeData.lightAxisY = influenceUpVS;
                    lightVolumeData.lightAxisZ = influenceForwardVS;
                    lightVolumeData.boxInnerDist = influenceExtents - k_BoxCullingExtentThreshold;
                    lightVolumeData.boxInvRange.Set(1.0f / k_BoxCullingExtentThreshold.x, 1.0f / k_BoxCullingExtentThreshold.y, 1.0f / k_BoxCullingExtentThreshold.z);
                    break;
                }
            }

            m_lightList.lightsPerView[viewIndex].bounds.Add(bound);
            m_lightList.lightsPerView[viewIndex].lightVolumes.Add(lightVolumeData);
        }

        void AddBoxVolumeDataAndBound(OrientedBBox obb, LightCategory category, LightFeatureFlags featureFlags, Matrix4x4 worldToView, int viewIndex, float normalBiasDilation = 0.0f)
        {
            var bound      = new SFiniteLightBound();
            var volumeData = new LightVolumeData();

            // Used in Probe Volumes:
            // Conservatively dilate bounds used for tile / cluster assignment by normal bias.
            // Otherwise, surfaces could bias outside of valid data within a tile.
            var extentConservativeX = obb.extentX + normalBiasDilation;
            var extentConservativeY = obb.extentY + normalBiasDilation;
            var extentConservativeZ = obb.extentZ + normalBiasDilation;
            var extentConservativeMagnitude = Mathf.Sqrt(extentConservativeX * extentConservativeX + extentConservativeY * extentConservativeY + extentConservativeZ * extentConservativeZ);

            // transform to camera space (becomes a left hand coordinate frame in Unity since Determinant(worldToView)<0)
            var positionVS = worldToView.MultiplyPoint(obb.center);
            var rightVS    = worldToView.MultiplyVector(obb.right);
            var upVS       = worldToView.MultiplyVector(obb.up);
            var forwardVS  = Vector3.Cross(upVS, rightVS);
            var extents    = new Vector3(extentConservativeX, extentConservativeY, extentConservativeZ);

            volumeData.lightVolume   = (uint)LightVolumeType.Box;
            volumeData.lightCategory = (uint)category;
            volumeData.featureFlags  = (uint)featureFlags;

            bound.center   = positionVS;
            bound.boxAxisX = extentConservativeX * rightVS;
            bound.boxAxisY = extentConservativeY * upVS;
            bound.boxAxisZ = extentConservativeZ * forwardVS;
            bound.radius   = extentConservativeMagnitude;
            bound.scaleXY.Set(1.0f, 1.0f);

            // The culling system culls pixels that are further
            //   than a threshold to the box influence extents.
            // So we use an arbitrary threshold here (k_BoxCullingExtentOffset)
            volumeData.lightPos     = positionVS;
            volumeData.lightAxisX   = rightVS;
            volumeData.lightAxisY   = upVS;
            volumeData.lightAxisZ   = forwardVS;
            volumeData.boxInnerDist = extents - k_BoxCullingExtentThreshold; // We have no blend range, but the culling code needs a small EPS value for some reason???
            volumeData.boxInvRange.Set(1.0f / k_BoxCullingExtentThreshold.x, 1.0f / k_BoxCullingExtentThreshold.y, 1.0f / k_BoxCullingExtentThreshold.z);

            m_lightList.lightsPerView[viewIndex].bounds.Add(bound);
            m_lightList.lightsPerView[viewIndex].lightVolumes.Add(volumeData);
            }

        internal int GetCurrentShadowCount()
        {
            return m_ShadowManager.GetShadowRequestCount();
        }

        void LightLoopUpdateCullingParameters(ref ScriptableCullingParameters cullingParams, HDCamera hdCamera)
        {
            // Note we are using hdCamera.shadowMaxDistance instead of the value coming from the volume stack.
            // Check comment on hdCamera.shadowMaxDistance for more info.
            m_ShadowManager.UpdateCullingParameters(ref cullingParams, hdCamera.shadowMaxDistance);

            // In HDRP we don't need per object light/probe info so we disable the native code that handles it.
            cullingParams.cullingOptions |= CullingOptions.DisablePerObjectCulling;
        }

        bool IsBakedShadowMaskLight(Light light)
        {
            // This can happen for particle lights.
            if (light == null)
                return false;

            return light.bakingOutput.lightmapBakeType == LightmapBakeType.Mixed &&
                light.bakingOutput.mixedLightingMode == MixedLightingMode.Shadowmask &&
                light.bakingOutput.occlusionMaskChannel != -1;     // We need to have an occlusion mask channel assign, else we have no shadow mask
        }

        HDProbe SelectProbe(VisibleReflectionProbe probe, PlanarReflectionProbe planarProbe)
        {
            if (probe.reflectionProbe != null)
            {
                var add = probe.reflectionProbe.GetComponent<HDAdditionalReflectionData>();
                if (add == null)
                {
                    add = HDUtils.s_DefaultHDAdditionalReflectionData;
                    Vector3 distance = Vector3.one * probe.blendDistance;
                    add.influenceVolume.boxBlendDistancePositive = distance;
                    add.influenceVolume.boxBlendDistanceNegative = distance;
                    add.influenceVolume.shape = InfluenceShape.Box;
                }
                return add;
            }
            if (planarProbe != null)
                return planarProbe;

            throw new ArgumentException();
        }

        internal static void EvaluateGPULightType(HDLightType lightType, SpotLightShape spotLightShape, AreaLightShape areaLightShape,
            ref LightCategory lightCategory, ref GPULightType gpuLightType, ref LightVolumeType lightVolumeType)
        {
            lightCategory = LightCategory.Count;
            gpuLightType = GPULightType.Point;
            lightVolumeType = LightVolumeType.Count;

            switch (lightType)
            {
                case HDLightType.Spot:
                    lightCategory = LightCategory.Punctual;

                    switch (spotLightShape)
                    {
                        case SpotLightShape.Cone:
                            gpuLightType = GPULightType.Spot;
                            lightVolumeType = LightVolumeType.Cone;
                            break;
                        case SpotLightShape.Pyramid:
                            gpuLightType = GPULightType.ProjectorPyramid;
                            lightVolumeType = LightVolumeType.Cone;
                            break;
                        case SpotLightShape.Box:
                            gpuLightType = GPULightType.ProjectorBox;
                            lightVolumeType = LightVolumeType.Box;
                            break;
                        default:
                            Debug.Assert(false, "Encountered an unknown SpotLightShape.");
                            break;
                    }
                    break;

                case HDLightType.Directional:
                    lightCategory = LightCategory.Punctual;
                    gpuLightType = GPULightType.Directional;
                    // No need to add volume, always visible
                    lightVolumeType = LightVolumeType.Count; // Count is none
                    break;

                case HDLightType.Point:
                    lightCategory = LightCategory.Punctual;
                    gpuLightType = GPULightType.Point;
                    lightVolumeType = LightVolumeType.Sphere;
                    break;

                case HDLightType.Area:
                    lightCategory = LightCategory.Area;

                    switch (areaLightShape)
                    {
                        case AreaLightShape.Rectangle:
                            gpuLightType = GPULightType.Rectangle;
                            lightVolumeType = LightVolumeType.Box;
                            break;

                        case AreaLightShape.Tube:
                            gpuLightType = GPULightType.Tube;
                            lightVolumeType = LightVolumeType.Box;
                            break;

                        case AreaLightShape.Disc:
                            //not used in real-time at the moment anyway
                            gpuLightType = GPULightType.Disc;
                            lightVolumeType = LightVolumeType.Sphere;
                            break;

                        default:
                            Debug.Assert(false, "Encountered an unknown AreaLightShape.");
                            break;
                    }
                    break;

                default:
                    Debug.Assert(false, "Encountered an unknown LightType.");
                    break;
            }
        }

        // Return true if BakedShadowMask are enabled
        bool PrepareLightsForGPU(CommandBuffer cmd, HDCamera hdCamera, CullingResults cullResults,
            HDProbeCullingResults hdProbeCullingResults, DensityVolumeList densityVolumes, ProbeVolumeList probeVolumes, DebugDisplaySettings debugDisplaySettings, AOVRequestData aovRequest)
        {
            var debugLightFilter = debugDisplaySettings.GetDebugLightFilterMode();
            var hasDebugLightFilter = debugLightFilter != DebugLightFilterMode.None;

            using (new ProfilingScope(cmd, ProfilingSampler.Get(HDProfileId.PrepareLightsForGPU)))
            {
                Camera camera = hdCamera.camera;

                // If any light require it, we need to enabled bake shadow mask feature
                m_enableBakeShadowMask = false;

                m_lightList.Clear();

                // We need to properly reset this here otherwise if we go from 1 light to no visible light we would keep the old reference active.
                m_CurrentSunLight = null;
                m_CurrentSunLightAdditionalLightData = null;
                m_CurrentShadowSortedSunLightIndex = -1;
                m_DebugSelectedLightShadowIndex = -1;
                m_DebugSelectedLightShadowCount = 0;

                int decalDatasCount = Math.Min(DecalSystem.m_DecalDatasCount, m_MaxDecalsOnScreen);

                var hdShadowSettings = VolumeManager.instance.stack.GetComponent<HDShadowSettings>();

                Vector3 camPosWS = hdCamera.mainViewConstants.worldSpaceCameraPos;

                // We must clear the shadow requests before checking if they are any visible light because we would have requests from the last frame executed in the case where we don't see any lights
                m_ShadowManager.Clear();

                m_ScreenSpaceShadowIndex = 0;
                m_ScreenSpaceShadowChannelSlot = 0;
                // Set all the light data to invalid
                for (int i = 0; i < m_Asset.currentPlatformRenderPipelineSettings.hdShadowInitParams.maxScreenSpaceShadowSlots; ++i)
                {
                    m_CurrentScreenSpaceShadowData[i].additionalLightData = null;
                    m_CurrentScreenSpaceShadowData[i].lightDataIndex = -1;
                    m_CurrentScreenSpaceShadowData[i].valid = false;
                }

                // Note: Light with null intensity/Color are culled by the C++, no need to test it here
                if (cullResults.visibleLights.Length != 0 || cullResults.visibleReflectionProbes.Length != 0 || hdProbeCullingResults.visibleProbes.Count != 0)
                {
                    // 1. Count the number of lights and sort all lights by category, type and volume - This is required for the fptl/cluster shader code
                    // If we reach maximum of lights available on screen, then we discard the light.
                    // Lights are processed in order, so we don't discards light based on their importance but based on their ordering in visible lights list.
                    int directionalLightcount = 0;
                    int punctualLightcount = 0;
                    int areaLightCount = 0;

                    int lightCount = Math.Min(cullResults.visibleLights.Length, m_MaxLightsOnScreen);
                    UpdateSortKeysArray(lightCount);
                    int sortCount = 0;
                    for (int lightIndex = 0, numLights = cullResults.visibleLights.Length; (lightIndex < numLights) && (sortCount < lightCount); ++lightIndex)
                    {
                        var light = cullResults.visibleLights[lightIndex];

                        // For Shuriken particle light, the light from the culling result can be null
                        if (light.light == null)
                            continue;

                        // We can skip the processing of lights that are so small to not affect at least a pixel on screen.
                        // TODO: The minimum pixel size on screen should really be exposed as parameter, to allow small lights to be culled to user's taste.
                        const int minimumPixelAreaOnScreen = 1;
                        if ((light.screenRect.height * hdCamera.actualHeight) * (light.screenRect.width * hdCamera.actualWidth) < minimumPixelAreaOnScreen)
                        {
                            continue;
                        }

                        if (!aovRequest.IsLightEnabled(light.light.gameObject))
                            continue;

                        var lightComponent = light.light;

                        // Light should always have additional data, however preview light right don't have, so we must handle the case by assigning HDUtils.s_DefaultHDAdditionalLightData
                        var additionalData = GetHDAdditionalLightData(lightComponent);
                        HDLightType lightType = additionalData.ComputeLightType(lightComponent);

                        if (ShaderConfig.s_AreaLights == 0 && (lightType == HDLightType.Area && (additionalData.areaLightShape == AreaLightShape.Rectangle || additionalData.areaLightShape == AreaLightShape.Tube)))
                            continue;

                        // Evaluate the types that define the current light
                        LightCategory lightCategory = LightCategory.Count;
                        GPULightType gpuLightType = GPULightType.Point;
                        LightVolumeType lightVolumeType = LightVolumeType.Count;
                        HDRenderPipeline.EvaluateGPULightType(lightType, additionalData.spotLightShape, additionalData.areaLightShape,
                                                                ref lightCategory, ref gpuLightType, ref lightVolumeType);

                        // Do NOT process lights beyond the specified limit!
                        switch(lightCategory)
                        {
                            case LightCategory.Punctual:
                                if (gpuLightType == GPULightType.Directional) // Our directional lights are "punctual"...
                                {
                                    if (directionalLightcount >= m_MaxDirectionalLightsOnScreen) continue;
                                    directionalLightcount++;
                                    break;
                                }
                                if (punctualLightcount >= m_MaxPunctualLightsOnScreen) continue;
                                punctualLightcount++;
                                break;
                            case LightCategory.Area:
                                if (areaLightCount >= m_MaxAreaLightsOnScreen) continue;
                                areaLightCount++;
                                break;
                            default:
                                break;
                        }

                        // First we should evaluate the shadow information for this frame
                        additionalData.EvaluateShadowState(hdCamera, cullResults, hdCamera.frameSettings, lightIndex);

                        // Reserve shadow map resolutions and check if light needs to render shadows
                        if(additionalData.WillRenderShadowMap())
                        {
                            additionalData.ReserveShadowMap(camera, m_ShadowManager, m_ShadowInitParameters, light.screenRect);
                        }

                        if (hasDebugLightFilter
                            && !debugLightFilter.IsEnabledFor(gpuLightType, additionalData.spotLightShape))
                            continue;

                        // 5 bit (0x1F) light category, 5 bit (0x1F) GPULightType, 5 bit (0x1F) lightVolume, 1 bit for shadow casting, 16 bit index
                        m_SortKeys[sortCount++] = (uint)lightCategory << 27 | (uint)gpuLightType << 22 | (uint)lightVolumeType << 17 | (uint)lightIndex;
                    }

                    // Code below will count the lights again, so reset all counters to 0.
                    directionalLightcount = punctualLightcount = areaLightCount = 0;

                    CoreUnsafeUtils.QuickSort(m_SortKeys, 0, sortCount - 1); // Call our own quicksort instead of Array.Sort(sortKeys, 0, sortCount) so we don't allocate memory (note the SortCount-1 that is different from original call).

                    // Now that all the lights have requested a shadow resolution, we can layout them in the atlas
                    // And if needed rescale the whole atlas
                    m_ShadowManager.LayoutShadowMaps(debugDisplaySettings.data.lightingDebugSettings);

                    var visualEnvironment = VolumeManager.instance.stack.GetComponent<VisualEnvironment>();
                    Debug.Assert(visualEnvironment != null);

                    bool isPbrSkyActive = visualEnvironment.skyType.value == (int)SkyType.PhysicallyBased;

                    // TODO: Refactor shadow management
                    // The good way of managing shadow:
                    // Here we sort everyone and we decide which light is important or not (this is the responsibility of the lightloop)
                    // we allocate shadow slot based on maximum shadow allowed on screen and attribute slot by bigger solid angle
                    // THEN we ask to the ShadowRender to render the shadow, not the reverse as it is today (i.e render shadow than expect they
                    // will be use...)
                    // The lightLoop is in charge, not the shadow pass.
                    // For now we will still apply the maximum of shadow here but we don't apply the sorting by priority + slot allocation yet

                    // 2. Go through all lights, convert them to GPU format.
                    // Simultaneously create data for culling (LightVolumeData and SFiniteLightBound)

                    for (int sortIndex = 0; sortIndex < sortCount; ++sortIndex)
                    {
                        // In 1. we have already classify and sorted the light, we need to use this sorted order here
                        uint sortKey = m_SortKeys[sortIndex];
                        LightCategory lightCategory = (LightCategory)((sortKey >> 27) & 0x1F);
                        GPULightType gpuLightType = (GPULightType)((sortKey >> 22) & 0x1F);
                        LightVolumeType lightVolumeType = (LightVolumeType)((sortKey >> 17) & 0x1F);
                        int lightIndex = (int)(sortKey & 0xFFFF);

                        var light = cullResults.visibleLights[lightIndex];
                        var lightComponent = light.light;

                        m_enableBakeShadowMask = m_enableBakeShadowMask || IsBakedShadowMaskLight(lightComponent);

                        // Light should always have additional data, however preview light right don't have, so we must handle the case by assigning HDUtils.s_DefaultHDAdditionalLightData
                        var additionalLightData = GetHDAdditionalLightData(lightComponent);

                        int shadowIndex = -1;

                        // Manage shadow requests
                        if (additionalLightData.WillRenderShadowMap())
                        {
                            int shadowRequestCount;
                            shadowIndex = additionalLightData.UpdateShadowRequest(hdCamera, m_ShadowManager, light, cullResults, lightIndex, debugDisplaySettings.data.lightingDebugSettings, out shadowRequestCount);

#if UNITY_EDITOR
                            if ((debugDisplaySettings.data.lightingDebugSettings.shadowDebugUseSelection
                                    || debugDisplaySettings.data.lightingDebugSettings.shadowDebugMode == ShadowMapDebugMode.SingleShadow)
                                && UnityEditor.Selection.activeGameObject == lightComponent.gameObject)
                            {
                                m_DebugSelectedLightShadowIndex = shadowIndex;
                                m_DebugSelectedLightShadowCount = shadowRequestCount;
                            }
#endif
                        }

                        // Directional rendering side, it is separated as it is always visible so no volume to handle here
                        if (gpuLightType == GPULightType.Directional)
                        {
                            if (GetDirectionalLightData(cmd, hdCamera, gpuLightType, light, lightComponent, additionalLightData, lightIndex, shadowIndex, debugDisplaySettings, directionalLightcount, isPbrSkyActive, ref m_ScreenSpaceShadowIndex, ref m_ScreenSpaceShadowChannelSlot ))
                            {
                                directionalLightcount++;

                                // We make the light position camera-relative as late as possible in order
                                // to allow the preceding code to work with the absolute world space coordinates.
                                if (ShaderConfig.s_CameraRelativeRendering != 0)
                                {
                                    // Caution: 'DirectionalLightData.positionWS' is camera-relative after this point.
                                    int last = m_lightList.directionalLights.Count - 1;
                                    DirectionalLightData lightData = m_lightList.directionalLights[last];
                                    lightData.positionRWS -= camPosWS;
                                    m_lightList.directionalLights[last] = lightData;
                                }
                            }
                            continue;
                        }

                        Vector3 lightDimensions = new Vector3(); // X = length or width, Y = height, Z = range (depth)

                        // Punctual, area, projector lights - the rendering side.
                        if (GetLightData(cmd, hdCamera, hdShadowSettings, gpuLightType, light, lightComponent, additionalLightData, lightIndex, shadowIndex, ref lightDimensions, debugDisplaySettings, ref m_ScreenSpaceShadowIndex, ref m_ScreenSpaceShadowChannelSlot))
                        {
                            switch (lightCategory)
                            {
                                case LightCategory.Punctual:
                                    punctualLightcount++;
                                    break;
                                case LightCategory.Area:
                                    areaLightCount++;
                                    break;
                                default:
                                    Debug.Assert(false, "TODO: encountered an unknown LightCategory.");
                                    break;
                            }

                            // Then culling side. Must be call in this order as we pass the created Light data to the function
                            for (int viewIndex = 0; viewIndex < hdCamera.viewCount; ++viewIndex)
                            {
                                var worldToView = GetWorldToViewMatrix(hdCamera, viewIndex);
                                GetLightVolumeDataAndBound(lightCategory, gpuLightType, lightVolumeType, light, m_lightList.lights[m_lightList.lights.Count - 1], lightDimensions, worldToView, viewIndex);
                            }

                            // We make the light position camera-relative as late as possible in order
                            // to allow the preceding code to work with the absolute world space coordinates.
                            if (ShaderConfig.s_CameraRelativeRendering != 0)
                            {
                                // Caution: 'LightData.positionWS' is camera-relative after this point.
                                int last = m_lightList.lights.Count - 1;
                                LightData lightData = m_lightList.lights[last];
                                lightData.positionRWS -= camPosWS;
                                m_lightList.lights[last] = lightData;
                            }
                        }
                    }

                    // Update the compute buffer with the shadow request datas
                    m_ShadowManager.PrepareGPUShadowDatas(cullResults, hdCamera);

                    // Sanity check
                    Debug.Assert(m_lightList.directionalLights.Count == directionalLightcount);
                    Debug.Assert(m_lightList.lights.Count == areaLightCount + punctualLightcount);

                    m_lightList.punctualLightCount = punctualLightcount;
                    m_lightList.areaLightCount = areaLightCount;

                    // Redo everything but this time with envLights
                    Debug.Assert(m_MaxEnvLightsOnScreen <= 256); //for key construction
                    int envLightCount = 0;

                    var totalProbes = cullResults.visibleReflectionProbes.Length + hdProbeCullingResults.visibleProbes.Count;
                    int probeCount = Math.Min(totalProbes, m_MaxEnvLightsOnScreen);
                    UpdateSortKeysArray(probeCount);
                    sortCount = 0;

                    var enableReflectionProbes =    hdCamera.frameSettings.IsEnabled(FrameSettingsField.ReflectionProbe) &&
                                                    (!hasDebugLightFilter || debugLightFilter.IsEnabledFor(ProbeSettings.ProbeType.ReflectionProbe));

                    var enablePlanarProbes =    hdCamera.frameSettings.IsEnabled(FrameSettingsField.PlanarProbe) &&
                                                (!hasDebugLightFilter || debugLightFilter.IsEnabledFor(ProbeSettings.ProbeType.PlanarProbe));

                    for (int probeIndex = 0, numProbes = totalProbes; (probeIndex < numProbes) && (sortCount < probeCount); probeIndex++)
                    {
                        if (probeIndex < cullResults.visibleReflectionProbes.Length)
                        {
                            if (!enableReflectionProbes)
                            {
                                // Skip directly to planar probes
                                probeIndex = cullResults.visibleReflectionProbes.Length - 1;
                                continue;
                            }

                            var probe = cullResults.visibleReflectionProbes[probeIndex];
                            if (probe.reflectionProbe == null
                                || probe.reflectionProbe.Equals(null) || !probe.reflectionProbe.isActiveAndEnabled
                                || !aovRequest.IsLightEnabled(probe.reflectionProbe.gameObject))
                                continue;

                            // Exclude env lights based on hdCamera.probeLayerMask
                            if ((hdCamera.probeLayerMask.value & (1 << probe.reflectionProbe.gameObject.layer)) == 0)
                                continue;

                            var additional = probe.reflectionProbe.GetComponent<HDAdditionalReflectionData>();

                            // probe.texture can be null when we are adding a reflection probe in the editor
                            if (additional.texture == null || envLightCount >= m_MaxEnvLightsOnScreen)
                                continue;

                            // Work around the data issues.
                            if (probe.localToWorldMatrix.determinant == 0)
                            {
                                Debug.LogError("Reflection probe " + probe.reflectionProbe.name + " has an invalid local frame and needs to be fixed.");
                                continue;
                            }

                            LightVolumeType lightVolumeType = LightVolumeType.Box;
                            if (additional != null && additional.influenceVolume.shape == InfluenceShape.Sphere)
                                lightVolumeType = LightVolumeType.Sphere;
                            ++envLightCount;

                            var logVolume = CalculateProbeLogVolume(probe.bounds);

                            m_SortKeys[sortCount++] = PackProbeKey(logVolume, lightVolumeType, 0u, probeIndex); // Sort by volume
                        }
                        else
                        {
                            if (!enablePlanarProbes)
                                // skip planar probes
                                break;

                            var planarProbeIndex = probeIndex - cullResults.visibleReflectionProbes.Length;
                            var probe = hdProbeCullingResults.visibleProbes[planarProbeIndex];
                            if (!aovRequest.IsLightEnabled(probe.gameObject))
                                continue;

                            // probe.texture can be null when we are adding a reflection probe in the editor
                            if (probe.texture == null || envLightCount >= k_MaxEnvLightsOnScreen)
                                continue;

                            // Exclude env lights based on hdCamera.probeLayerMask
                            if ((hdCamera.probeLayerMask.value & (1 << probe.gameObject.layer)) == 0)
                                continue;

                            var lightVolumeType = LightVolumeType.Box;
                            if (probe.influenceVolume.shape == InfluenceShape.Sphere)
                                lightVolumeType = LightVolumeType.Sphere;
                            ++envLightCount;

                            var logVolume = CalculateProbeLogVolume(probe.bounds);

                            m_SortKeys[sortCount++] = PackProbeKey(logVolume, lightVolumeType, 1u, planarProbeIndex); // Sort by volume
                        }
                    }

                    // Not necessary yet but call it for future modification with sphere influence volume
                    CoreUnsafeUtils.QuickSort(m_SortKeys, 0, sortCount - 1); // Call our own quicksort instead of Array.Sort(sortKeys, 0, sortCount) so we don't allocate memory (note the SortCount-1 that is different from original call).

                    for (int sortIndex = 0; sortIndex < sortCount; ++sortIndex)
                    {
                        // In 1. we have already classify and sorted the light, we need to use this sorted order here
                        uint sortKey = m_SortKeys[sortIndex];
                        LightVolumeType lightVolumeType;
                        int probeIndex;
                        int listType;
                        UnpackProbeSortKey(sortKey, out lightVolumeType, out probeIndex, out listType);

                        PlanarReflectionProbe planarProbe = null;
                        VisibleReflectionProbe probe = default(VisibleReflectionProbe);
                        if (listType == 0)
                            probe = cullResults.visibleReflectionProbes[probeIndex];
                        else
                            planarProbe = (PlanarReflectionProbe)hdProbeCullingResults.visibleProbes[probeIndex];

                        var probeWrapper = SelectProbe(probe, planarProbe);

                        EnvLightData envLightData = new EnvLightData();

                        if (GetEnvLightData(cmd, hdCamera, probeWrapper, debugDisplaySettings, ref envLightData))
                        {
                            // it has been filled
                            m_lightList.envLights.Add(envLightData);

                            for (int viewIndex = 0; viewIndex < hdCamera.viewCount; ++viewIndex)
                            {
                                var worldToView = GetWorldToViewMatrix(hdCamera, viewIndex);
                                GetEnvLightVolumeDataAndBound(probeWrapper, lightVolumeType, worldToView, viewIndex);
                            }

                            // We make the light position camera-relative as late as possible in order
                            // to allow the preceding code to work with the absolute world space coordinates.
                            UpdateEnvLighCameraRelativetData(ref envLightData, camPosWS);

                            int last = m_lightList.envLights.Count - 1;
                            m_lightList.envLights[last] = envLightData;
                        }
                    }
                }

                HDShadowManager.instance.CheckForCulledCachedShadows();

                if (decalDatasCount > 0)
                {
                    for (int i = 0; i < decalDatasCount; i++)
                    {
                        for (int viewIndex = 0; viewIndex < hdCamera.viewCount; ++viewIndex)
                        {
                            m_lightList.lightsPerView[viewIndex].bounds.Add(DecalSystem.m_Bounds[i]);
                            m_lightList.lightsPerView[viewIndex].lightVolumes.Add(DecalSystem.m_LightVolumes[i]);
                        }
                    }
                }

                // Inject density volumes into the clustered data structure for efficient look up.
                m_densityVolumeCount = densityVolumes.bounds != null ? densityVolumes.bounds.Count : 0;
                m_probeVolumeCount = probeVolumes.bounds != null ? probeVolumes.bounds.Count : 0;

                var settings = VolumeManager.instance.stack.GetComponent<ProbeVolumeController>();
                float probeVolumeNormalBiasWS = (settings == null || (settings.leakMitigationMode != LeakMitigationMode.NormalBias))
                    ? 0.0f
                    : settings.normalBiasWS.value;

                for (int viewIndex = 0; viewIndex < hdCamera.viewCount; ++viewIndex)
                {
                    Matrix4x4 worldToViewCR = GetWorldToViewMatrix(hdCamera, viewIndex);

                    if (ShaderConfig.s_CameraRelativeRendering != 0)
                    {
                        // The OBBs are camera-relative, the matrix is not. Fix it.
                        worldToViewCR.SetColumn(3, new Vector4(0, 0, 0, 1));
                    }

                    for (int i = 0, n = m_densityVolumeCount; i < n; i++)
                    {
                        // Density volumes are not lights and therefore should not affect light classification.
                        LightFeatureFlags featureFlags = 0;
                        AddBoxVolumeDataAndBound(densityVolumes.bounds[i], LightCategory.DensityVolume, featureFlags, worldToViewCR, viewIndex);
                    }


                    for (int i = 0, n = m_probeVolumeCount; i < n; i++)
                    {
                        // Probe volumes are not lights and therefore should not affect light classification.
                        LightFeatureFlags featureFlags = 0;
                        AddBoxVolumeDataAndBound(probeVolumes.bounds[i], LightCategory.ProbeVolume, featureFlags, worldToViewCR, viewIndex, probeVolumeNormalBiasWS);
                    }
                }

                m_TotalLightCount = m_lightList.lights.Count + m_lightList.envLights.Count + decalDatasCount + m_densityVolumeCount + m_probeVolumeCount;
                Debug.Assert(m_TotalLightCount == m_lightList.lightsPerView[0].bounds.Count);
                Debug.Assert(m_TotalLightCount == m_lightList.lightsPerView[0].lightVolumes.Count);

                // Aggregate the remaining views into the first entry of the list (view 0)
                for (int viewIndex = 1; viewIndex < hdCamera.viewCount; ++viewIndex)
                {
                    Debug.Assert(m_lightList.lightsPerView[viewIndex].bounds.Count == m_TotalLightCount);
                    m_lightList.lightsPerView[0].bounds.AddRange(m_lightList.lightsPerView[viewIndex].bounds);

                    Debug.Assert(m_lightList.lightsPerView[viewIndex].lightVolumes.Count == m_TotalLightCount);
                    m_lightList.lightsPerView[0].lightVolumes.AddRange(m_lightList.lightsPerView[viewIndex].lightVolumes);
                }

                UpdateDataBuffers();

                cmd.SetGlobalInt(HDShaderIDs._EnvLightIndexShift, m_lightList.lights.Count);
                cmd.SetGlobalInt(HDShaderIDs._DecalIndexShift, m_lightList.lights.Count + m_lightList.envLights.Count);
                cmd.SetGlobalInt(HDShaderIDs._DensityVolumeIndexShift, m_lightList.lights.Count + m_lightList.envLights.Count + decalDatasCount);
                cmd.SetGlobalInt(HDShaderIDs._ProbeVolumeIndexShift, m_lightList.lights.Count + m_lightList.envLights.Count + decalDatasCount + m_densityVolumeCount);
            }

            m_enableBakeShadowMask = m_enableBakeShadowMask && hdCamera.frameSettings.IsEnabled(FrameSettingsField.Shadowmask);

            // We push this parameter here because we know that normal/deferred shadows are not yet rendered
            if (debugDisplaySettings.data.lightingDebugSettings.shadowDebugMode == ShadowMapDebugMode.SingleShadow)
            {
                int shadowIndex = (int)debugDisplaySettings.data.lightingDebugSettings.shadowMapIndex;

                if (debugDisplaySettings.data.lightingDebugSettings.shadowDebugUseSelection)
                    shadowIndex = m_DebugSelectedLightShadowIndex;
                cmd.SetGlobalInt(HDShaderIDs._DebugSingleShadowIndex, shadowIndex);
            }

            return m_enableBakeShadowMask;
        }

        internal void UpdateEnvLighCameraRelativetData(ref EnvLightData envLightData, Vector3 camPosWS)
        {
            if (ShaderConfig.s_CameraRelativeRendering != 0)
            {
                // Caution: 'EnvLightData.positionRWS' is camera-relative after this point.
                envLightData.capturePositionRWS -= camPosWS;
                envLightData.influencePositionRWS -= camPosWS;
                envLightData.proxyPositionRWS -= camPosWS;
            }
        }

        static float CalculateProbeLogVolume(Bounds bounds)
        {
            //Notes:
            // - 1+ term is to prevent having negative values in the log result
            // - 1000* is too keep 3 digit after the dot while we truncate the result later
            // - 1048575 is 2^20-1 as we pack the result on 20bit later
            float boxVolume = 8f* bounds.extents.x * bounds.extents.y * bounds.extents.z;
            float logVolume = Mathf.Clamp(Mathf.Log(1 + boxVolume, 1.05f)*1000, 0, 1048575);
            return logVolume;
        }

        static void UnpackProbeSortKey(uint sortKey, out LightVolumeType lightVolumeType, out int probeIndex, out int listType)
        {
            lightVolumeType = (LightVolumeType)((sortKey >> 9) & 0x3);
            probeIndex = (int)(sortKey & 0xFF);
            listType = (int)((sortKey >> 8) & 1);
        }

        static uint PackProbeKey(float logVolume, LightVolumeType lightVolumeType, uint listType, int probeIndex)
        {
            // 20 bit volume, 3 bit LightVolumeType, 1 bit list type, 8 bit index
            return (uint)logVolume << 12 | (uint)lightVolumeType << 9 | listType << 8 | ((uint)probeIndex & 0xFF);
        }

        struct BuildGPULightListParameters
        {
            // Common
            public int totalLightCount; // Regular + Env + Decal + Density Volumes
            public bool isOrthographic;
            public int viewCount;
            public bool runLightList;
            public bool enableFeatureVariants;
            public bool computeMaterialVariants;
            public bool computeLightVariants;
            public bool skyEnabled;
            public bool probeVolumeEnabled;
            public LightList lightList;
            public Matrix4x4[] lightListProjscrMatrices;
            public Matrix4x4[] lightListInvProjscrMatrices;
            public float nearClipPlane, farClipPlane;
            public Vector4 screenSize;
            public int msaaSamples;

            // Screen Space AABBs
            public ComputeShader screenSpaceAABBShader;
            public int screenSpaceAABBKernel;
            public Matrix4x4[] lightListProjHMatrices;
            public Matrix4x4[] lightListInvProjHMatrices;

            // Big Tile
            public ComputeShader bigTilePrepassShader;
            public int bigTilePrepassKernel;
            public bool runBigTilePrepass;
            public int numBigTilesX, numBigTilesY;

            // FPTL
            public ComputeShader buildPerTileLightListShader;
            public int buildPerTileLightListKernel;
            public bool runFPTL;
            public int numTilesFPTLX;
            public int numTilesFPTLY;
            public int numTilesFPTL;

            // Cluster
            public ComputeShader buildPerVoxelLightListShader;
            public int buildPerVoxelLightListKernel;
            public int numTilesClusterX;
            public int numTilesClusterY;
            public float clusterScale;

            // Build dispatch indirect
            public ComputeShader buildMaterialFlagsShader;
            public ComputeShader clearDispatchIndirectShader;
            public ComputeShader buildDispatchIndirectShader;
            public bool useComputeAsPixel;
        }

        struct BuildGPULightListResources
        {
            public TileAndClusterData tileAndClusterData;
            public RTHandle depthBuffer;
            public RTHandle stencilTexture;
            public RTHandle[] gBuffer;
        }

        BuildGPULightListResources PrepareBuildGPULightListResources(TileAndClusterData tileAndClusterData, RTHandle depthBuffer, RTHandle stencilTexture)
        {
            var resources = new BuildGPULightListResources();

            resources.tileAndClusterData = tileAndClusterData;
            resources.depthBuffer = depthBuffer;
            resources.stencilTexture = stencilTexture;
            resources.gBuffer = m_GbufferManager.GetBuffers();

            return resources;
        }

        // generate screen-space AABBs (used for both fptl and clustered).
        static void GenerateLightsScreenSpaceAABBs(in BuildGPULightListParameters parameters, in BuildGPULightListResources resources, CommandBuffer cmd)
        {
            if (parameters.totalLightCount != 0)
            {
                var tileAndCluster = resources.tileAndClusterData;

                cmd.SetComputeIntParam(parameters.screenSpaceAABBShader, HDShaderIDs.g_isOrthographic, parameters.isOrthographic ? 1 : 0);

                // With XR single-pass, we have one set of light bounds per view to iterate over (bounds are in view space for each view)
                cmd.SetComputeIntParam(parameters.screenSpaceAABBShader, HDShaderIDs.g_iNrVisibLights, parameters.totalLightCount);
                cmd.SetComputeBufferParam(parameters.screenSpaceAABBShader, parameters.screenSpaceAABBKernel, HDShaderIDs.g_data, tileAndCluster.convexBoundsBuffer);
                cmd.SetComputeBufferParam(parameters.screenSpaceAABBShader, parameters.screenSpaceAABBKernel, HDShaderIDs.g_vBoundsBuffer, tileAndCluster.AABBBoundsBuffer);

                cmd.SetComputeMatrixArrayParam(parameters.screenSpaceAABBShader, HDShaderIDs.g_mProjectionArr, parameters.lightListProjHMatrices);
                cmd.SetComputeMatrixArrayParam(parameters.screenSpaceAABBShader, HDShaderIDs.g_mInvProjectionArr, parameters.lightListInvProjHMatrices);

                cmd.DispatchCompute(parameters.screenSpaceAABBShader, parameters.screenSpaceAABBKernel, (parameters.totalLightCount + 7) / 8, parameters.viewCount, 1);
            }
        }

        // enable coarse 2D pass on 64x64 tiles (used for both fptl and clustered).
        static void BigTilePrepass(in BuildGPULightListParameters parameters, in BuildGPULightListResources resources, CommandBuffer cmd)
        {
            if (parameters.runLightList && parameters.runBigTilePrepass)
            {
                var tileAndCluster = resources.tileAndClusterData;

                cmd.SetComputeIntParam(parameters.bigTilePrepassShader, HDShaderIDs.g_iNrVisibLights, parameters.totalLightCount);
                cmd.SetComputeIntParam(parameters.bigTilePrepassShader, HDShaderIDs.g_isOrthographic, parameters.isOrthographic ? 1 : 0);
                cmd.SetComputeIntParams(parameters.bigTilePrepassShader, HDShaderIDs.g_viDimensions, s_TempScreenDimArray);

                // TODO: These two aren't actually used...
                cmd.SetComputeIntParam(parameters.bigTilePrepassShader, HDShaderIDs._EnvLightIndexShift, parameters.lightList.lights.Count);
                cmd.SetComputeIntParam(parameters.bigTilePrepassShader, HDShaderIDs._DecalIndexShift, parameters.lightList.lights.Count + parameters.lightList.envLights.Count);

                cmd.SetComputeMatrixArrayParam(parameters.bigTilePrepassShader, HDShaderIDs.g_mScrProjectionArr, parameters.lightListProjscrMatrices);
                cmd.SetComputeMatrixArrayParam(parameters.bigTilePrepassShader, HDShaderIDs.g_mInvScrProjectionArr, parameters.lightListInvProjscrMatrices);

                cmd.SetComputeFloatParam(parameters.bigTilePrepassShader, HDShaderIDs.g_fNearPlane, parameters.nearClipPlane);
                cmd.SetComputeFloatParam(parameters.bigTilePrepassShader, HDShaderIDs.g_fFarPlane, parameters.farClipPlane);
                cmd.SetComputeBufferParam(parameters.bigTilePrepassShader, parameters.bigTilePrepassKernel, HDShaderIDs.g_vLightList, tileAndCluster.bigTileLightList);
                cmd.SetComputeBufferParam(parameters.bigTilePrepassShader, parameters.bigTilePrepassKernel, HDShaderIDs.g_vBoundsBuffer, tileAndCluster.AABBBoundsBuffer);
                cmd.SetComputeBufferParam(parameters.bigTilePrepassShader, parameters.bigTilePrepassKernel, HDShaderIDs._LightVolumeData, tileAndCluster.lightVolumeDataBuffer);
                cmd.SetComputeBufferParam(parameters.bigTilePrepassShader, parameters.bigTilePrepassKernel, HDShaderIDs.g_data, tileAndCluster.convexBoundsBuffer);

                cmd.DispatchCompute(parameters.bigTilePrepassShader, parameters.bigTilePrepassKernel, parameters.numBigTilesX, parameters.numBigTilesY, parameters.viewCount);
            }
        }

        static void BuildPerTileLightList(in BuildGPULightListParameters parameters, in BuildGPULightListResources resources, ref bool tileFlagsWritten, CommandBuffer cmd)
        {
            // optimized for opaques only
            if (parameters.runLightList && parameters.runFPTL)
            {
                var tileAndCluster = resources.tileAndClusterData;

                cmd.SetComputeIntParam(parameters.buildPerTileLightListShader, HDShaderIDs.g_isOrthographic, parameters.isOrthographic ? 1 : 0);
                cmd.SetComputeIntParams(parameters.buildPerTileLightListShader, HDShaderIDs.g_viDimensions, s_TempScreenDimArray);
                cmd.SetComputeIntParam(parameters.buildPerTileLightListShader, HDShaderIDs._EnvLightIndexShift, parameters.lightList.lights.Count);
                cmd.SetComputeIntParam(parameters.buildPerTileLightListShader, HDShaderIDs._DecalIndexShift, parameters.lightList.lights.Count + parameters.lightList.envLights.Count);
                cmd.SetComputeIntParam(parameters.buildPerTileLightListShader, HDShaderIDs.g_iNrVisibLights, parameters.totalLightCount);

                cmd.SetComputeBufferParam(parameters.buildPerTileLightListShader, parameters.buildPerTileLightListKernel, HDShaderIDs.g_vBoundsBuffer, tileAndCluster.AABBBoundsBuffer);
                cmd.SetComputeBufferParam(parameters.buildPerTileLightListShader, parameters.buildPerTileLightListKernel, HDShaderIDs._LightVolumeData, tileAndCluster.lightVolumeDataBuffer);
                cmd.SetComputeBufferParam(parameters.buildPerTileLightListShader, parameters.buildPerTileLightListKernel, HDShaderIDs.g_data, tileAndCluster.convexBoundsBuffer);

                cmd.SetComputeMatrixArrayParam(parameters.buildPerTileLightListShader, HDShaderIDs.g_mScrProjectionArr, parameters.lightListProjscrMatrices);
                cmd.SetComputeMatrixArrayParam(parameters.buildPerTileLightListShader, HDShaderIDs.g_mInvScrProjectionArr, parameters.lightListInvProjscrMatrices);

                cmd.SetComputeTextureParam(parameters.buildPerTileLightListShader, parameters.buildPerTileLightListKernel, HDShaderIDs.g_depth_tex, resources.depthBuffer);
                cmd.SetComputeBufferParam(parameters.buildPerTileLightListShader, parameters.buildPerTileLightListKernel, HDShaderIDs.g_vLightList, tileAndCluster.lightList);
                if (parameters.runBigTilePrepass)
                    cmd.SetComputeBufferParam(parameters.buildPerTileLightListShader, parameters.buildPerTileLightListKernel, HDShaderIDs.g_vBigTileLightList, tileAndCluster.bigTileLightList);

                if (parameters.enableFeatureVariants)
                {
                    uint baseFeatureFlags = 0;
                    if (parameters.lightList.directionalLights.Count > 0)
                    {
                        baseFeatureFlags |= (uint)LightFeatureFlags.Directional;
                    }
                    if (parameters.skyEnabled)
                    {
                        baseFeatureFlags |= (uint)LightFeatureFlags.Sky;
                    }
                    if (!parameters.computeMaterialVariants)
                    {
                        baseFeatureFlags |= LightDefinitions.s_MaterialFeatureMaskFlags;
                    }
                    if (parameters.probeVolumeEnabled)
                    {
                        // TODO: Verify that we should be globally enabling ProbeVolume feature for all tiles here, or if we should be using per-tile culling.
                        baseFeatureFlags |= (uint)LightFeatureFlags.ProbeVolume;
                    }
                    cmd.SetComputeIntParam(parameters.buildPerTileLightListShader, HDShaderIDs.g_BaseFeatureFlags, (int)baseFeatureFlags);
                    cmd.SetComputeBufferParam(parameters.buildPerTileLightListShader, parameters.buildPerTileLightListKernel, HDShaderIDs.g_TileFeatureFlags, tileAndCluster.tileFeatureFlags);
                    tileFlagsWritten = true;
                }

                cmd.DispatchCompute(parameters.buildPerTileLightListShader, parameters.buildPerTileLightListKernel, parameters.numTilesFPTLX, parameters.numTilesFPTLY, parameters.viewCount);
            }
        }
        static void VoxelLightListGeneration(in BuildGPULightListParameters parameters, in BuildGPULightListResources resources, CommandBuffer cmd)
        {
            if (parameters.runLightList)
            {
                var tileAndCluster = resources.tileAndClusterData;

                // clear atomic offset index
                cmd.SetComputeBufferParam(parameters.buildPerVoxelLightListShader, s_ClearVoxelAtomicKernel, HDShaderIDs.g_LayeredSingleIdxBuffer, tileAndCluster.globalLightListAtomic);
                cmd.DispatchCompute(parameters.buildPerVoxelLightListShader, s_ClearVoxelAtomicKernel, 1, 1, 1);

                cmd.SetComputeIntParam(parameters.buildPerVoxelLightListShader, HDShaderIDs.g_isOrthographic, parameters.isOrthographic ? 1 : 0);
                cmd.SetComputeIntParam(parameters.buildPerVoxelLightListShader, HDShaderIDs.g_iNrVisibLights, parameters.totalLightCount);
                cmd.SetComputeMatrixArrayParam(parameters.buildPerVoxelLightListShader, HDShaderIDs.g_mScrProjectionArr, parameters.lightListProjscrMatrices);
                cmd.SetComputeMatrixArrayParam(parameters.buildPerVoxelLightListShader, HDShaderIDs.g_mInvScrProjectionArr, parameters.lightListInvProjscrMatrices);

                cmd.SetComputeIntParam(parameters.buildPerVoxelLightListShader, HDShaderIDs.g_iLog2NumClusters, k_Log2NumClusters);

                cmd.SetComputeVectorParam(parameters.buildPerVoxelLightListShader, HDShaderIDs.g_screenSize, parameters.screenSize);
                cmd.SetComputeIntParam(parameters.buildPerVoxelLightListShader, HDShaderIDs.g_iNumSamplesMSAA, parameters.msaaSamples);

                cmd.SetComputeFloatParam(parameters.buildPerVoxelLightListShader, HDShaderIDs.g_fNearPlane, parameters.nearClipPlane);
                cmd.SetComputeFloatParam(parameters.buildPerVoxelLightListShader, HDShaderIDs.g_fFarPlane, parameters.farClipPlane);

                cmd.SetComputeFloatParam(parameters.buildPerVoxelLightListShader, HDShaderIDs.g_fClustScale, parameters.clusterScale);
                cmd.SetComputeFloatParam(parameters.buildPerVoxelLightListShader, HDShaderIDs.g_fClustBase, k_ClustLogBase);

                cmd.SetComputeTextureParam(parameters.buildPerVoxelLightListShader, parameters.buildPerVoxelLightListKernel, HDShaderIDs.g_depth_tex, resources.depthBuffer);
                cmd.SetComputeBufferParam(parameters.buildPerVoxelLightListShader, parameters.buildPerVoxelLightListKernel, HDShaderIDs.g_vLayeredLightList, tileAndCluster.perVoxelLightLists);
                cmd.SetComputeBufferParam(parameters.buildPerVoxelLightListShader, parameters.buildPerVoxelLightListKernel, HDShaderIDs.g_LayeredOffset, tileAndCluster.perVoxelOffset);
                cmd.SetComputeBufferParam(parameters.buildPerVoxelLightListShader, parameters.buildPerVoxelLightListKernel, HDShaderIDs.g_LayeredSingleIdxBuffer, tileAndCluster.globalLightListAtomic);
                if (parameters.runBigTilePrepass)
                    cmd.SetComputeBufferParam(parameters.buildPerVoxelLightListShader, parameters.buildPerVoxelLightListKernel, HDShaderIDs.g_vBigTileLightList, tileAndCluster.bigTileLightList);

                if (k_UseDepthBuffer)
                {
                    cmd.SetComputeBufferParam(parameters.buildPerVoxelLightListShader, parameters.buildPerVoxelLightListKernel, HDShaderIDs.g_logBaseBuffer, tileAndCluster.perTileLogBaseTweak);
                }

                cmd.SetComputeBufferParam(parameters.buildPerVoxelLightListShader, parameters.buildPerVoxelLightListKernel, HDShaderIDs.g_vBoundsBuffer, tileAndCluster.AABBBoundsBuffer);
                cmd.SetComputeBufferParam(parameters.buildPerVoxelLightListShader, parameters.buildPerVoxelLightListKernel, HDShaderIDs._LightVolumeData, tileAndCluster.lightVolumeDataBuffer);
                cmd.SetComputeBufferParam(parameters.buildPerVoxelLightListShader, parameters.buildPerVoxelLightListKernel, HDShaderIDs.g_data, tileAndCluster.convexBoundsBuffer);

                cmd.DispatchCompute(parameters.buildPerVoxelLightListShader, parameters.buildPerVoxelLightListKernel, parameters.numTilesClusterX, parameters.numTilesClusterY, parameters.viewCount);
            }
        }

        static void BuildDispatchIndirectArguments(in BuildGPULightListParameters parameters, in BuildGPULightListResources resources, bool tileFlagsWritten, CommandBuffer cmd)
        {
            if (parameters.enableFeatureVariants)
            {
                var tileAndCluster = resources.tileAndClusterData;

                // We need to touch up the tile flags if we need material classification or, if disabled, to patch up for missing flags during the skipped light tile gen
                bool needModifyingTileFeatures = !tileFlagsWritten || parameters.computeMaterialVariants;
                if (needModifyingTileFeatures)
                {
                    int buildMaterialFlagsKernel = (!tileFlagsWritten || !parameters.computeLightVariants) ? s_BuildMaterialFlagsWriteKernel : s_BuildMaterialFlagsOrKernel;

                    uint baseFeatureFlags = 0;
                    if (!parameters.computeLightVariants)
                    {
                        baseFeatureFlags |= LightDefinitions.s_LightFeatureMaskFlags;
                    }
                    if (parameters.probeVolumeEnabled)
                    {
                        // TODO: Verify that we should be globally enabling ProbeVolume feature for all tiles here, or if we should be using per-tile culling.
                        baseFeatureFlags |= (uint)LightFeatureFlags.ProbeVolume;
                    }

                    // If we haven't run the light list building, we are missing some basic lighting flags.
                    if (!tileFlagsWritten)
                    {
                        if (parameters.lightList.directionalLights.Count > 0)
                        {
                            baseFeatureFlags |= (uint)LightFeatureFlags.Directional;
                        }
                        if (parameters.skyEnabled)
                        {
                            baseFeatureFlags |= (uint)LightFeatureFlags.Sky;
                        }
                        if (!parameters.computeMaterialVariants)
                        {
                            baseFeatureFlags |= LightDefinitions.s_MaterialFeatureMaskFlags;
                        }
                    }

                    cmd.SetComputeIntParam(parameters.buildMaterialFlagsShader, HDShaderIDs.g_BaseFeatureFlags, (int)baseFeatureFlags);
                    cmd.SetComputeIntParams(parameters.buildMaterialFlagsShader, HDShaderIDs.g_viDimensions, s_TempScreenDimArray);
                    cmd.SetComputeBufferParam(parameters.buildMaterialFlagsShader, buildMaterialFlagsKernel, HDShaderIDs.g_TileFeatureFlags, tileAndCluster.tileFeatureFlags);

                    for (int i = 0; i < resources.gBuffer.Length; ++i)
                        cmd.SetComputeTextureParam(parameters.buildMaterialFlagsShader, buildMaterialFlagsKernel, HDShaderIDs._GBufferTexture[i], resources.gBuffer[i]);

                    if(resources.stencilTexture.rt.stencilFormat == GraphicsFormat.None) // We are accessing MSAA resolved version and not the depth stencil buffer directly.
                    {
                        cmd.SetComputeTextureParam(parameters.buildMaterialFlagsShader, buildMaterialFlagsKernel, HDShaderIDs._StencilTexture, resources.stencilTexture);
                    }
                    else
                    {
                        cmd.SetComputeTextureParam(parameters.buildMaterialFlagsShader, buildMaterialFlagsKernel, HDShaderIDs._StencilTexture, resources.stencilTexture, 0, RenderTextureSubElement.Stencil);
                    }

                    cmd.DispatchCompute(parameters.buildMaterialFlagsShader, buildMaterialFlagsKernel, parameters.numTilesFPTLX, parameters.numTilesFPTLY, parameters.viewCount);
                }

                // clear dispatch indirect buffer
                if (parameters.useComputeAsPixel)
                {
                    cmd.SetComputeBufferParam(parameters.clearDispatchIndirectShader, s_ClearDrawProceduralIndirectKernel, HDShaderIDs.g_DispatchIndirectBuffer, tileAndCluster.dispatchIndirectBuffer);
                    cmd.SetComputeIntParam(parameters.clearDispatchIndirectShader, HDShaderIDs.g_NumTiles, parameters.numTilesFPTL);
                    cmd.SetComputeIntParam(parameters.clearDispatchIndirectShader, HDShaderIDs.g_VertexPerTile, k_HasNativeQuadSupport ? 4 : 6);
                    cmd.DispatchCompute(parameters.clearDispatchIndirectShader, s_ClearDrawProceduralIndirectKernel, 1, 1, 1);

                    // add tiles to indirect buffer
                    cmd.SetComputeBufferParam(parameters.buildDispatchIndirectShader, s_BuildDrawProceduralIndirectKernel, HDShaderIDs.g_DispatchIndirectBuffer, tileAndCluster.dispatchIndirectBuffer);
                    cmd.SetComputeBufferParam(parameters.buildDispatchIndirectShader, s_BuildDrawProceduralIndirectKernel, HDShaderIDs.g_TileList, tileAndCluster.tileList);
                    cmd.SetComputeBufferParam(parameters.buildDispatchIndirectShader, s_BuildDrawProceduralIndirectKernel, HDShaderIDs.g_TileFeatureFlags, tileAndCluster.tileFeatureFlags);
                    cmd.SetComputeIntParam(parameters.buildDispatchIndirectShader, HDShaderIDs.g_NumTiles, parameters.numTilesFPTL);
                    cmd.SetComputeIntParam(parameters.buildDispatchIndirectShader, HDShaderIDs.g_NumTilesX, parameters.numTilesFPTLX);
                    // Round on k_ThreadGroupOptimalSize so we have optimal thread for buildDispatchIndirectShader kernel
                    cmd.DispatchCompute(parameters.buildDispatchIndirectShader, s_BuildDrawProceduralIndirectKernel, (parameters.numTilesFPTL + k_ThreadGroupOptimalSize - 1) / k_ThreadGroupOptimalSize, 1, parameters.viewCount);
                }
                else
                {
                    cmd.SetComputeBufferParam(parameters.clearDispatchIndirectShader, s_ClearDispatchIndirectKernel, HDShaderIDs.g_DispatchIndirectBuffer, tileAndCluster.dispatchIndirectBuffer);
                    cmd.DispatchCompute(parameters.clearDispatchIndirectShader, s_ClearDispatchIndirectKernel, 1, 1, 1);

                    // add tiles to indirect buffer
                    cmd.SetComputeBufferParam(parameters.buildDispatchIndirectShader, s_BuildDispatchIndirectKernel, HDShaderIDs.g_DispatchIndirectBuffer, tileAndCluster.dispatchIndirectBuffer);
                    cmd.SetComputeBufferParam(parameters.buildDispatchIndirectShader, s_BuildDispatchIndirectKernel, HDShaderIDs.g_TileList, tileAndCluster.tileList);
                    cmd.SetComputeBufferParam(parameters.buildDispatchIndirectShader, s_BuildDispatchIndirectKernel, HDShaderIDs.g_TileFeatureFlags, tileAndCluster.tileFeatureFlags);
                    cmd.SetComputeIntParam(parameters.buildDispatchIndirectShader, HDShaderIDs.g_NumTiles, parameters.numTilesFPTL);
                    cmd.SetComputeIntParam(parameters.buildDispatchIndirectShader, HDShaderIDs.g_NumTilesX, parameters.numTilesFPTLX);
                    // Round on k_ThreadGroupOptimalSize so we have optimal thread for buildDispatchIndirectShader kernel
                    cmd.DispatchCompute(parameters.buildDispatchIndirectShader, s_BuildDispatchIndirectKernel, (parameters.numTilesFPTL + k_ThreadGroupOptimalSize - 1) / k_ThreadGroupOptimalSize, 1, parameters.viewCount);
                }
            }
        }

        static bool DeferredUseComputeAsPixel(FrameSettings frameSettings)
        {
            return frameSettings.IsEnabled(FrameSettingsField.DeferredTile) && (!frameSettings.IsEnabled(FrameSettingsField.ComputeLightEvaluation) || k_PreferFragment);
        }

        BuildGPULightListParameters PrepareBuildGPULightListParameters(HDCamera hdCamera)
        {
            BuildGPULightListParameters parameters = new BuildGPULightListParameters();

            var camera = hdCamera.camera;

            var w = (int)hdCamera.screenSize.x;
            var h = (int)hdCamera.screenSize.y;

            s_TempScreenDimArray[0] = w;
            s_TempScreenDimArray[1] = h;

            parameters.runLightList = m_TotalLightCount > 0;

            // If we don't need to run the light list, we still run it for the first frame that is not needed in order to keep the lists in a clean state.
            if (!parameters.runLightList && m_hasRunLightListPrevFrame)
            {
                m_hasRunLightListPrevFrame = false;
                parameters.runLightList = true;
            }
            else
            {
                m_hasRunLightListPrevFrame = parameters.runLightList;
            }

            // Always build the light list in XR mode to avoid issues with multi-pass
            if (hdCamera.xr.enabled)
                parameters.runLightList = true;

            var temp = new Matrix4x4();
            temp.SetRow(0, new Vector4(0.5f * w, 0.0f, 0.0f, 0.5f * w));
            temp.SetRow(1, new Vector4(0.0f, 0.5f * h, 0.0f, 0.5f * h));
            temp.SetRow(2, new Vector4(0.0f, 0.0f, 0.5f, 0.5f));
            temp.SetRow(3, new Vector4(0.0f, 0.0f, 0.0f, 1.0f));

            parameters.lightListProjscrMatrices = m_LightListProjscrMatrices;
            parameters.lightListInvProjscrMatrices = m_LightListInvProjscrMatrices;
            parameters.lightListProjHMatrices = m_LightListProjHMatrices;
            parameters.lightListInvProjHMatrices = m_LightListInvProjHMatrices;

            // camera to screen matrix (and it's inverse)
            for (int viewIndex = 0; viewIndex < hdCamera.viewCount; ++viewIndex)
            {
                var proj = hdCamera.xr.enabled ? hdCamera.xr.GetProjMatrix(viewIndex) : camera.projectionMatrix;

                m_LightListProjMatrices[viewIndex] = proj * s_FlipMatrixLHSRHS;
                parameters.lightListProjscrMatrices[viewIndex] = temp * m_LightListProjMatrices[viewIndex];
                parameters.lightListInvProjscrMatrices[viewIndex] = parameters.lightListProjscrMatrices[viewIndex].inverse;
            }

            parameters.totalLightCount = m_TotalLightCount;
            parameters.isOrthographic = camera.orthographic;
            parameters.viewCount = hdCamera.viewCount;
            parameters.enableFeatureVariants = GetFeatureVariantsEnabled(hdCamera.frameSettings);
            parameters.computeMaterialVariants = hdCamera.frameSettings.IsEnabled(FrameSettingsField.ComputeMaterialVariants);
            parameters.computeLightVariants = hdCamera.frameSettings.IsEnabled(FrameSettingsField.ComputeLightVariants);
            parameters.nearClipPlane = camera.nearClipPlane;
            parameters.farClipPlane = camera.farClipPlane;
            parameters.lightList = m_lightList;
            parameters.skyEnabled = m_SkyManager.IsLightingSkyValid(hdCamera);
            parameters.probeVolumeEnabled = hdCamera.frameSettings.IsEnabled(FrameSettingsField.ProbeVolume) && m_probeVolumeCount > 0;
            parameters.screenSize = hdCamera.screenSize;
            parameters.msaaSamples = (int)hdCamera.msaaSamples;
            parameters.useComputeAsPixel = DeferredUseComputeAsPixel(hdCamera.frameSettings);

            bool isProjectionOblique = GeometryUtils.IsProjectionMatrixOblique(m_LightListProjMatrices[0]);

            // Screen space AABB
            parameters.screenSpaceAABBShader = buildScreenAABBShader;
            parameters.screenSpaceAABBKernel = isProjectionOblique ? s_GenAABBKernel_Oblique : s_GenAABBKernel;
            // camera to screen matrix (and it's inverse)
            for (int viewIndex = 0; viewIndex < hdCamera.viewCount; ++viewIndex)
            {
                temp.SetRow(0, new Vector4(1.0f, 0.0f, 0.0f, 0.0f));
                temp.SetRow(1, new Vector4(0.0f, 1.0f, 0.0f, 0.0f));
                temp.SetRow(2, new Vector4(0.0f, 0.0f, 0.5f, 0.5f));
                temp.SetRow(3, new Vector4(0.0f, 0.0f, 0.0f, 1.0f));

                parameters.lightListProjHMatrices[viewIndex] = temp * m_LightListProjMatrices[viewIndex];
                parameters.lightListInvProjHMatrices[viewIndex] = parameters.lightListProjHMatrices[viewIndex].inverse;
            }

            // Big tile prepass
            parameters.runBigTilePrepass = hdCamera.frameSettings.IsEnabled(FrameSettingsField.BigTilePrepass);
            parameters.bigTilePrepassShader = buildPerBigTileLightListShader;
            parameters.bigTilePrepassKernel = s_GenListPerBigTileKernel;
            parameters.numBigTilesX = (w + 63) / 64;
            parameters.numBigTilesY = (h + 63) / 64;

            // Fptl
            parameters.runFPTL = hdCamera.frameSettings.fptl;
            parameters.buildPerTileLightListShader = buildPerTileLightListShader;
            parameters.buildPerTileLightListKernel = isProjectionOblique ? s_GenListPerTileKernel_Oblique : s_GenListPerTileKernel;
            parameters.numTilesFPTLX = GetNumTileFtplX(hdCamera);
            parameters.numTilesFPTLY = GetNumTileFtplY(hdCamera);
            parameters.numTilesFPTL = parameters.numTilesFPTLX * parameters.numTilesFPTLY;

            // Cluster
            parameters.buildPerVoxelLightListShader = buildPerVoxelLightListShader;
            parameters.buildPerVoxelLightListKernel = isProjectionOblique ? s_GenListPerVoxelKernelOblique : s_GenListPerVoxelKernel;
            parameters.numTilesClusterX = GetNumTileClusteredX(hdCamera);
            parameters.numTilesClusterY = GetNumTileClusteredY(hdCamera);

            const float C = (float)(1 << k_Log2NumClusters);
            var geomSeries = (1.0 - Mathf.Pow(k_ClustLogBase, C)) / (1 - k_ClustLogBase); // geometric series: sum_k=0^{C-1} base^k
            // TODO: This is computed here and then passed later on as a global shader parameters.
            // This will be dangerous when running RenderGraph as execution will be delayed and this can change before it's executed
            m_ClusterScale = (float)(geomSeries / (parameters.farClipPlane - parameters.nearClipPlane));

            parameters.clusterScale = m_ClusterScale;

            // Build dispatch indirect
            parameters.buildMaterialFlagsShader = buildMaterialFlagsShader;
            parameters.clearDispatchIndirectShader = clearDispatchIndirectShader;
            parameters.buildDispatchIndirectShader = buildDispatchIndirectShader;

            return parameters;
        }

        void BuildGPULightListsCommon(HDCamera hdCamera, CommandBuffer cmd)
        {
            using (new ProfilingScope(cmd, ProfilingSampler.Get(HDProfileId.BuildLightList)))
            {
                var parameters = PrepareBuildGPULightListParameters(hdCamera);
                var resources = PrepareBuildGPULightListResources(
                    m_TileAndClusterData,
                    m_SharedRTManager.GetDepthStencilBuffer(hdCamera.frameSettings.IsEnabled(FrameSettingsField.MSAA)),
                    m_SharedRTManager.GetStencilBuffer(hdCamera.frameSettings.IsEnabled(FrameSettingsField.MSAA))
                );

                bool tileFlagsWritten = false;

                GenerateLightsScreenSpaceAABBs(parameters, resources, cmd);
                BigTilePrepass(parameters, resources, cmd);
                BuildPerTileLightList(parameters, resources, ref tileFlagsWritten, cmd);
                VoxelLightListGeneration(parameters, resources, cmd);

                BuildDispatchIndirectArguments(parameters, resources, tileFlagsWritten, cmd);
            }
        }

        void BuildGPULightLists(HDCamera hdCamera, CommandBuffer cmd)
        {
            cmd.SetRenderTarget(BuiltinRenderTextureType.None);

            BuildGPULightListsCommon(hdCamera, cmd);

            var globalParams = PrepareLightLoopGlobalParameters(hdCamera);
            PushLightLoopGlobalParams(globalParams, cmd);
        }

        void BindLightDataParameters(HDCamera hdCamera, CommandBuffer cmd)
        {
            var globalParams = PrepareLightDataGlobalParameters(hdCamera);
            PushLightDataGlobalParams(globalParams, cmd);
        }

        void UpdateDataBuffers()
        {
            m_LightLoopLightData.directionalLightData.SetData(m_lightList.directionalLights);
            m_LightLoopLightData.lightData.SetData(m_lightList.lights);
            m_LightLoopLightData.envLightData.SetData(m_lightList.envLights);
            m_LightLoopLightData.decalData.SetData(DecalSystem.m_DecalDatas, 0, 0, Math.Min(DecalSystem.m_DecalDatasCount, m_MaxDecalsOnScreen)); // don't add more than the size of the buffer

            // These two buffers have been set in Rebuild(). At this point, view 0 contains combined data from all views
            m_TileAndClusterData.convexBoundsBuffer.SetData(m_lightList.lightsPerView[0].bounds);
            m_TileAndClusterData.lightVolumeDataBuffer.SetData(m_lightList.lightsPerView[0].lightVolumes);
        }

        HDAdditionalLightData GetHDAdditionalLightData(Light light)
        {
            HDAdditionalLightData add = null;

            // Light reference can be null for particle lights.
            if (light != null)
                light.TryGetComponent<HDAdditionalLightData>(out add);

            if (add == null)
                add = HDUtils.s_DefaultHDAdditionalLightData;

            return add;
        }

        struct LightDataGlobalParameters
        {
            public HDCamera hdCamera;
            public LightList lightList;
            public LightLoopTextureCaches textureCaches;
            public LightLoopLightData lightData;
        }

        LightDataGlobalParameters PrepareLightDataGlobalParameters(HDCamera hdCamera)
        {
            LightDataGlobalParameters parameters = new LightDataGlobalParameters();
            parameters.hdCamera = hdCamera;
            parameters.lightList = m_lightList;
            parameters.textureCaches = m_TextureCaches;
            parameters.lightData = m_LightLoopLightData;
            return parameters;
        }

        struct ShadowGlobalParameters
        {
            public HDCamera hdCamera;
            public HDShadowManager shadowManager;
            public int sunLightIndex;
        }

        ShadowGlobalParameters PrepareShadowGlobalParameters(HDCamera hdCamera)
        {
            ShadowGlobalParameters parameters = new ShadowGlobalParameters();
            parameters.hdCamera = hdCamera;
            parameters.shadowManager = m_ShadowManager;
            HDAdditionalLightData sunLightData = GetHDAdditionalLightData(m_CurrentSunLight);
            bool sunLightShadow = sunLightData != null && m_CurrentShadowSortedSunLightIndex >= 0;
            parameters.sunLightIndex = sunLightShadow ? m_CurrentShadowSortedSunLightIndex : -1;
            return parameters;
        }

        struct LightLoopGlobalParameters
        {
            public HDCamera                 hdCamera;
            public TileAndClusterData       tileAndClusterData;
            public float                    clusterScale;
        }

        LightLoopGlobalParameters PrepareLightLoopGlobalParameters(HDCamera hdCamera)
        {
            LightLoopGlobalParameters parameters = new LightLoopGlobalParameters();
            parameters.hdCamera = hdCamera;
            parameters.tileAndClusterData = m_TileAndClusterData;
            parameters.clusterScale = m_ClusterScale;
            return parameters;
        }

        static void PushLightDataGlobalParams(in LightDataGlobalParameters param, CommandBuffer cmd)
        {
            using (new ProfilingScope(cmd, ProfilingSampler.Get(HDProfileId.PushLightDataGlobalParameters)))
            {
                Camera camera = param.hdCamera.camera;

                cmd.SetGlobalTexture(HDShaderIDs._CookieTextures, param.textureCaches.cookieTexArray.GetTexCache());
                cmd.SetGlobalTexture(HDShaderIDs._AreaCookieTextures, param.textureCaches.areaLightCookieManager.GetTexCache());
                cmd.SetGlobalTexture(HDShaderIDs._CookieCubeTextures, param.textureCaches.cubeCookieTexArray.GetTexCache());
                cmd.SetGlobalTexture(HDShaderIDs._EnvCubemapTextures, param.textureCaches.reflectionProbeCache.GetTexCache());
                cmd.SetGlobalInt(HDShaderIDs._EnvSliceSize, param.textureCaches.reflectionProbeCache.GetEnvSliceSize());
                // Compute the power of 2 size of the texture
                int pot = Mathf.RoundToInt( 1.4426950408889634073599246810019f * Mathf.Log(param.textureCaches.cookieTexArray.GetTexCache().width ) );
                cmd.SetGlobalInt(HDShaderIDs._CookieSizePOT, pot);
                cmd.SetGlobalTexture(HDShaderIDs._Env2DTextures, param.textureCaches.reflectionPlanarProbeCache.GetTexCache());
                cmd.SetGlobalMatrixArray(HDShaderIDs._Env2DCaptureVP, param.textureCaches.env2DCaptureVP);
                cmd.SetGlobalFloatArray(HDShaderIDs._Env2DCaptureForward, param.textureCaches.env2DCaptureForward);

                // Directional lights are made available immediately after PrepareLightsForGPU for the PBR sky.
                // cmd.SetGlobalBuffer(HDShaderIDs._DirectionalLightDatas, param.lightData.directionalLightData);
                // cmd.SetGlobalInt(HDShaderIDs._DirectionalLightCount, param.lightList.directionalLights.Count);
                cmd.SetGlobalBuffer(HDShaderIDs._LightDatas, param.lightData.lightData);
                cmd.SetGlobalInt(HDShaderIDs._PunctualLightCount, param.lightList.punctualLightCount);
                cmd.SetGlobalInt(HDShaderIDs._AreaLightCount, param.lightList.areaLightCount);
                cmd.SetGlobalBuffer(HDShaderIDs._EnvLightDatas, param.lightData.envLightData);
                cmd.SetGlobalInt(HDShaderIDs._EnvLightCount, param.lightList.envLights.Count);
                cmd.SetGlobalBuffer(HDShaderIDs._DecalDatas, param.lightData.decalData);
                cmd.SetGlobalInt(HDShaderIDs._DecalCount, DecalSystem.m_DecalDatasCount);

                cmd.SetGlobalInt(HDShaderIDs._EnableSSRefraction, param.hdCamera.frameSettings.IsEnabled(FrameSettingsField.RoughRefraction) ? 1 : 0);

                // Directional lights are made available immediately after PrepareLightsForGPU for the PBR sky.
                cmd.SetGlobalBuffer(HDShaderIDs._DirectionalLightDatas, param.lightData.directionalLightData);
                cmd.SetGlobalInt(HDShaderIDs._DirectionalLightCount, param.lightList.directionalLights.Count);
            }
        }

        static void PushShadowGlobalParams(in ShadowGlobalParameters param, CommandBuffer cmd)
        {
            using (new ProfilingScope(cmd, ProfilingSampler.Get(HDProfileId.PushShadowGlobalParameters)))
            {
                Camera camera = param.hdCamera.camera;

                // Shadows
                param.shadowManager.SyncData();
                param.shadowManager.BindResources(cmd);
                cmd.SetGlobalInt(HDShaderIDs._DirectionalShadowIndex, param.sunLightIndex);
            }
        }

        static void PushLightLoopGlobalParams(in LightLoopGlobalParameters param, CommandBuffer cmd)
        {
            using (new ProfilingScope(cmd, ProfilingSampler.Get(HDProfileId.PushGlobalParameters)))
            {
                Camera camera = param.hdCamera.camera;

                cmd.SetGlobalInt(HDShaderIDs._NumTileBigTileX, GetNumTileBigTileX(param.hdCamera));
                cmd.SetGlobalInt(HDShaderIDs._NumTileBigTileY, GetNumTileBigTileY(param.hdCamera));

                cmd.SetGlobalInt(HDShaderIDs._NumTileFtplX, GetNumTileFtplX(param.hdCamera));
                cmd.SetGlobalInt(HDShaderIDs._NumTileFtplY, GetNumTileFtplY(param.hdCamera));

                cmd.SetGlobalInt(HDShaderIDs._NumTileClusteredX, GetNumTileClusteredX(param.hdCamera));
                cmd.SetGlobalInt(HDShaderIDs._NumTileClusteredY, GetNumTileClusteredY(param.hdCamera));

                if (param.hdCamera.frameSettings.IsEnabled(FrameSettingsField.BigTilePrepass))
                    cmd.SetGlobalBuffer(HDShaderIDs.g_vBigTileLightList, param.tileAndClusterData.bigTileLightList);

                // Cluster
                {
                    cmd.SetGlobalFloat(HDShaderIDs.g_fClustScale, param.clusterScale);
                    cmd.SetGlobalFloat(HDShaderIDs.g_fClustBase, k_ClustLogBase);
                    cmd.SetGlobalFloat(HDShaderIDs.g_fNearPlane, camera.nearClipPlane);
                    cmd.SetGlobalFloat(HDShaderIDs.g_fFarPlane, camera.farClipPlane);
                    cmd.SetGlobalInt(HDShaderIDs.g_iLog2NumClusters, k_Log2NumClusters);

                    cmd.SetGlobalInt(HDShaderIDs.g_isLogBaseBufferEnabled, k_UseDepthBuffer ? 1 : 0);

                    cmd.SetGlobalBuffer(HDShaderIDs.g_vLayeredOffsetsBuffer, param.tileAndClusterData.perVoxelOffset);
                    if (k_UseDepthBuffer)
                    {
                        cmd.SetGlobalBuffer(HDShaderIDs.g_logBaseBuffer, param.tileAndClusterData.perTileLogBaseTweak);
                    }

                    // Set up clustered lighting for volumetrics.
                    cmd.SetGlobalBuffer(HDShaderIDs.g_vLightListGlobal, param.tileAndClusterData.perVoxelLightLists);
                }
            }
        }


        void RenderShadowMaps(ScriptableRenderContext renderContext, CommandBuffer cmd, CullingResults cullResults, HDCamera hdCamera)
        {
            // kick off the shadow jobs here
            m_ShadowManager.RenderShadows(renderContext, cmd, cullResults, hdCamera);

            // Bind the shadow data
            var globalParams = PrepareShadowGlobalParameters(hdCamera);
            PushShadowGlobalParams(globalParams, cmd);
        }

        bool WillRenderContactShadow()
        {
            // When contact shadow index is 0, then there is no light casting contact shadow in the view
            return m_EnableContactShadow && m_ContactShadowIndex != 0;
        }

        void SetContactShadowsTexture(HDCamera hdCamera, RTHandle contactShadowsRT, CommandBuffer cmd)
        {
            if (!WillRenderContactShadow())
            {
                cmd.SetGlobalTexture(HDShaderIDs._ContactShadowTexture, TextureXR.GetBlackUIntTexture());
                return;
            }
            cmd.SetGlobalTexture(HDShaderIDs._ContactShadowTexture, contactShadowsRT);
        }

        // The first rendered 24 lights that have contact shadow enabled have a mask used to select the bit that contains
        // the contact shadow shadowed information (occluded or not). Otherwise -1 is written
        void GetContactShadowMask(HDAdditionalLightData hdAdditionalLightData, BoolScalableSetting contactShadowEnabled, HDCamera hdCamera, ref int contactShadowMask, ref float rayTracingShadowFlag)
        {
            contactShadowMask = 0;
            rayTracingShadowFlag = 0.0f;
            // If contact shadows are not enabled or we already reached the manimal number of contact shadows
            if ((!hdAdditionalLightData.useContactShadow.Value(contactShadowEnabled))
                || m_ContactShadowIndex >= LightDefinitions.s_LightListMaxPrunedEntries)
                return;

            // Evaluate the contact shadow index of this light
            contactShadowMask = 1 << m_ContactShadowIndex++;

            // If this light has ray traced contact shadow
            if (hdCamera.frameSettings.IsEnabled(FrameSettingsField.RayTracing) && hdAdditionalLightData.rayTraceContactShadow)
                rayTracingShadowFlag = 1.0f;
        }

        struct ContactShadowsParameters
        {
            public ComputeShader    contactShadowsCS;
            public int              kernel;

            public Vector4          params1;
            public Vector4          params2;
            public int              sampleCount;

            public int              numTilesX;
            public int              numTilesY;
            public int              viewCount;

            public bool             rayTracingEnabled;
            public RayTracingShader contactShadowsRTS;
            public RayTracingAccelerationStructure accelerationStructure;
            public float            rayTracingBias;
            public int              actualWidth;
            public int              actualHeight;
            public int              depthTextureParameterName;
        }

        ContactShadowsParameters PrepareContactShadowsParameters(HDCamera hdCamera, float firstMipOffsetY)
        {
            var parameters = new ContactShadowsParameters();

            parameters.contactShadowsCS = contactShadowComputeShader;
            parameters.rayTracingEnabled = hdCamera.frameSettings.IsEnabled(FrameSettingsField.RayTracing);
            if (hdCamera.frameSettings.IsEnabled(FrameSettingsField.RayTracing))
            {
                RayTracingSettings raySettings = VolumeManager.instance.stack.GetComponent<RayTracingSettings>();
                parameters.contactShadowsRTS = m_Asset.renderPipelineRayTracingResources.shadowRaytracingRT;
                parameters.rayTracingBias = raySettings.rayBias.value;
                parameters.accelerationStructure = RequestAccelerationStructure();

                parameters.actualWidth = hdCamera.actualWidth;
                parameters.actualHeight = hdCamera.actualHeight;
            }

            parameters.kernel = hdCamera.frameSettings.IsEnabled(FrameSettingsField.MSAA) ? s_deferredContactShadowKernelMSAA : s_deferredContactShadowKernel;

            float contactShadowRange = Mathf.Clamp(m_ContactShadows.fadeDistance.value, 0.0f, m_ContactShadows.maxDistance.value);
            float contactShadowFadeEnd = m_ContactShadows.maxDistance.value;
            float contactShadowOneOverFadeRange = 1.0f / Math.Max(1e-6f, contactShadowRange);
            parameters.params1 = new Vector4(m_ContactShadows.length.value, m_ContactShadows.distanceScaleFactor.value, contactShadowFadeEnd, contactShadowOneOverFadeRange);
            parameters.params2 = new Vector4(firstMipOffsetY, 0.0f, 0.0f, 0.0f);
            parameters.sampleCount = m_ContactShadows.sampleCount;

            int deferredShadowTileSize = 16; // Must match DeferreDirectionalShadow.compute
            parameters.numTilesX = (hdCamera.actualWidth + (deferredShadowTileSize - 1)) / deferredShadowTileSize;
            parameters.numTilesY = (hdCamera.actualHeight + (deferredShadowTileSize - 1)) / deferredShadowTileSize;
            parameters.viewCount = hdCamera.viewCount;

            // TODO: Remove once we switch fully to render graph (auto binding of textures)
            parameters.depthTextureParameterName = hdCamera.frameSettings.IsEnabled(FrameSettingsField.MSAA) ? HDShaderIDs._CameraDepthValuesTexture : HDShaderIDs._CameraDepthTexture;

            return parameters;
        }

        static void RenderContactShadows(   in ContactShadowsParameters parameters,
                                            RTHandle                    contactShadowRT,
                                            RTHandle                    depthTexture,
                                            LightLoopLightData          lightLoopLightData,
                                            TileAndClusterData          tileAndClusterData,
                                            CommandBuffer               cmd)
        {

            cmd.SetComputeVectorParam(parameters.contactShadowsCS, HDShaderIDs._ContactShadowParamsParameters, parameters.params1);
            cmd.SetComputeVectorParam(parameters.contactShadowsCS, HDShaderIDs._ContactShadowParamsParameters2, parameters.params2);
            cmd.SetComputeIntParam(parameters.contactShadowsCS, HDShaderIDs._DirectionalContactShadowSampleCount, parameters.sampleCount);
            cmd.SetComputeBufferParam(parameters.contactShadowsCS, parameters.kernel, HDShaderIDs._DirectionalLightDatas, lightLoopLightData.directionalLightData);

            // Send light list to the compute
            cmd.SetComputeBufferParam(parameters.contactShadowsCS, parameters.kernel, HDShaderIDs._LightDatas, lightLoopLightData.lightData);
            cmd.SetComputeBufferParam(parameters.contactShadowsCS, parameters.kernel, HDShaderIDs.g_vLightListGlobal, tileAndClusterData.lightList);

            cmd.SetComputeTextureParam(parameters.contactShadowsCS, parameters.kernel, parameters.depthTextureParameterName, depthTexture);
            cmd.SetComputeTextureParam(parameters.contactShadowsCS, parameters.kernel, HDShaderIDs._ContactShadowTextureUAV, contactShadowRT);

            cmd.DispatchCompute(parameters.contactShadowsCS, parameters.kernel, parameters.numTilesX, parameters.numTilesY, parameters.viewCount);

            if (parameters.rayTracingEnabled)
            {
                cmd.SetRayTracingShaderPass(parameters.contactShadowsRTS, "VisibilityDXR");
                cmd.SetRayTracingFloatParam(parameters.contactShadowsRTS, HDShaderIDs._RaytracingRayBias, parameters.rayTracingBias);
                cmd.SetRayTracingAccelerationStructure(parameters.contactShadowsRTS, HDShaderIDs._RaytracingAccelerationStructureName, parameters.accelerationStructure);

                cmd.SetRayTracingVectorParam(parameters.contactShadowsRTS, HDShaderIDs._ContactShadowParamsParameters, parameters.params1);
                cmd.SetRayTracingVectorParam(parameters.contactShadowsRTS, HDShaderIDs._ContactShadowParamsParameters2, parameters.params2);
                cmd.SetRayTracingIntParam(parameters.contactShadowsRTS, HDShaderIDs._DirectionalContactShadowSampleCount, parameters.sampleCount);
                cmd.SetRayTracingBufferParam(parameters.contactShadowsRTS, HDShaderIDs._DirectionalLightDatas, lightLoopLightData.directionalLightData);

                // Send light list to the compute
                cmd.SetRayTracingBufferParam(parameters.contactShadowsRTS, HDShaderIDs._LightDatas, lightLoopLightData.lightData);
                cmd.SetRayTracingBufferParam(parameters.contactShadowsRTS, HDShaderIDs.g_vLightListGlobal, tileAndClusterData.lightList);

                cmd.SetRayTracingTextureParam(parameters.contactShadowsRTS, HDShaderIDs._DepthTexture, depthTexture);
                cmd.SetRayTracingTextureParam(parameters.contactShadowsRTS, HDShaderIDs._ContactShadowTextureUAV, contactShadowRT);

                cmd.DispatchRays(parameters.contactShadowsRTS, "RayGenContactShadows", (uint)parameters.actualWidth, (uint)parameters.actualHeight, (uint)parameters.viewCount);
            }
        }

        void RenderContactShadows(HDCamera hdCamera, CommandBuffer cmd)
        {
            // if there is no need to compute contact shadows, we just quit
            if (!WillRenderContactShadow())
                return;

            using (new ProfilingScope(cmd, ProfilingSampler.Get(HDProfileId.ContactShadows)))
            {
                m_ShadowManager.BindResources(cmd);

                var depthTexture = hdCamera.frameSettings.IsEnabled(FrameSettingsField.MSAA) ? m_SharedRTManager.GetDepthValuesTexture() : m_SharedRTManager.GetDepthTexture();
                int firstMipOffsetY = m_SharedRTManager.GetDepthBufferMipChainInfo().mipLevelOffsets[1].y;
                var parameters = PrepareContactShadowsParameters(hdCamera, firstMipOffsetY);
                RenderContactShadows(parameters, m_ContactShadowBuffer, depthTexture, m_LightLoopLightData, m_TileAndClusterData, cmd);
            }
        }

        struct DeferredLightingParameters
        {
            public int                  numTilesX;
            public int                  numTilesY;
            public int                  numTiles;
            public bool                 enableTile;
            public bool                 outputSplitLighting;
            public bool                 useComputeLightingEvaluation;
            public bool                 enableFeatureVariants;
            public bool                 enableShadowMasks;
            public int                  numVariants;
            public DebugDisplaySettings debugDisplaySettings;

            // Compute Lighting
            public ComputeShader        deferredComputeShader;
            public int                  viewCount;

            // Full Screen Pixel (debug)
            public Material             splitLightingMat;
            public Material             regularLightingMat;
        }

        DeferredLightingParameters PrepareDeferredLightingParameters(HDCamera hdCamera, DebugDisplaySettings debugDisplaySettings)
        {
            var parameters = new DeferredLightingParameters();

            bool debugDisplayOrSceneLightOff = CoreUtils.IsSceneLightingDisabled(hdCamera.camera) || debugDisplaySettings.IsDebugDisplayEnabled();

            int w = hdCamera.actualWidth;
            int h = hdCamera.actualHeight;
            parameters.numTilesX = (w + 15) / 16;
            parameters.numTilesY = (h + 15) / 16;
            parameters.numTiles = parameters.numTilesX * parameters.numTilesY;
            parameters.enableTile = hdCamera.frameSettings.IsEnabled(FrameSettingsField.DeferredTile);
            parameters.outputSplitLighting = hdCamera.frameSettings.IsEnabled(FrameSettingsField.SubsurfaceScattering);
            parameters.useComputeLightingEvaluation = hdCamera.frameSettings.IsEnabled(FrameSettingsField.ComputeLightEvaluation);
            parameters.enableFeatureVariants = GetFeatureVariantsEnabled(hdCamera.frameSettings) && !debugDisplayOrSceneLightOff;
            parameters.enableShadowMasks = m_enableBakeShadowMask;
            parameters.numVariants = LightDefinitions.s_NumFeatureVariants;
            parameters.debugDisplaySettings = debugDisplaySettings;

            // Compute Lighting
            parameters.deferredComputeShader = deferredComputeShader;
            parameters.viewCount = hdCamera.viewCount;

            // Full Screen Pixel (debug)
            parameters.splitLightingMat = GetDeferredLightingMaterial(true /*split lighting*/, parameters.enableShadowMasks, debugDisplayOrSceneLightOff);
            parameters.regularLightingMat = GetDeferredLightingMaterial(false /*split lighting*/, parameters.enableShadowMasks, debugDisplayOrSceneLightOff);

            return parameters;
        }

        struct DeferredLightingResources
        {
            public RenderTargetIdentifier[] colorBuffers;
            public RTHandle depthStencilBuffer;
            public RTHandle depthTexture;
            public ComputeBuffer lightListBuffer;
            public ComputeBuffer tileFeatureFlagsBuffer;
            public ComputeBuffer tileListBuffer;
            public ComputeBuffer dispatchIndirectBuffer;
        }

        DeferredLightingResources PrepareDeferredLightingResources()
        {
            var resources = new DeferredLightingResources();

            resources.colorBuffers = m_MRTCache2;
            resources.colorBuffers[0] = m_CameraColorBuffer;
            resources.colorBuffers[1] = m_CameraSssDiffuseLightingBuffer;
            resources.depthStencilBuffer = m_SharedRTManager.GetDepthStencilBuffer();
            resources.depthTexture = m_SharedRTManager.GetDepthTexture();
            resources.lightListBuffer = m_TileAndClusterData.lightList;
            resources.tileFeatureFlagsBuffer = m_TileAndClusterData.tileFeatureFlags;
            resources.tileListBuffer = m_TileAndClusterData.tileList;
            resources.dispatchIndirectBuffer = m_TileAndClusterData.dispatchIndirectBuffer;

            return resources;
        }

        void RenderDeferredLighting(HDCamera hdCamera, CommandBuffer cmd)
        {
            if (hdCamera.frameSettings.litShaderMode != LitShaderMode.Deferred)
                return;

            var parameters = PrepareDeferredLightingParameters(hdCamera, debugDisplaySettings);
            var resources = PrepareDeferredLightingResources();

            if (parameters.enableTile)
            {
                bool useCompute = parameters.useComputeLightingEvaluation && !k_PreferFragment;
                if (useCompute)
                    RenderComputeDeferredLighting(parameters, resources, cmd);
                else
                    RenderComputeAsPixelDeferredLighting(parameters, resources, cmd);
            }
            else
            {
                RenderPixelDeferredLighting(parameters, resources, cmd);
            }
        }

        static void RenderComputeDeferredLighting(in DeferredLightingParameters parameters, in DeferredLightingResources resources, CommandBuffer cmd)
        {
            using (new ProfilingScope(cmd, ProfilingSampler.Get(HDProfileId.RenderDeferredLightingCompute)))
            {
                cmd.SetGlobalBuffer(HDShaderIDs.g_vLightListGlobal, resources.lightListBuffer);

                for (int variant = 0; variant < parameters.numVariants; variant++)
                {
                    int kernel;

                    if (parameters.enableFeatureVariants)
                    {
                        kernel = parameters.enableShadowMasks ? s_shadeOpaqueIndirectShadowMaskFptlKernels[variant] : s_shadeOpaqueIndirectFptlKernels[variant];
                    }
                    else
                    {
                        if (parameters.enableShadowMasks)
                        {
                            kernel = parameters.debugDisplaySettings.IsDebugDisplayEnabled() ? s_shadeOpaqueDirectShadowMaskFptlDebugDisplayKernel : s_shadeOpaqueDirectShadowMaskFptlKernel;
                        }
                        else
                        {
                            kernel = parameters.debugDisplaySettings.IsDebugDisplayEnabled() ? s_shadeOpaqueDirectFptlDebugDisplayKernel : s_shadeOpaqueDirectFptlKernel;
                        }
                    }

                    cmd.SetComputeTextureParam(parameters.deferredComputeShader, kernel, HDShaderIDs._CameraDepthTexture, resources.depthTexture);

                    // TODO: Is it possible to setup this outside the loop ? Can figure out how, get this: Property (specularLightingUAV) at kernel index (21) is not set
                    cmd.SetComputeTextureParam(parameters.deferredComputeShader, kernel, HDShaderIDs.specularLightingUAV, resources.colorBuffers[0]);
                    cmd.SetComputeTextureParam(parameters.deferredComputeShader, kernel, HDShaderIDs.diffuseLightingUAV, resources.colorBuffers[1]);

                    // always do deferred lighting in blocks of 16x16 (not same as tiled light size)
                    if (parameters.enableFeatureVariants)
                    {
                        cmd.SetComputeBufferParam(parameters.deferredComputeShader, kernel, HDShaderIDs.g_TileFeatureFlags, resources.tileFeatureFlagsBuffer);
                        cmd.SetComputeIntParam(parameters.deferredComputeShader, HDShaderIDs.g_TileListOffset, variant * parameters.numTiles * parameters.viewCount);
                        cmd.SetComputeBufferParam(parameters.deferredComputeShader, kernel, HDShaderIDs.g_TileList, resources.tileListBuffer);
                        cmd.DispatchCompute(parameters.deferredComputeShader, kernel, resources.dispatchIndirectBuffer, (uint)variant * 3 * sizeof(uint));
                    }
                    else
                    {
                        // 4x 8x8 groups per a 16x16 tile.
                        cmd.DispatchCompute(parameters.deferredComputeShader, kernel, parameters.numTilesX * 2, parameters.numTilesY * 2, parameters.viewCount);
                    }
                }
            }
        }

        static void RenderComputeAsPixelDeferredLighting(in DeferredLightingParameters parameters, in DeferredLightingResources resources, Material deferredMat, bool outputSplitLighting, CommandBuffer cmd)
        {
            CoreUtils.SetKeyword(cmd, "OUTPUT_SPLIT_LIGHTING", outputSplitLighting);
            CoreUtils.SetKeyword(cmd, "SHADOWS_SHADOWMASK", parameters.enableShadowMasks);

            if (parameters.enableFeatureVariants)
            {
                if (outputSplitLighting)
                    CoreUtils.SetRenderTarget(cmd, resources.colorBuffers, resources.depthStencilBuffer);
                else
                    CoreUtils.SetRenderTarget(cmd, resources.colorBuffers[0], resources.depthStencilBuffer);

                for (int variant = 0; variant < parameters.numVariants; variant++)
                {
                    cmd.SetGlobalInt(HDShaderIDs.g_TileListOffset, variant * parameters.numTiles);

                    cmd.EnableShaderKeyword(s_variantNames[variant]);

                    MeshTopology topology = k_HasNativeQuadSupport ? MeshTopology.Quads : MeshTopology.Triangles;
                    cmd.DrawProceduralIndirect(Matrix4x4.identity, deferredMat, 0, topology, resources.dispatchIndirectBuffer, variant * 4 * sizeof(uint), null);

                    // Must disable variant keyword because it will not get overridden.
                    cmd.DisableShaderKeyword(s_variantNames[variant]);
                }
            }
            else
            {
                CoreUtils.SetKeyword(cmd, "DEBUG_DISPLAY", parameters.debugDisplaySettings.IsDebugDisplayEnabled());

                if (outputSplitLighting)
                    CoreUtils.DrawFullScreen(cmd, deferredMat, resources.colorBuffers, resources.depthStencilBuffer, null, 1);
                else
                    CoreUtils.DrawFullScreen(cmd, deferredMat, resources.colorBuffers[0], resources.depthStencilBuffer, null, 1);
            }
        }

        static void RenderComputeAsPixelDeferredLighting(in DeferredLightingParameters parameters, in DeferredLightingResources resources, CommandBuffer cmd)
        {
            using (new ProfilingScope(cmd, ProfilingSampler.Get(HDProfileId.RenderDeferredLightingComputeAsPixel)))
            {
                cmd.SetGlobalBuffer(HDShaderIDs.g_vLightListGlobal, resources.lightListBuffer);

                cmd.SetGlobalTexture(HDShaderIDs._CameraDepthTexture, resources.depthTexture);
                cmd.SetGlobalBuffer(HDShaderIDs.g_TileFeatureFlags, resources.tileFeatureFlagsBuffer);
                cmd.SetGlobalBuffer(HDShaderIDs.g_TileList, resources.tileListBuffer);

                // If SSS is disabled, do lighting for both split lighting and no split lighting
                // Must set stencil parameters through Material.
                if (parameters.outputSplitLighting)
                {
                    RenderComputeAsPixelDeferredLighting(parameters, resources, s_DeferredTileSplitLightingMat, true, cmd);
                    RenderComputeAsPixelDeferredLighting(parameters, resources, s_DeferredTileRegularLightingMat, false, cmd);
                }
                else
                {
                    RenderComputeAsPixelDeferredLighting(parameters, resources, s_DeferredTileMat, false, cmd);
                }
            }
        }

        static void RenderPixelDeferredLighting(in DeferredLightingParameters parameters, in DeferredLightingResources resources, CommandBuffer cmd)
        {
            cmd.SetGlobalBuffer(HDShaderIDs.g_vLightListGlobal, resources.lightListBuffer);

            // First, render split lighting.
            if (parameters.outputSplitLighting)
            {
                using (new ProfilingScope(cmd, ProfilingSampler.Get(HDProfileId.RenderDeferredLightingSinglePassMRT)))
                {
                    CoreUtils.DrawFullScreen(cmd, parameters.splitLightingMat, resources.colorBuffers, resources.depthStencilBuffer);
                }
            }

            using (new ProfilingScope(cmd, ProfilingSampler.Get(HDProfileId.RenderDeferredLightingSinglePass)))
            {
                var currentLightingMaterial = parameters.regularLightingMat;
                // If SSS is disable, do lighting for both split lighting and no split lighting
                // This is for debug purpose, so fine to use immediate material mode here to modify render state
                if (!parameters.outputSplitLighting)
                {
                    currentLightingMaterial.SetInt(HDShaderIDs._StencilRef, (int)StencilLightingUsage.NoLighting);
                    currentLightingMaterial.SetInt(HDShaderIDs._StencilCmp, (int)CompareFunction.NotEqual);
                }
                else
                {
                    currentLightingMaterial.SetInt(HDShaderIDs._StencilRef, (int)StencilLightingUsage.RegularLighting);
                    currentLightingMaterial.SetInt(HDShaderIDs._StencilCmp, (int)CompareFunction.Equal);
                }

                CoreUtils.DrawFullScreen(cmd, currentLightingMaterial, resources.colorBuffers[0], resources.depthStencilBuffer);
            }
        }

        static void CopyStencilBufferForMaterialClassification(CommandBuffer cmd, RTHandle depthStencilBuffer, RTHandle stencilCopyBuffer, Material copyStencilMaterial)
        {
#if (UNITY_SWITCH || UNITY_IPHONE || UNITY_STANDALONE_OSX)
            // Faster on Switch.
            CoreUtils.SetRenderTarget(cmd, stencilCopyBuffer, depthStencilBuffer, ClearFlag.Color, Color.clear);

            copyStencilMaterial.SetInt(HDShaderIDs._StencilRef, (int)StencilLightingUsage.NoLighting);
            copyStencilMaterial.SetInt(HDShaderIDs._StencilMask, (int)HDRenderPipeline.StencilBitMask.LightingMask);

            // Use ShaderPassID 1 => "Pass 1 - Write 1 if value different from stencilRef to output"
            CoreUtils.DrawFullScreen(cmd, copyStencilMaterial, null, 1);
#else
            CoreUtils.SetRenderTarget(cmd, stencilCopyBuffer, ClearFlag.Color, Color.clear);
            CoreUtils.SetRenderTarget(cmd, depthStencilBuffer);
            cmd.SetRandomWriteTarget(1, stencilCopyBuffer);

            copyStencilMaterial.SetInt(HDShaderIDs._StencilRef, (int)StencilLightingUsage.NoLighting);
            copyStencilMaterial.SetInt(HDShaderIDs._StencilMask, (int)HDRenderPipeline.StencilBitMask.LightingMask);

            // Use ShaderPassID 3 => "Pass 3 - Initialize Stencil UAV copy with 1 if value different from stencilRef to output"
            CoreUtils.DrawFullScreen(cmd, copyStencilMaterial, null, 3);
            cmd.ClearRandomWriteTargets();
#endif
        }

        static void UpdateStencilBufferForSSRExclusion(CommandBuffer cmd, RTHandle depthStencilBuffer, RTHandle stencilCopyBuffer, Material copyStencilMaterial)
        {
            CoreUtils.SetRenderTarget(cmd, depthStencilBuffer);
            cmd.SetRandomWriteTarget(1, stencilCopyBuffer);

            copyStencilMaterial.SetInt(HDShaderIDs._StencilRef, (int)HDRenderPipeline.StencilBitMask.DoesntReceiveSSR);
            copyStencilMaterial.SetInt(HDShaderIDs._StencilMask, (int)HDRenderPipeline.StencilBitMask.DoesntReceiveSSR);

            // Pass 4 performs an OR between the already present content of the copy and the stencil ref, if stencil test passes.
            CoreUtils.DrawFullScreen(cmd, copyStencilMaterial, null, 4);
            cmd.ClearRandomWriteTargets();
        }

        struct LightLoopDebugOverlayParameters
        {
            public Material                 debugViewTilesMaterial;
            public TileAndClusterData       tileAndClusterData;
            public HDShadowManager          shadowManager;
            public int                      debugSelectedLightShadowIndex;
            public int                      debugSelectedLightShadowCount;
            public Material                 debugShadowMapMaterial;
        }

        LightLoopDebugOverlayParameters PrepareLightLoopDebugOverlayParameters()
        {
            var parameters = new LightLoopDebugOverlayParameters();

            parameters.debugViewTilesMaterial = m_DebugViewTilesMaterial;
            parameters.tileAndClusterData = m_TileAndClusterData;
            parameters.shadowManager = m_ShadowManager;
            parameters.debugSelectedLightShadowIndex = m_DebugSelectedLightShadowIndex;
            parameters.debugSelectedLightShadowCount = m_DebugSelectedLightShadowCount;
            parameters.debugShadowMapMaterial = m_DebugHDShadowMapMaterial;

            return parameters;
        }

        static void RenderLightLoopDebugOverlay(in DebugParameters debugParameters, CommandBuffer cmd, ref float x, ref float y, float overlaySize, RTHandle depthTexture)
        {
            LightingDebugSettings lightingDebug = debugParameters.debugDisplaySettings.data.lightingDebugSettings;
            if (lightingDebug.tileClusterDebug != TileClusterDebug.None)
            {
                using (new ProfilingScope(cmd, ProfilingSampler.Get(HDProfileId.TileClusterLightingDebug)))
                {
                    var hdCamera = debugParameters.hdCamera;
                    var parameters = debugParameters.lightingOverlayParameters;

                    int w = hdCamera.actualWidth;
                    int h = hdCamera.actualHeight;
                    int numTilesX = (w + 15) / 16;
                    int numTilesY = (h + 15) / 16;
                    int numTiles = numTilesX * numTilesY;

                    // Debug tiles
                    if (lightingDebug.tileClusterDebug == TileClusterDebug.MaterialFeatureVariants)
                    {
                        if (GetFeatureVariantsEnabled(hdCamera.frameSettings))
                        {
                            // featureVariants
                            parameters.debugViewTilesMaterial.SetInt(HDShaderIDs._NumTiles, numTiles);
                            parameters.debugViewTilesMaterial.SetInt(HDShaderIDs._ViewTilesFlags, (int)lightingDebug.tileClusterDebugByCategory);
                            parameters.debugViewTilesMaterial.SetVector(HDShaderIDs._MousePixelCoord, HDUtils.GetMouseCoordinates(hdCamera));
                            parameters.debugViewTilesMaterial.SetVector(HDShaderIDs._MouseClickPixelCoord, HDUtils.GetMouseClickCoordinates(hdCamera));
                            parameters.debugViewTilesMaterial.SetBuffer(HDShaderIDs.g_TileList, parameters.tileAndClusterData.tileList);
                            parameters.debugViewTilesMaterial.SetBuffer(HDShaderIDs.g_DispatchIndirectBuffer, parameters.tileAndClusterData.dispatchIndirectBuffer);
                            parameters.debugViewTilesMaterial.EnableKeyword("USE_FPTL_LIGHTLIST");
                            parameters.debugViewTilesMaterial.DisableKeyword("USE_CLUSTERED_LIGHTLIST");
                            parameters.debugViewTilesMaterial.DisableKeyword("SHOW_LIGHT_CATEGORIES");
                            parameters.debugViewTilesMaterial.EnableKeyword("SHOW_FEATURE_VARIANTS");
                            if (DeferredUseComputeAsPixel(hdCamera.frameSettings))
                                parameters.debugViewTilesMaterial.EnableKeyword("IS_DRAWPROCEDURALINDIRECT");
                            else
                                parameters.debugViewTilesMaterial.DisableKeyword("IS_DRAWPROCEDURALINDIRECT");
                            cmd.DrawProcedural(Matrix4x4.identity, parameters.debugViewTilesMaterial, 0, MeshTopology.Triangles, numTiles * 6);
                        }
                    }
                    else // tile or cluster
                    {
                        bool bUseClustered = lightingDebug.tileClusterDebug == TileClusterDebug.Cluster;

                        // lightCategories
                        parameters.debugViewTilesMaterial.SetInt(HDShaderIDs._ViewTilesFlags, (int)lightingDebug.tileClusterDebugByCategory);
                        parameters.debugViewTilesMaterial.SetVector(HDShaderIDs._MousePixelCoord, HDUtils.GetMouseCoordinates(hdCamera));
                        parameters.debugViewTilesMaterial.SetVector(HDShaderIDs._MouseClickPixelCoord, HDUtils.GetMouseClickCoordinates(hdCamera));
                        parameters.debugViewTilesMaterial.SetBuffer(HDShaderIDs.g_vLightListGlobal, bUseClustered ? parameters.tileAndClusterData.perVoxelLightLists : parameters.tileAndClusterData.lightList);
                        parameters.debugViewTilesMaterial.SetTexture(HDShaderIDs._CameraDepthTexture, depthTexture);
                        parameters.debugViewTilesMaterial.EnableKeyword(bUseClustered ? "USE_CLUSTERED_LIGHTLIST" : "USE_FPTL_LIGHTLIST");
                        parameters.debugViewTilesMaterial.DisableKeyword(!bUseClustered ? "USE_CLUSTERED_LIGHTLIST" : "USE_FPTL_LIGHTLIST");
                        parameters.debugViewTilesMaterial.EnableKeyword("SHOW_LIGHT_CATEGORIES");
                        parameters.debugViewTilesMaterial.DisableKeyword("SHOW_FEATURE_VARIANTS");

                        CoreUtils.DrawFullScreen(cmd, parameters.debugViewTilesMaterial, 0);
                    }
                    }
                }
            }

        static void RenderShadowsDebugOverlay(in DebugParameters debugParameters, in HDShadowManager.ShadowDebugAtlasTextures atlasTextures, CommandBuffer cmd, ref float x, ref float y, float overlaySize, MaterialPropertyBlock mpb)
        {
            LightingDebugSettings lightingDebug = debugParameters.debugDisplaySettings.data.lightingDebugSettings;
            if (lightingDebug.shadowDebugMode != ShadowMapDebugMode.None)
            {
                using (new ProfilingScope(cmd, ProfilingSampler.Get(HDProfileId.DisplayShadows)))
                {
                    var hdCamera = debugParameters.hdCamera;
                    var parameters = debugParameters.lightingOverlayParameters;

                    switch (lightingDebug.shadowDebugMode)
                    {
                        case ShadowMapDebugMode.VisualizeShadowMap:
                            int startShadowIndex = (int)lightingDebug.shadowMapIndex;
                            int shadowRequestCount = 1;

#if UNITY_EDITOR
                            if (lightingDebug.shadowDebugUseSelection)
                            {
                                if (parameters.debugSelectedLightShadowIndex != -1 && parameters.debugSelectedLightShadowCount != 0)
                                {
                                    startShadowIndex = parameters.debugSelectedLightShadowIndex;
                                    shadowRequestCount = parameters.debugSelectedLightShadowCount;
                                }
                                else
                                {
                                    // We don't display any shadow map if the selected object is not a light
                                    shadowRequestCount = 0;
                                }
                            }
#endif

                            for (int shadowIndex = startShadowIndex; shadowIndex < startShadowIndex + shadowRequestCount; shadowIndex++)
                            {
                                parameters.shadowManager.DisplayShadowMap(atlasTextures, shadowIndex, cmd, parameters.debugShadowMapMaterial, x, y, overlaySize, overlaySize, lightingDebug.shadowMinValue, lightingDebug.shadowMaxValue, mpb);
                                HDUtils.NextOverlayCoord(ref x, ref y, overlaySize, overlaySize, hdCamera);
                            }
                            break;
                        case ShadowMapDebugMode.VisualizePunctualLightAtlas:
                            parameters.shadowManager.DisplayShadowAtlas(atlasTextures.punctualShadowAtlas, cmd, parameters.debugShadowMapMaterial, x, y, overlaySize, overlaySize, lightingDebug.shadowMinValue, lightingDebug.shadowMaxValue, mpb);
                            HDUtils.NextOverlayCoord(ref x, ref y, overlaySize, overlaySize, hdCamera);
                            break;
                        case ShadowMapDebugMode.VisualizeDirectionalLightAtlas:
                            parameters.shadowManager.DisplayShadowCascadeAtlas(atlasTextures.cascadeShadowAtlas, cmd, parameters.debugShadowMapMaterial, x, y, overlaySize, overlaySize, lightingDebug.shadowMinValue, lightingDebug.shadowMaxValue, mpb);
                            HDUtils.NextOverlayCoord(ref x, ref y, overlaySize, overlaySize, hdCamera);
                            break;
                        case ShadowMapDebugMode.VisualizeAreaLightAtlas:
                            parameters.shadowManager.DisplayAreaLightShadowAtlas(atlasTextures.areaShadowAtlas, cmd, parameters.debugShadowMapMaterial, x, y, overlaySize, overlaySize, lightingDebug.shadowMinValue, lightingDebug.shadowMaxValue, mpb);
                            HDUtils.NextOverlayCoord(ref x, ref y, overlaySize, overlaySize, hdCamera);
                            break;
                        default:
                            break;
                    }
                }
            }
        }

        static void RenderProbeVolumeDebugOverlay(in DebugParameters debugParameters, CommandBuffer cmd, ref float x, ref float y, float overlaySize, Material debugDisplayProbeVolumeMaterial)
        {
            LightingDebugSettings lightingDebug = debugParameters.debugDisplaySettings.data.lightingDebugSettings;
            if (lightingDebug.probeVolumeDebugMode != ProbeVolumeDebugMode.None)
            {
                using (new ProfilingSample(cmd, "Probe Volume Debug", CustomSamplerId.ProbeVolumeDebug.GetSampler()))
                {
                    if (lightingDebug.probeVolumeDebugMode == ProbeVolumeDebugMode.VisualizeAtlas)
                    {
                        HDRenderPipeline hdrp = RenderPipelineManager.currentPipeline as HDRenderPipeline;
                        ProbeVolumeSystem pvs = hdrp.m_ProbeVolumeSystem;
                        HDCamera hdCamera = debugParameters.hdCamera;
                        pvs.DisplayProbeVolumeAtlas(cmd, debugDisplayProbeVolumeMaterial, x, y, overlaySize, overlaySize, lightingDebug.probeVolumeMinValue, lightingDebug.probeVolumeMaxValue, (int)lightingDebug.probeVolumeAtlasSliceMode);
                        HDUtils.NextOverlayCoord(ref x, ref y, overlaySize, overlaySize, hdCamera);
                    }

                }
            }
        }
    }
}

// Memo used when debugging to remember order of dispatch and value
// GenerateLightsScreenSpaceAABBs
// cmd.DispatchCompute(parameters.screenSpaceAABBShader, parameters.screenSpaceAABBKernel, (parameters.totalLightCount + 7) / 8, parameters.viewCount, 1);
// BigTilePrepass(ScreenX / 64, ScreenY / 64)
// cmd.DispatchCompute(parameters.bigTilePrepassShader, parameters.bigTilePrepassKernel, parameters.numBigTilesX, parameters.numBigTilesY, parameters.viewCount);
// BuildPerTileLightList(ScreenX / 16, ScreenY / 16)
// cmd.DispatchCompute(parameters.buildPerTileLightListShader, parameters.buildPerTileLightListKernel, parameters.numTilesFPTLX, parameters.numTilesFPTLY, parameters.viewCount);
// VoxelLightListGeneration(ScreenX / 32, ScreenY / 32)
// cmd.DispatchCompute(parameters.buildPerVoxelLightListShader, s_ClearVoxelAtomicKernel, 1, 1, 1);
// cmd.DispatchCompute(parameters.buildPerVoxelLightListShader, parameters.buildPerVoxelLightListKernel, parameters.numTilesClusterX, parameters.numTilesClusterY, parameters.viewCount);
// buildMaterialFlags (ScreenX / 16, ScreenY / 16)
// cmd.DispatchCompute(parameters.buildMaterialFlagsShader, buildMaterialFlagsKernel, parameters.numTilesFPTLX, parameters.numTilesFPTLY, parameters.viewCount);
// cmd.DispatchCompute(parameters.clearDispatchIndirectShader, s_ClearDispatchIndirectKernel, 1, 1, 1);
// BuildDispatchIndirectArguments
// cmd.DispatchCompute(parameters.buildDispatchIndirectShader, s_BuildDispatchIndirectKernel, (parameters.numTilesFPTL + k_ThreadGroupOptimalSize - 1) / k_ThreadGroupOptimalSize, 1, parameters.viewCount);
// Then dispatch indirect will trigger the number of tile for a variant x4 as we process by wavefront of 64 (16x16 => 4 x 8x8)<|MERGE_RESOLUTION|>--- conflicted
+++ resolved
@@ -870,11 +870,8 @@
 
             CoreUtils.Destroy(m_DebugViewTilesMaterial);
             CoreUtils.Destroy(m_DebugHDShadowMapMaterial);
-<<<<<<< HEAD
-            CoreUtils.Destroy(m_DebugDisplayProbeVolumeMaterial);
-=======
-        }
->>>>>>> d786c6ac
+			CoreUtils.Destroy(m_DebugDisplayProbeVolumeMaterial);
+        }
 
         void LightLoopNewRender()
         {
@@ -3785,7 +3782,7 @@
             LightingDebugSettings lightingDebug = debugParameters.debugDisplaySettings.data.lightingDebugSettings;
             if (lightingDebug.probeVolumeDebugMode != ProbeVolumeDebugMode.None)
             {
-                using (new ProfilingSample(cmd, "Probe Volume Debug", CustomSamplerId.ProbeVolumeDebug.GetSampler()))
+                using (new ProfilingScope(cmd, ProfilingSampler.Get(HDProfileId.ProbeVolumeDebug)))
                 {
                     if (lightingDebug.probeVolumeDebugMode == ProbeVolumeDebugMode.VisualizeAtlas)
                     {
