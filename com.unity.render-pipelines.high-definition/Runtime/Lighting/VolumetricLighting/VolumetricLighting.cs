using System;
using System.Collections.Generic;
using System.Runtime.InteropServices;
using UnityEngine.Experimental.Rendering;

namespace UnityEngine.Rendering.HighDefinition
{
    // Optimized version of 'DensityVolumeArtistParameters'.
    // TODO: pack better. This data structure contains a bunch of UNORMs.
    [GenerateHLSL]
    struct DensityVolumeEngineData
    {
        public Vector3 scattering;    // [0, 1]
        public float   extinction;    // [0, 1]
        public Vector3 textureTiling;
        public int     textureIndex;
        public Vector3 textureScroll;
        public int     invertFade;    // bool...
        public Vector3 rcpPosFaceFade;
        public float   rcpDistFadeLen;
        public Vector3 rcpNegFaceFade;
        public float   endTimesRcpDistFadeLen;

        public static DensityVolumeEngineData GetNeutralValues()
        {
            DensityVolumeEngineData data;

            data.scattering    = Vector3.zero;
            data.extinction    = 0;
            data.textureIndex  = -1;
            data.textureTiling = Vector3.one;
            data.textureScroll = Vector3.zero;
            data.rcpPosFaceFade    = new Vector3(float.MaxValue, float.MaxValue, float.MaxValue);
            data.rcpNegFaceFade    = new Vector3(float.MaxValue, float.MaxValue, float.MaxValue);
            data.invertFade    = 0;
            data.rcpDistFadeLen         = 0;
            data.endTimesRcpDistFadeLen = 1;

            return data;
        }
    } // struct VolumeProperties

    class VolumeRenderingUtils
    {
        public static float MeanFreePathFromExtinction(float extinction)
        {
            return 1.0f / extinction;
        }

        public static float ExtinctionFromMeanFreePath(float meanFreePath)
        {
            return 1.0f / meanFreePath;
        }

        public static Vector3 AbsorptionFromExtinctionAndScattering(float extinction, Vector3 scattering)
        {
            return new Vector3(extinction, extinction, extinction) - scattering;
        }

        public static Vector3 ScatteringFromExtinctionAndAlbedo(float extinction, Vector3 albedo)
        {
            return extinction * albedo;
        }

        public static Vector3 AlbedoFromMeanFreePathAndScattering(float meanFreePath, Vector3 scattering)
        {
            return meanFreePath * scattering;
        }
    }

    struct DensityVolumeList
    {
        public List<OrientedBBox>      bounds;
        public List<DensityVolumeEngineData> density;
    }

    enum VolumetricLightingPreset
    {
        Off,
        Medium,
        High,
        Count
    }

    public struct VBufferParameters
    {
        public Vector3Int viewportSize;
        public Vector4 depthEncodingParams;
        public Vector4 depthDecodingParams;

        public VBufferParameters(Vector3Int viewportResolution, float depthExtent, float camNear, float camFar, float camVFoV, float sliceDistributionUniformity)
        {
            viewportSize = viewportResolution;

            // The V-Buffer is sphere-capped, while the camera frustum is not.
            // We always start from the near plane of the camera.

            float aspectRatio = viewportResolution.x / (float)viewportResolution.y;
            float farPlaneHeight = 2.0f * Mathf.Tan(0.5f * camVFoV) * camFar;
            float farPlaneWidth = farPlaneHeight * aspectRatio;
            float farPlaneMaxDim = Mathf.Max(farPlaneWidth, farPlaneHeight);
            float farPlaneDist = Mathf.Sqrt(camFar * camFar + 0.25f * farPlaneMaxDim * farPlaneMaxDim);

            float nearDist = camNear;
            float farDist = Math.Min(nearDist + depthExtent, farPlaneDist);

            float c = 2 - 2 * sliceDistributionUniformity; // remap [0, 1] -> [2, 0]
            c = Mathf.Max(c, 0.001f);                // Avoid NaNs

            depthEncodingParams = ComputeLogarithmicDepthEncodingParams(nearDist, farDist, c);
            depthDecodingParams = ComputeLogarithmicDepthDecodingParams(nearDist, farDist, c);
        }

        internal Vector4 ComputeUvScaleAndLimit(Vector2Int bufferSize)
        {
            // The slice count is fixed for now.
            return HDUtils.ComputeUvScaleAndLimit(new Vector2Int(viewportSize.x, viewportSize.y), bufferSize);
        }

        internal float ComputeLastSliceDistance(int sliceCount)
        {
            float d = 1.0f - 0.5f / sliceCount;
            float ln2 = 0.69314718f;

            // DecodeLogarithmicDepthGeneralized(1 - 0.5 / sliceCount)
            return depthDecodingParams.x * Mathf.Exp(ln2 * d * depthDecodingParams.y) + depthDecodingParams.z;
        }

        // See EncodeLogarithmicDepthGeneralized().
        static Vector4 ComputeLogarithmicDepthEncodingParams(float nearPlane, float farPlane, float c)
        {
            Vector4 depthParams = new Vector4();

            float n = nearPlane;
            float f = farPlane;

            depthParams.y = 1.0f / Mathf.Log(c * (f - n) + 1, 2);
            depthParams.x = Mathf.Log(c, 2) * depthParams.y;
            depthParams.z = n - 1.0f / c; // Same
            depthParams.w = 0.0f;

            return depthParams;
        }

        // See DecodeLogarithmicDepthGeneralized().
        static Vector4 ComputeLogarithmicDepthDecodingParams(float nearPlane, float farPlane, float c)
        {
            Vector4 depthParams = new Vector4();

            float n = nearPlane;
            float f = farPlane;

            depthParams.x = 1.0f / c;
            depthParams.y = Mathf.Log(c * (f - n) + 1, 2);
            depthParams.z = n - 1.0f / c; // Same
            depthParams.w = 0.0f;

            return depthParams;
        }
    }

    public partial class HDRenderPipeline
    {
        VolumetricLightingPreset      volumetricLightingPreset = VolumetricLightingPreset.Off;

        ComputeShader                 m_VolumeVoxelizationCS      = null;
        ComputeShader                 m_VolumetricLightingCS      = null;

        List<OrientedBBox>            m_VisibleVolumeBounds       = null;
        List<DensityVolumeEngineData> m_VisibleVolumeData         = null;
        const int                     k_MaxVisibleVolumeCount     = 512;

        // Static keyword is required here else we get a "DestroyBuffer can only be called from the main thread"
        ComputeBuffer                 m_VisibleVolumeBoundsBuffer = null;
        ComputeBuffer                 m_VisibleVolumeDataBuffer   = null;

        // These two buffers do not depend on the frameID and are therefore shared by all views.
        RTHandle                      m_DensityBufferHandle;
        RTHandle                      m_LightingBufferHandle;

        // Is the feature globally disabled?
        bool m_SupportVolumetrics = false;

        Vector4[] m_PackedCoeffs;
        ZonalHarmonicsL2 m_PhaseZH;
        Vector2[] m_xySeq;

        // This is a sequence of 7 equidistant numbers from 1/14 to 13/14.
        // Each of them is the centroid of the interval of length 2/14.
        // They've been rearranged in a sequence of pairs {small, large}, s.t. (small + large) = 1.
        // That way, the running average position is close to 0.5.
        // | 6 | 2 | 4 | 1 | 5 | 3 | 7 |
        // |   |   |   | o |   |   |   |
        // |   | o |   | x |   |   |   |
        // |   | x |   | x |   | o |   |
        // |   | x | o | x |   | x |   |
        // |   | x | x | x | o | x |   |
        // | o | x | x | x | x | x |   |
        // | x | x | x | x | x | x | o |
        // | x | x | x | x | x | x | x |
        float[] m_zSeq = { 7.0f / 14.0f, 3.0f / 14.0f, 11.0f / 14.0f, 5.0f / 14.0f, 9.0f / 14.0f, 1.0f / 14.0f, 13.0f / 14.0f };

        Matrix4x4[] m_PixelCoordToViewDirWS;

        void InitializeVolumetricLighting()
        {
            m_SupportVolumetrics = asset.currentPlatformRenderPipelineSettings.supportVolumetrics;

            if (!m_SupportVolumetrics)
                return;

            volumetricLightingPreset = asset.currentPlatformRenderPipelineSettings.increaseResolutionOfVolumetrics
                ? VolumetricLightingPreset.High
                : VolumetricLightingPreset.Medium;

            m_VolumeVoxelizationCS = defaultResources.shaders.volumeVoxelizationCS;
            m_VolumetricLightingCS = defaultResources.shaders.volumetricLightingCS;

            m_PackedCoeffs = new Vector4[7];
            m_PhaseZH = new ZonalHarmonicsL2();
            m_PhaseZH.coeffs = new float[3];

            m_xySeq = new Vector2[7];

            m_PixelCoordToViewDirWS = new Matrix4x4[ShaderConfig.s_XrMaxViews];

            CreateVolumetricLightingBuffers();
        }

        // RTHandleSystem API expects a function that computes the resolution. We define it here.
        // Note that the RTHandleSytem never reduces the size of the render target.
        // Therefore, if this function returns a smaller resolution, the size of the render target will not change.
        Vector2Int ComputeVBufferResolutionXY(Vector2Int screenSize)
        {
            Vector3Int resolution = ComputeVBufferResolution(volumetricLightingPreset, screenSize.x, screenSize.y);

            return new Vector2Int(resolution.x, resolution.y);
        }

        void CreateVolumetricLightingBuffers()
        {
            Debug.Assert(m_VolumetricLightingCS != null);

            m_VisibleVolumeBounds       = new List<OrientedBBox>();
            m_VisibleVolumeData         = new List<DensityVolumeEngineData>();
            m_VisibleVolumeBoundsBuffer = new ComputeBuffer(k_MaxVisibleVolumeCount, Marshal.SizeOf(typeof(OrientedBBox)));
            m_VisibleVolumeDataBuffer   = new ComputeBuffer(k_MaxVisibleVolumeCount, Marshal.SizeOf(typeof(DensityVolumeEngineData)));

            int d = ComputeVBufferSliceCount(volumetricLightingPreset);

            m_DensityBufferHandle = RTHandles.Alloc(scaleFunc:         ComputeVBufferResolutionXY,
                    slices:            d,
                    dimension:         TextureDimension.Tex3D,
                    colorFormat:       GraphicsFormat.R16G16B16A16_SFloat, // 8888_sRGB is not precise enough
                    enableRandomWrite: true,
                    enableMSAA:        false,
                    /* useDynamicScale: true, // <- TODO */
                    name:              "VBufferDensity");

            m_LightingBufferHandle = RTHandles.Alloc(scaleFunc:         ComputeVBufferResolutionXY,
                    slices:            d,
                    dimension:         TextureDimension.Tex3D,
                    colorFormat:       GraphicsFormat.R16G16B16A16_SFloat,
                    enableRandomWrite: true,
                    enableMSAA:        false,
                    /* useDynamicScale: true, // <- TODO */
                    name:              "VBufferIntegral");
        }

        // For the initial allocation, no suballocation happens (the texture is full size).
        VBufferParameters ComputeVBufferParameters(HDCameraInfo hdCamera)
        {
            Vector3Int viewportResolution = ComputeVBufferResolution(volumetricLightingPreset, hdCamera.actualWidth, hdCamera.actualHeight);

            var controller = hdCamera.volumeStack.GetComponent<Fog>();

            return new VBufferParameters(viewportResolution, controller.depthExtent.value,
                                         hdCamera.camera.nearClipPlane,
                                         hdCamera.camera.farClipPlane,
                                         hdCamera.camera.fieldOfView,
                                         controller.sliceDistributionUniformity.value);
        }
<<<<<<< HEAD
        internal void ReinitializeVolumetricBufferParams(HDCameraInfo hdCamera, bool ignoreVolumeStack)
=======

        internal void ReinitializeVolumetricBufferParams(HDCamera hdCamera)
>>>>>>> fcc84f92
        {
            bool fog  = Fog.IsVolumetricFogEnabled(hdCamera);
            bool init = hdCamera.vBufferParams != null;

            if (fog ^ init)
            {
                if (init)
                {
                    // Deinitialize.
                    hdCamera.vBufferParams = null;
                }
                else
                {
                    // Initialize.
                    // Start with the same parameters for both frames. Then update them one by one every frame.
                    var parameters = ComputeVBufferParameters(hdCamera);
                    hdCamera.vBufferParams = new VBufferParameters[2];
                    hdCamera.vBufferParams[0] = parameters;
                    hdCamera.vBufferParams[1] = parameters;
                }
            }
        }

        // This function relies on being called once per camera per frame.
        // The results are undefined otherwise.
<<<<<<< HEAD
        internal void UpdateVolumetricBufferParams(HDCameraInfo hdCamera, bool ignoreVolumeStack)
=======
        internal void UpdateVolumetricBufferParams(HDCamera hdCamera)
>>>>>>> fcc84f92
        {
            if (!Fog.IsVolumetricFogEnabled(hdCamera))
                return;

            var parameters = ComputeVBufferParameters(hdCamera);

            // Double-buffer. I assume the cost of copying is negligible (don't want to use the frame index).
            // Handle case of first frame. When we are on the first frame, we reuse the value of original frame.
            if (hdCamera.vBufferParams[0].viewportSize.x == 0.0f && hdCamera.vBufferParams[0].viewportSize.y == 0.0f)
            {
                hdCamera.vBufferParams[1] = parameters;
            }
            else
            {
                hdCamera.vBufferParams[1] = hdCamera.vBufferParams[0];
            }
            hdCamera.vBufferParams[0] = parameters;
        }

        internal void AllocateVolumetricHistoryBuffers(HDCameraInfo hdCamera, int bufferCount)
        {
            RTHandle HistoryBufferAllocatorFunction(string viewName, int frameIndex, RTHandleSystem rtHandleSystem)
            {
                frameIndex &= 1; // 0 or 1

                int d = ComputeVBufferSliceCount(volumetricLightingPreset);

                return rtHandleSystem.Alloc(scaleFunc: ComputeVBufferResolutionXY,
                    slices: d,
                    dimension: TextureDimension.Tex3D,
                    colorFormat: GraphicsFormat.R16G16B16A16_SFloat,
                    enableRandomWrite: true,
                    enableMSAA: false,
                    /* useDynamicScale: true, // <- TODO */
                    name: string.Format("{0}_VBufferHistory{1}", viewName, frameIndex)
                    );
            }

            hdCamera.AllocHistoryFrameRT((int)HDCameraFrameHistoryType.VolumetricLighting, HistoryBufferAllocatorFunction, bufferCount);
        }

        void DestroyVolumetricLightingBuffers()
        {
            if (m_DensityBufferHandle != null)
                RTHandles.Release(m_DensityBufferHandle);
            if (m_LightingBufferHandle != null)
                RTHandles.Release(m_LightingBufferHandle);

            CoreUtils.SafeRelease(m_VisibleVolumeBoundsBuffer);
            CoreUtils.SafeRelease(m_VisibleVolumeDataBuffer);

            m_VisibleVolumeBounds = null;
            m_VisibleVolumeData   = null;
        }

        void CleanupVolumetricLighting()
        {
            // Note: No need to test for support volumetric here, we do saferelease and null assignation
            DestroyVolumetricLightingBuffers();

            m_VolumeVoxelizationCS = null;
            m_VolumetricLightingCS = null;
        }

        static int ComputeVBufferTileSize(VolumetricLightingPreset preset)
        {
            switch (preset)
            {
                case VolumetricLightingPreset.Medium:
                    return 8;
                case VolumetricLightingPreset.High:
                    return 4;
                case VolumetricLightingPreset.Off:
                    return 0;
                default:
                    Debug.Assert(false, "Encountered an unexpected VolumetricLightingPreset.");
                    return 0;
            }
        }

        static int ComputeVBufferSliceCount(VolumetricLightingPreset preset)
        {
            var result = 0;
            switch (preset)
            {
                case VolumetricLightingPreset.Medium:
                    result = 64;
                    break;
                case VolumetricLightingPreset.High:
                    result = 128;
                    break;
                case VolumetricLightingPreset.Off:
                    result = 0;
                    break;
                default:
                    Debug.Assert(false, "Encountered an unexpected VolumetricLightingPreset.");
                    result = 0;
                    break;
            }

            return result;
        }

        static Vector3Int ComputeVBufferResolution(VolumetricLightingPreset preset, int screenWidth, int screenHeight)
        {
            int t = ComputeVBufferTileSize(preset);

            int w = HDUtils.DivRoundUp(screenWidth,  t);
            int h = HDUtils.DivRoundUp(screenHeight, t);
            int d = ComputeVBufferSliceCount(preset);

            return new Vector3Int(w, h, d);
        }

        void SetPreconvolvedAmbientLightProbe(HDCameraInfo hdCamera, CommandBuffer cmd, float dimmer, float anisotropy)
        {
            SphericalHarmonicsL2 probeSH = SphericalHarmonicMath.UndoCosineRescaling(m_SkyManager.GetAmbientProbe(hdCamera));
                                 probeSH = SphericalHarmonicMath.RescaleCoefficients(probeSH, dimmer);
            ZonalHarmonicsL2.GetCornetteShanksPhaseFunction(m_PhaseZH, anisotropy);
            SphericalHarmonicsL2 finalSH = SphericalHarmonicMath.PremultiplyCoefficients(SphericalHarmonicMath.Convolve(probeSH, m_PhaseZH));

            SphericalHarmonicMath.PackCoefficients(m_PackedCoeffs, finalSH);
            cmd.SetGlobalVectorArray(HDShaderIDs._AmbientProbeCoeffs, m_PackedCoeffs);
        }

        static float CornetteShanksPhasePartConstant(float anisotropy)
        {
            float g = anisotropy;

            return (3.0f / (8.0f * Mathf.PI)) * (1.0f - g * g) / (2.0f + g * g);
        }

        void PushVolumetricLightingGlobalParams(HDCameraInfo hdCamera, CommandBuffer cmd, int frameIndex)
        {
            if (!Fog.IsVolumetricFogEnabled(hdCamera))
            {
                cmd.SetGlobalTexture(HDShaderIDs._VBufferLighting, HDUtils.clearTexture3D);
                return;
            }

            // Get the interpolated anisotropy value.
            var fog = hdCamera.volumeStack.GetComponent<Fog>();

            SetPreconvolvedAmbientLightProbe(hdCamera, cmd, fog.globalLightProbeDimmer.value, fog.anisotropy.value);

            var currFrameParams = hdCamera.vBufferParams[0];
            var prevFrameParams = hdCamera.vBufferParams[1];

            // The lighting & density buffers are shared by all cameras.
            // The history & feedback buffers are specific to the camera.
            // These 2 types of buffers can have different sizes.
            // Additionally, history buffers can have different sizes, since they are not resized at the same time
            // (every frame, we swap the buffers, and resize the feedback buffer but not the history buffer).
            // The viewport size is the same for all of these buffers.
            // All of these buffers may have sub-native-resolution viewports.
            // The 3rd dimension (number of slices) is the same for all of these buffers.
            Vector2Int sharedBufferSize = new Vector2Int(m_LightingBufferHandle.rt.width, m_LightingBufferHandle.rt.height);

            Debug.Assert(m_LightingBufferHandle.rt.width  == m_DensityBufferHandle.rt.width);
            Debug.Assert(m_LightingBufferHandle.rt.height == m_DensityBufferHandle.rt.height);

            Vector2Int historyBufferSize = Vector2Int.zero;

            if (hdCamera.IsVolumetricReprojectionEnabled())
            {
                var historyRT = hdCamera.GetPreviousFrameRT((int)HDCameraFrameHistoryType.VolumetricLighting);

                historyBufferSize = new Vector2Int(historyRT.rt.width, historyRT.rt.height);

                // Handle case of first frame. When we are on the first frame, we reuse the value of original frame.
                if (historyBufferSize.x == 0.0f && historyBufferSize.y == 0.0f)
                {
                    historyBufferSize = sharedBufferSize;
                }
            }

            var cvp = currFrameParams.viewportSize;
            var pvp = prevFrameParams.viewportSize;

            // Adjust slices for XR rendering: VBuffer is shared for all single-pass views
            int sliceCount = cvp.z / hdCamera.viewCount;

            cmd.SetGlobalVector(HDShaderIDs._VBufferViewportSize,               new Vector4(cvp.x, cvp.y, 1.0f / cvp.x, 1.0f / cvp.y));
            cmd.SetGlobalInt(   HDShaderIDs._VBufferSliceCount,                 sliceCount);
            cmd.SetGlobalFloat( HDShaderIDs._VBufferRcpSliceCount,              1.0f / sliceCount);
            cmd.SetGlobalVector(HDShaderIDs._VBufferSharedUvScaleAndLimit,      currFrameParams.ComputeUvScaleAndLimit(sharedBufferSize));
            cmd.SetGlobalVector(HDShaderIDs._VBufferDistanceEncodingParams,     currFrameParams.depthEncodingParams);
            cmd.SetGlobalVector(HDShaderIDs._VBufferDistanceDecodingParams,     currFrameParams.depthDecodingParams);
            cmd.SetGlobalFloat( HDShaderIDs._VBufferLastSliceDist,              currFrameParams.ComputeLastSliceDistance(sliceCount));
            cmd.SetGlobalFloat( HDShaderIDs._VBufferRcpInstancedViewCount,      1.0f / hdCamera.viewCount);

            cmd.SetGlobalVector(HDShaderIDs._VBufferPrevViewportSize,           new Vector4(pvp.x, pvp.y, 1.0f / pvp.x, 1.0f / pvp.y));
            cmd.SetGlobalVector(HDShaderIDs._VBufferHistoryPrevUvScaleAndLimit, prevFrameParams.ComputeUvScaleAndLimit(historyBufferSize));
            cmd.SetGlobalVector(HDShaderIDs._VBufferPrevDepthEncodingParams,    prevFrameParams.depthEncodingParams);
            cmd.SetGlobalVector(HDShaderIDs._VBufferPrevDepthDecodingParams,    prevFrameParams.depthDecodingParams);

            cmd.SetGlobalTexture(HDShaderIDs._VBufferLighting,                  m_LightingBufferHandle);
        }

        DensityVolumeList PrepareVisibleDensityVolumeList(HDCameraInfo hdCamera, CommandBuffer cmd, float time)
        {
            DensityVolumeList densityVolumes = new DensityVolumeList();

            if (!Fog.IsVolumetricFogEnabled(hdCamera))
                return densityVolumes;

            using (new ProfilingScope(cmd, ProfilingSampler.Get(HDProfileId.PrepareVisibleDensityVolumeList)))
            {
                Vector3 camPosition = hdCamera.camera.transform.position;
                Vector3 camOffset   = Vector3.zero;// World-origin-relative

                if (ShaderConfig.s_CameraRelativeRendering != 0)
                {
                    camOffset = camPosition; // Camera-relative
                }

                m_VisibleVolumeBounds.Clear();
                m_VisibleVolumeData.Clear();

                // Collect all visible finite volume data, and upload it to the GPU.
                var volumes = DensityVolumeManager.manager.PrepareDensityVolumeData(cmd, hdCamera.camera, time);

                for (int i = 0; i < Math.Min(volumes.Count, k_MaxVisibleVolumeCount); i++)
                {
                    DensityVolume volume = volumes[i];

                    // TODO: cache these?
                    var obb = new OrientedBBox(Matrix4x4.TRS(volume.transform.position, volume.transform.rotation, volume.parameters.size));

                    // Handle camera-relative rendering.
                    obb.center -= camOffset;

                    // Frustum cull on the CPU for now. TODO: do it on the GPU.
                    // TODO: account for custom near and far planes of the V-Buffer's frustum.
                    // It's typically much shorter (along the Z axis) than the camera's frustum.
                    if (GeometryUtils.Overlap(obb, hdCamera.frustum, 6, 8))
                    {
                        // TODO: cache these?
                        var data = volume.parameters.ConvertToEngineData();

                        m_VisibleVolumeBounds.Add(obb);
                        m_VisibleVolumeData.Add(data);
                    }
                }

                m_VisibleVolumeBoundsBuffer.SetData(m_VisibleVolumeBounds);
                m_VisibleVolumeDataBuffer.SetData(m_VisibleVolumeData);

                // Fill the struct with pointers in order to share the data with the light loop.
                densityVolumes.bounds  = m_VisibleVolumeBounds;
                densityVolumes.density = m_VisibleVolumeData;

                return densityVolumes;
            }
        }

        struct VolumeVoxelizationParameters
        {
            public ComputeShader    voxelizationCS;
            public int              voxelizationKernel;

            public Vector4          resolution;
            public int              numBigTileX, numBigTileY;
            public int              viewCount;
            public bool             tiledLighting;
            public float            unitDepthTexelSpacing;

            public int              numVisibleVolumes;
            public Texture3D        volumeAtlas;
            public Vector4          volumeAtlasDimensions;

            public Matrix4x4[]      pixelCoordToViewDirWS;
        }

        VolumeVoxelizationParameters PrepareVolumeVoxelizationParameters(HDCameraInfo hdCamera)
        {
            var parameters = new VolumeVoxelizationParameters();

            parameters.viewCount = hdCamera.viewCount;
            parameters.numBigTileX = GetNumTileBigTileX(hdCamera);
            parameters.numBigTileY = GetNumTileBigTileY(hdCamera);

            parameters.tiledLighting = HasLightToCull() && hdCamera.frameSettings.IsEnabled(FrameSettingsField.BigTilePrepass);
            bool highQuality = volumetricLightingPreset == VolumetricLightingPreset.High;

            parameters.voxelizationCS = m_VolumeVoxelizationCS;
            parameters.voxelizationKernel = (parameters.tiledLighting ? 1 : 0) | (highQuality ? 2 : 0);

            var currFrameParams = hdCamera.vBufferParams[0];
            var cvp = currFrameParams.viewportSize;

            parameters.resolution = new Vector4(cvp.x, cvp.y, 1.0f / cvp.x, 1.0f / cvp.y);
            var vFoV = hdCamera.camera.GetGateFittedFieldOfView() * Mathf.Deg2Rad;
            var gpuAspect = HDUtils.ProjectionMatrixAspect(hdCamera.mainViewConstants.projMatrix);

            // Compose the matrix which allows us to compute the world space view direction.
            hdCamera.GetPixelCoordToViewDirWS(parameters.resolution, gpuAspect, ref m_PixelCoordToViewDirWS);
            parameters.pixelCoordToViewDirWS = m_PixelCoordToViewDirWS;

            // Compute texel spacing at the depth of 1 meter.
            parameters.unitDepthTexelSpacing = HDUtils.ComputZPlaneTexelSpacing(1.0f, vFoV, parameters.resolution.y);

            parameters.numVisibleVolumes = m_VisibleVolumeBounds.Count;
            parameters.volumeAtlas = DensityVolumeManager.manager.volumeAtlas.GetAtlas();
            parameters.volumeAtlasDimensions = new Vector4(0.0f, 0.0f, 0.0f, 0.0f);

            if (parameters.volumeAtlas != null)
            {
                parameters.volumeAtlasDimensions.x = (float)parameters.volumeAtlas.width / parameters.volumeAtlas.depth; // 1 / number of textures
                parameters.volumeAtlasDimensions.y = parameters.volumeAtlas.width;
                parameters.volumeAtlasDimensions.z = parameters.volumeAtlas.depth;
                parameters.volumeAtlasDimensions.w = Mathf.Log(parameters.volumeAtlas.width, 2);              // Max LoD
            }
            else
            {
                parameters.volumeAtlas = CoreUtils.blackVolumeTexture;
            }

            return parameters;
        }

        static void VolumeVoxelizationPass( in VolumeVoxelizationParameters parameters,
                                            RTHandle                        densityBuffer,
                                            ComputeBuffer                   visibleVolumeBoundsBuffer,
                                            ComputeBuffer                   visibleVolumeDataBuffer,
                                            ComputeBuffer                   bigTileLightList,
                                            CommandBuffer                   cmd)
                {
            cmd.SetComputeIntParam(parameters.voxelizationCS, HDShaderIDs._NumTileBigTileX, parameters.numBigTileX);
            cmd.SetComputeIntParam(parameters.voxelizationCS, HDShaderIDs._NumTileBigTileY, parameters.numBigTileY);
            if (parameters.tiledLighting)
                cmd.SetComputeBufferParam(parameters.voxelizationCS, parameters.voxelizationKernel, HDShaderIDs.g_vBigTileLightList, bigTileLightList);

            cmd.SetComputeTextureParam(parameters.voxelizationCS, parameters.voxelizationKernel, HDShaderIDs._VBufferDensity, densityBuffer);
            cmd.SetComputeBufferParam(parameters.voxelizationCS, parameters.voxelizationKernel, HDShaderIDs._VolumeBounds, visibleVolumeBoundsBuffer);
            cmd.SetComputeBufferParam(parameters.voxelizationCS, parameters.voxelizationKernel, HDShaderIDs._VolumeData, visibleVolumeDataBuffer);
            cmd.SetComputeTextureParam(parameters.voxelizationCS, parameters.voxelizationKernel, HDShaderIDs._VolumeMaskAtlas, parameters.volumeAtlas);

                // TODO: set the constant buffer data only once.
            cmd.SetComputeMatrixArrayParam(parameters.voxelizationCS, HDShaderIDs._VBufferCoordToViewDirWS, parameters.pixelCoordToViewDirWS);
            cmd.SetComputeFloatParam(parameters.voxelizationCS, HDShaderIDs._VBufferUnitDepthTexelSpacing, parameters.unitDepthTexelSpacing);
            cmd.SetComputeIntParam(parameters.voxelizationCS, HDShaderIDs._NumVisibleDensityVolumes, parameters.numVisibleVolumes);
            cmd.SetComputeVectorParam(parameters.voxelizationCS, HDShaderIDs._VolumeMaskDimensions, parameters.volumeAtlasDimensions);

            // The shader defines GROUP_SIZE_1D = 8.
            cmd.DispatchCompute(parameters.voxelizationCS, parameters.voxelizationKernel, ((int)parameters.resolution.x + 7) / 8, ((int)parameters.resolution.y + 7) / 8, parameters.viewCount);
        }

        void VolumeVoxelizationPass(HDCameraInfo hdCamera, CommandBuffer cmd)
        {
            if (!Fog.IsVolumetricFogEnabled(hdCamera))
                return;

            using (new ProfilingScope(cmd, ProfilingSampler.Get(HDProfileId.VolumeVoxelization)))
            {
                var parameters = PrepareVolumeVoxelizationParameters(hdCamera);
                VolumeVoxelizationPass(parameters, m_DensityBufferHandle, m_VisibleVolumeBoundsBuffer, m_VisibleVolumeDataBuffer, m_TileAndClusterData.bigTileLightList, cmd);
            }
        }

        // Ref: https://en.wikipedia.org/wiki/Close-packing_of_equal_spheres
        // The returned {x, y} coordinates (and all spheres) are all within the (-0.5, 0.5)^2 range.
        // The pattern has been rotated by 15 degrees to maximize the resolution along X and Y:
        // https://www.desmos.com/calculator/kcpfvltz7c
        static void GetHexagonalClosePackedSpheres7(Vector2[] coords)
        {

            float r = 0.17054068870105443882f;
            float d = 2 * r;
            float s = r * Mathf.Sqrt(3);

            // Try to keep the weighted average as close to the center (0.5) as possible.
            //  (7)(5)    ( )( )    ( )( )    ( )( )    ( )( )    ( )(o)    ( )(x)    (o)(x)    (x)(x)
            // (2)(1)(3) ( )(o)( ) (o)(x)( ) (x)(x)(o) (x)(x)(x) (x)(x)(x) (x)(x)(x) (x)(x)(x) (x)(x)(x)
            //  (4)(6)    ( )( )    ( )( )    ( )( )    (o)( )    (x)( )    (x)(o)    (x)(x)    (x)(x)
            coords[0] = new Vector2(0,  0);
            coords[1] = new Vector2(-d,  0);
            coords[2] = new Vector2(d,  0);
            coords[3] = new Vector2(-r, -s);
            coords[4] = new Vector2(r,  s);
            coords[5] = new Vector2(r, -s);
            coords[6] = new Vector2(-r,  s);

            // Rotate the sampling pattern by 15 degrees.
            const float cos15 = 0.96592582628906828675f;
            const float sin15 = 0.25881904510252076235f;

            for (int i = 0; i < 7; i++)
            {
                Vector2 coord = coords[i];

                coords[i].x = coord.x * cos15 - coord.y * sin15;
                coords[i].y = coord.x * sin15 + coord.y * cos15;
            }
        }

        struct VolumetricLightingParameters
        {
            public ComputeShader    volumetricLightingCS;
            public int              volumetricLightingKernel;
            public int              volumetricFilteringKernelX;
            public int              volumetricFilteringKernelY;
            public bool             tiledLighting;
            public Vector4          resolution;
            public int              numBigTileX, numBigTileY;
            public float            unitDepthTexelSpacing;
            public float            anisotropy;
            public Vector4          xySeqOffset;
            public bool             enableReprojection;
            public bool             historyIsValid;
            public int              viewCount;
            public bool             filterVolume;

            public Matrix4x4[]      pixelCoordToViewDirWS;
        }

        VolumetricLightingParameters PrepareVolumetricLightingParameters(HDCameraInfo hdCamera, int frameIndex)
        {
            var parameters = new VolumetricLightingParameters();

            // Get the interpolated anisotropy value.
            var fog = hdCamera.volumeStack.GetComponent<Fog>();

            // Only available in the Play Mode because all the frame counters in the Edit Mode are broken.
            parameters.tiledLighting = hdCamera.frameSettings.IsEnabled(FrameSettingsField.BigTilePrepass);
            parameters.enableReprojection = hdCamera.IsVolumetricReprojectionEnabled();
            bool enableAnisotropy = fog.anisotropy.value != 0;
            bool highQuality = volumetricLightingPreset == VolumetricLightingPreset.High;

            parameters.volumetricLightingCS = m_VolumetricLightingCS;
            parameters.volumetricLightingKernel = (parameters.tiledLighting ? 1 : 0) | (parameters.enableReprojection ? 2 : 0) | (enableAnisotropy ? 4 : 0) | (highQuality ? 8 : 0);
            parameters.volumetricFilteringKernelX = 16;
            parameters.volumetricFilteringKernelY = 17;
            var currFrameParams = hdCamera.vBufferParams[0];
            var cvp = currFrameParams.viewportSize;

            parameters.resolution = new Vector4(cvp.x, cvp.y, 1.0f / cvp.x, 1.0f / cvp.y);
            var vFoV = hdCamera.camera.GetGateFittedFieldOfView() * Mathf.Deg2Rad;
            var gpuAspect = HDUtils.ProjectionMatrixAspect(hdCamera.mainViewConstants.projMatrix);

            // Compose the matrix which allows us to compute the world space view direction.
            hdCamera.GetPixelCoordToViewDirWS(parameters.resolution, gpuAspect, ref m_PixelCoordToViewDirWS);
            parameters.pixelCoordToViewDirWS = m_PixelCoordToViewDirWS;

            // Compute texel spacing at the depth of 1 meter.
            parameters.unitDepthTexelSpacing = HDUtils.ComputZPlaneTexelSpacing(1.0f, vFoV, parameters.resolution.y);

            parameters.anisotropy = fog.anisotropy.value;
            parameters.historyIsValid = hdCamera.volumetricHistoryIsValid;
            parameters.viewCount = hdCamera.viewCount;
            parameters.numBigTileX = GetNumTileBigTileX(hdCamera);
            parameters.numBigTileY = GetNumTileBigTileY(hdCamera);
            parameters.filterVolume = fog.filter.value;

            GetHexagonalClosePackedSpheres7(m_xySeq);
            int sampleIndex = frameIndex % 7;
            // TODO: should we somehow reorder offsets in Z based on the offset in XY? S.t. the samples more evenly cover the domain.
            // Currently, we assume that they are completely uncorrelated, but maybe we should correlate them somehow.
            parameters.xySeqOffset.Set(m_xySeq[sampleIndex].x, m_xySeq[sampleIndex].y, m_zSeq[sampleIndex], frameIndex);

            return parameters;
        }

        static void VolumetricLightingPass( in VolumetricLightingParameters parameters,
                                            RTHandle                        densityBuffer,
                                            RTHandle                        lightingBuffer,
                                            RTHandle                        historyRT,
                                            RTHandle                        feedbackRT,
                                            ComputeBuffer                   bigTileLightList,
                                            CommandBuffer                   cmd)
        {
            cmd.SetComputeIntParam(parameters.volumetricLightingCS, HDShaderIDs._NumTileBigTileX, parameters.numBigTileX);
            cmd.SetComputeIntParam(parameters.volumetricLightingCS, HDShaderIDs._NumTileBigTileY, parameters.numBigTileY);
            if (parameters.tiledLighting)
                cmd.SetComputeBufferParam(parameters.volumetricLightingCS, parameters.volumetricLightingKernel, HDShaderIDs.g_vBigTileLightList, bigTileLightList);

                // TODO: set 'm_VolumetricLightingPreset'.
                // TODO: set the constant buffer data only once.
            cmd.SetComputeMatrixArrayParam(parameters.volumetricLightingCS, HDShaderIDs._VBufferCoordToViewDirWS, parameters.pixelCoordToViewDirWS);
            cmd.SetComputeFloatParam(parameters.volumetricLightingCS, HDShaderIDs._VBufferUnitDepthTexelSpacing, parameters.unitDepthTexelSpacing);
            cmd.SetComputeFloatParam(parameters.volumetricLightingCS, HDShaderIDs._CornetteShanksConstant, CornetteShanksPhasePartConstant(parameters.anisotropy));
            cmd.SetComputeVectorParam(parameters.volumetricLightingCS, HDShaderIDs._VBufferSampleOffset, parameters.xySeqOffset);
            cmd.SetComputeTextureParam(parameters.volumetricLightingCS, parameters.volumetricLightingKernel, HDShaderIDs._VBufferDensity, densityBuffer);  // Read
            cmd.SetComputeTextureParam(parameters.volumetricLightingCS, parameters.volumetricLightingKernel, HDShaderIDs._VBufferLightingIntegral, lightingBuffer); // Write

            if (parameters.enableReprojection)
            {
                cmd.SetComputeIntParam(parameters.volumetricLightingCS, HDShaderIDs._VBufferLightingHistoryIsValid, parameters.historyIsValid ? 1 : 0);
                cmd.SetComputeTextureParam(parameters.volumetricLightingCS, parameters.volumetricLightingKernel, HDShaderIDs._VBufferLightingHistory, historyRT);  // Read
                cmd.SetComputeTextureParam(parameters.volumetricLightingCS, parameters.volumetricLightingKernel, HDShaderIDs._VBufferLightingFeedback, feedbackRT); // Write
            }

            // The shader defines GROUP_SIZE_1D = 8.
            cmd.DispatchCompute(parameters.volumetricLightingCS, parameters.volumetricLightingKernel, ((int)parameters.resolution.x + 7) / 8, ((int)parameters.resolution.y + 7) / 8, parameters.viewCount);
        }

        static void FilterVolumetricLighting(in VolumetricLightingParameters parameters, RTHandle outputBuffer, RTHandle inputBuffer, CommandBuffer cmd)
        {
            using (new ProfilingScope(cmd, ProfilingSampler.Get(HDProfileId.VolumetricLightingFiltering)))
            {
                // The shader defines GROUP_SIZE_1D = 8.
                cmd.SetComputeTextureParam(parameters.volumetricLightingCS, parameters.volumetricFilteringKernelX, HDShaderIDs._VBufferLightingFeedback, inputBuffer);  // Read
                cmd.SetComputeTextureParam(parameters.volumetricLightingCS, parameters.volumetricFilteringKernelX, HDShaderIDs._VBufferLightingIntegral, outputBuffer); // Write
                cmd.DispatchCompute(parameters.volumetricLightingCS, parameters.volumetricFilteringKernelX, ((int)parameters.resolution.x + 7) / 8, ((int)parameters.resolution.y + 7) / 8, parameters.viewCount);

                cmd.SetComputeTextureParam(parameters.volumetricLightingCS, parameters.volumetricFilteringKernelY, HDShaderIDs._VBufferLightingFeedback, outputBuffer);  // Read
                cmd.SetComputeTextureParam(parameters.volumetricLightingCS, parameters.volumetricFilteringKernelY, HDShaderIDs._VBufferLightingIntegral, inputBuffer); // Write
                cmd.DispatchCompute(parameters.volumetricLightingCS, parameters.volumetricFilteringKernelY, ((int)parameters.resolution.x + 7) / 8, ((int)parameters.resolution.y + 7) / 8, parameters.viewCount);
            }
        }

        void VolumetricLightingPass(HDCameraInfo hdCamera, CommandBuffer cmd, int frameIndex)
        {
            if (!Fog.IsVolumetricFogEnabled(hdCamera))
                return;

            var parameters = PrepareVolumetricLightingParameters(hdCamera, frameIndex);

            using (new ProfilingScope(cmd, ProfilingSampler.Get(HDProfileId.VolumetricLighting)))
            {
                // It is safe to request these RTs even if they have not been allocated.
                // The system will return NULL in that case.
                RTHandle historyRT  = hdCamera.GetPreviousFrameRT((int)HDCameraFrameHistoryType.VolumetricLighting);
                RTHandle feedbackRT = hdCamera.GetCurrentFrameRT((int)HDCameraFrameHistoryType.VolumetricLighting);

                VolumetricLightingPass(parameters, m_DensityBufferHandle, m_LightingBufferHandle, historyRT, feedbackRT, m_TileAndClusterData.bigTileLightList, cmd);

                if (parameters.enableReprojection)
                    hdCamera.volumetricHistoryIsValid = true; // For the next frame...
            }

            // Let's filter out volumetric buffer
            if (parameters.filterVolume)
                FilterVolumetricLighting(parameters, m_DensityBufferHandle, m_LightingBufferHandle, cmd);
        }
    } // class VolumetricLightingModule
} // namespace UnityEngine.Rendering.HighDefinition<|MERGE_RESOLUTION|>--- conflicted
+++ resolved
@@ -280,12 +280,8 @@
                                          hdCamera.camera.fieldOfView,
                                          controller.sliceDistributionUniformity.value);
         }
-<<<<<<< HEAD
-        internal void ReinitializeVolumetricBufferParams(HDCameraInfo hdCamera, bool ignoreVolumeStack)
-=======
-
-        internal void ReinitializeVolumetricBufferParams(HDCamera hdCamera)
->>>>>>> fcc84f92
+
+        internal void ReinitializeVolumetricBufferParams(HDCameraInfo hdCamera)
         {
             bool fog  = Fog.IsVolumetricFogEnabled(hdCamera);
             bool init = hdCamera.vBufferParams != null;
@@ -311,11 +307,7 @@
 
         // This function relies on being called once per camera per frame.
         // The results are undefined otherwise.
-<<<<<<< HEAD
-        internal void UpdateVolumetricBufferParams(HDCameraInfo hdCamera, bool ignoreVolumeStack)
-=======
-        internal void UpdateVolumetricBufferParams(HDCamera hdCamera)
->>>>>>> fcc84f92
+        internal void UpdateVolumetricBufferParams(HDCameraInfo hdCamera)
         {
             if (!Fog.IsVolumetricFogEnabled(hdCamera))
                 return;
