using UnityEngine.Experimental.Rendering;
using UnityEngine.Experimental.Rendering.RenderGraphModule;

namespace UnityEngine.Rendering.HighDefinition
{
    partial class AmbientOcclusionSystem
    {
        TextureHandle CreateAmbientOcclusionTexture(RenderGraph renderGraph)
        {
            return renderGraph.CreateTexture(new TextureDesc(Vector2.one, true, true) { enableRandomWrite = true, colorFormat = GraphicsFormat.R8_UNorm, name = "Ambient Occlusion" });
        }

        public TextureHandle Render(RenderGraph renderGraph, HDCamera hdCamera, TextureHandle depthBuffer, TextureHandle normalBuffer, TextureHandle motionVectors, TextureHandle historyValidityBuffer,
            in HDUtils.PackedMipChainInfo depthMipInfo, ShaderVariablesRaytracing shaderVariablesRaytracing, TextureHandle rayCountTexture)
        {
            var settings = hdCamera.volumeStack.GetComponent<AmbientOcclusion>();

            TextureHandle result;
            // AO has side effects (as it uses an imported history buffer)
            // So we can't rely on automatic pass stripping. This is why we have to be explicit here.
            if (IsActive(hdCamera, settings))
            {
                using (new RenderGraphProfilingScope(renderGraph, ProfilingSampler.Get(HDProfileId.AmbientOcclusion)))
                {
                    float scaleFactor = m_RunningFullRes ? 1.0f : 0.5f;
                    if (settings.fullResolution != m_RunningFullRes)
                    {
                        m_RunningFullRes = settings.fullResolution;
                        scaleFactor = m_RunningFullRes ? 1.0f : 0.5f;
                    }

                    hdCamera.AllocateAmbientOcclusionHistoryBuffer(scaleFactor);

                    if (hdCamera.frameSettings.IsEnabled(FrameSettingsField.RayTracing) && settings.rayTracing.value)
                        return m_RaytracingAmbientOcclusion.RenderRTAO(renderGraph, hdCamera, depthBuffer, normalBuffer, motionVectors, historyValidityBuffer,
                            rayCountTexture, shaderVariablesRaytracing);
                    else
                    {
                        var historyRT = hdCamera.GetCurrentFrameRT((int)HDCameraFrameHistoryType.AmbientOcclusion);
                        var currentHistory = renderGraph.ImportTexture(historyRT);
                        var outputHistory = renderGraph.ImportTexture(hdCamera.GetPreviousFrameRT((int)HDCameraFrameHistoryType.AmbientOcclusion));

                        Vector2 historySize = new Vector2(historyRT.referenceSize.x * historyRT.scaleFactor.x,
                            historyRT.referenceSize.y * historyRT.scaleFactor.y);
                        var rtScaleForHistory = hdCamera.historyRTHandleProperties.rtHandleScale;

                        var aoParameters = PrepareRenderAOParameters(hdCamera, historySize * rtScaleForHistory, depthMipInfo);

<<<<<<< HEAD
                        var packedData = RenderAO(renderGraph, aoParameters, depthPyramid, normalBuffer);
                        result = DenoiseAO(renderGraph, aoParameters, depthPyramid, motionVectors, packedData, currentHistory, outputHistory);
                        result = UpsampleAO(renderGraph, aoParameters, result, depthPyramid);
=======
                        var packedData = RenderAO(renderGraph, aoParameters, depthBuffer, normalBuffer);
                        result = DenoiseAO(renderGraph, aoParameters, depthBuffer, motionVectors, packedData, currentHistory, outputHistory);
>>>>>>> 91b6557c
                    }
                }
            }
            else
            {
                result = renderGraph.defaultResources.blackTextureXR;
            }
            return result;
        }

        class RenderAOPassData
        {
            public RenderAOParameters   parameters;
            public TextureHandle        packedData;
            public TextureHandle        depthPyramid;
            public TextureHandle        normalBuffer;
        }

        TextureHandle RenderAO(RenderGraph renderGraph, in RenderAOParameters parameters, TextureHandle depthPyramid, TextureHandle normalBuffer)
        {
            using (var builder = renderGraph.AddRenderPass<RenderAOPassData>("GTAO Horizon search and integration", out var passData, ProfilingSampler.Get(HDProfileId.HorizonSSAO)))
            {
                builder.EnableAsyncCompute(parameters.runAsync);

                float scaleFactor = parameters.fullResolution ? 1.0f : 0.5f;

                passData.parameters = parameters;
                passData.packedData = builder.WriteTexture(renderGraph.CreateTexture(new TextureDesc(Vector2.one * scaleFactor, true, true)
                    { colorFormat = GraphicsFormat.R32_SFloat, enableRandomWrite = true, name = "AO Packed data" }));
                passData.depthPyramid = builder.ReadTexture(depthPyramid);
                passData.normalBuffer = builder.ReadTexture(normalBuffer);

                builder.SetRenderFunc(
                    (RenderAOPassData data, RenderGraphContext ctx) =>
                    {
                        RenderAO(data.parameters, data.packedData, data.depthPyramid, data.normalBuffer, ctx.cmd);
                    });

                return passData.packedData;
            }
        }

        class DenoiseAOPassData
        {
            public RenderAOParameters   parameters;
            public TextureHandle        packedData;
            public TextureHandle        packedDataBlurred;
            public TextureHandle        currentHistory;
            public TextureHandle        outputHistory;
            public TextureHandle        denoiseOutput;
            public TextureHandle        motionVectors;
        }

        TextureHandle DenoiseAO(RenderGraph             renderGraph,
            in RenderAOParameters   parameters,
            TextureHandle           depthTexture,
            TextureHandle           motionVectors,
            TextureHandle           aoPackedData,
            TextureHandle           currentHistory,
            TextureHandle           outputHistory)
        {
            if (!parameters.temporalAccumulation && !parameters.fullResolution)
                return aoPackedData;

            TextureHandle denoiseOutput;

            using (var builder = renderGraph.AddRenderPass<DenoiseAOPassData>("Denoise GTAO", out var passData))
            {
                builder.EnableAsyncCompute(parameters.runAsync);

                float scaleFactor = parameters.fullResolution ? 1.0f : 0.5f;

                passData.parameters = parameters;
                passData.packedData = builder.ReadTexture(aoPackedData);
                if (parameters.temporalAccumulation)
                {
                    passData.motionVectors = builder.ReadTexture(motionVectors);
                    passData.currentHistory = builder.ReadTexture(currentHistory); // can also be written on first frame, but since it's an imported resource, it doesn't matter in term of lifetime.
                    passData.outputHistory = builder.WriteTexture(outputHistory);
                }

                passData.packedDataBlurred = builder.CreateTransientTexture(
                    new TextureDesc(Vector2.one * scaleFactor, true, true) { colorFormat = GraphicsFormat.R32_SFloat, enableRandomWrite = true, name = "AO Packed blurred data" });

                if (parameters.fullResolution)
                    passData.denoiseOutput = builder.WriteTexture(CreateAmbientOcclusionTexture(renderGraph));
                else
                    passData.denoiseOutput = builder.WriteTexture(renderGraph.CreateTexture(new TextureDesc(Vector2.one * 0.5f, true, true) { enableRandomWrite = true, colorFormat = GraphicsFormat.R32_SFloat, name = "Final Half Res AO Packed" }));

                denoiseOutput = passData.denoiseOutput;

                builder.SetRenderFunc(
                    (DenoiseAOPassData data, RenderGraphContext ctx) =>
                    {
                        DenoiseAO(data.parameters,
                            data.packedData,
                            data.packedDataBlurred,
                            data.currentHistory,
                            data.outputHistory,
                            data.motionVectors,
                            data.denoiseOutput,
                            ctx.cmd);
                    });

                return passData.denoiseOutput;
            }
        }

        class UpsampleAOPassData
        {
            public RenderAOParameters   parameters;
            public TextureHandle        depthTexture;
            public TextureHandle        input;
            public TextureHandle        output;
        }

        TextureHandle UpsampleAO(RenderGraph renderGraph, in RenderAOParameters parameters, TextureHandle input, TextureHandle depthTexture)
        {
            if (parameters.fullResolution)
                return input;

            using (var builder = renderGraph.AddRenderPass<UpsampleAOPassData>("Upsample GTAO", out var passData, ProfilingSampler.Get(HDProfileId.UpSampleSSAO)))
            {
                builder.EnableAsyncCompute(parameters.runAsync);

                passData.parameters = parameters;
                passData.input = builder.ReadTexture(input);
                passData.depthTexture = builder.ReadTexture(depthTexture);
                passData.output = builder.WriteTexture(CreateAmbientOcclusionTexture(renderGraph));

                builder.SetRenderFunc(
                    (UpsampleAOPassData data, RenderGraphContext ctx) =>
                    {
                        UpsampleAO(data.parameters, data.depthTexture, data.input, data.output, ctx.cmd);
                    });

                return passData.output;
            }
        }
    }
}<|MERGE_RESOLUTION|>--- conflicted
+++ resolved
@@ -46,14 +46,9 @@
 
                         var aoParameters = PrepareRenderAOParameters(hdCamera, historySize * rtScaleForHistory, depthMipInfo);
 
-<<<<<<< HEAD
-                        var packedData = RenderAO(renderGraph, aoParameters, depthPyramid, normalBuffer);
-                        result = DenoiseAO(renderGraph, aoParameters, depthPyramid, motionVectors, packedData, currentHistory, outputHistory);
-                        result = UpsampleAO(renderGraph, aoParameters, result, depthPyramid);
-=======
                         var packedData = RenderAO(renderGraph, aoParameters, depthBuffer, normalBuffer);
                         result = DenoiseAO(renderGraph, aoParameters, depthBuffer, motionVectors, packedData, currentHistory, outputHistory);
->>>>>>> 91b6557c
+                        result = UpsampleAO(renderGraph, aoParameters, result, depthBuffer);
                     }
                 }
             }
