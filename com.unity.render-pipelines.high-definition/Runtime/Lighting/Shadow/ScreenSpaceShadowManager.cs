--- conflicted
+++ resolved
@@ -273,192 +273,7 @@
             return renderGraph.defaultResources.blackTextureArrayXR;
         }
 
-<<<<<<< HEAD
-        // Generic function that writes in the screen space shadow buffer
-        void WriteToScreenSpaceShadowBuffer(CommandBuffer cmd, HDCamera hdCamera, RTHandle source, int shadowSlot, ScreenSpaceShadowType shadowType)
-        {
-            // Texture dimensions
-            int texWidth = hdCamera.actualWidth;
-            int texHeight = hdCamera.actualHeight;
-
-            // Evaluate the dispatch parameters
-            int areaTileSize = 8;
-            int numTilesX = (texWidth + (areaTileSize - 1)) / areaTileSize;
-            int numTilesY = (texHeight + (areaTileSize - 1)) / areaTileSize;
-
-            // Define which kernel we should be using
-            int shadowKernel = shadowType == ScreenSpaceShadowType.Color ? m_OutputColorShadowTextureKernel : m_OutputShadowTextureKernel;
-
-            // Bind the input data
-            GetShadowChannelMask(shadowSlot, shadowType, ref m_ShadowChannelMask0);
-            cmd.SetComputeIntParam(m_ScreenSpaceShadowsCS, HDShaderIDs._RaytracingShadowSlot, shadowSlot / 4);
-            cmd.SetComputeVectorParam(m_ScreenSpaceShadowsCS, HDShaderIDs._RaytracingChannelMask, m_ShadowChannelMask0);
-            cmd.SetComputeTextureParam(m_ScreenSpaceShadowsCS, shadowKernel, HDShaderIDs._RaytracedShadowIntegration, source);
-
-            // Bind the output texture
-            cmd.SetComputeTextureParam(m_ScreenSpaceShadowsCS, shadowKernel, HDShaderIDs._ScreenSpaceShadowsTextureRW, m_ScreenSpaceShadowTextureArray);
-
-            //Do our copy
-            cmd.DispatchCompute(m_ScreenSpaceShadowsCS, shadowKernel, numTilesX, numTilesY, hdCamera.viewCount);
-        }
-
-        void RenderDirectionalLightScreenSpaceShadow(CommandBuffer cmd, HDCamera hdCamera)
-        {
-            // Render directional screen space shadow if required
-            if (m_CurrentSunLightAdditionalLightData != null && m_CurrentSunLightAdditionalLightData.WillRenderScreenSpaceShadow())
-            {
-                // If the shadow is flagged as ray traced, we need to evaluate it completely
-                if (m_CurrentSunLightAdditionalLightData.WillRenderRayTracedShadow())
-                {
-                    using (new ProfilingScope(cmd, ProfilingSampler.Get(HDProfileId.RaytracingDirectionalLightShadow)))
-                    {
-                        // Request the intermediate buffers we shall be using
-                        RTHandle intermediateBuffer0 = GetRayTracingBuffer(InternalRayTracingBuffers.RGBA0);
-                        RTHandle intermediateBuffer1 = GetRayTracingBuffer(InternalRayTracingBuffers.RGBA1);
-                        RTHandle directionBuffer = GetRayTracingBuffer(InternalRayTracingBuffers.Direction);
-                        RTHandle distanceBuffer = GetRayTracingBuffer(InternalRayTracingBuffers.Distance);
-                        RTHandle distanceBuffer2 = GetRayTracingBuffer(InternalRayTracingBuffers.RG0);
-                        RTHandle velocityBuffer = GetRayTracingBuffer(InternalRayTracingBuffers.R1);
-
-                        // Texture dimensions
-                        int texWidth = hdCamera.actualWidth;
-                        int texHeight = hdCamera.actualHeight;
-
-                        // Evaluate the dispatch parameters
-                        int areaTileSize = 8;
-                        int numTilesX = (texWidth + (areaTileSize - 1)) / areaTileSize;
-                        int numTilesY = (texHeight + (areaTileSize - 1)) / areaTileSize;
-
-                        // Clear the integration texture
-                        cmd.SetComputeTextureParam(m_ScreenSpaceShadowsCS, m_ClearShadowTexture, HDShaderIDs._RaytracedShadowIntegration, intermediateBuffer0);
-                        cmd.DispatchCompute(m_ScreenSpaceShadowsCS, m_ClearShadowTexture, numTilesX, numTilesY, hdCamera.viewCount);
-
-                        cmd.SetComputeTextureParam(m_ScreenSpaceShadowsCS, m_ClearShadowTexture, HDShaderIDs._RaytracedShadowIntegration, velocityBuffer);
-                        cmd.DispatchCompute(m_ScreenSpaceShadowsCS, m_ClearShadowTexture, numTilesX, numTilesY, hdCamera.viewCount);
-
-                        cmd.SetComputeTextureParam(m_ScreenSpaceShadowsCS, m_ClearShadowTexture, HDShaderIDs._RaytracedShadowIntegration, distanceBuffer);
-                        cmd.DispatchCompute(m_ScreenSpaceShadowsCS, m_ClearShadowTexture, numTilesX, numTilesY, hdCamera.viewCount);
-
-                        // Grab and bind the acceleration structure for the target camera
-                        RayTracingAccelerationStructure accelerationStructure = RequestAccelerationStructure();
-                        cmd.SetRayTracingAccelerationStructure(m_ScreenSpaceShadowsRT, HDShaderIDs._RaytracingAccelerationStructureName, accelerationStructure);
-
-                        // Inject the ray-tracing sampling data
-                        m_BlueNoise.BindDitheredRNGData8SPP(cmd);
-
-                        // Make sure the right closest hit/any hit will be triggered by using the right multi compile
-                        CoreUtils.SetKeyword(cmd, "TRANSPARENT_COLOR_SHADOW", m_CurrentSunLightAdditionalLightData.colorShadow);
-
-                        // Define which ray generation shaders we shall be using
-                        string directionaLightShadowShader = m_CurrentSunLightAdditionalLightData.colorShadow ? m_RayGenDirectionalColorShadowSingleName : m_RayGenDirectionalShadowSingleName;
-
-                        // We need to define if this is a hard or soft shadow
-                        bool softShadow = m_CurrentSunLightAdditionalLightData.angularDiameter > 0.0 ? true : false;
-                        int numShadowSamples = softShadow ? m_CurrentSunLightAdditionalLightData.numRayTracingSamples : 1;
-
-                        // Loop through the samples of this frame
-                        for (int sampleIdx = 0; sampleIdx < numShadowSamples; ++sampleIdx)
-                        {
-                            // Update global Constant Buffer
-                            m_ShaderVariablesRayTracingCB._RaytracingSampleIndex = sampleIdx;
-                            m_ShaderVariablesRayTracingCB._RaytracingNumSamples = numShadowSamples;
-                            ConstantBuffer.PushGlobal(cmd, m_ShaderVariablesRayTracingCB, HDShaderIDs._ShaderVariablesRaytracing);
-
-                            // Bind the light & sampling data
-                            cmd.SetComputeBufferParam(m_ScreenSpaceShadowsCS, m_RaytracingDirectionalShadowSample, HDShaderIDs._DirectionalLightDatas, m_LightLoopLightData.directionalLightData);
-
-                            // Input Buffer
-                            cmd.SetComputeTextureParam(m_ScreenSpaceShadowsCS, m_RaytracingDirectionalShadowSample, HDShaderIDs._DepthTexture, m_SharedRTManager.GetDepthStencilBuffer());
-                            cmd.SetComputeTextureParam(m_ScreenSpaceShadowsCS, m_RaytracingDirectionalShadowSample, HDShaderIDs._NormalBufferTexture, m_SharedRTManager.GetNormalBuffer());
-
-                            // Output buffer
-                            cmd.SetComputeTextureParam(m_ScreenSpaceShadowsCS, m_RaytracingDirectionalShadowSample, HDShaderIDs._RaytracingDirectionBuffer, directionBuffer);
-
-                            // Generate a new direction
-                            cmd.DispatchCompute(m_ScreenSpaceShadowsCS, m_RaytracingDirectionalShadowSample, numTilesX, numTilesY, hdCamera.viewCount);
-
-                            // Define the shader pass to use for the shadow pass
-                            cmd.SetRayTracingShaderPass(m_ScreenSpaceShadowsRT, "VisibilityDXR");
-
-                            // Set ray count texture
-                            RayCountManager rayCountManager = GetRayCountManager();
-                            cmd.SetRayTracingTextureParam(m_ScreenSpaceShadowsRT, HDShaderIDs._RayCountTexture, rayCountManager.GetRayCountTexture());
-
-                            // Input buffers
-                            cmd.SetRayTracingTextureParam(m_ScreenSpaceShadowsRT, HDShaderIDs._DepthTexture, m_SharedRTManager.GetDepthStencilBuffer());
-                            cmd.SetRayTracingTextureParam(m_ScreenSpaceShadowsRT, HDShaderIDs._NormalBufferTexture, m_SharedRTManager.GetNormalBuffer());
-                            cmd.SetRayTracingTextureParam(m_ScreenSpaceShadowsRT, HDShaderIDs._RaytracingDirectionBuffer, directionBuffer);
-
-                            // Output buffer
-                            cmd.SetRayTracingTextureParam(m_ScreenSpaceShadowsRT, m_CurrentSunLightAdditionalLightData.colorShadow ? HDShaderIDs._RaytracedColorShadowIntegration : HDShaderIDs._RaytracedShadowIntegration, intermediateBuffer0);
-                            cmd.SetRayTracingTextureParam(m_ScreenSpaceShadowsRT, HDShaderIDs._VelocityBuffer, velocityBuffer);
-                            cmd.SetRayTracingTextureParam(m_ScreenSpaceShadowsRT, HDShaderIDs._RaytracingDistanceBufferRW, distanceBuffer);
-
-                            // Evaluate the visibility
-                            cmd.DispatchRays(m_ScreenSpaceShadowsRT, directionaLightShadowShader, (uint)hdCamera.actualWidth, (uint)hdCamera.actualHeight, (uint)hdCamera.viewCount);
-                        }
-
-                        // Now that we are done with the ray tracing bit, disable the multi compile that was potentially enabled
-                        CoreUtils.SetKeyword(cmd, "TRANSPARENT_COLOR_SHADOW", false);
-
-                        // Grab the history buffers for shadows
-                        RTHandle shadowHistoryArray = hdCamera.GetCurrentFrameRT((int)HDCameraFrameHistoryType.RaytracedShadowHistory)
-                            ?? hdCamera.AllocHistoryFrameRT((int)HDCameraFrameHistoryType.RaytracedShadowHistory, ShadowHistoryBufferAllocatorFunction, 1);
-                        RTHandle shadowHistoryValidityArray = hdCamera.GetCurrentFrameRT((int)HDCameraFrameHistoryType.RaytracedShadowHistoryValidity)
-                            ?? hdCamera.AllocHistoryFrameRT((int)HDCameraFrameHistoryType.RaytracedShadowHistoryValidity, ShadowHistoryValidityBufferAllocatorFunction, 1);
-                        RTHandle shadowHistoryDistanceArray = hdCamera.GetCurrentFrameRT((int)HDCameraFrameHistoryType.RaytracedShadowDistanceValidity)
-                            ?? hdCamera.AllocHistoryFrameRT((int)HDCameraFrameHistoryType.RaytracedShadowDistanceValidity, ShadowHistoryDistanceBufferAllocatorFunction, 1);
-
-                        // Grab the slot of the directional light (given that it may be a color shadow, we need to use the mask to get the actual slot index)
-                        int dirShadowIndex = m_CurrentSunLightDirectionalLightData.screenSpaceShadowIndex & (int)LightDefinitions.s_ScreenSpaceShadowIndexMask;
-                        GetShadowChannelMask(dirShadowIndex, m_CurrentSunLightAdditionalLightData.colorShadow ? ScreenSpaceShadowType.Color : ScreenSpaceShadowType.GrayScale, ref m_ShadowChannelMask0);
-                        GetShadowChannelMask(dirShadowIndex, ScreenSpaceShadowType.GrayScale, ref m_ShadowChannelMask1);
-
-                        // Apply the simple denoiser (if required)
-                        if (m_CurrentSunLightAdditionalLightData.filterTracedShadow && softShadow)
-                        {
-                            // We need to set the history as invalid if the directional light has rotated
-                            float historyValidity = 1.0f;
-                            if (m_CurrentSunLightAdditionalLightData.previousTransform.rotation != m_CurrentSunLightAdditionalLightData.transform.localToWorldMatrix.rotation
-                                || !hdCamera.ValidShadowHistory(m_CurrentSunLightAdditionalLightData, dirShadowIndex, GPULightType.Directional))
-                                historyValidity = 0.0f;
-
-                            // We need to check if something invalidated the history buffers
-                            historyValidity *= ValidRayTracingHistory(hdCamera) ? 1.0f : 0.0f;
-
-                            // Apply the temporal denoiser
-                            HDTemporalFilter temporalFilter = GetTemporalFilter();
-                            temporalFilter.DenoiseBuffer(cmd, hdCamera, intermediateBuffer0, shadowHistoryArray,
-                                                                        shadowHistoryValidityArray,
-                                                                        velocityBuffer,
-                                                                        intermediateBuffer1,
-                                                                        dirShadowIndex / 4, m_ShadowChannelMask0,
-                                                                        distanceBuffer, shadowHistoryDistanceArray, distanceBuffer2, m_ShadowChannelMask1,
-                                                                        singleChannel: !m_CurrentSunLightAdditionalLightData.colorShadow, historyValidity: historyValidity);
-
-                            // Apply the spatial denoiser
-                            HDDiffuseShadowDenoiser shadowDenoiser = GetDiffuseShadowDenoiser();
-                            shadowDenoiser.DenoiseBufferDirectional(cmd, hdCamera, intermediateBuffer1, distanceBuffer2, intermediateBuffer0, m_CurrentSunLightAdditionalLightData.filterSizeTraced, -m_CurrentSunLightAdditionalLightData.transform.forward, m_CurrentSunLightAdditionalLightData.angularDiameter * 0.5f, singleChannel: !m_CurrentSunLightAdditionalLightData.colorShadow);
-
-                            // Now that we have overriden this history, mark is as used by this light
-                            hdCamera.PropagateShadowHistory(m_CurrentSunLightAdditionalLightData, dirShadowIndex, GPULightType.Directional);
-                        }
-
-                        // Write the result texture to the screen space shadow buffer
-                        WriteToScreenSpaceShadowBuffer(cmd, hdCamera, intermediateBuffer0, dirShadowIndex, m_CurrentSunLightAdditionalLightData.colorShadow ? ScreenSpaceShadowType.Color : ScreenSpaceShadowType.GrayScale);
-                    }
-                }
-                else
-                {
-                    // If it is screen space but not ray traced, then we can rely on the shadow map
-                    CoreUtils.SetRenderTarget(cmd, m_ScreenSpaceShadowTextureArray, depthSlice: m_CurrentSunLightDirectionalLightData.screenSpaceShadowIndex);
-                    HDUtils.DrawFullScreen(cmd, s_ScreenSpaceShadowsMat, m_ScreenSpaceShadowTextureArray);
-                }
-            }
-        }
-=======
         
->>>>>>> cacf3bc9
         bool RenderLightScreenSpaceShadows(HDCamera hdCamera, CommandBuffer cmd)
         {
             using (new ProfilingScope(cmd, ProfilingSampler.Get(HDProfileId.RaytracingLightShadow)))
@@ -530,95 +345,8 @@
             // Kernel
             wsssParams.shadowKernel = (shadowType == ScreenSpaceShadowType.Color ? m_OutputColorShadowTextureKernel : m_OutputShadowTextureKernel);
 
-<<<<<<< HEAD
-                if (additionalLightData.filterTracedShadow)
-                {
-                    int areaShadowSlot = m_lightList.lights[lightIndex].screenSpaceShadowIndex;
-                    GetShadowChannelMask(areaShadowSlot, ScreenSpaceShadowType.Area, ref m_ShadowChannelMask0);
-                    GetShadowChannelMask(areaShadowSlot, ScreenSpaceShadowType.GrayScale, ref m_ShadowChannelMask1);
-                    GetShadowChannelMask(areaShadowSlot + 1, ScreenSpaceShadowType.GrayScale, ref m_ShadowChannelMask2);
-
-                    // Global parameters
-                    cmd.SetComputeIntParam(m_ScreenSpaceShadowsFilterCS, HDShaderIDs._RaytracingDenoiseRadius, additionalLightData.filterSizeTraced);
-                    cmd.SetComputeIntParam(m_ScreenSpaceShadowsFilterCS, HDShaderIDs._DenoisingHistorySlice, areaShadowSlot / 4);
-                    cmd.SetComputeVectorParam(m_ScreenSpaceShadowsFilterCS, HDShaderIDs._DenoisingHistoryMask, m_ShadowChannelMask0);
-                    cmd.SetComputeVectorParam(m_ScreenSpaceShadowsFilterCS, HDShaderIDs._DenoisingHistoryMaskSn, m_ShadowChannelMask1);
-                    cmd.SetComputeVectorParam(m_ScreenSpaceShadowsFilterCS, HDShaderIDs._DenoisingHistoryMaskUn, m_ShadowChannelMask2);
-
-                    float historyValidity = 1.0f;
-                    // We need to check if something invalidated the history buffers
-                    historyValidity = ValidRayTracingHistory(hdCamera) ? 1.0f : 0.0f;
-
-                    cmd.SetComputeTextureParam(m_ScreenSpaceShadowsFilterCS, m_AreaShadowApplyTAAKernel, HDShaderIDs._AnalyticProbBuffer, intermediateBufferRG0);
-                    cmd.SetComputeTextureParam(m_ScreenSpaceShadowsFilterCS, m_AreaShadowApplyTAAKernel, HDShaderIDs._DepthTexture, m_SharedRTManager.GetDepthStencilBuffer());
-                    cmd.SetComputeTextureParam(m_ScreenSpaceShadowsFilterCS, m_AreaShadowApplyTAAKernel, HDShaderIDs._AreaShadowHistory, shadowHistoryArray);
-                    cmd.SetComputeTextureParam(m_ScreenSpaceShadowsFilterCS, m_AreaShadowApplyTAAKernel, HDShaderIDs._AnalyticHistoryBuffer, shadowHistoryValidityArray);
-                    cmd.SetComputeTextureParam(m_ScreenSpaceShadowsFilterCS, m_AreaShadowApplyTAAKernel, HDShaderIDs._DenoiseInputTexture, intermediateBufferRGBA0);
-                    cmd.SetComputeTextureParam(m_ScreenSpaceShadowsFilterCS, m_AreaShadowApplyTAAKernel, HDShaderIDs._DenoiseOutputTextureRW, intermediateBufferRGBA1);
-                    cmd.SetComputeFloatParam(m_ScreenSpaceShadowsFilterCS, HDShaderIDs._HistoryValidity, historyValidity);
-                    cmd.DispatchCompute(m_ScreenSpaceShadowsFilterCS, m_AreaShadowApplyTAAKernel, numTilesX, numTilesY, hdCamera.viewCount);
-
-                    // Update the shadow history buffer
-                    cmd.SetComputeTextureParam(m_ScreenSpaceShadowsFilterCS, m_AreaUpdateAnalyticHistoryKernel, HDShaderIDs._AnalyticProbBuffer, intermediateBufferRG0);
-                    cmd.SetComputeTextureParam(m_ScreenSpaceShadowsFilterCS, m_AreaUpdateAnalyticHistoryKernel, HDShaderIDs._AnalyticHistoryBuffer, shadowHistoryValidityArray);
-                    cmd.DispatchCompute(m_ScreenSpaceShadowsFilterCS, m_AreaUpdateAnalyticHistoryKernel, numTilesX, numTilesY, hdCamera.viewCount);
-
-                    // Update the analytic history buffer
-                    cmd.SetComputeTextureParam(m_ScreenSpaceShadowsFilterCS, m_AreaUpdateShadowHistoryKernel, HDShaderIDs._DenoiseInputTexture, intermediateBufferRGBA1);
-                    cmd.SetComputeTextureParam(m_ScreenSpaceShadowsFilterCS, m_AreaUpdateShadowHistoryKernel, HDShaderIDs._AreaShadowHistoryRW, shadowHistoryArray);
-                    cmd.DispatchCompute(m_ScreenSpaceShadowsFilterCS, m_AreaUpdateShadowHistoryKernel, numTilesX, numTilesY, hdCamera.viewCount);
-
-                    // Inject parameters for noise estimation
-                    cmd.SetComputeTextureParam(m_ScreenSpaceShadowsFilterCS, m_AreaEstimateNoiseKernel, HDShaderIDs._DepthTexture, m_SharedRTManager.GetDepthStencilBuffer());
-                    cmd.SetComputeTextureParam(m_ScreenSpaceShadowsFilterCS, m_AreaEstimateNoiseKernel, HDShaderIDs._NormalBufferTexture, m_SharedRTManager.GetNormalBuffer());
-                    cmd.SetComputeTextureParam(m_ScreenSpaceShadowsFilterCS, m_AreaEstimateNoiseKernel, HDShaderIDs._ScramblingTexture, m_Asset.renderPipelineResources.textures.scramblingTex);
-
-                    // Noise estimation pre-pass
-                    cmd.SetComputeTextureParam(m_ScreenSpaceShadowsFilterCS, m_AreaEstimateNoiseKernel, HDShaderIDs._DenoiseInputTexture, intermediateBufferRGBA1);
-                    cmd.SetComputeTextureParam(m_ScreenSpaceShadowsFilterCS, m_AreaEstimateNoiseKernel, HDShaderIDs._DenoiseOutputTextureRW, intermediateBufferRGBA0);
-                    cmd.DispatchCompute(m_ScreenSpaceShadowsFilterCS, m_AreaEstimateNoiseKernel, numTilesX, numTilesY, hdCamera.viewCount);
-
-                    // Reinject parameters for denoising
-                    cmd.SetComputeTextureParam(m_ScreenSpaceShadowsFilterCS, m_AreaFirstDenoiseKernel, HDShaderIDs._DepthTexture, m_SharedRTManager.GetDepthStencilBuffer());
-                    cmd.SetComputeTextureParam(m_ScreenSpaceShadowsFilterCS, m_AreaFirstDenoiseKernel, HDShaderIDs._NormalBufferTexture, m_SharedRTManager.GetNormalBuffer());
-                    cmd.SetComputeTextureParam(m_ScreenSpaceShadowsFilterCS, m_AreaFirstDenoiseKernel, HDShaderIDs._ScreenSpaceShadowsTextureRW, m_ScreenSpaceShadowTextureArray);
-
-                    // First denoising pass
-                    cmd.SetComputeTextureParam(m_ScreenSpaceShadowsFilterCS, m_AreaFirstDenoiseKernel, HDShaderIDs._DenoiseInputTexture, intermediateBufferRGBA0);
-                    cmd.SetComputeTextureParam(m_ScreenSpaceShadowsFilterCS, m_AreaFirstDenoiseKernel, HDShaderIDs._DenoiseOutputTextureRW, intermediateBufferRGBA1);
-                    cmd.DispatchCompute(m_ScreenSpaceShadowsFilterCS, m_AreaFirstDenoiseKernel, numTilesX, numTilesY, hdCamera.viewCount);
-
-                    // Re-inject parameters for denoising
-                    cmd.SetComputeTextureParam(m_ScreenSpaceShadowsFilterCS, m_AreaSecondDenoiseKernel, HDShaderIDs._DepthTexture, m_SharedRTManager.GetDepthStencilBuffer());
-                    cmd.SetComputeTextureParam(m_ScreenSpaceShadowsFilterCS, m_AreaSecondDenoiseKernel, HDShaderIDs._NormalBufferTexture, m_SharedRTManager.GetNormalBuffer());
-
-                    // Second (and final) denoising pass
-                    cmd.SetComputeTextureParam(m_ScreenSpaceShadowsFilterCS, m_AreaSecondDenoiseKernel, HDShaderIDs._DenoiseInputTexture, intermediateBufferRGBA1);
-                    cmd.SetComputeTextureParam(m_ScreenSpaceShadowsFilterCS, m_AreaSecondDenoiseKernel, HDShaderIDs._DenoiseOutputTextureRW, intermediateBufferRGBA0);
-                    cmd.DispatchCompute(m_ScreenSpaceShadowsFilterCS, m_AreaSecondDenoiseKernel, numTilesX, numTilesY, hdCamera.viewCount);
-
-                    // Write the result texture to the screen space shadow buffer
-                    WriteToScreenSpaceShadowBuffer(cmd, hdCamera, intermediateBufferRGBA0, areaShadowSlot, ScreenSpaceShadowType.Area);
-
-                    // Do not forget to update the identification of shadow history usage
-                    hdCamera.PropagateShadowHistory(additionalLightData, areaShadowSlot, GPULightType.Rectangle);
-                }
-                else
-                {
-                    int areaShadowSlot = lightData.screenSpaceShadowIndex;
-                    int areaShadowSlice = areaShadowSlot / 4;
-                    GetShadowChannelMask(areaShadowSlot, ScreenSpaceShadowType.Area, ref m_ShadowChannelMask0);
-                    cmd.SetComputeVectorParam(m_ScreenSpaceShadowsFilterCS, HDShaderIDs._DenoisingHistoryMask, m_ShadowChannelMask0);
-                    cmd.SetComputeIntParam(m_ScreenSpaceShadowsFilterCS, HDShaderIDs._DenoisingHistorySlice, areaShadowSlice);
-                    cmd.SetComputeTextureParam(m_ScreenSpaceShadowsFilterCS, m_AreaShadowNoDenoiseKernel, HDShaderIDs._DenoiseInputTexture, intermediateBufferRGBA0);
-                    cmd.SetComputeTextureParam(m_ScreenSpaceShadowsFilterCS, m_AreaShadowNoDenoiseKernel, HDShaderIDs._ScreenSpaceShadowsTextureRW, m_ScreenSpaceShadowTextureArray);
-                    cmd.DispatchCompute(m_ScreenSpaceShadowsFilterCS, m_AreaShadowNoDenoiseKernel, numTilesX, numTilesY, hdCamera.viewCount);
-                }
-            }
-=======
             // Other parameters
             wsssParams.screenSpaceShadowCS = m_ScreenSpaceShadowsCS;
->>>>>>> cacf3bc9
 
             return wsssParams;
         }
@@ -688,51 +416,10 @@
             // Kernel to be used
             sssdParams.debugKernel = m_WriteShadowTextureDebugKernel;
 
-<<<<<<< HEAD
-                // Apply the simple denoiser (if required)
-                GetShadowChannelMask(lightData.screenSpaceShadowIndex, ScreenSpaceShadowType.GrayScale, ref m_ShadowChannelMask0);
-                if (additionalLightData.filterTracedShadow && softShadow)
-                {
-                    RTHandle shadowHistoryDistanceArray = hdCamera.GetCurrentFrameRT((int)HDCameraFrameHistoryType.RaytracedShadowDistanceValidity)
-                            ?? hdCamera.AllocHistoryFrameRT((int)HDCameraFrameHistoryType.RaytracedShadowDistanceValidity, ShadowHistoryDistanceBufferAllocatorFunction, 1);
-
-                    // We need to set the history as invalid if the light has moved (rotated or translated),
-                    float historyValidity = 1.0f;
-                    if (additionalLightData.previousTransform != additionalLightData.transform.localToWorldMatrix
-                        || !hdCamera.ValidShadowHistory(additionalLightData, lightData.screenSpaceShadowIndex, lightData.lightType))
-                        historyValidity = 0.0f;
-
-                    // We need to check if something invalidated the history buffers
-                    historyValidity *= ValidRayTracingHistory(hdCamera) ? 1.0f : 0.0f;
-
-                    // Apply the temporal denoiser
-                    HDTemporalFilter temporalFilter = GetTemporalFilter();
-                    if (additionalLightData.distanceBasedFiltering)
-                    {
-                        temporalFilter.DenoiseBuffer(cmd, hdCamera, intermediateBuffer0, shadowHistoryArray,
-                                            shadowHistoryValidityArray,
-                                            velocityBuffer,
-                                            intermediateBuffer1,
-                                            lightData.screenSpaceShadowIndex / 4, m_ShadowChannelMask0,
-                                            distanceBuffer2, shadowHistoryDistanceArray, distanceBuffer3, m_ShadowChannelMask0,
-                                            singleChannel: true, historyValidity: historyValidity);
-                    }
-                    else
-                    {
-                        temporalFilter.DenoiseBuffer(cmd, hdCamera, intermediateBuffer0, shadowHistoryArray,
-                                            shadowHistoryValidityArray,
-                                            velocityBuffer,
-                                            intermediateBuffer1,
-                                            lightData.screenSpaceShadowIndex / 4, m_ShadowChannelMask0,
-                                            null, null, null, m_ShadowChannelMask0,
-                                            singleChannel: true, historyValidity: historyValidity);
-                    }
-=======
             // TODO: move the debug kernel outside of the ray tracing resources
             sssdParams.shadowFilter = m_Asset.renderPipelineRayTracingResources.shadowFilterCS;
             return sssdParams;
         }
->>>>>>> cacf3bc9
 
         struct SSShadowDebugResources
         {
