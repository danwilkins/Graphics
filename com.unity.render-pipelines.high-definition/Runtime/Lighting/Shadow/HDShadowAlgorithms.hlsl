--- conflicted
+++ resolved
@@ -4,12 +4,7 @@
 
 // We can't use multi_compile for compute shaders so we force the shadow algorithm
 #if (SHADERPASS == SHADERPASS_DEFERRED_LIGHTING || SHADERPASS == SHADERPASS_VOLUMETRIC_LIGHTING || SHADERPASS == SHADERPASS_VOLUME_VOXELIZATION)
-<<<<<<< HEAD
-#define DIRECTIONAL_SHADOW_LOW
-#define PUNCTUAL_SHADOW_MEDIUM
-=======
 #define SHADOW_LOW // Be careful this require to update GetPunctualFilterWidthInTexels() in C# as well!
->>>>>>> cbed76c6
 #endif
 
 #ifdef SHADOW_LOW
