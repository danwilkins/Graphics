using System;
using UnityEngine.Experimental.Rendering;
using UnityEngine.Experimental.Rendering.RenderGraphModule;

namespace UnityEngine.Rendering.HighDefinition
{
    public partial class HDRenderPipeline
    {
        struct RTSAreaRayTraceParameters
        {
            // Camera parameters
            public int texWidth;
            public int texHeight;
            public int viewCount;

            // Evaluation parameters
            public int numSamples;
            public int lightIndex;
            public Matrix4x4 worldToLocalMatrix;
            public float historyValidity;
            public bool filterTracedShadow;
            public int areaShadowSlot;
            public int filterSize;

            // Kernels
            public int areaRaytracingShadowPrepassKernel;
            public int areaRaytracingShadowNewSampleKernel;
            public int areaShadowApplyTAAKernel;
            public int areaUpdateAnalyticHistoryKernel;
            public int areaUpdateShadowHistoryKernel;
            public int areaEstimateNoiseKernel;
            public int areaFirstDenoiseKernel;
            public int areaSecondDenoiseKernel;
            public int areaShadowNoDenoiseKernel;

            // Other parameters
            public RayTracingAccelerationStructure accelerationStructure;
            public ShaderVariablesRaytracing shaderVariablesRayTracingCB;
            public ComputeShader screenSpaceShadowsCS;
            public ComputeShader screenSpaceShadowsFilterCS;
            public RayTracingShader screenSpaceShadowsRT;
            public Texture2D scramblingTex;
            public BlueNoise.DitheredTextureSet ditheredTextureSet;
        }

        RTSAreaRayTraceParameters PrepareRTSAreaRayTraceParameters(HDCamera hdCamera, HDAdditionalLightData additionalLightData, LightData lightData, int lightIndex)
        {
            RTSAreaRayTraceParameters rtsartParams = new RTSAreaRayTraceParameters();

            // Set the camera parameters
            rtsartParams.texWidth = hdCamera.actualWidth;
            rtsartParams.texHeight = hdCamera.actualHeight;
            rtsartParams.viewCount = hdCamera.viewCount;

            // Evaluation parameters
            rtsartParams.numSamples = additionalLightData.numRayTracingSamples;
            rtsartParams.lightIndex = lightIndex;
            // We need to build the world to area light matrix
            rtsartParams.worldToLocalMatrix.SetColumn(0, lightData.right);
            rtsartParams.worldToLocalMatrix.SetColumn(1, lightData.up);
            rtsartParams.worldToLocalMatrix.SetColumn(2, lightData.forward);
            // Compensate the  relative rendering if active
            Vector3 lightPositionWS = lightData.positionRWS;
            if (ShaderConfig.s_CameraRelativeRendering != 0)
            {
                lightPositionWS -= hdCamera.camera.transform.position;
            }
            rtsartParams.worldToLocalMatrix.SetColumn(3, lightPositionWS);
            rtsartParams.worldToLocalMatrix.m33 = 1.0f;
            rtsartParams.worldToLocalMatrix = m_WorldToLocalArea.inverse;
            rtsartParams.historyValidity = EvaluateHistoryValidity(hdCamera);
            rtsartParams.filterTracedShadow = additionalLightData.filterTracedShadow;
            rtsartParams.areaShadowSlot = -1; // m_lightList.lights[lightIndex].screenSpaceShadowIndex; // TODO FIX ME
            rtsartParams.filterSize = additionalLightData.filterSizeTraced;

            // Kernels
            rtsartParams.areaRaytracingShadowPrepassKernel = m_AreaRaytracingShadowPrepassKernel;
            rtsartParams.areaRaytracingShadowNewSampleKernel = m_AreaRaytracingShadowNewSampleKernel;
            rtsartParams.areaShadowApplyTAAKernel = m_AreaShadowApplyTAAKernel;
            rtsartParams.areaUpdateAnalyticHistoryKernel = m_AreaUpdateAnalyticHistoryKernel;
            rtsartParams.areaUpdateShadowHistoryKernel = m_AreaUpdateShadowHistoryKernel;
            rtsartParams.areaEstimateNoiseKernel = m_AreaEstimateNoiseKernel;
            rtsartParams.areaFirstDenoiseKernel = m_AreaFirstDenoiseKernel;
            rtsartParams.areaSecondDenoiseKernel = m_AreaSecondDenoiseKernel;
            rtsartParams.areaShadowNoDenoiseKernel = m_AreaShadowNoDenoiseKernel;

            // Other parameters
            // Grab the acceleration structure for the target camera
            rtsartParams.accelerationStructure = RequestAccelerationStructure();
            rtsartParams.shaderVariablesRayTracingCB = m_ShaderVariablesRayTracingCB;
            rtsartParams.screenSpaceShadowsCS = m_ScreenSpaceShadowsCS;
            rtsartParams.screenSpaceShadowsRT = m_ScreenSpaceShadowsRT;
            rtsartParams.screenSpaceShadowsFilterCS = m_ScreenSpaceShadowsFilterCS;
            rtsartParams.scramblingTex = m_Asset.renderPipelineResources.textures.scramblingTex;
            BlueNoise blueNoise = GetBlueNoiseManager();
            rtsartParams.ditheredTextureSet = blueNoise.DitheredTextureSet8SPP();

            return rtsartParams;
        }

        struct RTSAreaRayTraceResources
        {
            // Input Buffers
            public RTHandle depthStencilBuffer;
            public RTHandle normalBuffer;
            public RTHandle motionVectorsBuffer;
            public RTHandle gbuffer0;
            public RTHandle gbuffer1;
            public RTHandle gbuffer2;
            public RTHandle gbuffer3;
            public RTHandle shadowHistoryArray;
            public RTHandle analyticHistoryArray;

            // Intermediate buffers
            public RTHandle directionBuffer;
            public RTHandle rayLengthBuffer;
            public RTHandle intermediateBufferRGBA1;
            public RTHandle intermediateBufferRG0;

            // Debug textures
            public RTHandle rayCountTexture;

            // Output buffers
            public RTHandle outputShadowTexture;
        }

        static void ExecuteSSSAreaRayTrace(CommandBuffer cmd, RTSAreaRayTraceParameters parameters, RTSAreaRayTraceResources sssartResources)
        {
            // Inject the ray-tracing sampling data
            BlueNoise.BindDitheredTextureSet(cmd, parameters.ditheredTextureSet);

            // Evaluate the dispatch parameters
            int areaTileSize = 8;
            int numTilesX = (parameters.texWidth + (areaTileSize - 1)) / areaTileSize;
            int numTilesY = (parameters.texHeight + (areaTileSize - 1)) / areaTileSize;

            // We have noticed from extensive profiling that ray-trace shaders are not as effective for running per-pixel computation. In order to reduce that,
            // we do a first prepass that compute the analytic term and probability and generates the first integration sample

            // Bind the light data
            cmd.SetComputeMatrixParam(parameters.screenSpaceShadowsCS, HDShaderIDs._RaytracingAreaWorldToLocal, parameters.worldToLocalMatrix);
            cmd.SetComputeIntParam(parameters.screenSpaceShadowsCS, HDShaderIDs._RaytracingTargetAreaLight, parameters.lightIndex);

            parameters.shaderVariablesRayTracingCB._RaytracingNumSamples = parameters.numSamples;
            ConstantBuffer.PushGlobal(cmd, parameters.shaderVariablesRayTracingCB, HDShaderIDs._ShaderVariablesRaytracing);

            // Bind the input buffers
            cmd.SetComputeTextureParam(parameters.screenSpaceShadowsCS, parameters.areaRaytracingShadowPrepassKernel, HDShaderIDs._DepthTexture, sssartResources.depthStencilBuffer);
            cmd.SetComputeTextureParam(parameters.screenSpaceShadowsCS, parameters.areaRaytracingShadowPrepassKernel, HDShaderIDs._NormalBufferTexture, sssartResources.normalBuffer);
            cmd.SetComputeTextureParam(parameters.screenSpaceShadowsCS, parameters.areaRaytracingShadowPrepassKernel, HDShaderIDs._GBufferTexture[0], sssartResources.gbuffer0);
            cmd.SetComputeTextureParam(parameters.screenSpaceShadowsCS, parameters.areaRaytracingShadowPrepassKernel, HDShaderIDs._GBufferTexture[1], sssartResources.gbuffer1);
            cmd.SetComputeTextureParam(parameters.screenSpaceShadowsCS, parameters.areaRaytracingShadowPrepassKernel, HDShaderIDs._GBufferTexture[2], sssartResources.gbuffer2);
            cmd.SetComputeTextureParam(parameters.screenSpaceShadowsCS, parameters.areaRaytracingShadowPrepassKernel, HDShaderIDs._GBufferTexture[3], sssartResources.gbuffer3);
            cmd.SetComputeTextureParam(parameters.screenSpaceShadowsCS, parameters.areaRaytracingShadowPrepassKernel, HDShaderIDs._StencilTexture, sssartResources.depthStencilBuffer, 0, RenderTextureSubElement.Stencil);

            // Bind the output buffers
            cmd.SetComputeTextureParam(parameters.screenSpaceShadowsCS, parameters.areaRaytracingShadowPrepassKernel, HDShaderIDs._RaytracedAreaShadowIntegration, sssartResources.outputShadowTexture);
            cmd.SetComputeTextureParam(parameters.screenSpaceShadowsCS, parameters.areaRaytracingShadowPrepassKernel, HDShaderIDs._RaytracedAreaShadowSample, sssartResources.intermediateBufferRGBA1);
            cmd.SetComputeTextureParam(parameters.screenSpaceShadowsCS, parameters.areaRaytracingShadowPrepassKernel, HDShaderIDs._RaytracingDirectionBuffer, sssartResources.directionBuffer);
            cmd.SetComputeTextureParam(parameters.screenSpaceShadowsCS, parameters.areaRaytracingShadowPrepassKernel, HDShaderIDs._RayTracingLengthBuffer, sssartResources.rayLengthBuffer);
            cmd.SetComputeTextureParam(parameters.screenSpaceShadowsCS, parameters.areaRaytracingShadowPrepassKernel, HDShaderIDs._AnalyticProbBuffer, sssartResources.intermediateBufferRG0);
            cmd.DispatchCompute(parameters.screenSpaceShadowsCS, parameters.areaRaytracingShadowPrepassKernel, numTilesX, numTilesY, parameters.viewCount);

            // Set ray count texture
            cmd.SetRayTracingTextureParam(parameters.screenSpaceShadowsRT, HDShaderIDs._RayCountTexture, sssartResources.rayCountTexture);

            // Set the acceleration structure for the pass
            cmd.SetRayTracingAccelerationStructure(parameters.screenSpaceShadowsRT, HDShaderIDs._RaytracingAccelerationStructureName, parameters.accelerationStructure);

            // Define the shader pass to use for the reflection pass
            cmd.SetRayTracingShaderPass(parameters.screenSpaceShadowsRT, "VisibilityDXR");

            // Input data
            cmd.SetRayTracingTextureParam(parameters.screenSpaceShadowsRT, HDShaderIDs._DepthTexture, sssartResources.depthStencilBuffer);
            cmd.SetRayTracingTextureParam(parameters.screenSpaceShadowsRT, HDShaderIDs._NormalBufferTexture, sssartResources.normalBuffer);
            cmd.SetRayTracingTextureParam(parameters.screenSpaceShadowsRT, HDShaderIDs._AnalyticProbBuffer, sssartResources.intermediateBufferRG0);
            cmd.SetRayTracingTextureParam(parameters.screenSpaceShadowsRT, HDShaderIDs._RaytracedAreaShadowSample, sssartResources.intermediateBufferRGBA1);
            cmd.SetRayTracingTextureParam(parameters.screenSpaceShadowsRT, HDShaderIDs._RaytracingDirectionBuffer, sssartResources.directionBuffer);
            cmd.SetRayTracingTextureParam(parameters.screenSpaceShadowsRT, HDShaderIDs._RayTracingLengthBuffer, sssartResources.rayLengthBuffer);
            cmd.SetRayTracingIntParam(parameters.screenSpaceShadowsRT, HDShaderIDs._RaytracingTargetAreaLight, parameters.lightIndex);

            // Output data
            cmd.SetRayTracingTextureParam(parameters.screenSpaceShadowsRT, HDShaderIDs._RaytracedAreaShadowIntegration, sssartResources.outputShadowTexture);

            // Evaluate the intersection
            cmd.DispatchRays(parameters.screenSpaceShadowsRT, m_RayGenAreaShadowSingleName, (uint)parameters.texWidth, (uint)parameters.texHeight, (uint)parameters.viewCount);

            // Let's do the following samples (if any)
            for (int sampleIndex = 1; sampleIndex < parameters.numSamples; ++sampleIndex)
            {
                // Update global Constant Buffer
                parameters.shaderVariablesRayTracingCB._RaytracingNumSamples = parameters.numSamples;
                parameters.shaderVariablesRayTracingCB._RaytracingSampleIndex = sampleIndex;
                ConstantBuffer.PushGlobal(cmd, parameters.shaderVariablesRayTracingCB, HDShaderIDs._ShaderVariablesRaytracing);

                // Bind the light data
                cmd.SetComputeIntParam(parameters.screenSpaceShadowsCS, HDShaderIDs._RaytracingTargetAreaLight, parameters.lightIndex);
                cmd.SetComputeMatrixParam(parameters.screenSpaceShadowsCS, HDShaderIDs._RaytracingAreaWorldToLocal, parameters.worldToLocalMatrix);

                // Input Buffers
                cmd.SetComputeTextureParam(parameters.screenSpaceShadowsCS, parameters.areaRaytracingShadowNewSampleKernel, HDShaderIDs._DepthTexture, sssartResources.depthStencilBuffer);
                cmd.SetComputeTextureParam(parameters.screenSpaceShadowsCS, parameters.areaRaytracingShadowNewSampleKernel, HDShaderIDs._NormalBufferTexture, sssartResources.normalBuffer);
                cmd.SetComputeTextureParam(parameters.screenSpaceShadowsCS, parameters.areaRaytracingShadowNewSampleKernel, HDShaderIDs._GBufferTexture[0], sssartResources.gbuffer0);
                cmd.SetComputeTextureParam(parameters.screenSpaceShadowsCS, parameters.areaRaytracingShadowNewSampleKernel, HDShaderIDs._GBufferTexture[1], sssartResources.gbuffer1);
                cmd.SetComputeTextureParam(parameters.screenSpaceShadowsCS, parameters.areaRaytracingShadowNewSampleKernel, HDShaderIDs._GBufferTexture[2], sssartResources.gbuffer2);
                cmd.SetComputeTextureParam(parameters.screenSpaceShadowsCS, parameters.areaRaytracingShadowNewSampleKernel, HDShaderIDs._GBufferTexture[3], sssartResources.gbuffer3);
                cmd.SetComputeTextureParam(parameters.screenSpaceShadowsCS, parameters.areaRaytracingShadowNewSampleKernel, HDShaderIDs._StencilTexture, sssartResources.depthStencilBuffer, 0, RenderTextureSubElement.Stencil);

                // Output buffers
                cmd.SetComputeTextureParam(parameters.screenSpaceShadowsCS, parameters.areaRaytracingShadowNewSampleKernel, HDShaderIDs._RaytracedAreaShadowSample, sssartResources.intermediateBufferRGBA1);
                cmd.SetComputeTextureParam(parameters.screenSpaceShadowsCS, parameters.areaRaytracingShadowNewSampleKernel, HDShaderIDs._RaytracingDirectionBuffer, sssartResources.directionBuffer);
                cmd.SetComputeTextureParam(parameters.screenSpaceShadowsCS, parameters.areaRaytracingShadowNewSampleKernel, HDShaderIDs._RayTracingLengthBuffer, sssartResources.rayLengthBuffer);
                cmd.SetComputeTextureParam(parameters.screenSpaceShadowsCS, parameters.areaRaytracingShadowNewSampleKernel, HDShaderIDs._AnalyticProbBuffer, sssartResources.intermediateBufferRG0);
                cmd.DispatchCompute(parameters.screenSpaceShadowsCS, parameters.areaRaytracingShadowNewSampleKernel, numTilesX, numTilesY, parameters.viewCount);

                // Input buffers
                cmd.SetRayTracingTextureParam(parameters.screenSpaceShadowsRT, HDShaderIDs._DepthTexture, sssartResources.depthStencilBuffer);
                cmd.SetRayTracingTextureParam(parameters.screenSpaceShadowsRT, HDShaderIDs._NormalBufferTexture, sssartResources.normalBuffer);
                cmd.SetRayTracingTextureParam(parameters.screenSpaceShadowsRT, HDShaderIDs._RaytracedAreaShadowSample, sssartResources.intermediateBufferRGBA1);
                cmd.SetRayTracingTextureParam(parameters.screenSpaceShadowsRT, HDShaderIDs._RaytracingDirectionBuffer, sssartResources.directionBuffer);
                cmd.SetRayTracingTextureParam(parameters.screenSpaceShadowsRT, HDShaderIDs._RayTracingLengthBuffer, sssartResources.rayLengthBuffer);
                cmd.SetRayTracingTextureParam(parameters.screenSpaceShadowsRT, HDShaderIDs._AnalyticProbBuffer, sssartResources.intermediateBufferRG0);
                cmd.SetRayTracingIntParam(parameters.screenSpaceShadowsRT, HDShaderIDs._RaytracingTargetAreaLight, parameters.lightIndex);

                // Output buffers
                cmd.SetRayTracingTextureParam(parameters.screenSpaceShadowsRT, HDShaderIDs._RaytracedAreaShadowIntegration, sssartResources.outputShadowTexture);

                // Evaluate the intersection
                cmd.DispatchRays(parameters.screenSpaceShadowsRT, m_RayGenAreaShadowSingleName, (uint)parameters.texWidth, (uint)parameters.texHeight, (uint)parameters.viewCount);
            }

            if (parameters.filterTracedShadow)
            {
                Vector4 shadowChannelMask0 = new Vector4();
                Vector4 shadowChannelMask1 = new Vector4();
                Vector4 shadowChannelMask2 = new Vector4();
                GetShadowChannelMask(parameters.areaShadowSlot, ScreenSpaceShadowType.Area, ref shadowChannelMask0);
                GetShadowChannelMask(parameters.areaShadowSlot, ScreenSpaceShadowType.GrayScale, ref shadowChannelMask1);
                GetShadowChannelMask(parameters.areaShadowSlot + 1, ScreenSpaceShadowType.GrayScale, ref shadowChannelMask2);

                // Global parameters
                cmd.SetComputeIntParam(parameters.screenSpaceShadowsFilterCS, HDShaderIDs._RaytracingDenoiseRadius, parameters.filterSize);
                cmd.SetComputeIntParam(parameters.screenSpaceShadowsFilterCS, HDShaderIDs._DenoisingHistorySlice, parameters.areaShadowSlot / 4);
                cmd.SetComputeVectorParam(parameters.screenSpaceShadowsFilterCS, HDShaderIDs._DenoisingHistoryMask, shadowChannelMask0);
                cmd.SetComputeVectorParam(parameters.screenSpaceShadowsFilterCS, HDShaderIDs._DenoisingHistoryMaskSn, shadowChannelMask1);
                cmd.SetComputeVectorParam(parameters.screenSpaceShadowsFilterCS, HDShaderIDs._DenoisingHistoryMaskUn, shadowChannelMask2);

                cmd.SetComputeTextureParam(parameters.screenSpaceShadowsFilterCS, parameters.areaShadowApplyTAAKernel, HDShaderIDs._AnalyticProbBuffer, sssartResources.intermediateBufferRG0);
                cmd.SetComputeTextureParam(parameters.screenSpaceShadowsFilterCS, parameters.areaShadowApplyTAAKernel, HDShaderIDs._DepthTexture, sssartResources.depthStencilBuffer);
                cmd.SetComputeTextureParam(parameters.screenSpaceShadowsFilterCS, parameters.areaShadowApplyTAAKernel, HDShaderIDs._CameraMotionVectorsTexture, sssartResources.motionVectorsBuffer);
                cmd.SetComputeTextureParam(parameters.screenSpaceShadowsFilterCS, parameters.areaShadowApplyTAAKernel, HDShaderIDs._AreaShadowHistory, sssartResources.shadowHistoryArray);
                cmd.SetComputeTextureParam(parameters.screenSpaceShadowsFilterCS, parameters.areaShadowApplyTAAKernel, HDShaderIDs._AnalyticHistoryBuffer, sssartResources.analyticHistoryArray);
                cmd.SetComputeTextureParam(parameters.screenSpaceShadowsFilterCS, parameters.areaShadowApplyTAAKernel, HDShaderIDs._DenoiseInputTexture, sssartResources.outputShadowTexture);
                cmd.SetComputeTextureParam(parameters.screenSpaceShadowsFilterCS, parameters.areaShadowApplyTAAKernel, HDShaderIDs._DenoiseOutputTextureRW, sssartResources.intermediateBufferRGBA1);
                cmd.SetComputeFloatParam(parameters.screenSpaceShadowsFilterCS, HDShaderIDs._HistoryValidity, parameters.historyValidity);
                cmd.DispatchCompute(parameters.screenSpaceShadowsFilterCS, parameters.areaShadowApplyTAAKernel, numTilesX, numTilesY, parameters.viewCount);

                // Update the shadow history buffer
                cmd.SetComputeTextureParam(parameters.screenSpaceShadowsFilterCS, parameters.areaUpdateAnalyticHistoryKernel, HDShaderIDs._AnalyticProbBuffer, sssartResources.intermediateBufferRG0);
                cmd.SetComputeTextureParam(parameters.screenSpaceShadowsFilterCS, parameters.areaUpdateAnalyticHistoryKernel, HDShaderIDs._AnalyticHistoryBuffer, sssartResources.analyticHistoryArray);
                cmd.DispatchCompute(parameters.screenSpaceShadowsFilterCS, parameters.areaUpdateAnalyticHistoryKernel, numTilesX, numTilesY, parameters.viewCount);

                // Update the analytic history buffer
                cmd.SetComputeTextureParam(parameters.screenSpaceShadowsFilterCS, parameters.areaUpdateShadowHistoryKernel, HDShaderIDs._DenoiseInputTexture, sssartResources.intermediateBufferRGBA1);
                cmd.SetComputeTextureParam(parameters.screenSpaceShadowsFilterCS, parameters.areaUpdateShadowHistoryKernel, HDShaderIDs._AreaShadowHistoryRW, sssartResources.shadowHistoryArray);
                cmd.DispatchCompute(parameters.screenSpaceShadowsFilterCS, parameters.areaUpdateShadowHistoryKernel, numTilesX, numTilesY, parameters.viewCount);

                // Inject parameters for noise estimation
                cmd.SetComputeTextureParam(parameters.screenSpaceShadowsFilterCS, parameters.areaEstimateNoiseKernel, HDShaderIDs._DepthTexture, sssartResources.depthStencilBuffer);
                cmd.SetComputeTextureParam(parameters.screenSpaceShadowsFilterCS, parameters.areaEstimateNoiseKernel, HDShaderIDs._NormalBufferTexture, sssartResources.normalBuffer);
                cmd.SetComputeTextureParam(parameters.screenSpaceShadowsFilterCS, parameters.areaEstimateNoiseKernel, HDShaderIDs._ScramblingTexture, parameters.scramblingTex);

                // Noise estimation pre-pass
                cmd.SetComputeTextureParam(parameters.screenSpaceShadowsFilterCS, parameters.areaEstimateNoiseKernel, HDShaderIDs._DenoiseInputTexture, sssartResources.intermediateBufferRGBA1);
                cmd.SetComputeTextureParam(parameters.screenSpaceShadowsFilterCS, parameters.areaEstimateNoiseKernel, HDShaderIDs._DenoiseOutputTextureRW, sssartResources.outputShadowTexture);
                cmd.DispatchCompute(parameters.screenSpaceShadowsFilterCS, parameters.areaEstimateNoiseKernel, numTilesX, numTilesY, parameters.viewCount);

                // Reinject parameters for denoising
                cmd.SetComputeTextureParam(parameters.screenSpaceShadowsFilterCS, parameters.areaFirstDenoiseKernel, HDShaderIDs._DepthTexture, sssartResources.depthStencilBuffer);
                cmd.SetComputeTextureParam(parameters.screenSpaceShadowsFilterCS, parameters.areaFirstDenoiseKernel, HDShaderIDs._NormalBufferTexture, sssartResources.normalBuffer);

                // First denoising pass
                cmd.SetComputeTextureParam(parameters.screenSpaceShadowsFilterCS, parameters.areaFirstDenoiseKernel, HDShaderIDs._DenoiseInputTexture, sssartResources.outputShadowTexture);
                cmd.SetComputeTextureParam(parameters.screenSpaceShadowsFilterCS, parameters.areaFirstDenoiseKernel, HDShaderIDs._DenoiseOutputTextureRW, sssartResources.intermediateBufferRGBA1);
                cmd.DispatchCompute(parameters.screenSpaceShadowsFilterCS, parameters.areaFirstDenoiseKernel, numTilesX, numTilesY, parameters.viewCount);

                // Re-inject parameters for denoising
                cmd.SetComputeTextureParam(parameters.screenSpaceShadowsFilterCS, parameters.areaSecondDenoiseKernel, HDShaderIDs._DepthTexture, sssartResources.depthStencilBuffer);
                cmd.SetComputeTextureParam(parameters.screenSpaceShadowsFilterCS, parameters.areaSecondDenoiseKernel, HDShaderIDs._NormalBufferTexture, sssartResources.normalBuffer);

                // Second (and final) denoising pass
                cmd.SetComputeTextureParam(parameters.screenSpaceShadowsFilterCS, parameters.areaSecondDenoiseKernel, HDShaderIDs._DenoiseInputTexture, sssartResources.intermediateBufferRGBA1);
                cmd.SetComputeTextureParam(parameters.screenSpaceShadowsFilterCS, parameters.areaSecondDenoiseKernel, HDShaderIDs._DenoiseOutputTextureRW, sssartResources.outputShadowTexture);
                cmd.DispatchCompute(parameters.screenSpaceShadowsFilterCS, parameters.areaSecondDenoiseKernel, numTilesX, numTilesY, parameters.viewCount);
            }
            else
            {
                cmd.SetComputeTextureParam(parameters.screenSpaceShadowsFilterCS, parameters.areaShadowNoDenoiseKernel, HDShaderIDs._AnalyticProbBuffer, sssartResources.intermediateBufferRG0);
                cmd.SetComputeTextureParam(parameters.screenSpaceShadowsFilterCS, parameters.areaShadowNoDenoiseKernel, HDShaderIDs._DenoiseOutputTextureRW, sssartResources.outputShadowTexture);
                cmd.DispatchCompute(parameters.screenSpaceShadowsFilterCS, parameters.areaShadowNoDenoiseKernel, numTilesX, numTilesY, parameters.viewCount);
            }
        }

<<<<<<< HEAD
        void RenderAreaScreenSpaceShadow(CommandBuffer cmd, HDCamera hdCamera
            , in LightData lightData, HDAdditionalLightData additionalLightData, int lightIndex)
        {
            RTHandle intermediateBufferRG0 = GetRayTracingBuffer(InternalRayTracingBuffers.RG0);
            RTHandle intermediateBufferRGBA0 = GetRayTracingBuffer(InternalRayTracingBuffers.RGBA0);
            RTHandle intermediateBufferRGBA1 = GetRayTracingBuffer(InternalRayTracingBuffers.RGBA1);
            RTHandle directionBuffer = GetRayTracingBuffer(InternalRayTracingBuffers.Direction);
            RTHandle rayLengthBuffer = GetRayTracingBuffer(InternalRayTracingBuffers.Distance);

            // Grab the history buffers for shadows
            RTHandle shadowHistoryArray = hdCamera.GetCurrentFrameRT((int)HDCameraFrameHistoryType.RaytracedShadowHistory)
                ?? hdCamera.AllocHistoryFrameRT((int)HDCameraFrameHistoryType.RaytracedShadowHistory, ShadowHistoryBufferAllocatorFunction, 1);
            RTHandle analyticHistoryArray = hdCamera.GetCurrentFrameRT((int)HDCameraFrameHistoryType.RaytracedShadowHistoryValidity)
                ?? hdCamera.AllocHistoryFrameRT((int)HDCameraFrameHistoryType.RaytracedShadowHistoryValidity, ShadowHistoryValidityBufferAllocatorFunction, 1);

            RTSAreaRayTraceParameters sssartParams = PrepareRTSAreaRayTraceParameters(hdCamera, additionalLightData, lightData, lightIndex);
            RTSAreaRayTraceResources sssartResources = PrepareRTSAreaRayTraceResources(hdCamera, directionBuffer, rayLengthBuffer,
                intermediateBufferRGBA0, intermediateBufferRGBA1, intermediateBufferRG0,
                shadowHistoryArray, analyticHistoryArray);
            ExecuteSSSAreaRayTrace(cmd, sssartParams, sssartResources);

            int areaShadowSlot = -1; // m_lightList.lights[lightIndex].screenSpaceShadowIndex; // TODO FIX ME
            // Write the result texture to the screen space shadow buffer
            WriteScreenSpaceShadowParameters wsssParams = PrepareWriteScreenSpaceShadowParameters(hdCamera, areaShadowSlot, ScreenSpaceShadowType.Area);
            WriteScreenSpaceShadowResources wsssResources = PrepareWriteScreenSpaceShadowResources(intermediateBufferRGBA0);
            ExecuteWriteScreenSpaceShadow(cmd, wsssParams, wsssResources);

            // IF we had to filter, then we have to execute this
            if (additionalLightData.filterTracedShadow)
            {
                // Do not forget to update the identification of shadow history usage
                // hdCamera.PropagateShadowHistory(additionalLightData, areaShadowSlot, GPULightType.Rectangle); // TODO FIX ME
            }
        }

=======
>>>>>>> cfaf6a23
        class RTShadowAreaPassData
        {
            public RTSAreaRayTraceParameters parameters;
            // Input Buffers
            public TextureHandle depthStencilBuffer;
            public TextureHandle normalBuffer;
            public TextureHandle motionVectorsBuffer;
            public TextureHandle gbuffer0;
            public TextureHandle gbuffer1;
            public TextureHandle gbuffer2;
            public TextureHandle gbuffer3;
            public TextureHandle shadowHistoryArray;
            public TextureHandle analyticHistoryArray;

            // Intermediate buffers
            public TextureHandle directionBuffer;
            public TextureHandle rayLengthBuffer;
            public TextureHandle intermediateBufferRGBA1;
            public TextureHandle intermediateBufferRG0;

            // Debug textures
            public TextureHandle rayCountTexture;

            // Output buffers
            public TextureHandle outputShadowTexture;
        }

        void RenderAreaScreenSpaceShadow(RenderGraph renderGraph, HDCamera hdCamera
            , in LightData lightData, HDAdditionalLightData additionalLightData, int lightIndex,
            PrepassOutput prepassOutput, TextureHandle depthBuffer, TextureHandle normalBuffer, TextureHandle motionVectorsBuffer, TextureHandle rayCountTexture, TextureHandle screenSpaceShadowArray)
        {
            // Grab the history buffers for shadows
            RTHandle shadowHistoryArray = RequestShadowHistoryBuffer(hdCamera);
            RTHandle analyticHistoryArray = RequestShadowHistoryValidityBuffer(hdCamera);

            TextureHandle areaShadow;
            using (var builder = renderGraph.AddRenderPass<RTShadowAreaPassData>("Screen Space Shadows Debug", out var passData, ProfilingSampler.Get(HDProfileId.RaytracingAreaLightShadow)))
            {
                passData.parameters = PrepareRTSAreaRayTraceParameters(hdCamera, additionalLightData, lightData, lightIndex);
                // Input Buffers
                passData.depthStencilBuffer = builder.UseDepthBuffer(depthBuffer, DepthAccess.Read);
                passData.normalBuffer = builder.ReadTexture(normalBuffer);
                passData.motionVectorsBuffer = builder.ReadTexture(motionVectorsBuffer);

                if (hdCamera.frameSettings.litShaderMode == LitShaderMode.Deferred)
                {
                    passData.gbuffer0 = builder.ReadTexture(prepassOutput.gbuffer.mrt[0]);
                    passData.gbuffer1 = builder.ReadTexture(prepassOutput.gbuffer.mrt[1]);
                    passData.gbuffer2 = builder.ReadTexture(prepassOutput.gbuffer.mrt[2]);
                    passData.gbuffer3 = builder.ReadTexture(prepassOutput.gbuffer.mrt[3]);
                }
                else
                {
                    passData.gbuffer0 = builder.ReadTexture(renderGraph.defaultResources.blackTextureXR);
                    passData.gbuffer1 = builder.ReadTexture(renderGraph.defaultResources.blackTextureXR);
                    passData.gbuffer2 = builder.ReadTexture(renderGraph.defaultResources.blackTextureXR);
                    passData.gbuffer3 = builder.ReadTexture(renderGraph.defaultResources.blackTextureXR);
                }

                passData.shadowHistoryArray = builder.ReadWriteTexture(renderGraph.ImportTexture(shadowHistoryArray));
                passData.analyticHistoryArray = builder.ReadWriteTexture(renderGraph.ImportTexture(analyticHistoryArray));

                // Intermediate buffers
                passData.directionBuffer = builder.CreateTransientTexture(new TextureDesc(Vector2.one, true, true) { colorFormat = GraphicsFormat.R16G16B16A16_SFloat, enableRandomWrite = true, name = "Direction Buffer" });
                passData.rayLengthBuffer = builder.CreateTransientTexture(new TextureDesc(Vector2.one, true, true) { colorFormat = GraphicsFormat.R32_SFloat, enableRandomWrite = true, name = "Ray Length Buffer" });
                passData.intermediateBufferRGBA1 = builder.CreateTransientTexture(new TextureDesc(Vector2.one, true, true) { colorFormat = GraphicsFormat.R16G16B16A16_SFloat, enableRandomWrite = true, name = "Intermediate Buffer RGBA1" });;
                passData.intermediateBufferRG0 = builder.CreateTransientTexture(new TextureDesc(Vector2.one, true, true) { colorFormat = GraphicsFormat.R16G16B16A16_SFloat, enableRandomWrite = true, name = "Intermediate Buffer RG0" });

                // Debug textures
                passData.rayCountTexture = builder.ReadWriteTexture(rayCountTexture);

                // Output buffers
                passData.outputShadowTexture = builder.ReadWriteTexture(renderGraph.CreateTexture(new TextureDesc(Vector2.one, true, true) { colorFormat = GraphicsFormat.R16G16B16A16_SFloat, enableRandomWrite = true, name = "Shadow Buffer" }));
                builder.SetRenderFunc(
                    (RTShadowAreaPassData data, RenderGraphContext context) =>
                    {
                        RTSAreaRayTraceResources resources = new RTSAreaRayTraceResources();
                        // Input Buffers
                        resources.depthStencilBuffer = data.depthStencilBuffer;
                        resources.normalBuffer = data.normalBuffer;
                        resources.motionVectorsBuffer = data.motionVectorsBuffer;
                        resources.gbuffer0 = data.gbuffer0;
                        resources.gbuffer1 = data.gbuffer1;
                        resources.gbuffer2 = data.gbuffer2;
                        resources.gbuffer3 = data.gbuffer3;
                        resources.shadowHistoryArray = data.shadowHistoryArray;
                        resources.analyticHistoryArray = data.analyticHistoryArray;

                        // Intermediate buffers
                        resources.directionBuffer = data.directionBuffer;
                        resources.rayLengthBuffer = data.rayLengthBuffer;
                        resources.intermediateBufferRGBA1 = data.intermediateBufferRGBA1;
                        resources.intermediateBufferRG0 = data.intermediateBufferRG0;

                        // Debug textures
                        resources.rayCountTexture = data.rayCountTexture;

                        // Output buffers
                        resources.outputShadowTexture = data.outputShadowTexture;
                        ExecuteSSSAreaRayTrace(context.cmd, data.parameters, resources);
                    });
                areaShadow = passData.outputShadowTexture;
            }

            int areaShadowSlot = -1; // m_lightList.lights[lightIndex].screenSpaceShadowIndex; // TOOD FIX ME
            WriteScreenSpaceShadow(renderGraph, hdCamera, areaShadow, screenSpaceShadowArray, areaShadowSlot, ScreenSpaceShadowType.Area);

            if (additionalLightData.filterTracedShadow)
            {
                // Do not forget to update the identification of shadow history usage
                hdCamera.PropagateShadowHistory(additionalLightData, areaShadowSlot, GPULightType.Rectangle);
            }
        }
    }
}<|MERGE_RESOLUTION|>--- conflicted
+++ resolved
@@ -301,44 +301,6 @@
             }
         }
 
-<<<<<<< HEAD
-        void RenderAreaScreenSpaceShadow(CommandBuffer cmd, HDCamera hdCamera
-            , in LightData lightData, HDAdditionalLightData additionalLightData, int lightIndex)
-        {
-            RTHandle intermediateBufferRG0 = GetRayTracingBuffer(InternalRayTracingBuffers.RG0);
-            RTHandle intermediateBufferRGBA0 = GetRayTracingBuffer(InternalRayTracingBuffers.RGBA0);
-            RTHandle intermediateBufferRGBA1 = GetRayTracingBuffer(InternalRayTracingBuffers.RGBA1);
-            RTHandle directionBuffer = GetRayTracingBuffer(InternalRayTracingBuffers.Direction);
-            RTHandle rayLengthBuffer = GetRayTracingBuffer(InternalRayTracingBuffers.Distance);
-
-            // Grab the history buffers for shadows
-            RTHandle shadowHistoryArray = hdCamera.GetCurrentFrameRT((int)HDCameraFrameHistoryType.RaytracedShadowHistory)
-                ?? hdCamera.AllocHistoryFrameRT((int)HDCameraFrameHistoryType.RaytracedShadowHistory, ShadowHistoryBufferAllocatorFunction, 1);
-            RTHandle analyticHistoryArray = hdCamera.GetCurrentFrameRT((int)HDCameraFrameHistoryType.RaytracedShadowHistoryValidity)
-                ?? hdCamera.AllocHistoryFrameRT((int)HDCameraFrameHistoryType.RaytracedShadowHistoryValidity, ShadowHistoryValidityBufferAllocatorFunction, 1);
-
-            RTSAreaRayTraceParameters sssartParams = PrepareRTSAreaRayTraceParameters(hdCamera, additionalLightData, lightData, lightIndex);
-            RTSAreaRayTraceResources sssartResources = PrepareRTSAreaRayTraceResources(hdCamera, directionBuffer, rayLengthBuffer,
-                intermediateBufferRGBA0, intermediateBufferRGBA1, intermediateBufferRG0,
-                shadowHistoryArray, analyticHistoryArray);
-            ExecuteSSSAreaRayTrace(cmd, sssartParams, sssartResources);
-
-            int areaShadowSlot = -1; // m_lightList.lights[lightIndex].screenSpaceShadowIndex; // TODO FIX ME
-            // Write the result texture to the screen space shadow buffer
-            WriteScreenSpaceShadowParameters wsssParams = PrepareWriteScreenSpaceShadowParameters(hdCamera, areaShadowSlot, ScreenSpaceShadowType.Area);
-            WriteScreenSpaceShadowResources wsssResources = PrepareWriteScreenSpaceShadowResources(intermediateBufferRGBA0);
-            ExecuteWriteScreenSpaceShadow(cmd, wsssParams, wsssResources);
-
-            // IF we had to filter, then we have to execute this
-            if (additionalLightData.filterTracedShadow)
-            {
-                // Do not forget to update the identification of shadow history usage
-                // hdCamera.PropagateShadowHistory(additionalLightData, areaShadowSlot, GPULightType.Rectangle); // TODO FIX ME
-            }
-        }
-
-=======
->>>>>>> cfaf6a23
         class RTShadowAreaPassData
         {
             public RTSAreaRayTraceParameters parameters;
