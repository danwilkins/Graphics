--- conflicted
+++ resolved
@@ -109,13 +109,8 @@
                     case GPULightType.Point:
                     case GPULightType.Spot:
                     {
-<<<<<<< HEAD
                         RenderPunctualScreenSpaceShadow(renderGraph, hdCamera, currentLight, currentAdditionalLightData, lightIdx,
-                            prepassOutput, depthBuffer, normalBuffer, motionVectorsBuffer, rayCountTexture, screenSpaceShadowArray);
-=======
-                        RenderPunctualScreenSpaceShadow(renderGraph, hdCamera, currentLight, currentAdditionalLightData, m_CurrentScreenSpaceShadowData[lightIdx].lightDataIndex,
                             prepassOutput, depthBuffer, normalBuffer, motionVectorsBuffer, historyValidityBuffer, rayCountTexture, screenSpaceShadowArray);
->>>>>>> 47c15c6a
                     }
                     break;
                 }
