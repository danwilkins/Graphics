# Graph Settings Menu

## Description

The **Graph Settings** tab on the **[Graph Inspector](Internal-Inspector.md)** lets you change settings that affect the Shader Graph as a whole.

![](images/GraphSettings_Menu.png)

### Graph Settings Menu

| Menu Item | Description |
|:----------|:------------|
| Precision | A [Precision Type](Precision-Types.md) drop-down menu that lets you set the precision for the entire graph. |
<<<<<<< HEAD
| Active Targets | A list that contains the Targets you've selected. Entries can be added or removed using the Add (+) and Remove (-) buttons. |
| Preview Mode | Your options are **Inherit**, **Preview 2D**, and **Preview 3D**. |
=======
| Active Targets | A list that contains the Targets you've selected. Entries can be added or removed using the Add (+) and Remove (-) buttons. Shader Graph supports three targets: the [Universal Render Pipeline](https://docs.unity3d.com/Packages/com.unity.render-pipelines.universal@12.0/manual/index.html), the [High Definition Render Pipeline](https://docs.unity3d.com/Packages/com.unity.render-pipelines.high-definition@12.0/manual/index.html), and the [Built-In Render Pipeline](https://docs.unity3d.com/2020.3/Documentation/Manual/render-pipelines.html). |
>>>>>>> 74350833

Target-specific settings appear below the standard setting options. The displayed Target-specific settings change according to which Targets you select.<|MERGE_RESOLUTION|>--- conflicted
+++ resolved
@@ -11,11 +11,10 @@
 | Menu Item | Description |
 |:----------|:------------|
 | Precision | A [Precision Type](Precision-Types.md) drop-down menu that lets you set the precision for the entire graph. |
-<<<<<<< HEAD
-| Active Targets | A list that contains the Targets you've selected. Entries can be added or removed using the Add (+) and Remove (-) buttons. |
 | Preview Mode | Your options are **Inherit**, **Preview 2D**, and **Preview 3D**. |
-=======
-| Active Targets | A list that contains the Targets you've selected. Entries can be added or removed using the Add (+) and Remove (-) buttons. Shader Graph supports three targets: the [Universal Render Pipeline](https://docs.unity3d.com/Packages/com.unity.render-pipelines.universal@12.0/manual/index.html), the [High Definition Render Pipeline](https://docs.unity3d.com/Packages/com.unity.render-pipelines.high-definition@12.0/manual/index.html), and the [Built-In Render Pipeline](https://docs.unity3d.com/2020.3/Documentation/Manual/render-pipelines.html). |
->>>>>>> 74350833
+| Active Targets | A list that contains the Targets you've selected. Entries can be added or removed using the Add (+) and Remove (-) buttons. 
+Shader Graph supports three targets: the [Universal Render Pipeline](https://docs.unity3d.com/Packages/com.unity.render-pipelines.universal@12.0/manual/index.html), 
+the [High Definition Render Pipeline](https://docs.unity3d.com/Packages/com.unity.render-pipelines.high-definition@12.0/manual/index.html), and 
+the [Built-In Render Pipeline](https://docs.unity3d.com/2020.3/Documentation/Manual/render-pipelines.html). |
 
 Target-specific settings appear below the standard setting options. The displayed Target-specific settings change according to which Targets you select.