--- conflicted
+++ resolved
@@ -40,19 +40,17 @@
 
 This adds gradient functionality via two new nodes. The Sample Gradient node samples a gradient given a Time parameter. You can define this gradient on the Gradient slot control view. The Gradient Asset node defines a gradient that can be sampled by multiple Sample Gradient nodes using different Time parameters.
 
-<<<<<<< HEAD
 ### Texture3D and Texture2D Array
 
 ![](.data/texture_nodes.png)
 
 This change expands Unity's support for Texture types via two new property types and four new nodes. These allow you to define and sample Texture 3D and Texture 2D Array type assets in Shader Graph.
-=======
+
 ### Texture 2D LOD node
 
 ![](.data/texture_2d_lod_node.png)
 
 This adds a new node for LOD functionality on a Texture 2D Sample. Sample Texture 2D LOD uses the exact same input and output slots as Sample Texture 2D, but also includes an input for level of detail adjustments via a Vector1 slot. 
->>>>>>> 31d81007
 
 ### Show generated code
 
