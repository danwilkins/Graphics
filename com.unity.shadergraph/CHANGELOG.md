# Changelog
All notable changes to this package are documented in this file.

The format is based on [Keep a Changelog](http://keepachangelog.com/en/1.0.0/)
and this project adheres to [Semantic Versioning](http://semver.org/spec/v2.0.0.html).

<<<<<<< HEAD
## [6.7.0] - 2019-XX-XX
### Changed
- New Shader Graph windows are now docked to either existing Shader Graph windows, or to the Scene View.
=======
## [7.1.0] - 2019-XX-XX

## [7.0.0] - 2019-07-10
### Added
- You can now use the `SHADERGRAPH_PREVIEW` keyword in `Custom Function Node` to generate different code for preview Shaders.
- Color Mode improves node visibility by coloring the title bar by Category, Precision, or custom colors.
- You can now set the precision of a Shader Graph and individual nodes.
- Added the `_TimeParameters` variable which contains `Time`, `Sin(Time)`, and `Cosine(Time)`
- _Absolute World_ space on `Position Node` now provides absolute world space coordinates regardless of the active render pipeline.
- You can now add sticky notes to graphs.

### Changed
- The `Custom Function Node` now uses an object field to reference its source when using `File` mode.
- To enable master nodes to generate correct motion vectors for time-based vertex modification, time is now implemented as an input to the graph rather than as a global uniform.
- **World** space on `Position Node` now uses the default world space coordinates of the active render pipeline. 

### Fixed
- Fixed an error in `Custom Function Node` port naming.
- `Sampler State` properties and nodes now serialize correctly.
- Labels in the Custom Port menu now use the correct coloring when using the Personal skin.
- Fixed an error that occured when creating a Sub Graph from a selection containing a Group Node.
- When you change a Sub Graph, Shader Graph windows now correctly reload.
- When you save a Shader Graph, all other Shader Graph windows no longer re-compile their preview Shaders.
- Shader Graph UI now draws with correct styling for 2019.3.
- When deleting edge connections to nodes with a preview error, input ports no longer draw in the wrong position.
- Fixed an error involving deprecated components from VisualElements.
- When you convert nodes to a Sub Graph, the nodes are now placed correctly in the Sub Graph.
- The `Bitangent Vector Node` now generates all necessary shader requirements.

## [6.7.0-preview] - 2019-05-16
### Added
- Added a hidden path namespace for Sub Graphs to prevent certain Sub Graphs from populating the Create Node menu.

### Changed
- Anti-aliasing (4x) is now enabled on Shader Graph windows.
>>>>>>> 39f37307

### Fixed
- When you click on the gear icon, Shader Graph now focuses on the selected node, and brings the settings menu to front view.
- Sub Graph Output and Custom Function Node now validate slot names, and display an appropriate error badge when needed.
- Remaining outdated documentation has been removed. 
- When you perform an undo or redo to an inactive Shader Graph window, the window no longer breaks.
- When you rapidly perform an undo or redo, Shader Graph windows no longer break.
- Sub Graphs that contain references to non-existing Sub Graphs no longer break the Sub Graph Importer.
- You can now reference sub-assets such as Textures.
- You can now reference Scene Color and Scene Depth correctly from within a Sub Graph.
- When you create a new empty Sub Graph, it no longer shows a warning about a missing output.
- When you create outputs that start with a digit, Shader generation no longer fails.
- You can no longer add nodes that are not allowed into Sub Graphs.
- A graph must now always contain at least one Master Node.
- Duplicate output names are now allowed.
- Fixed an issue where the main preview was always redrawing.
- When you set a Master Node as active, the Main Preview now shows the correct result.
- When you save a graph that contains a Sub Graph node, the Shader Graph window no longer freezes.
- Fixed an error that occured when using multiple Sampler State nodes with different parameters.
- Fixed an issue causing default inputs to be misaligned in certain cases.
- You can no longer directly connect slots with invalid types. When the graph detects that situation, it now doesn't break and gives an error instead.

## [6.6.0] - 2019-04-01
### Added
- You can now add Matrix, Sampler State and Gradient properties to the Blackboard.
- Added Custom Function node. Use this node to define a custom HLSL function either via string directly in the graph, or via a path to an HLSL file.
- You can now group nodes by pressing Ctrl + G.
- Added "Delete Group and Contents" and removed "Ungroup All Nodes" from the context menu for groups.
- You can now use Sub Graphs in other Sub Graphs.
- Preview shaders now compile in the background, and only redraw when necessary.

### Changed
- Removed Blackboard fields, which had no effect on Sub Graph input ports, from the Sub Graph Blackboard.
- Subgraph Output node is now called Outputs.
- Subgraph Output node now supports renaming of ports.
- Subgraph Output node now supports all port types.
- Subgraph Output node now supports reordering ports.
- When you convert nodes to a Sub Graph, Shader Graph generates properties and output ports in the Sub Graph, and now by default, names those resulting properties and output ports based on their types.
- When you delete a group, Shader Graph now deletes the Group UI, but doesn't delete the nodes inside.

### Fixed
- You can now undo edits to Vector port default input fields.
- You can now undo edits to Gradient port default input fields.
- Boolean port input fields now display correct values when you undo changes.
- Vector type properties now behave as expected when you undo changes.
- Fixed an error that previously occurred when you opened saved Shader Graphs containing one or more Voronoi nodes.
- You can now drag normal map type textures on to a Shader Graph to create Sample Texture 2D nodes with the correct type set.
- Fixed the Multiply node so default input values are applied correctly.
- Added padding on input values for Blend node to prevent NaN outputs.
- Fixed an issue where `IsFaceSign` would not compile within Sub Graph Nodes.
- Null reference errors no longer occur when you remove ports with connected edges.
- Default input fields now correctly hide and show when connections change.

## [6.5.0] - 2019-03-07

### Fixed
- Fixed master preview for HDRP master nodes when alpha clip is enabled.

## [6.4.0] - 2019-02-21
### Fixed
- Fixed the Transform node, so going from Tangent Space to any other space now works as expected.

## [6.3.0] - 2019-02-18
### Fixed
- Fixed an issue where the Normal Reconstruct Z Node sometimes caused Not a Number (NaN) errors when using negative values.

## [6.2.0] - 2019-02-15
### Fixed
- Fixed the property blackboard so it no longer goes missing or turns very small.

### Changed
- Code refactor: all macros with ARGS have been swapped with macros with PARAM. This is because the ARGS macros were incorrectly named.

## [6.1.0] - 2019-02-13

## [6.0.0] - 2019-02-23
### Added
- When you hover your cursor over a property in the blackboard, this now highlights the corresponding property elements in your Shader Graph. Similarly, if you hover over a property in the Shader Graph itself, this highlights the corresponding property in the blackboard.
- Property nodes in your Shader Graph now have a similar look and styling as the properties in the blackboard.

### Changed
- Errors in the compiled shader are now displayed as badges on the appropriate node.
- In the `Scene Depth` node you can now choose the depth sampling mode: `Linear01`, `Raw` or `Eye`.

### Fixed
- When you convert an inline node to a `Property` node, this no longer allows duplicate property names.
- When you move a node, you'll now be asked to save the Graph file.
- You can now Undo edits to Property parameters on the Blackboard.
- You can now Undo conversions between `Property` nodes and inline nodes.
- You can now Undo moving a node.
- You can no longer select the `Texture2D` Property type `Mode`, if the Property is not exposed.
- The `Vector1` Property type now handles default values more intuitively when switching `Mode` dropdown.
- The `Color` node control is now a consistent width.
- Function declarations no longer contain double delimiters.
- The `Slider` node control now functions correctly.
- Fixed an issue where the Editor automatically re-imported Shader Graphs when there were changes to the asset database.
- Reverted the visual styling of various graph elements to their previous correct states.
- Previews now repaint correctly when Unity does not have focus.
- Code generation now works correctly for exposed Vector1 shader properties where the decimal separator is not a dot.
- The `Rotate About Axis` node's Modes now use the correct function versions.
- Shader Graph now preserves grouping when you convert nodes between property and inline.
- The `Flip` node now greys out labels for inactive controls.
- The `Boolean` property type now uses the `ToggleUI` property attribute, so as to not generate keywords.
- The `Normal Unpack` node no longer generates errors in Object space.
- The `Split` node now uses values from its default Port input fields.
- The `Channel Mask` node now allows multiple node instances, and no longer generates any errors.
- Serialized the Alpha control value on the `Flip` node.
- The `Is Infinite` and `Is NaN` nodes now use `Vector 1` input ports, but the output remains the same.
- You can no longer convert a node inside a `Sub Graph` into a `Sub Graph`, which previously caused errors.
- The `Transformation Matrix` node's Inverse Projection and Inverse View Projection modes no longer produce errors.
- The term `Shader Graph` is now captilized correctly in the Save Graph prompt. 

## [5.2.0] - 2018-11-27
### Added
- Shader Graph now has __Group Node__, where you can group together several nodes. You can use this to keep your Graphs organized and nice.

### Fixed
- The expanded state of blackboard properties are now remembered during a Unity session.

## [5.1.0] - 2018-11-19
### Added
- You can now show and hide the Main Preview and the Blackboard from the toolbar.

### Changed
- The Shader Graph package is no longer in preview.
- Moved `NormalBlendRNM` node to a dropdown option on `Normal Blend` node.
- `Sample Cubemap` node now has a `SamplerState` slot.
- New Sub Graph assets now default to the "Sub Graphs" path in the Create Node menu.
- New Shader Graph assets now default to the "Shader Graphs" path in the Shader menu.
- The `Light Probe` node is now a `Baked GI` node. When you use LWRP with lightmaps, this node now returns the correct lightmap data. This node is supported in HDRP.
- `Reflection Probe` nodes now only work with LWRP. This solves compilation errors in HDRP.
- `Ambient` nodes now only work with LWRP. This solves compilation errors in HDRP.
- `Fog` nodes now only work with LWRP. This solves compilation errors in HDRP.
- In HDRP, the `Position` port for the `Object` node now returns the absolute world position.
- The `Baked GI`, `Reflection Probe`, and `Ambient` nodes are now in the `Input/Lighting` category.
- The master node no longer has its own preview, because it was redundant. You can see the results for the master node in the Main Preview.

### Fixed
- Shadow projection is now correct when using the `Unlit` master node with HD Render Pipeline.
- Removed all direct references to matrices
- `Matrix Construction` nodes with different `Mode` values now evaluate correctly.
- `Is Front Face` node now works correctly when connected to `Alpha` and `AlphaThreshold` slots on the `PBR` master node.
- Corrected some instances of incorrect port dimensions on several nodes.
- `Scene Depth` and `Scene Color` nodes now work in single pass stereo in Lightweight Render Pipeline.
- `Channel Mask` node controls are now aligned correctly.
- In Lightweight Render Pipeline, Pre-multiply surface type now matches the Lit shader. 
- Non-exposed properties in the blackboard no longer have a green dot next to them.
- Default reference name for shader properties are now serialized. You cannot change them after initial creation.
- When you save Shader Graph and Sub Graph files, they're now automatically checked out on version control.
- Shader Graph no longer throws an exception when you double-click a folder in the Project window.
- Gradient Node no longer throws an error when you undo a deletion.

## [5.0.0-preview] - 2018-09-28

## [4.0.0-preview] - 2018-09-28
### Added
- Shader Graph now supports the High Definition Render Pipeline with both PBR and Unlit Master nodes. Shaders built with Shader Graph work with both the Lightweight and HD render pipelines.
- You can now modify vertex position via the Position slot on the PBR and Unlit Master nodes. By default, the input to this node is object space position. Custom inputs to this slot should specify the absolute local position of a given vertex. Certain nodes (such as Procedural Shapes) are not viable in the vertex shader. Such nodes are incompatible with this slot.
- You can now edit the Reference name for a property. To do so, select the property and type a new name next to Reference. If you want to reset to the default name, right-click Reference, and select Reset reference.
- In the expanded property window, you can now toggle whether the property is exposed.
- You can now change the path of Shader Graphs and Sub Graphs. When you change the path of a Shader Graph, this modifies the location it has in the shader selection list. When you change the path of Sub Graph, it will have a different location in the node creation menu.
- Added `Is Front Face` node. With this node, you can change graph output depending on the face sign of a given fragment. If the current fragment is part of a front face, the node returns true. For a back face, the node returns false. Note: This functionality requires that you have enabled **two sided** on the Master node.
- Gradient functionality is now available via two new nodes: Sample Gradient and Gradient Asset. The Sample Gradient node samples a gradient given a Time parameter. You can define this gradient on the Gradient slot control view. The Gradient Asset node defines a gradient that can be sampled by multiple Sample Gradient nodes using different Time parameters.
- Math nodes now have a Waves category. The category has four different nodes: Triangle wave, Sawtooth wave, Square wave, and Noise Sine wave. The Triangle, Sawtooth, and Square wave nodes output a waveform with a range of -1 to 1 over a period of 1. The Noise Sine wave outputs a standard Sine wave with a range of -1 to 1 over a period of 2 * pi. For variance, random noise is added to the amplitude of the Sine wave, within a determined range.
- Added `Sphere Mask` node for which you can indicate the starting coordinate and center point. The sphere mask uses these with the **Radius** and **Hardness** parameters. Sphere mask functionality works in both 2D and 3D spaces, and is based on the vector coordinates in the **Coords and Center** input.
- Added support for Texture 3D and Texture 2D Array via two new property types and four new nodes.
- A new node `Texture 2D LOD` has been added for LOD functionality on a Texture 2D Sample. Sample Texture 2D LOD uses the exact same input and output slots as Sample Texture 2D, but also includes an input for level of detail adjustments via a Vector1 slot.
- Added `Texel Size` node, which allows you to get the special texture properties of a Texture 2D Asset via the `{texturename}_TexelSize` variable. Based on input from the Texture 2D Asset, the node outputs the width and height of the texel size in Vector1 format.
- Added `Rotate About Axis` node. This allows you to rotate a 3D vector space around an axis. For the rotation, you can specify an amount of degrees or a radian value.
- Unpacking normal maps in object space.
- Unpacking derivative maps option on sample texture nodes.
- Added Uint type for instancing support.
- Added HDR option for color material slots.
- Added definitions used by new HD Lit Master node.
- Added a popup control for a string list.
- Added conversion type (position/direction) to TransformNode.
- In your preview for nodes that are not master nodes, pixels now display as pink if they are not finite.

### Changed
- The settings for master nodes now live in a small window that you can toggle on and off. Here, you can change various rendering settings for your shader.
- There are two Normal Derive Nodes: `Normal From Height` and `Normal Reconstruct Z`.
  `Normal From Height` uses Vector1 input to derive a normal map.
  `Normal Reconstruct Z` uses the X and Y components in Vector2 input to derive the proper Z value for a normal map.
- The Texture type default input now accepts render textures.
- HD PBR subshader no longer duplicates surface description code into vertex shader.
- If the current render pipeline is not compatible, master nodes now display an error badge.
- The preview shader now only considers the current render pipeline. Because of this there is less code to compile, so the preview shader compiles faster.
- When you rename a shader graph or sub shader graph locally on your disk, the title of the Shader Graph window, black board, and preview also updates.
- Removed legacy matrices from Transfomation Matrix node.
- Texture 2D Array and Texture 3D nodes can no longer be used in the vertex shader.
- `Normal Create` node has been renamed to `Normal From Texture`.
- When you close the Shader Graph after you have modified a file, the prompt about saving your changes now shows the file name as well.
- `Blend` node now supports Overwrite mode.
- `Simple Noise` node no longer has a loop.
- The `Polygon` node now calculates radius based on apothem.
- `Normal Strength` node now calculates Z value more accurately.
- You can now connect Sub Graphs to vertex shader slots. If a node in the Sub Graph specifies a shader stage, that specific Sub Graph node is locked to that stage. When an instance of a Sub Graph node is connected to a slot that specifies a shader stage, all slots on that instance are locked to the stage.
- Separated material options and tags.
- Master node settings are now recreated when a topological modification occurs.

### Fixed
- Vector 1 nodes now evaluate correctly. ([#334](https://github.com/Unity-Technologies/ShaderGraph/issues/334) and [#337](https://github.com/Unity-Technologies/ShaderGraph/issues/337))
- Properties can now be copied and pasted.
- Pasting a property node into another graph will now convert it to a concrete node. ([#300](https://github.com/Unity-Technologies/ShaderGraph/issues/300) and [#307](https://github.com/Unity-Technologies/ShaderGraph/pull/307))
- Nodes that are copied from one graph to another now spawn in the center of the current view. ([#333](https://github.com/Unity-Technologies/ShaderGraph/issues/333))
- When you edit sub graph paths, the search window no longer yields a null reference exception.
- The blackboard is now within view when deserialized.
- Your system locale can no longer cause incorrect commands due to full stops being converted to commas.
- Deserialization of subgraphs now works correctly.
- Sub graphs are now suffixed with (sub), so you can tell them apart from other nodes.
- Boolean and Texture type properties now function correctly in sub-graphs.
- The preview of a node does not obstruct the selection outliner anymore.
- The Dielectric Specular node no longer resets its control values.
- You can now copy, paste, and duplicate sub-graph nodes with vector type input ports.
- The Lightweight PBR subshader now normalizes normal, tangent, and view direction correctly.
- Shader graphs using alpha clip now generate correct depth and shadow passes.
- `Normal Create` node has been renamed to `Normal From Texture`.
- The preview of nodes now updates correctly.
- Your system locale can no longer cause incorrect commands due to full stops being converted to commas.
- `Show Generated Code` no longer throws an "Argument cannot be null" error.
- Sub Graphs now use the correct generation mode when they generate preview shaders.
- The `CodeFunctionNode` API now generates correct function headers when you use `DynamicMatrix` type slots.
- Texture type input slots now set correct default values for 'Normal' texture type.
- SpaceMaterialSlot now reads correct slot.
- Slider node control now functions correctly.
- Shader Graphs no longer display an error message intended for Sub Graphs when you delete properties.
- The Shader Graph and Sub Shader Graph file extensions are no longer case-sensitive.
- The dynamic value slot type now uses the correct decimal separator during HLSL generation.
- Fixed an issue where Show Generated Code could fail when external editor was not set.
- In the High Definition Render Pipeline, Shader Graph now supports 4-channel UVs.
- The Lightweight PBR subshader now generates the correct meta pass.
- Both PBR subshaders can now generate indirect light from emission.
- Shader graphs now support the SRP batcher.
- Fixed an issue where floatfield would be parsed according to OS locale settings with .NET 4.6<|MERGE_RESOLUTION|>--- conflicted
+++ resolved
@@ -4,11 +4,6 @@
 The format is based on [Keep a Changelog](http://keepachangelog.com/en/1.0.0/)
 and this project adheres to [Semantic Versioning](http://semver.org/spec/v2.0.0.html).
 
-<<<<<<< HEAD
-## [6.7.0] - 2019-XX-XX
-### Changed
-- New Shader Graph windows are now docked to either existing Shader Graph windows, or to the Scene View.
-=======
 ## [7.1.0] - 2019-XX-XX
 
 ## [7.0.0] - 2019-07-10
@@ -24,6 +19,7 @@
 - The `Custom Function Node` now uses an object field to reference its source when using `File` mode.
 - To enable master nodes to generate correct motion vectors for time-based vertex modification, time is now implemented as an input to the graph rather than as a global uniform.
 - **World** space on `Position Node` now uses the default world space coordinates of the active render pipeline. 
+- New Shader Graph windows are now docked to either existing Shader Graph windows, or to the Scene View.
 
 ### Fixed
 - Fixed an error in `Custom Function Node` port naming.
@@ -44,7 +40,6 @@
 
 ### Changed
 - Anti-aliasing (4x) is now enabled on Shader Graph windows.
->>>>>>> 39f37307
 
 ### Fixed
 - When you click on the gear icon, Shader Graph now focuses on the selected node, and brings the settings menu to front view.
