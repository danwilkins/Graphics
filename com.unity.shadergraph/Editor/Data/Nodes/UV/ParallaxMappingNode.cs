using UnityEngine;
using UnityEditor.Graphing;
using System;
using System.Linq;
using UnityEditor.ShaderGraph.Internal;

namespace UnityEditor.ShaderGraph
{
    [Title("UV", "Parallax Mapping")]
    class ParallaxMappingNode : AbstractMaterialNode, IGeneratesBodyCode, IGeneratesFunction, IMayRequireViewDirection, IMayRequireMeshUV
    {
        public ParallaxMappingNode()
        {
            name = "Parallax Mapping";
            UpdateNodeAfterDeserialization();
        }

        // Input slots
        private const int kHeightmapSlotId = 1;
        private const string kHeightmapSlotName = "Heightmap";
        private const int kHeightmapSamplerSlotId = 2;
        private const string kHeightmapSamplerSlotName = "HeightmapSampler";
        private const int kAmplitudeSlotId = 3;
        private const string kAmplitudeSlotName = "Amplitude";
        private const int kUVsSlotId = 4;
        private const string kUVsSlotName = "UVs";


        // Output slots
        private const int kParallaxUVsOutputSlotId = 0;
        private const string kParallaxUVsOutputSlotName = "ParallaxUVs";

        public override bool hasPreview { get { return false; } }

        public sealed override void UpdateNodeAfterDeserialization()
        {
            AddSlot(new Texture2DInputMaterialSlot(kHeightmapSlotId, kHeightmapSlotName, kHeightmapSlotName, ShaderStageCapability.Fragment));
            AddSlot(new SamplerStateMaterialSlot(kHeightmapSamplerSlotId, kHeightmapSamplerSlotName, kHeightmapSamplerSlotName, SlotType.Input));
            AddSlot(new Vector1MaterialSlot(kAmplitudeSlotId, kAmplitudeSlotName, kAmplitudeSlotName, SlotType.Input, 1, ShaderStageCapability.Fragment));
            AddSlot(new UVMaterialSlot(kUVsSlotId, kUVsSlotName, kUVsSlotName, UVChannel.UV0, ShaderStageCapability.Fragment));

            AddSlot(new Vector2MaterialSlot(kParallaxUVsOutputSlotId, kParallaxUVsOutputSlotName, kParallaxUVsOutputSlotName, SlotType.Output, Vector2.zero, ShaderStageCapability.Fragment));
            RemoveSlotsNameNotMatching(new[]
            {
                kParallaxUVsOutputSlotId,
                kHeightmapSlotId,
                kHeightmapSamplerSlotId,
                kAmplitudeSlotId,
                kUVsSlotId,
            });
        }

        string GetFunctionName()
        {
            return $"Unity_ParallaxMapping_{concretePrecision.ToShaderString()}";
        }

        public override void Setup()
        {
            base.Setup();
            var textureSlot = FindInputSlot<Texture2DInputMaterialSlot>(kHeightmapSlotId);
            textureSlot.defaultType = Texture2DShaderProperty.DefaultType.Black;
        }

        public void GenerateNodeFunction(FunctionRegistry registry, GenerationMode generationMode)
        {
            var perPixelDisplacementInclude = @"#include ""Packages/com.unity.render-pipelines.core/ShaderLibrary/ParallaxMapping.hlsl""";
            registry.ProvideFunction(GetFunctionName(), s =>
            {
                s.AppendLine(perPixelDisplacementInclude);
            });
        }

        public void GenerateNodeCode(ShaderStringBuilder sb, GenerationMode generationMode)
        {
            var heightmap = GetSlotValue(kHeightmapSlotId, generationMode);
            var samplerSlot = FindInputSlot<MaterialSlot>(kHeightmapSamplerSlotId);
            var edgesSampler = owner.GetEdges(samplerSlot.slotReference);
            var amplitude = GetSlotValue(kAmplitudeSlotId, generationMode);
            var uvs = GetSlotValue(kUVsSlotId, generationMode);

<<<<<<< HEAD
            sb.AppendLines(String.Format(@"$precision2 {5} = {4} + ParallaxMapping(TEXTURE2D_ARGS({0}, {1}), IN.{2}, {3} * 0.01, {4});",
=======
            sb.AppendLines(String.Format(@"$precision2 {5} = {4} + ParallaxMapping({0}.tex, {1}.samplerstate, IN.{2}, {3} * 0.01, {4});",
>>>>>>> 24b8ad90
                heightmap,
                edgesSampler.Any() ? GetSlotValue(kHeightmapSamplerSlotId, generationMode) : heightmap,
                CoordinateSpace.Tangent.ToVariableName(InterpolatorType.ViewDirection),
                amplitude, // cm in the interface so we multiply by 0.01 in the shader to convert in meter
                uvs,
                GetSlotValue(kParallaxUVsOutputSlotId, generationMode)
            ));
        }

        public NeededCoordinateSpace RequiresViewDirection(ShaderStageCapability stageCapability = ShaderStageCapability.All)
        {
            return NeededCoordinateSpace.Tangent;
        }

        public bool RequiresMeshUV(UVChannel channel, ShaderStageCapability stageCapability)
        {
            if (channel != UVChannel.UV0)
                return false;

            if (IsSlotConnected(kUVsSlotId))
                return false;

            return true;
        }
    }
}<|MERGE_RESOLUTION|>--- conflicted
+++ resolved
@@ -79,11 +79,7 @@
             var amplitude = GetSlotValue(kAmplitudeSlotId, generationMode);
             var uvs = GetSlotValue(kUVsSlotId, generationMode);
 
-<<<<<<< HEAD
-            sb.AppendLines(String.Format(@"$precision2 {5} = {4} + ParallaxMapping(TEXTURE2D_ARGS({0}, {1}), IN.{2}, {3} * 0.01, {4});",
-=======
             sb.AppendLines(String.Format(@"$precision2 {5} = {4} + ParallaxMapping({0}.tex, {1}.samplerstate, IN.{2}, {3} * 0.01, {4});",
->>>>>>> 24b8ad90
                 heightmap,
                 edgesSampler.Any() ? GetSlotValue(kHeightmapSamplerSlotId, generationMode) : heightmap,
                 CoordinateSpace.Tangent.ToVariableName(InterpolatorType.ViewDirection),
