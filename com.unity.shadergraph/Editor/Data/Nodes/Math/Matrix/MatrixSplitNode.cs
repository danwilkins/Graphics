using System;
using System.Collections.Generic;
using System.Linq;
using UnityEngine;
using UnityEditor.Graphing;
using UnityEditor.ShaderGraph.Drawing.Controls;
using UnityEditor.Graphing.Util;

namespace UnityEditor.ShaderGraph
{
    enum MatrixAxis
    {
        Row,
        Column
    }

    [Title("Math", "Matrix", "Matrix Split")]
    class MatrixSplitNode : AbstractMaterialNode, IGeneratesBodyCode
    {
        const string kInputSlotName = "In";
        const string kOutputSlotM0Name = "M0";
        const string kOutputSlotM1Name = "M1";
        const string kOutputSlotM2Name = "M2";
        const string kOutputSlotM3Name = "M3";

        public const int InputSlotId = 0;
        public const int OutputSlotRId = 1;
        public const int OutputSlotGId = 2;
        public const int OutputSlotBId = 3;
        public const int OutputSlotAId = 4;

        public MatrixSplitNode()
        {
            name = "Matrix Split";
            UpdateNodeAfterDeserialization();
        }


        [SerializeField]
        MatrixAxis m_Axis;

        [EnumControl("")]
        MatrixAxis axis
        {
            get { return m_Axis; }
            set
            {
                if (m_Axis.Equals(value))
                    return;
                m_Axis = value;
                Dirty(ModificationScope.Graph);
            }
        }

        static string[] s_ComponentList = new string[4] { "r", "g", "b", "a" };

        public sealed override void UpdateNodeAfterDeserialization()
        {
            AddSlot(new DynamicMatrixMaterialSlot(InputSlotId, kInputSlotName, kInputSlotName, SlotType.Input));
            AddSlot(new DynamicVectorMaterialSlot(OutputSlotRId, kOutputSlotM0Name, kOutputSlotM0Name, SlotType.Output, Vector4.zero));
            AddSlot(new DynamicVectorMaterialSlot(OutputSlotGId, kOutputSlotM1Name, kOutputSlotM1Name, SlotType.Output, Vector4.zero));
            AddSlot(new DynamicVectorMaterialSlot(OutputSlotBId, kOutputSlotM2Name, kOutputSlotM2Name, SlotType.Output, Vector4.zero));
            AddSlot(new DynamicVectorMaterialSlot(OutputSlotAId, kOutputSlotM3Name, kOutputSlotM3Name, SlotType.Output, Vector4.zero));
            RemoveSlotsNameNotMatching(new int[] { InputSlotId, OutputSlotRId, OutputSlotGId, OutputSlotBId, OutputSlotAId });
        }

        static int[] s_OutputSlots = {OutputSlotRId, OutputSlotGId, OutputSlotBId, OutputSlotAId};

        public void GenerateNodeCode(ShaderStringBuilder sb, GenerationMode generationMode)
        {
            var inputValue = GetSlotValue(InputSlotId, generationMode);

            var inputSlot = FindInputSlot<MaterialSlot>(InputSlotId);
            var numInputRows = 0;
            bool useIndentity = false;

            if (inputSlot != null)
            {
                numInputRows = SlotValueHelper.GetMatrixDimension(inputSlot.concreteValueType);
                if (numInputRows > 4)
                    numInputRows = 0;

                if (!owner.GetEdges(inputSlot.slotReference).Any())
                {
                    numInputRows = 0;
                    useIndentity = true;
                }
            }

            int concreteRowCount = useIndentity ? 2 : numInputRows;

            for (var r = 0; r < 4; r++)
            {
                string outputValue;
                if (r >= numInputRows)
                {
                    outputValue = string.Format("$precision{0}(", concreteRowCount);
                    for (int c = 0; c < concreteRowCount; c++)
                    {
                        if (c != 0)
                            outputValue += ", ";
                        outputValue += Matrix4x4.identity.GetRow(r)[c];
                    }
                    outputValue += ")";
                }
                else
                {
                    switch (m_Axis)
                    {
                        case MatrixAxis.Column:
                            outputValue = string.Format("$precision{0}(", numInputRows);
                            for (int c = 0; c < numInputRows; c++)
                            {
                                if (c != 0)
                                    outputValue += ", ";
                                outputValue += string.Format("{0}[{1}].{2}", inputValue, c, s_ComponentList[r]);
                            }
                            outputValue += ")";
                            break;
                        default:
                            outputValue = string.Format("{0}[{1}]", inputValue, r);
                            break;
                    }
                }
                sb.AppendLine(string.Format("$precision{0} {1} = {2};", concreteRowCount, GetVariableNameForSlot(s_OutputSlots[r]), outputValue));
            }
        }

        public override void EvaluateDynamicMaterialSlots()
        {
            var dynamicInputSlotsToCompare = DictionaryPool<DynamicVectorMaterialSlot, ConcreteSlotValueType>.Get();
            var skippedDynamicSlots = ListPool<DynamicVectorMaterialSlot>.Get();

            var dynamicMatrixInputSlotsToCompare = DictionaryPool<DynamicMatrixMaterialSlot, ConcreteSlotValueType>.Get();
            var skippedDynamicMatrixSlots = ListPool<DynamicMatrixMaterialSlot>.Get();

            // iterate the input slots
            using (var tempSlots = PooledList<MaterialSlot>.Get())
            {
                GetInputSlots(tempSlots);
                foreach (var inputSlot in tempSlots)
                {
                    inputSlot.hasError = false;

                    // if there is a connection
                    var edges = owner.GetEdges(inputSlot.slotReference).ToList();
                    if (!edges.Any())
                    {
                        if (inputSlot is DynamicVectorMaterialSlot)
                            skippedDynamicSlots.Add(inputSlot as DynamicVectorMaterialSlot);
                        if (inputSlot is DynamicMatrixMaterialSlot)
                            skippedDynamicMatrixSlots.Add(inputSlot as DynamicMatrixMaterialSlot);
                        continue;
                    }

                    // get the output details
                    var outputSlotRef = edges[0].outputSlot;
                    var outputNode = outputSlotRef.node;
                    if (outputNode == null)
                        continue;

                    var outputSlot = outputNode.FindOutputSlot<MaterialSlot>(outputSlotRef.slotId);
                    if (outputSlot == null)
                        continue;

                    if (outputSlot.hasError)
                    {
                        inputSlot.hasError = true;
                        continue;
                    }

                    var outputConcreteType = outputSlot.concreteValueType;
                    // dynamic input... depends on output from other node.
                    // we need to compare ALL dynamic inputs to make sure they
                    // are compatable.
                    if (inputSlot is DynamicVectorMaterialSlot)
                    {
                        dynamicInputSlotsToCompare.Add((DynamicVectorMaterialSlot)inputSlot, outputConcreteType);
                        continue;
                    }
                    else if (inputSlot is DynamicMatrixMaterialSlot)
                    {
                        dynamicMatrixInputSlotsToCompare.Add((DynamicMatrixMaterialSlot)inputSlot, outputConcreteType);
                        continue;
                    }
                }

                // and now dynamic matrices
                var dynamicMatrixType = ConvertDynamicMatrixInputTypeToConcrete(dynamicMatrixInputSlotsToCompare.Values);
                foreach (var dynamicKvP in dynamicMatrixInputSlotsToCompare)
                    dynamicKvP.Key.SetConcreteType(dynamicMatrixType);
                foreach (var skippedSlot in skippedDynamicMatrixSlots)
                    skippedSlot.SetConcreteType(dynamicMatrixType);

                // we can now figure out the dynamic slotType
                // from here set all the
                var dynamicType = SlotValueHelper.ConvertMatrixToVectorType(dynamicMatrixType);
                foreach (var dynamicKvP in dynamicInputSlotsToCompare)
                    dynamicKvP.Key.SetConcreteType(dynamicType);
                foreach (var skippedSlot in skippedDynamicSlots)
                    skippedSlot.SetConcreteType(dynamicType);

                tempSlots.Clear();
                GetInputSlots(tempSlots);
                bool inputError = tempSlots.Any(x => x.hasError);
                if (inputError)
                {
                    owner.AddConcretizationError(guid, string.Format("Node {0} had input error", guid));
                    hasError = true;
                }
                // configure the output slots now
                // their slotType will either be the default output slotType
                // or the above dynanic slotType for dynamic nodes
                // or error if there is an input error
                tempSlots.Clear();
                GetOutputSlots(tempSlots);
                foreach (var outputSlot in tempSlots)
                {
                    outputSlot.hasError = false;

                    if (inputError)
                    {
                        outputSlot.hasError = true;
                        continue;
                    }

                    if (outputSlot is DynamicVectorMaterialSlot)
                    {
                        (outputSlot as DynamicVectorMaterialSlot).SetConcreteType(dynamicType);
                        continue;
                    }
                    else if (outputSlot is DynamicMatrixMaterialSlot)
                    {
                        (outputSlot as DynamicMatrixMaterialSlot).SetConcreteType(dynamicMatrixType);
                        continue;
                    }
                }

                
                tempSlots.Clear();
                GetOutputSlots(tempSlots);
                if(tempSlots.Any(x => x.hasError))
                {
                    owner.AddConcretizationError(guid, string.Format("Node {0} had output error", guid));
                    hasError = true;
                }
            }

<<<<<<< HEAD
            isInError |= CalculateNodeHasError(ref errorMessage);
            isInError |= ValidateConcretePrecision(ref errorMessage);
            hasError = isInError;

            if (isInError)
            {
                ((GraphData) owner).AddValidationError(objectId, errorMessage);
            }
            else
            {
                ++version;
            }
=======
            CalculateNodeHasError();
>>>>>>> 691e4c7e

            ListPool<DynamicVectorMaterialSlot>.Release(skippedDynamicSlots);
            DictionaryPool<DynamicVectorMaterialSlot, ConcreteSlotValueType>.Release(dynamicInputSlotsToCompare);

            ListPool<DynamicMatrixMaterialSlot>.Release(skippedDynamicMatrixSlots);
            DictionaryPool<DynamicMatrixMaterialSlot, ConcreteSlotValueType>.Release(dynamicMatrixInputSlotsToCompare);
        }
    }
}<|MERGE_RESOLUTION|>--- conflicted
+++ resolved
@@ -246,22 +246,7 @@
                 }
             }
 
-<<<<<<< HEAD
-            isInError |= CalculateNodeHasError(ref errorMessage);
-            isInError |= ValidateConcretePrecision(ref errorMessage);
-            hasError = isInError;
-
-            if (isInError)
-            {
-                ((GraphData) owner).AddValidationError(objectId, errorMessage);
-            }
-            else
-            {
-                ++version;
-            }
-=======
             CalculateNodeHasError();
->>>>>>> 691e4c7e
 
             ListPool<DynamicVectorMaterialSlot>.Release(skippedDynamicSlots);
             DictionaryPool<DynamicVectorMaterialSlot, ConcreteSlotValueType>.Release(dynamicInputSlotsToCompare);
