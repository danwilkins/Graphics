using System;
using System.Collections.Generic;
using System.Text;
using System.Linq;
using UnityEditor.Graphing;
using UnityEngine;

namespace UnityEditor.ShaderGraph.Internal
{
    [Serializable]
    [FormerName("UnityEditor.ShaderGraph.FloatShaderProperty")]
    [FormerName("UnityEditor.ShaderGraph.Vector1ShaderProperty")]
    public sealed class Vector1ShaderProperty : AbstractShaderProperty<float>
    {
        internal Vector1ShaderProperty()
        {
            displayName = "Vector1";
        }
        
        public override PropertyType propertyType => PropertyType.Vector1;
        
<<<<<<< HEAD
        public override bool isExposable => true;
        public override bool isRenamable => true;
        public override bool isGpuInstanceable => true;

=======
        internal override bool isBatchable => true;
        internal override bool isExposable => true;
        internal override bool isRenamable => true;
        internal override bool isGpuInstanceable => true;
        
>>>>>>> c63a80ee
        string enumTagString
        {
            get
            {
                switch(enumType)
                {
                    case EnumType.CSharpEnum:
                        return $"[Enum({m_CSharpEnumType.ToString()})]";
                    case EnumType.KeywordEnum:
                        return $"[KeywordEnum({string.Join(", ", enumNames)})]";
                    default:
                        string enumValuesString = "";
                        for (int i = 0; i < enumNames.Count; i++)
                        {
                            int value = (i < enumValues.Count) ? enumValues[i] : i;
                            enumValuesString += (enumNames[i] + ", " + value + ((i != enumNames.Count - 1) ? ", " : ""));
                        }
                        return $"[Enum({enumValuesString})]";
                }
            }
        }

        internal override string GetPropertyBlockString()
        {
            switch(floatType)
            {
                case FloatType.Slider:
                    return $"{hideTagString}{referenceName}(\"{displayName}\", Range({NodeUtils.FloatToShaderValue(m_RangeValues.x)}, {NodeUtils.FloatToShaderValue(m_RangeValues.y)})) = {NodeUtils.FloatToShaderValue(value)}";
                case FloatType.Integer:
                    return $"{hideTagString}{referenceName}(\"{displayName}\", Int) = {NodeUtils.FloatToShaderValue(value)}";
                case FloatType.Enum:
                    return $"{hideTagString}{enumTagString}{referenceName}(\"{displayName}\", Float) = {NodeUtils.FloatToShaderValue(value)}";
                default:
                    return $"{hideTagString}{referenceName}(\"{displayName}\", Float) = {NodeUtils.FloatToShaderValue(value)}";
            }
        }
        
        [SerializeField]
        FloatType m_FloatType = FloatType.Default;

        public FloatType floatType
        {
            get => m_FloatType;
            set => m_FloatType = value;
        }

        [SerializeField]
        Vector2 m_RangeValues = new Vector2(0, 1);

        public Vector2 rangeValues
        {
            get => m_RangeValues;
            set => m_RangeValues = value;
        }

        EnumType m_EnumType = EnumType.Enum;

        public EnumType enumType
        {
            get => m_EnumType;
            set => m_EnumType = value;
        }
    
        Type m_CSharpEnumType;

        public Type cSharpEnumType
        {
            get => m_CSharpEnumType;
            set => m_CSharpEnumType = value;
        }

        List<string> m_EnumNames = new List<string>();
        
        public List<string> enumNames
        {
            get => m_EnumNames;
            set => m_EnumNames = value;
        }

        List<int> m_EnumValues = new List<int>();

        public List<int> enumValues
        {
            get => m_EnumValues;
            set => m_EnumValues = value;
        }
        
        internal override AbstractMaterialNode ToConcreteNode()
        {
            switch (m_FloatType)
            {
                case FloatType.Slider:
                    return new SliderNode { value = new Vector3(value, m_RangeValues.x, m_RangeValues.y) };
                case FloatType.Integer:
                    return new IntegerNode { value = (int)value };
                default:
                    var node = new Vector1Node();
                    node.FindInputSlot<Vector1MaterialSlot>(Vector1Node.InputSlotXId).value = value;
                    return node;
            }
        }

        internal override PreviewProperty GetPreviewMaterialProperty()
        {
            return new PreviewProperty(propertyType)
            {
                name = referenceName,
                floatValue = value
            };
        }

        internal override ShaderInput Copy()
        {
            return new Vector1ShaderProperty()
            {
                displayName = displayName,
                hidden = hidden,
                value = value,
                floatType = floatType,
                rangeValues = rangeValues,
                enumType = enumType,
                enumNames = enumNames,
                enumValues = enumValues
            };
        }
    }

    public enum FloatType { Default, Slider, Integer, Enum }

    public enum EnumType { Enum, CSharpEnum, KeywordEnum, }
}<|MERGE_RESOLUTION|>--- conflicted
+++ resolved
@@ -19,18 +19,10 @@
         
         public override PropertyType propertyType => PropertyType.Vector1;
         
-<<<<<<< HEAD
-        public override bool isExposable => true;
-        public override bool isRenamable => true;
-        public override bool isGpuInstanceable => true;
-
-=======
-        internal override bool isBatchable => true;
         internal override bool isExposable => true;
         internal override bool isRenamable => true;
         internal override bool isGpuInstanceable => true;
-        
->>>>>>> c63a80ee
+
         string enumTagString
         {
             get
