using System;
using System.Collections.Generic;
using System.Linq;
using System.Linq.Expressions;
using System.Reflection;
using System.Text.RegularExpressions;
using UnityEngine;
using UnityEditor.Graphing;
using UnityEditor.Graphing.Util;
using UnityEditor.Rendering;
using UnityEditor.ShaderGraph.Internal;
using UnityEditor.ShaderGraph.Legacy;
using UnityEditor.ShaderGraph.Serialization;
using Edge = UnityEditor.Graphing.Edge;

using UnityEngine.UIElements;
using UnityEngine.Assertions;
using UnityEngine.Pool;
using UnityEngine.Serialization;

namespace UnityEditor.ShaderGraph
{
    [Serializable]
    [FormerName("UnityEditor.ShaderGraph.MaterialGraph")]
    [FormerName("UnityEditor.ShaderGraph.SubGraph")]
    [FormerName("UnityEditor.ShaderGraph.AbstractMaterialGraph")]
    sealed partial class GraphData : JsonObject
    {
        public override int latestVersion => 3;

        public GraphObject owner { get; set; }

        #region Input data

        [SerializeField]
        List<JsonData<AbstractShaderProperty>> m_Properties = new List<JsonData<AbstractShaderProperty>>();

        public DataValueEnumerable<AbstractShaderProperty> properties => m_Properties.SelectValue();

        [SerializeField]
        List<JsonData<ShaderKeyword>> m_Keywords = new List<JsonData<ShaderKeyword>>();

        public DataValueEnumerable<ShaderKeyword> keywords => m_Keywords.SelectValue();

        [NonSerialized]
        List<ShaderInput> m_AddedInputs = new List<ShaderInput>();

        public IEnumerable<ShaderInput> addedInputs
        {
            get { return m_AddedInputs; }
        }

        [NonSerialized]
        List<ShaderInput> m_RemovedInputs = new List<ShaderInput>();

        public IEnumerable<ShaderInput> removedInputs
        {
            get { return m_RemovedInputs; }
        }

        [NonSerialized]
        List<ShaderInput> m_MovedInputs = new List<ShaderInput>();

        public IEnumerable<ShaderInput> movedInputs
        {
            get { return m_MovedInputs; }
        }

        [NonSerialized]
        List<CategoryData> m_AddedCategories = new List<CategoryData>();

        public IEnumerable<CategoryData> addedCategories
        {
            get { return m_AddedCategories; }
        }

        [NonSerialized]
        List<CategoryData> m_RemovedCategories = new List<CategoryData>();

        public IEnumerable<CategoryData> removedCategories
        {
            get { return m_RemovedCategories; }
        }

        [NonSerialized]
        List<CategoryData> m_MovedCategories = new List<CategoryData>();

        public IEnumerable<CategoryData> movedCategories
        {
            get { return m_MovedCategories; }
        }

        [NonSerialized]
        bool m_MovedContexts = false;
        public bool movedContexts => m_MovedContexts;

        public string assetGuid { get; set; }

        #endregion

        #region Category Data

        [SerializeField]
        List<JsonData<CategoryData>> m_CategoryData = new List<JsonData<CategoryData>>();

        public DataValueEnumerable<CategoryData> categories => m_CategoryData.SelectValue();

        #endregion

        #region Node data

        [SerializeField]
        List<JsonData<AbstractMaterialNode>> m_Nodes = new List<JsonData<AbstractMaterialNode>>();

        [NonSerialized]
        Dictionary<string, AbstractMaterialNode> m_NodeDictionary = new Dictionary<string, AbstractMaterialNode>();

        [NonSerialized]
        Dictionary<string, AbstractMaterialNode> m_LegacyUpdateDictionary = new Dictionary<string, AbstractMaterialNode>();

        public IEnumerable<T> GetNodes<T>()
        {
            return m_Nodes.SelectValue().OfType<T>();
        }

        [NonSerialized]
        List<AbstractMaterialNode> m_AddedNodes = new List<AbstractMaterialNode>();

        public IEnumerable<AbstractMaterialNode> addedNodes
        {
            get { return m_AddedNodes; }
        }

        [NonSerialized]
        List<AbstractMaterialNode> m_RemovedNodes = new List<AbstractMaterialNode>();

        public IEnumerable<AbstractMaterialNode> removedNodes
        {
            get { return m_RemovedNodes; }
        }

        [NonSerialized]
        List<AbstractMaterialNode> m_PastedNodes = new List<AbstractMaterialNode>();

        public IEnumerable<AbstractMaterialNode> pastedNodes
        {
            get { return m_PastedNodes; }
        }
        #endregion

        #region Group Data

        [SerializeField]
        List<JsonData<GroupData>> m_GroupDatas = new List<JsonData<GroupData>>();

        public DataValueEnumerable<GroupData> groups
        {
            get { return m_GroupDatas.SelectValue(); }
        }

        [NonSerialized]
        List<GroupData> m_AddedGroups = new List<GroupData>();

        public IEnumerable<GroupData> addedGroups
        {
            get { return m_AddedGroups; }
        }

        [NonSerialized]
        List<GroupData> m_RemovedGroups = new List<GroupData>();

        public IEnumerable<GroupData> removedGroups
        {
            get { return m_RemovedGroups; }
        }

        [NonSerialized]
        List<GroupData> m_PastedGroups = new List<GroupData>();

        public IEnumerable<GroupData> pastedGroups
        {
            get { return m_PastedGroups; }
        }

        [NonSerialized]
        List<ParentGroupChange> m_ParentGroupChanges = new List<ParentGroupChange>();

        public IEnumerable<ParentGroupChange> parentGroupChanges
        {
            get { return m_ParentGroupChanges; }
        }

        [NonSerialized]
        GroupData m_MostRecentlyCreatedGroup;

        public GroupData mostRecentlyCreatedGroup => m_MostRecentlyCreatedGroup;

        [NonSerialized]
        Dictionary<JsonRef<GroupData>, List<IGroupItem>> m_GroupItems = new Dictionary<JsonRef<GroupData>, List<IGroupItem>>();

        public IEnumerable<IGroupItem> GetItemsInGroup(GroupData groupData)
        {
            if (m_GroupItems.TryGetValue(groupData, out var nodes))
            {
                return nodes;
            }
            return Enumerable.Empty<IGroupItem>();
        }

        #endregion

        #region StickyNote Data
        [SerializeField]
        List<JsonData<StickyNoteData>> m_StickyNoteDatas = new List<JsonData<StickyNoteData>>();

        public DataValueEnumerable<StickyNoteData> stickyNotes => m_StickyNoteDatas.SelectValue();

        [NonSerialized]
        List<StickyNoteData> m_AddedStickyNotes = new List<StickyNoteData>();

        public List<StickyNoteData> addedStickyNotes => m_AddedStickyNotes;

        [NonSerialized]
        List<StickyNoteData> m_RemovedNotes = new List<StickyNoteData>();

        public IEnumerable<StickyNoteData> removedNotes => m_RemovedNotes;

        [NonSerialized]
        List<StickyNoteData> m_PastedStickyNotes = new List<StickyNoteData>();

        public IEnumerable<StickyNoteData> pastedStickyNotes => m_PastedStickyNotes;

        #endregion

        #region Edge data

        [SerializeField]
        List<Edge> m_Edges = new List<Edge>();

        public IEnumerable<Edge> edges => m_Edges;

        [NonSerialized]
        Dictionary<string, List<IEdge>> m_NodeEdges = new Dictionary<string, List<IEdge>>();

        [NonSerialized]
        List<IEdge> m_AddedEdges = new List<IEdge>();

        public IEnumerable<IEdge> addedEdges
        {
            get { return m_AddedEdges; }
        }

        [NonSerialized]
        List<IEdge> m_RemovedEdges = new List<IEdge>();

        public IEnumerable<IEdge> removedEdges
        {
            get { return m_RemovedEdges; }
        }

        #endregion

        #region Context Data

        [SerializeField]
        ContextData m_VertexContext;

        [SerializeField]
        ContextData m_FragmentContext;

        // We build this once and cache it as it uses reflection
        // This list is used to build the Create Node menu entries for Blocks
        // as well as when deserializing descriptor fields on serialized Blocks
        [NonSerialized]
        List<BlockFieldDescriptor> m_BlockFieldDescriptors;

        public ContextData vertexContext => m_VertexContext;
        public ContextData fragmentContext => m_FragmentContext;
        public List<BlockFieldDescriptor> blockFieldDescriptors => m_BlockFieldDescriptors;

        #endregion

        [SerializeField]
        InspectorPreviewData m_PreviewData = new InspectorPreviewData();

        public InspectorPreviewData previewData
        {
            get { return m_PreviewData; }
            set { m_PreviewData = value; }
        }

        [SerializeField]
        string m_Path;

        public string path
        {
            get { return m_Path; }
            set
            {
                if (m_Path == value)
                    return;
                m_Path = value;
                if (owner != null)
                    owner.RegisterCompleteObjectUndo("Change Path");
            }
        }

        public MessageManager messageManager { get; set; }
        public bool isSubGraph { get; set; }

        // we default this to Graph for subgraphs
        // but for shadergraphs, this will get replaced with Single
        [SerializeField]
        private GraphPrecision m_GraphPrecision = GraphPrecision.Graph;

        public GraphPrecision graphDefaultPrecision
        {
            get
            {
                // shader graphs are not allowed to have graph precision
                // we force them to Single if they somehow get set to graph
                if ((!isSubGraph) && (m_GraphPrecision == GraphPrecision.Graph))
                    return GraphPrecision.Single;

                return m_GraphPrecision;
            }
        }

        public ConcretePrecision graphDefaultConcretePrecision
        {
            get
            {
                // when in "Graph switchable" mode, we choose Half as the default concrete precision
                // so you can visualize the worst-case
                return m_GraphPrecision.ToConcrete(ConcretePrecision.Half);
            }
        }

        public void SetGraphDefaultPrecision(GraphPrecision newGraphDefaultPrecision)
        {
            if ((!isSubGraph) && (newGraphDefaultPrecision == GraphPrecision.Graph))
            {
                // shader graphs can't be set to "Graph", only subgraphs can
                Debug.LogError("Cannot set ShaderGraph to a default precision of Graph");
            }
            else
            {
                m_GraphPrecision = newGraphDefaultPrecision;
            }
        }

        // NOTE: having preview mode default to 3D preserves the old behavior of pre-existing subgraphs
        // if we change this, we would have to introduce a versioning step if we want to maintain the old behavior
        [SerializeField]
        private PreviewMode m_PreviewMode = PreviewMode.Preview3D;

        public PreviewMode previewMode
        {
            get => m_PreviewMode;
            set => m_PreviewMode = value;
        }

        [SerializeField]
        JsonRef<AbstractMaterialNode> m_OutputNode;

        public AbstractMaterialNode outputNode
        {
            get => m_OutputNode;
            set => m_OutputNode = value;
        }

        internal delegate void SaveGraphDelegate(Shader shader, object context);
        internal static SaveGraphDelegate onSaveGraph;

        #region Targets

        // Serialized list of user-selected active targets, sorted in displayName order (to maintain deterministic serialization order)
        // some of these may be MultiJsonInternal.UnknownTargetType if we can't recognize the type of the target
        [SerializeField]
        internal List<JsonData<Target>> m_ActiveTargets = new List<JsonData<Target>>();      // After adding to this list, you MUST call SortActiveTargets()
        public DataValueEnumerable<Target> activeTargets => m_ActiveTargets.SelectValue();

        // this stores all of the current possible Target types (including any unknown target types we serialized in)
        class PotentialTarget
        {
            // the potential Target
            Target m_Target;

            // a Target is either known (we know the Type) or unknown (can't find a matching definition of the Type)
            // Targets of unknown type are stored in an UnknownTargetType
            private Type m_KnownType;
            private MultiJsonInternal.UnknownTargetType m_UnknownTarget;

            public PotentialTarget(Target target)
            {
                m_Target = target;

                if (target is MultiJsonInternal.UnknownTargetType)
                {
                    m_UnknownTarget = (MultiJsonInternal.UnknownTargetType)target;
                    m_KnownType = null;
                }
                else
                {
                    m_UnknownTarget = null;
                    m_KnownType = target.GetType();
                }
            }

            public bool IsUnknown()
            {
                return m_UnknownTarget != null;
            }

            public MultiJsonInternal.UnknownTargetType GetUnknown()
            {
                return m_UnknownTarget;
            }

            public Type knownType { get { return m_KnownType; } }

            public bool Is(Target t)
            {
                return t == m_Target;
            }

            public string GetDisplayName()
            {
                return m_Target.displayName;
            }

            public void ReplaceStoredTarget(Target t)
            {
                if (m_KnownType != null)
                    Assert.IsTrue(t.GetType() == m_KnownType);
                m_Target = t;
            }

            public Target GetTarget()
            {
                return m_Target;
            }
        }
        [NonSerialized]
        List<PotentialTarget> m_AllPotentialTargets = new List<PotentialTarget>();
        public IEnumerable<Target> allPotentialTargets => m_AllPotentialTargets.Select(x => x.GetTarget());

        public int GetTargetIndexByKnownType(Type targetType)
        {
            return m_AllPotentialTargets.FindIndex(pt => pt.knownType == targetType);
        }

        public int GetTargetIndex(Target t)
        {
            int result = m_AllPotentialTargets.FindIndex(pt => pt.Is(t));
            return result;
        }

        public List<string> GetPotentialTargetDisplayNames()
        {
            List<string> displayNames = new List<string>(m_AllPotentialTargets.Count);
            for (int validIndex = 0; validIndex < m_AllPotentialTargets.Count; validIndex++)
            {
                displayNames.Add(m_AllPotentialTargets[validIndex].GetDisplayName());
            }
            return displayNames;
        }

        public void SetTargetActive(Target target, bool skipSortAndUpdate = false)
        {
            int activeIndex = m_ActiveTargets.IndexOf(target);
            if (activeIndex < 0)
            {
                activeIndex = m_ActiveTargets.Count;
                m_ActiveTargets.Add(target);
            }

            // active known targets should replace the stored Target in AllPotentialTargets
            if (target is MultiJsonInternal.UnknownTargetType unknownTarget)
            {
                // find any existing potential target with the same unknown jsonData
                int targetIndex = m_AllPotentialTargets.FindIndex(
                    pt => pt.IsUnknown() && (pt.GetUnknown().jsonData == unknownTarget.jsonData));

                // replace existing target, or add it if there is none
                if (targetIndex >= 0)
                    m_AllPotentialTargets[targetIndex] = new PotentialTarget(target);
                else
                    m_AllPotentialTargets.Add(new PotentialTarget(target));
            }
            else
            {
                // known types should already have been registered
                Type targetType = target.GetType();
                int targetIndex = GetTargetIndexByKnownType(targetType);
                Assert.IsTrue(targetIndex >= 0);
                m_AllPotentialTargets[targetIndex].ReplaceStoredTarget(target);
            }

            if (!skipSortAndUpdate)
                SortAndUpdateActiveTargets();
        }

        public void SetTargetActive(int targetIndex, bool skipSortAndUpdate = false)
        {
            Target target = m_AllPotentialTargets[targetIndex].GetTarget();
            SetTargetActive(target, skipSortAndUpdate);
        }

        public void SetTargetInactive(Target target, bool skipSortAndUpdate = false)
        {
            int activeIndex = m_ActiveTargets.IndexOf(target);
            if (activeIndex < 0)
                return;

            int targetIndex = GetTargetIndex(target);

            // if a target was in the active targets, it should also have been in the potential targets list
            Assert.IsTrue(targetIndex >= 0);

            m_ActiveTargets.RemoveAt(activeIndex);

            if (!skipSortAndUpdate)
                SortAndUpdateActiveTargets();
        }

        // this list is populated by graph validation, and lists all of the targets that nodes did not like
        [NonSerialized]
        List<Target> m_UnsupportedTargets = new List<Target>();
        public List<Target> unsupportedTargets { get => m_UnsupportedTargets; }

        private Comparison<Target> targetComparison = new Comparison<Target>((a, b) => string.Compare(a.displayName, b.displayName));
        public void SortActiveTargets()
        {
            activeTargets.Sort(targetComparison);
        }

        // TODO: Need a better way to handle this
#if VFX_GRAPH_10_0_0_OR_NEWER
        public bool hasVFXTarget => !isSubGraph && activeTargets.Count() > 0 && activeTargets.OfType<VFXTarget>().Any();
        public bool isOnlyVFXTarget => hasVFXTarget && activeTargets.Count() == 1;
#else
        public bool isVFXTarget => false;
        public bool isOnlyVFXTarget => false;
#endif
        #endregion

        public GraphData()
        {
            m_GroupItems[null] = new List<IGroupItem>();
            GetBlockFieldDescriptors();
            AddKnownTargetsToPotentialTargets();
        }

        // used to initialize the graph with targets, i.e. when creating new graphs via the popup menu
        public void InitializeOutputs(Target[] targets, BlockFieldDescriptor[] blockDescriptors)
        {
            if (targets == null)
                return;

            foreach (var target in targets)
            {
                if (GetTargetIndexByKnownType(target.GetType()) >= 0)
                {
                    SetTargetActive(target, true);
                }
            }
            SortActiveTargets();

            if (blockDescriptors != null)
            {
                foreach (var descriptor in blockDescriptors)
                {
                    var contextData = descriptor.shaderStage == ShaderStage.Fragment ? m_FragmentContext : m_VertexContext;
                    var block = (BlockNode)Activator.CreateInstance(typeof(BlockNode));
                    block.Init(descriptor);
                    AddBlockNoValidate(block, contextData, contextData.blocks.Count);
                }
            }

            ValidateGraph();
            var activeBlocks = GetActiveBlocksForAllActiveTargets();
            UpdateActiveBlocks(activeBlocks);
        }

        void GetBlockFieldDescriptors()
        {
            m_BlockFieldDescriptors = new List<BlockFieldDescriptor>();

            var asmTypes = TypeCache.GetTypesWithAttribute<GenerateBlocksAttribute>();
            foreach (var type in asmTypes)
            {
                var attrs = type.GetCustomAttributes(typeof(GenerateBlocksAttribute), false);
                if (attrs == null || attrs.Length <= 0)
                    continue;

                var attribute = attrs[0] as GenerateBlocksAttribute;

                // Get all fields that are BlockFieldDescriptor
                // If field and context stages match add to list
                foreach (var fieldInfo in type.GetFields())
                {
                    if (fieldInfo.GetValue(type) is BlockFieldDescriptor blockFieldDescriptor)
                    {
                        blockFieldDescriptor.path = attribute.path;
                        m_BlockFieldDescriptors.Add(blockFieldDescriptor);
                    }
                }
            }
        }

        void AddKnownTargetsToPotentialTargets()
        {
            Assert.AreEqual(m_AllPotentialTargets.Count, 0);

            // Find all valid Targets by looking in the TypeCache
            var targetTypes = TypeCache.GetTypesDerivedFrom<Target>();
            foreach (var type in targetTypes)
            {
                if (type.IsAbstract || type.IsGenericType || !type.IsClass)
                    continue;

                // create a new instance of the Target, to represent the potential Target
                // NOTE: this instance may be replaced later if we serialize in an Active Target of that type
                var target = (Target)Activator.CreateInstance(type);
                if (!target.isHidden)
                {
                    m_AllPotentialTargets.Add(new PotentialTarget(target));
                }
            }
        }

        public void SortAndUpdateActiveTargets()
        {
            SortActiveTargets();
            ValidateGraph();
            NodeUtils.ReevaluateActivityOfNodeList(m_Nodes.SelectValue());
        }

        public void ClearChanges()
        {
            m_AddedNodes.Clear();
            m_RemovedNodes.Clear();
            m_PastedNodes.Clear();
            m_ParentGroupChanges.Clear();
            m_AddedGroups.Clear();
            m_RemovedGroups.Clear();
            m_PastedGroups.Clear();
            m_AddedEdges.Clear();
            m_RemovedEdges.Clear();
            m_AddedInputs.Clear();
            m_RemovedInputs.Clear();
            m_MovedInputs.Clear();
            m_AddedCategories.Clear();
            m_RemovedCategories.Clear();
            m_MovedCategories.Clear();
            m_AddedStickyNotes.Clear();
            m_RemovedNotes.Clear();
            m_PastedStickyNotes.Clear();
            m_MostRecentlyCreatedGroup = null;
            m_MovedContexts = false;
        }

        public void AddNode(AbstractMaterialNode node)
        {
            if (node is AbstractMaterialNode materialNode)
            {
                if (isSubGraph && !materialNode.allowedInSubGraph)
                {
                    Debug.LogWarningFormat("Attempting to add {0} to Sub Graph. This is not allowed.", materialNode.GetType());
                    return;
                }

                AddNodeNoValidate(materialNode);

                // If adding a Sub Graph node whose asset contains Keywords
                // Need to restest Keywords against the variant limit
                if (node is SubGraphNode subGraphNode &&
                    subGraphNode.asset != null &&
                    subGraphNode.asset.keywords.Any())
                {
                    OnKeywordChangedNoValidate();
                }

                ValidateGraph();
            }
            else
            {
                Debug.LogWarningFormat("Trying to add node {0} to Material graph, but it is not a {1}", node, typeof(AbstractMaterialNode));
            }
        }

        public void CreateGroup(GroupData groupData)
        {
            if (AddGroup(groupData))
            {
                m_MostRecentlyCreatedGroup = groupData;
            }
        }

        bool AddGroup(GroupData groupData)
        {
            if (m_GroupDatas.Contains(groupData))
                return false;

            m_GroupDatas.Add(groupData);
            m_AddedGroups.Add(groupData);
            m_GroupItems.Add(groupData, new List<IGroupItem>());

            return true;
        }

        public void RemoveGroup(GroupData groupData)
        {
            RemoveGroupNoValidate(groupData);
            ValidateGraph();
        }

        void RemoveGroupNoValidate(GroupData group)
        {
            if (!m_GroupDatas.Contains(group))
                throw new InvalidOperationException("Cannot remove a group that doesn't exist.");
            m_GroupDatas.Remove(group);
            m_RemovedGroups.Add(group);

            if (m_GroupItems.TryGetValue(group, out var items))
            {
                foreach (IGroupItem groupItem in items.ToList())
                {
                    SetGroup(groupItem, null);
                }

                m_GroupItems.Remove(group);
            }
        }

        public void AddStickyNote(StickyNoteData stickyNote)
        {
            if (m_StickyNoteDatas.Contains(stickyNote))
            {
                throw new InvalidOperationException("Sticky note has already been added to the graph.");
            }

            if (!m_GroupItems.ContainsKey(stickyNote.group))
            {
                throw new InvalidOperationException("Trying to add sticky note with group that doesn't exist.");
            }

            m_StickyNoteDatas.Add(stickyNote);
            m_AddedStickyNotes.Add(stickyNote);
            m_GroupItems[stickyNote.group].Add(stickyNote);
        }

        void RemoveNoteNoValidate(StickyNoteData stickyNote)
        {
            if (!m_StickyNoteDatas.Contains(stickyNote))
            {
                throw new InvalidOperationException("Cannot remove a note that doesn't exist.");
            }

            m_StickyNoteDatas.Remove(stickyNote);
            m_RemovedNotes.Add(stickyNote);

            if (m_GroupItems.TryGetValue(stickyNote.group, out var groupItems))
            {
                groupItems.Remove(stickyNote);
            }
        }

        public void RemoveStickyNote(StickyNoteData stickyNote)
        {
            RemoveNoteNoValidate(stickyNote);
            ValidateGraph();
        }

        public void SetGroup(IGroupItem node, GroupData group)
        {
            var groupChange = new ParentGroupChange()
            {
                groupItem = node,
                oldGroup = node.group,
                // Checking if the groupdata is null. If it is, then it means node has been removed out of a group.
                // If the group data is null, then maybe the old group id should be removed
                newGroup = group,
            };
            node.group = groupChange.newGroup;

            var oldGroupNodes = m_GroupItems[groupChange.oldGroup];
            oldGroupNodes.Remove(node);

            m_GroupItems[groupChange.newGroup].Add(node);
            m_ParentGroupChanges.Add(groupChange);
        }

        public void AddContexts()
        {
            m_VertexContext = new ContextData();
            m_VertexContext.shaderStage = ShaderStage.Vertex;
            m_VertexContext.position = new Vector2(0, 0);
            m_FragmentContext = new ContextData();
            m_FragmentContext.shaderStage = ShaderStage.Fragment;
            m_FragmentContext.position = new Vector2(0, 200);
        }

        public void AddBlock(BlockNode blockNode, ContextData contextData, int index)
        {
            AddBlockNoValidate(blockNode, contextData, index);
            ValidateGraph();

            var activeBlocks = GetActiveBlocksForAllActiveTargets();
            UpdateActiveBlocks(activeBlocks);
        }

        void AddBlockNoValidate(BlockNode blockNode, ContextData contextData, int index)
        {
            // Regular AddNode path
            AddNodeNoValidate(blockNode);

            // Set BlockNode properties
            blockNode.contextData = contextData;

            // Add to ContextData
            if (index == -1 || index >= contextData.blocks.Count())
            {
                contextData.blocks.Add(blockNode);
            }
            else
            {
                contextData.blocks.Insert(index, blockNode);
            }
        }

        public List<BlockFieldDescriptor> GetActiveBlocksForAllActiveTargets()
        {
            // Get list of active Block types
            var currentBlocks = GetNodes<BlockNode>();
            var context = new TargetActiveBlockContext(currentBlocks.Select(x => x.descriptor).ToList(), null);
            foreach (var target in activeTargets)
            {
                target.GetActiveBlocks(ref context);
            }

            // custom blocks aren't going to exist in GetActiveBlocks, we need to ensure we grab those too.
            foreach (var cibnode in currentBlocks.Where(bn => bn.isCustomBlock))
            {
                context.AddBlock(cibnode.descriptor);
            }
            return context.activeBlocks;
        }

        public void UpdateActiveBlocks(List<BlockFieldDescriptor> activeBlockDescriptors)
        {
            // Set Blocks as active based on supported Block list
            //Note: we never want unknown blocks to be active, so explicitly set them to inactive always
            bool disableCI = activeTargets.All(at => at.ignoreCustomInterpolators);
            foreach (var vertexBlock in vertexContext.blocks)
            {
                if (vertexBlock.value?.isCustomBlock == true)
                {
                    vertexBlock.value.SetOverrideActiveState(disableCI ? AbstractMaterialNode.ActiveState.ExplicitInactive : AbstractMaterialNode.ActiveState.ExplicitActive);
                }
                else if (vertexBlock.value?.descriptor?.isUnknown == true)
                {
                    vertexBlock.value.SetOverrideActiveState(AbstractMaterialNode.ActiveState.ExplicitInactive);
                }
                else
                {
                    vertexBlock.value.SetOverrideActiveState(activeBlockDescriptors.Contains(vertexBlock.value.descriptor) ? AbstractMaterialNode.ActiveState.ExplicitActive
                        : AbstractMaterialNode.ActiveState.ExplicitInactive);
                }
            }
            foreach (var fragmentBlock in fragmentContext.blocks)
            {
                if (fragmentBlock.value?.descriptor?.isUnknown == true)
                {
                    fragmentBlock.value.SetOverrideActiveState(AbstractMaterialNode.ActiveState.ExplicitInactive);
                }
                else
                {
                    fragmentBlock.value.SetOverrideActiveState(activeBlockDescriptors.Contains(fragmentBlock.value.descriptor) ? AbstractMaterialNode.ActiveState.ExplicitActive
                        : AbstractMaterialNode.ActiveState.ExplicitInactive);
                }
            }
        }

        public void AddRemoveBlocksFromActiveList(List<BlockFieldDescriptor> activeBlockDescriptors)
        {
            var blocksToRemove = ListPool<BlockNode>.Get();

            void GetBlocksToRemoveForContext(ContextData contextData)
            {
                for (int i = 0; i < contextData.blocks.Count; i++)
                {
                    if (contextData.blocks[i].value?.isCustomBlock == true) // custom interpolators are fine.
                        continue;

                    var block = contextData.blocks[i];
                    if (!activeBlockDescriptors.Contains(block.value.descriptor))
                    {
                        var slot = block.value.FindSlot<MaterialSlot>(0);
                        //Need to check if a slot is not default value OR is an untracked unknown block type
                        if (slot.IsUsingDefaultValue() || block.value.descriptor.isUnknown) // TODO: How to check default value
                        {
                            blocksToRemove.Add(block);
                        }
                    }
                }
            }

            void TryAddBlockToContext(BlockFieldDescriptor descriptor, ContextData contextData)
            {
                if (descriptor.shaderStage != contextData.shaderStage)
                    return;

                if (contextData.blocks.Any(x => x.value.descriptor.Equals(descriptor)))
                    return;

                var node = (BlockNode)Activator.CreateInstance(typeof(BlockNode));
                node.Init(descriptor);
                AddBlockNoValidate(node, contextData, contextData.blocks.Count);
            }

            // Get inactive Blocks to remove
            GetBlocksToRemoveForContext(vertexContext);
            GetBlocksToRemoveForContext(fragmentContext);

            // Remove blocks
            foreach (var block in blocksToRemove)
            {
                RemoveNodeNoValidate(block);
            }

            // Add active Blocks not currently in Contexts
            foreach (var descriptor in activeBlockDescriptors)
            {
                TryAddBlockToContext(descriptor, vertexContext);
                TryAddBlockToContext(descriptor, fragmentContext);
            }
        }

        void AddNodeNoValidate(AbstractMaterialNode node)
        {
            if (node.group != null && !m_GroupItems.ContainsKey(node.group))
            {
                throw new InvalidOperationException("Cannot add a node whose group doesn't exist.");
            }
            node.owner = this;
            m_Nodes.Add(node);
            m_NodeDictionary.Add(node.objectId, node);
            m_AddedNodes.Add(node);
            m_GroupItems[node.group].Add(node);
        }

        public void RemoveNode(AbstractMaterialNode node)
        {
            if (!node.canDeleteNode)
            {
                throw new InvalidOperationException($"Node {node.name} ({node.objectId}) cannot be deleted.");
            }
            RemoveNodeNoValidate(node);
            ValidateGraph();

            if (node is BlockNode blockNode)
            {
                var activeBlocks = GetActiveBlocksForAllActiveTargets();
                UpdateActiveBlocks(activeBlocks);
                blockNode.Dirty(ModificationScope.Graph);
            }
        }

        void RemoveNodeNoValidate(AbstractMaterialNode node)
        {
            if (!m_NodeDictionary.ContainsKey(node.objectId) && node.isActive && !m_RemovedNodes.Contains(node))
            {
                throw new InvalidOperationException("Cannot remove a node that doesn't exist.");
            }

            m_Nodes.Remove(node);
            m_NodeDictionary.Remove(node.objectId);
            messageManager?.RemoveNode(node.objectId);
            m_RemovedNodes.Add(node);

            if (m_GroupItems.TryGetValue(node.group, out var groupItems))
            {
                groupItems.Remove(node);
            }

            if (node is BlockNode blockNode && blockNode.contextData != null)
            {
                // Remove from ContextData
                blockNode.contextData.blocks.Remove(blockNode);
            }
        }

        void AddEdgeToNodeEdges(IEdge edge)
        {
            List<IEdge> inputEdges;
            if (!m_NodeEdges.TryGetValue(edge.inputSlot.node.objectId, out inputEdges))
                m_NodeEdges[edge.inputSlot.node.objectId] = inputEdges = new List<IEdge>();
            inputEdges.Add(edge);

            List<IEdge> outputEdges;
            if (!m_NodeEdges.TryGetValue(edge.outputSlot.node.objectId, out outputEdges))
                m_NodeEdges[edge.outputSlot.node.objectId] = outputEdges = new List<IEdge>();
            outputEdges.Add(edge);
        }

        IEdge ConnectNoValidate(SlotReference fromSlotRef, SlotReference toSlotRef)
        {
            var fromNode = fromSlotRef.node;
            var toNode = toSlotRef.node;

            if (fromNode == null || toNode == null)
                return null;

            // both nodes must belong to this graph
            if ((fromNode.owner != this) || (toNode.owner != this))
                return null;

            // if fromNode is already connected to toNode
            // do now allow a connection as toNode will then
            // have an edge to fromNode creating a cycle.
            // if this is parsed it will lead to an infinite loop.
            var dependentNodes = new List<AbstractMaterialNode>();
            NodeUtils.CollectNodesNodeFeedsInto(dependentNodes, toNode);
            if (dependentNodes.Contains(fromNode))
                return null;

            var fromSlot = fromNode.FindSlot<MaterialSlot>(fromSlotRef.slotId);
            var toSlot = toNode.FindSlot<MaterialSlot>(toSlotRef.slotId);

            if (fromSlot == null || toSlot == null)
                return null;

            if (fromSlot.isOutputSlot == toSlot.isOutputSlot)
                return null;

            var outputSlot = fromSlot.isOutputSlot ? fromSlotRef : toSlotRef;
            var inputSlot = fromSlot.isInputSlot ? fromSlotRef : toSlotRef;

            s_TempEdges.Clear();
            GetEdges(inputSlot, s_TempEdges);

            // remove any inputs that exits before adding
            foreach (var edge in s_TempEdges)
            {
                RemoveEdgeNoValidate(edge);
            }

            var newEdge = new Edge(outputSlot, inputSlot);
            m_Edges.Add(newEdge);
            m_AddedEdges.Add(newEdge);
            AddEdgeToNodeEdges(newEdge);
            NodeUtils.ReevaluateActivityOfConnectedNodes(toNode);

            //Debug.LogFormat("Connected edge: {0} -> {1} ({2} -> {3})\n{4}", newEdge.outputSlot.nodeGuid, newEdge.inputSlot.nodeGuid, fromNode.name, toNode.name, Environment.StackTrace);
            return newEdge;
        }

        public IEdge Connect(SlotReference fromSlotRef, SlotReference toSlotRef)
        {
            var newEdge = ConnectNoValidate(fromSlotRef, toSlotRef);
            ValidateGraph();
            return newEdge;
        }

        public void RemoveEdge(IEdge e)
        {
            RemoveEdgeNoValidate(e);
            ValidateGraph();
        }

        public void RemoveElements(AbstractMaterialNode[] nodes, IEdge[] edges, GroupData[] groups, StickyNoteData[] notes)
        {
            foreach (var node in nodes)
            {
                if (!node.canDeleteNode)
                {
                    throw new InvalidOperationException($"Node {node.name} ({node.objectId}) cannot be deleted.");
                }
            }

            foreach (var edge in edges.ToArray())
            {
                RemoveEdgeNoValidate(edge);
            }

            foreach (var serializableNode in nodes)
            {
                // Check if it is a Redirect Node
                // Get the edges and then re-create all Edges
                // This only works if it has all the edges.
                // If one edge is already deleted then we can not re-create.
                if (serializableNode is RedirectNodeData redirectNode)
                {
                    redirectNode.GetOutputAndInputSlots(out SlotReference outputSlotRef, out var inputSlotRefs);

                    foreach (SlotReference slot in inputSlotRefs)
                    {
                        ConnectNoValidate(outputSlotRef, slot);
                    }
                }

                RemoveNodeNoValidate(serializableNode);
            }

            foreach (var noteData in notes)
            {
                RemoveNoteNoValidate(noteData);
            }

            foreach (var groupData in groups)
            {
                RemoveGroupNoValidate(groupData);
            }

            ValidateGraph();

            if (nodes.Any(x => x is BlockNode))
            {
                var activeBlocks = GetActiveBlocksForAllActiveTargets();
                UpdateActiveBlocks(activeBlocks);
            }
        }

        void RemoveEdgeNoValidate(IEdge e, bool reevaluateActivity = true)
        {
            e = m_Edges.FirstOrDefault(x => x.Equals(e));
            if (e == null)
                throw new ArgumentException("Trying to remove an edge that does not exist.", "e");
            m_Edges.Remove(e as Edge);

            BlockNode b = null;
            AbstractMaterialNode input = e.inputSlot.node, output = e.outputSlot.node;
            if (input != null && ShaderGraphPreferences.autoAddRemoveBlocks)
            {
                b = input as BlockNode;
            }

            List<IEdge> inputNodeEdges;
            if (m_NodeEdges.TryGetValue(input.objectId, out inputNodeEdges))
                inputNodeEdges.Remove(e);

            List<IEdge> outputNodeEdges;
            if (m_NodeEdges.TryGetValue(output.objectId, out outputNodeEdges))
                outputNodeEdges.Remove(e);

            m_AddedEdges.Remove(e);
            m_RemovedEdges.Add(e);
            if (b != null)
            {
                var activeBlockDescriptors = GetActiveBlocksForAllActiveTargets();
                if (!activeBlockDescriptors.Contains(b.descriptor))
                {
                    var slot = b.FindSlot<MaterialSlot>(0);
                    if (slot.IsUsingDefaultValue()) // TODO: How to check default value
                    {
                        RemoveNodeNoValidate(b);
                        input = null;
                    }
                }
            }

            if (reevaluateActivity)
            {
                if (input != null)
                {
                    NodeUtils.ReevaluateActivityOfConnectedNodes(input);
                }

                if (output != null)
                {
                    NodeUtils.ReevaluateActivityOfConnectedNodes(output);
                }
            }
        }

        public AbstractMaterialNode GetNodeFromId(string nodeId)
        {
            m_NodeDictionary.TryGetValue(nodeId, out var node);
            return node;
        }

        public T GetNodeFromId<T>(string nodeId) where T : class
        {
            m_NodeDictionary.TryGetValue(nodeId, out var node);
            return node as T;
        }

        public bool ContainsNode(AbstractMaterialNode node)
        {
            if (node == null)
                return false;

            return m_NodeDictionary.TryGetValue(node.objectId, out var foundNode) && node == foundNode;
        }

        public void GetEdges(SlotReference s, List<IEdge> foundEdges)
        {
            MaterialSlot slot = s.slot;

            List<IEdge> candidateEdges;
            if (!m_NodeEdges.TryGetValue(s.node.objectId, out candidateEdges))
                return;

            foreach (var edge in candidateEdges)
            {
                var cs = slot.isInputSlot ? edge.inputSlot : edge.outputSlot;
                if (cs.node == s.node && cs.slotId == s.slotId)
                    foundEdges.Add(edge);
            }
        }

        public IEnumerable<IEdge> GetEdges(SlotReference s)
        {
            var edges = new List<IEdge>();
            GetEdges(s, edges);
            return edges;
        }

        public void GetEdges(AbstractMaterialNode node, List<IEdge> foundEdges)
        {
            if (m_NodeEdges.TryGetValue(node.objectId, out var edges))
            {
                foundEdges.AddRange(edges);
            }
        }

        public IEnumerable<IEdge> GetEdges(AbstractMaterialNode node)
        {
            List<IEdge> edges = new List<IEdge>();
            GetEdges(node, edges);
            return edges;
        }

        public void ForeachHLSLProperty(Action<HLSLProperty> action)
        {
            foreach (var prop in properties)
                prop.ForeachHLSLProperty(action);
        }

        public void CollectShaderProperties(PropertyCollector collector, GenerationMode generationMode)
        {
            foreach (var prop in properties)
            {
                // ugh, this needs to be moved to the gradient property implementation
                if (prop is GradientShaderProperty gradientProp && generationMode == GenerationMode.Preview)
                {
                    GradientUtil.GetGradientPropertiesForPreview(collector, gradientProp.referenceName, gradientProp.value);
                    continue;
                }

                collector.AddShaderProperty(prop);
            }
        }

        public void CollectShaderKeywords(KeywordCollector collector, GenerationMode generationMode)
        {
            foreach (var keyword in keywords)
            {
                collector.AddShaderKeyword(keyword);
            }

            // Alwways calculate permutations when collecting
            collector.CalculateKeywordPermutations();
        }

        // adds the input to the graph, and sanitizes the names appropriately
        public void AddGraphInput(ShaderInput input, int index = -1)
        {
            if (input == null)
                return;

            // sanitize the display name
            input.SetDisplayNameAndSanitizeForGraph(this);

            // sanitize the reference name
            input.SetReferenceNameAndSanitizeForGraph(this);

            AddGraphInputNoSanitization(input, index);
        }

        // just adds the input to the graph, does not fix colliding or illegal names
        internal void AddGraphInputNoSanitization(ShaderInput input, int index = -1)
        {
            if (input == null)
                return;

            switch (input)
            {
                case AbstractShaderProperty property:
                    if (m_Properties.Contains(property))
                        return;

                    if (index < 0)
                        m_Properties.Add(property);
                    else
                        m_Properties.Insert(index, property);

                    break;
                case ShaderKeyword keyword:
                    if (m_Keywords.Contains(keyword))
                        return;

                    if (index < 0)
                        m_Keywords.Add(keyword);
                    else
                        m_Keywords.Insert(index, keyword);

                    OnKeywordChangedNoValidate();

                    break;
                default:
                    throw new ArgumentOutOfRangeException();
            }

            m_AddedInputs.Add(input);
        }

        // only ignores names matching ignoreName on properties matching ignoreGuid
        public List<string> BuildPropertyDisplayNameList(AbstractShaderProperty ignoreProperty, string ignoreName)
        {
            List<String> result = new List<String>();
            foreach (var p in properties)
            {
                int before = result.Count;
                p.GetPropertyDisplayNames(result);

                if ((p == ignoreProperty) && (ignoreName != null))
                {
                    // remove ignoreName, if it was just added
                    for (int i = before; i < result.Count; i++)
                    {
                        if (result[i] == ignoreName)
                        {
                            result.RemoveAt(i);
                            break;
                        }
                    }
                }
            }

            return result;
        }

        // only ignores names matching ignoreName on properties matching ignoreGuid
        public List<string> BuildPropertyReferenceNameList(AbstractShaderProperty ignoreProperty, string ignoreName)
        {
            List<String> result = new List<String>();
            foreach (var p in properties)
            {
                int before = result.Count;
                p.GetPropertyReferenceNames(result);

                if ((p == ignoreProperty) && (ignoreName != null))
                {
                    // remove ignoreName, if it was just added
                    for (int i = before; i < result.Count; i++)
                    {
                        if (result[i] == ignoreName)
                        {
                            result.RemoveAt(i);
                            break;
                        }
                    }
                }
            }
            return result;
        }

        public string SanitizeGraphInputName(ShaderInput input, string desiredName)
        {
            string currentName = input.displayName;
            string sanitizedName = desiredName.Trim();
            switch (input)
            {
                case AbstractShaderProperty property:
                    sanitizedName = GraphUtil.SanitizeName(BuildPropertyDisplayNameList(property, currentName), "{0} ({1})", sanitizedName);
                    break;
                case ShaderKeyword keyword:
                    sanitizedName = GraphUtil.SanitizeName(keywords.Where(p => p != input).Select(p => p.displayName), "{0} ({1})", sanitizedName);
                    break;
                default:
                    throw new ArgumentOutOfRangeException();
            }
            return sanitizedName;
        }

        public string SanitizeGraphInputReferenceName(ShaderInput input, string desiredName)
        {
            var sanitizedName = NodeUtils.ConvertToValidHLSLIdentifier(desiredName, NodeUtils.IsShaderLabKeyWord);

            switch (input)
            {
                case AbstractShaderProperty property:
                {
                    // must deduplicate ref names against both keyword and properties, as they occupy the same name space
                    var existingNames = properties.Where(p => p != property).Select(p => p.referenceName).Union(keywords.Select(p => p.referenceName));
                    sanitizedName = GraphUtil.DeduplicateName(existingNames, "{0}_{1}", sanitizedName);
                }
                break;
                case ShaderKeyword keyword:
                {
                    // must deduplicate ref names against both keyword and properties, as they occupy the same name space
                    sanitizedName = sanitizedName.ToUpper();
                    var existingNames = properties.Select(p => p.referenceName).Union(keywords.Where(p => p != input).Select(p => p.referenceName));
                    sanitizedName = GraphUtil.DeduplicateName(existingNames, "{0}_{1}", sanitizedName);
                }
                break;
                default:
                    throw new ArgumentOutOfRangeException();
            }
            return sanitizedName;
        }

        // copies the ShaderInput, and adds it to the graph with proper name sanitization, returning the copy
        public ShaderInput AddCopyOfShaderInput(ShaderInput source, int insertIndex = -1)
        {
            ShaderInput copy = source.Copy();

            // some ShaderInputs cannot be copied (unknown types)
            if (copy == null)
                return null;

            // copy common properties that should always be copied over
            copy.generatePropertyBlock = source.generatePropertyBlock;      // the exposed toggle

            if ((source is AbstractShaderProperty sourceProp) && (copy is AbstractShaderProperty copyProp))
            {
                copyProp.hidden = sourceProp.hidden;
                copyProp.precision = sourceProp.precision;
                copyProp.overrideHLSLDeclaration = sourceProp.overrideHLSLDeclaration;
                copyProp.hlslDeclarationOverride = sourceProp.hlslDeclarationOverride;
            }

            // sanitize the display name (we let the .Copy() function actually copy the display name over)
            copy.SetDisplayNameAndSanitizeForGraph(this);

            // copy and sanitize the reference name (must do this after the display name, so the default is correct)
            if (source.IsUsingNewDefaultRefName())
            {
                // if source was using new default, we can just rely on the default for the copy we made.
                // the code above has already handled collisions properly for the default,
                // and it will assign the same name as the source if there are no collisions.
                // Also it will result better names chosen when there are collisions.
            }
            else
            {
                // when the source is using an old default, we set it as an override
                copy.SetReferenceNameAndSanitizeForGraph(this, source.referenceName);
            }

            AddGraphInputNoSanitization(copy, insertIndex);

            return copy;
        }

        public void RemoveGraphInput(ShaderInput input)
        {
            switch (input)
            {
                case AbstractShaderProperty property:
                    var propertyNodes = GetNodes<PropertyNode>().Where(x => x.property == input).ToList();
                    foreach (var propertyNode in propertyNodes)
                        ReplacePropertyNodeWithConcreteNodeNoValidate(propertyNode);
                    break;
            }

            // Also remove this input from any category it existed in
            foreach (var categoryData in categories)
            {
                if (categoryData.IsItemInCategory(input))
                {
                    categoryData.RemoveItemFromCategory(input);
                    break;
                }
            }

            RemoveGraphInputNoValidate(input);
            ValidateGraph();
        }

        public void MoveProperty(AbstractShaderProperty property, int newIndex)
        {
            if (newIndex > m_Properties.Count || newIndex < 0)
                throw new ArgumentException("New index is not within properties list.");
            var currentIndex = m_Properties.IndexOf(property);
            if (currentIndex == -1)
                throw new ArgumentException("Property is not in graph.");
            if (newIndex == currentIndex)
                return;
            m_Properties.RemoveAt(currentIndex);
            if (newIndex > currentIndex)
                newIndex--;
            var isLast = newIndex == m_Properties.Count;
            if (isLast)
                m_Properties.Add(property);
            else
                m_Properties.Insert(newIndex, property);
            if (!m_MovedInputs.Contains(property))
                m_MovedInputs.Add(property);

            foreach (var categoryData in m_CategoryData)
                if (categoryData.value.IsItemInCategory(property))
                {
                    categoryData.value.MoveItemInCategory(property, newIndex);
                    break;
                }
        }

        public void MoveKeyword(ShaderKeyword keyword, int newIndex)
        {
            if (newIndex > m_Keywords.Count || newIndex < 0)
                throw new ArgumentException("New index is not within keywords list.");
            var currentIndex = m_Keywords.IndexOf(keyword);
            if (currentIndex == -1)
                throw new ArgumentException("Keyword is not in graph.");
            if (newIndex == currentIndex)
                return;
            m_Keywords.RemoveAt(currentIndex);
            if (newIndex > currentIndex)
                newIndex--;
            var isLast = newIndex == m_Keywords.Count;
            if (isLast)
                m_Keywords.Add(keyword);
            else
                m_Keywords.Insert(newIndex, keyword);
            if (!m_MovedInputs.Contains(keyword))
                m_MovedInputs.Add(keyword);

            foreach (var categoryData in m_CategoryData)
                if (categoryData.value.IsItemInCategory(keyword))
                {
                    categoryData.value.MoveItemInCategory(keyword, newIndex);
                    break;
                }
        }

        public int GetGraphInputIndex(ShaderInput input)
        {
            switch (input)
            {
                case AbstractShaderProperty property:
                    return m_Properties.IndexOf(property);
                case ShaderKeyword keyword:
                    return m_Keywords.IndexOf(keyword);
                default:
                    throw new ArgumentOutOfRangeException();
            }
        }

        void RemoveGraphInputNoValidate(ShaderInput shaderInput)
        {
            if (shaderInput is AbstractShaderProperty property && m_Properties.Remove(property) ||
                shaderInput is ShaderKeyword keyword && m_Keywords.Remove(keyword))
            {
                m_RemovedInputs.Add(shaderInput);
                m_AddedInputs.Remove(shaderInput);
                m_MovedInputs.Remove(shaderInput);
            }
        }

        static List<IEdge> s_TempEdges = new List<IEdge>();

        public void ReplacePropertyNodeWithConcreteNode(PropertyNode propertyNode)
        {
            ReplacePropertyNodeWithConcreteNodeNoValidate(propertyNode);
            ValidateGraph();
        }

        void ReplacePropertyNodeWithConcreteNodeNoValidate(PropertyNode propertyNode, bool deleteNodeIfNoConcreteFormExists = true)
        {
            var property = properties.FirstOrDefault(x => x == propertyNode.property);
            if (property == null)
                return;

            var node = property.ToConcreteNode() as AbstractMaterialNode;
            if (node == null)   // Some nodes have no concrete form
            {
                if (deleteNodeIfNoConcreteFormExists)
                    RemoveNodeNoValidate(propertyNode);
                return;
            }

            var slot = propertyNode.FindOutputSlot<MaterialSlot>(PropertyNode.OutputSlotId);
            var newSlot = node.GetOutputSlots<MaterialSlot>().FirstOrDefault(s => s.valueType == slot.valueType);
            if (newSlot == null)
                return;

            node.drawState = propertyNode.drawState;
            node.group = propertyNode.group;
            AddNodeNoValidate(node);

            foreach (var edge in this.GetEdges(slot.slotReference))
                ConnectNoValidate(newSlot.slotReference, edge.inputSlot);

            RemoveNodeNoValidate(propertyNode);
        }

        public bool DoesCategoryExist(string categoryGUID)
        {
            foreach (var categoryData in categories)
            {
                if (categoryData.categoryGuid == categoryGUID)
                {
                    return true;
                }
            }

            return false;
        }

        public void AddCategory(CategoryData categoryDataReference)
        {
            m_CategoryData.Add(categoryDataReference);
            m_AddedCategories.Add(categoryDataReference);
        }

        public void ChangeCategoryName(string categoryGUID, string newName)
        {
            foreach (var categoryData in categories)
            {
                if (categoryData.categoryGuid == categoryGUID)
                {
                    categoryData.name = newName;
                }
            }
        }

        public void AddItemToCategory(string categoryGUID, ShaderInput itemToAdd)
        {
            foreach (var categoryData in categories)
            {
                if (categoryData.categoryGuid == categoryGUID)
                {
                    categoryData.AddItemToCategory(itemToAdd);
                }
                // Also make sure to remove this items guid from an existing category if it exists within one
                else if (categoryData.IsItemInCategory(itemToAdd))
                {
                    categoryData.RemoveItemFromCategory(itemToAdd);
                }
            }
        }

        public void RemoveItemFromCategory(string categoryGUID, ShaderInput itemToRemove)
        {
            foreach (var categoryData in categories)
            {
                if (categoryData.categoryGuid == categoryGUID)
                {
                    categoryData.RemoveItemFromCategory(itemToRemove);
                }
            }
        }

        public void RemoveCategory(string categoryGUID)
        {
            foreach (var categoryData in categories.ToList())
            {
                if (categoryData.categoryGuid == categoryGUID)
                {
                    m_CategoryData.Remove(categoryData);
                    m_RemovedCategories.Add(categoryData);

                    // Whenever a category is removed, also remove any inputs within that category
                    foreach (var shaderInput in categoryData.Children)
                        RemoveGraphInput(shaderInput);
                }
            }
<<<<<<< HEAD
=======

            CleanupCategories();
        }

        void CleanupCategories()
        {
            foreach (var categoryData in categories.ToList())
            {
                if (categoryData.childCount == 0 && categoryData.IsNamedCategory() == false)
                {
                    m_CategoryData.Remove(categoryData);
                    m_RemovedCategories.Add(categoryData);
                }
            }

            for (var i = 0; i < m_CategoryData.ToList().Count() - 1; ++i)
            {
                var thisCategory = m_CategoryData[i];
                var nextCategory = m_CategoryData[i + 1];
                if (thisCategory.value.IsNamedCategory() == false && nextCategory.value.IsNamedCategory() == false)
                    MergeCategories(thisCategory, nextCategory);
            }
        }

        void MergeCategories(CategoryData categoryA, CategoryData categoryB)
        {
            foreach (var categoryBChild in categoryB.Children)
            {
                categoryA.AddItemToCategory(categoryBChild);
            }
            m_CategoryData.Remove(categoryB);
>>>>>>> d1c0f709
        }

        public void OnKeywordChanged()
        {
            OnKeywordChangedNoValidate();
            ValidateGraph();
        }

        public void OnKeywordChangedNoValidate()
        {
            var allNodes = GetNodes<AbstractMaterialNode>();
            foreach (AbstractMaterialNode node in allNodes)
            {
                node.Dirty(ModificationScope.Topological);
                node.ValidateNode();
            }
        }

        public void CleanupGraph()
        {
            //First validate edges, remove any
            //orphans. This can happen if a user
            //manually modifies serialized data
            //of if they delete a node in the inspector
            //debug view.
            foreach (var edge in edges.ToArray())
            {
                var outputNode = edge.outputSlot.node;
                var inputNode = edge.inputSlot.node;

                MaterialSlot outputSlot = null;
                MaterialSlot inputSlot = null;
                if (ContainsNode(outputNode) && ContainsNode(inputNode))
                {
                    outputSlot = outputNode.FindOutputSlot<MaterialSlot>(edge.outputSlot.slotId);
                    inputSlot = inputNode.FindInputSlot<MaterialSlot>(edge.inputSlot.slotId);
                }

                if (outputNode == null
                    || inputNode == null
                    || outputSlot == null
                    || inputSlot == null)
                {
                    //orphaned edge
                    RemoveEdgeNoValidate(edge, false);
                }
            }
        }

        public void ValidateGraph()
        {
            messageManager?.ClearAllFromProvider(this);
            CleanupGraph();
            GraphSetup.SetupGraph(this);
            GraphConcretization.ConcretizeGraph(this);
            GraphValidation.ValidateGraph(this);

            foreach (var edge in m_AddedEdges.ToList())
            {
                if (!ContainsNode(edge.outputSlot.node) || !ContainsNode(edge.inputSlot.node))
                {
                    Debug.LogWarningFormat("Added edge is invalid: {0} -> {1}\n{2}", edge.outputSlot.node.objectId, edge.inputSlot.node.objectId, Environment.StackTrace);
                    m_AddedEdges.Remove(edge);
                }
            }

            foreach (var groupChange in m_ParentGroupChanges.ToList())
            {
                if (groupChange.groupItem is AbstractMaterialNode node && !ContainsNode(node))
                {
                    m_ParentGroupChanges.Remove(groupChange);
                }

                if (groupChange.groupItem is StickyNoteData stickyNote && !m_StickyNoteDatas.Contains(stickyNote))
                {
                    m_ParentGroupChanges.Remove(groupChange);
                }
            }

            ValidateCustomBlockLimit();
        }

        public void AddValidationError(string id, string errorMessage,
            ShaderCompilerMessageSeverity severity = ShaderCompilerMessageSeverity.Error)
        {
            messageManager?.AddOrAppendError(this, id, new ShaderMessage("Validation: " + errorMessage, severity));
        }

        public void AddSetupError(string id, string errorMessage,
            ShaderCompilerMessageSeverity severity = ShaderCompilerMessageSeverity.Error)
        {
            messageManager?.AddOrAppendError(this, id, new ShaderMessage("Setup: " + errorMessage, severity));
        }

        public void AddConcretizationError(string id, string errorMessage,
            ShaderCompilerMessageSeverity severity = ShaderCompilerMessageSeverity.Error)
        {
            messageManager?.AddOrAppendError(this, id, new ShaderMessage("Concretization: " + errorMessage, severity));
        }

        public void ClearErrorsForNode(AbstractMaterialNode node)
        {
            messageManager?.ClearNodesFromProvider(this, node.ToEnumerable());
        }

        public void ReplaceWith(GraphData other)
        {
            if (other == null)
                throw new ArgumentException("Can only replace with another AbstractMaterialGraph", "other");

            m_GraphPrecision = other.m_GraphPrecision;
            m_PreviewMode = other.m_PreviewMode;
            m_OutputNode = other.m_OutputNode;

            if ((this.vertexContext.position != other.vertexContext.position) ||
                (this.fragmentContext.position != other.fragmentContext.position))
            {
                this.vertexContext.position = other.vertexContext.position;
                this.fragmentContext.position = other.fragmentContext.position;
                m_MovedContexts = true;
            }

            using (var inputsToRemove = PooledList<ShaderInput>.Get())
            {
                foreach (var property in m_Properties.SelectValue())
                    inputsToRemove.Add(property);
                foreach (var keyword in m_Keywords.SelectValue())
                    inputsToRemove.Add(keyword);
                foreach (var input in inputsToRemove)
                    RemoveGraphInputNoValidate(input);
            }
            foreach (var otherProperty in other.properties)
            {
                AddGraphInputNoSanitization(otherProperty);
            }
            foreach (var otherKeyword in other.keywords)
            {
                AddGraphInputNoSanitization(otherKeyword);
            }

            other.ValidateGraph();
            ValidateGraph();

            // Current tactic is to remove all nodes and edges and then re-add them, such that depending systems
            // will re-initialize with new references.

            using (ListPool<GroupData>.Get(out var removedGroupDatas))
            {
                removedGroupDatas.AddRange(m_GroupDatas.SelectValue());
                foreach (var groupData in removedGroupDatas)
                {
                    RemoveGroupNoValidate(groupData);
                }
            }

            using (ListPool<StickyNoteData>.Get(out var removedNoteDatas))
            {
                removedNoteDatas.AddRange(m_StickyNoteDatas.SelectValue());
                foreach (var groupData in removedNoteDatas)
                {
                    RemoveNoteNoValidate(groupData);
                }
            }

            using (var pooledList = ListPool<IEdge>.Get(out var removedNodeEdges))
            {
                removedNodeEdges.AddRange(m_Edges);
                foreach (var edge in removedNodeEdges)
                    RemoveEdgeNoValidate(edge);
            }

            using (var nodesToRemove = PooledList<AbstractMaterialNode>.Get())
            {
                nodesToRemove.AddRange(m_Nodes.SelectValue());
                foreach (var node in nodesToRemove)
                    RemoveNodeNoValidate(node);
            }

            // Clear category data too before re-adding
            m_CategoryData.Clear();

            ValidateGraph();

            foreach (GroupData groupData in other.groups)
                AddGroup(groupData);

<<<<<<< HEAD
            // If categories are ever removed completely, make sure there is always one default category that exists
            if (!other.categories.Any())
            {
                AddCategory(CategoryData.DefaultCategory());
            }
            else
            {
                foreach (CategoryData categoryData in other.categories)
                {
                    AddCategory(categoryData);
                }
            }

=======
            foreach (CategoryData categoryData in other.categories)
                AddCategory(categoryData);
>>>>>>> d1c0f709

            foreach (var stickyNote in other.stickyNotes)
            {
                AddStickyNote(stickyNote);
            }

            foreach (var node in other.GetNodes<AbstractMaterialNode>())
            {
                if (node is BlockNode blockNode)
                {
                    var contextData = blockNode.descriptor.shaderStage == ShaderStage.Vertex ? vertexContext : fragmentContext;
                    AddBlockNoValidate(blockNode, contextData, blockNode.index);
                }
                else
                {
                    AddNodeNoValidate(node);
                }
            }

            foreach (var edge in other.edges)
            {
                ConnectNoValidate(edge.outputSlot, edge.inputSlot);
            }

            outputNode = other.outputNode;

            // clear our local active targets and copy state from the other GraphData

            // NOTE:  we DO NOT clear or rebuild m_AllPotentialTargets, in order to
            // retain the data from any inactive targets.
            // this allows the user can add them back and keep the old settings

            m_ActiveTargets.Clear();
            foreach (var target in other.activeTargets)
            {
                // Ensure target inits correctly
                var context = new TargetSetupContext();
                target.Setup(ref context);
                SetTargetActive(target, true);
            }
            SortActiveTargets();

            // Active blocks
            var activeBlocks = GetActiveBlocksForAllActiveTargets();
            UpdateActiveBlocks(activeBlocks);
            ValidateGraph();
        }

        internal void PasteGraph(CopyPasteGraph graphToPaste, List<AbstractMaterialNode> remappedNodes,
            List<Edge> remappedEdges)
        {
            var groupMap = new Dictionary<GroupData, GroupData>();
            foreach (var group in graphToPaste.groups)
            {
                var position = group.position;
                position.x += 30;
                position.y += 30;

                GroupData newGroup = new GroupData(group.title, position);

                groupMap[group] = newGroup;

                AddGroup(newGroup);
                m_PastedGroups.Add(newGroup);
            }

            foreach (var stickyNote in graphToPaste.stickyNotes)
            {
                var position = stickyNote.position;
                position.x += 30;
                position.y += 30;

                StickyNoteData pastedStickyNote = new StickyNoteData(stickyNote.title, stickyNote.content, position);
                if (groupMap.ContainsKey(stickyNote.group))
                {
                    pastedStickyNote.group = groupMap[stickyNote.group];
                }

                AddStickyNote(pastedStickyNote);
                m_PastedStickyNotes.Add(pastedStickyNote);
            }

            var edges = graphToPaste.edges.ToList();
            var nodeList = graphToPaste.GetNodes<AbstractMaterialNode>();
            foreach (var node in nodeList)
            {
                // cannot paste block nodes, or unknown node types
                if ((node is BlockNode) || (node is MultiJsonInternal.UnknownNodeType))
                    continue;

                AbstractMaterialNode pastedNode = node;

                // Check if the property nodes need to be made into a concrete node.
                if (node is PropertyNode propertyNode)
                {
                    // If the property is not in the current graph, do check if the
                    // property can be made into a concrete node.
                    var property = m_Properties.SelectValue().FirstOrDefault(x => x.objectId == propertyNode.property.objectId
                        || (x.propertyType == propertyNode.property.propertyType && x.referenceName == propertyNode.property.referenceName));
                    if (property != null)
                    {
                        propertyNode.property = property;
                    }
                    else
                    {
                        pastedNode = propertyNode.property.ToConcreteNode();
                        // some property nodes cannot be concretized..  fail to paste them
                        if (pastedNode == null)
                            continue;
                        pastedNode.drawState = node.drawState;
                        for (var i = 0; i < edges.Count; i++)
                        {
                            var edge = edges[i];
                            if (edge.outputSlot.node == node)
                            {
                                edges[i] = new Edge(new SlotReference(pastedNode, edge.outputSlot.slotId), edge.inputSlot);
                            }
                            else if (edge.inputSlot.node == node)
                            {
                                edges[i] = new Edge(edge.outputSlot, new SlotReference(pastedNode, edge.inputSlot.slotId));
                            }
                        }
                    }
                }

                // If the node has a group guid and no group has been copied, reset the group guid.
                // Check if the node is inside a group
                if (node.group != null)
                {
                    if (groupMap.ContainsKey(node.group))
                    {
                        var absNode = pastedNode;
                        absNode.group = groupMap[node.group];
                        pastedNode = absNode;
                    }
                    else
                    {
                        pastedNode.group = null;
                    }
                }

                remappedNodes.Add(pastedNode);
                AddNode(pastedNode);

                // add the node to the pasted node list
                m_PastedNodes.Add(pastedNode);

                // Check if the keyword nodes need to have their keywords copied.
                if (node is KeywordNode keywordNode)
                {
                    var keyword = m_Keywords.SelectValue().FirstOrDefault(x => x.objectId == keywordNode.keyword.objectId
                        || (x.keywordType == keywordNode.keyword.keywordType && x.referenceName == keywordNode.keyword.referenceName));
                    if (keyword != null)
                    {
                        keywordNode.keyword = keyword;
                    }
                    else
                    {
                        AddGraphInput(keywordNode.keyword);
                    }

                    // Always update Keyword nodes to handle any collisions resolved on the Keyword
                    keywordNode.UpdateNode();
                }
            }

            foreach (var edge in edges)
            {
                var newEdge = (Edge)Connect(edge.outputSlot, edge.inputSlot);
                if (newEdge != null)
                {
                    remappedEdges.Add(newEdge);
                }
            }

            ValidateGraph();
        }

        public override void OnBeforeSerialize()
        {
            m_Edges.Sort();
            ChangeVersion(latestVersion);
        }

        static T DeserializeLegacy<T>(string typeString, string json, Guid? overrideObjectId = null) where T : JsonObject
        {
            var jsonObj = MultiJsonInternal.CreateInstanceForDeserialization(typeString);
            var value = jsonObj as T;
            if (value == null)
            {
                Debug.Log($"Cannot create instance for {typeString}");
                return null;
            }

            // by default, MultiJsonInternal.CreateInstance will create a new objectID randomly..
            // we need some created objects to have deterministic objectIDs, because they affect the generated shader.
            // if the generated shader is not deterministic, it can create ripple effects (i.e. causing Materials to be modified randomly as properties are renamed)
            // so we provide this path to allow the calling code to override the objectID with something deterministic
            if (overrideObjectId.HasValue)
                value.OverrideObjectId(overrideObjectId.Value.ToString("N"));
            MultiJsonInternal.Enqueue(value, json);
            return value as T;
        }

        static AbstractMaterialNode DeserializeLegacyNode(string typeString, string json, Guid? overrideObjectId = null)
        {
            var jsonObj = MultiJsonInternal.CreateInstanceForDeserialization(typeString);
            var value = jsonObj as AbstractMaterialNode;
            if (value == null)
            {
                //Special case - want to support nodes of unknwon type for cross pipeline compatability
                value = new LegacyUnknownTypeNode(typeString, json);
                if (overrideObjectId.HasValue)
                    value.OverrideObjectId(overrideObjectId.Value.ToString("N"));
                MultiJsonInternal.Enqueue(value, json);
                return value as AbstractMaterialNode;
            }
            else
            {
                if (overrideObjectId.HasValue)
                    value.OverrideObjectId(overrideObjectId.Value.ToString("N"));
                MultiJsonInternal.Enqueue(value, json);
                return value as AbstractMaterialNode;
            }
        }

        public override void OnAfterDeserialize(string json)
        {
            if (sgVersion == 0)
            {
                var graphData0 = JsonUtility.FromJson<GraphData0>(json);
                //If a graph was previously updated to V2, since we had to rename m_Version to m_SGVersion to avoid collision with an upgrade system from
                //HDRP, we have to handle the case that our version might not be correct -
                if (graphData0.m_Version > 0)
                {
                    sgVersion = graphData0.m_Version;
                }
                else
                {
                    // graphData.m_Version == 0  (matches current sgVersion)
                    Guid assetGuid;
                    if (!Guid.TryParse(this.assetGuid, out assetGuid))
                        assetGuid = JsonObject.GenerateNamespaceUUID(Guid.Empty, json);

                    var nodeGuidMap = new Dictionary<string, AbstractMaterialNode>();
                    var propertyGuidMap = new Dictionary<string, AbstractShaderProperty>();
                    var keywordGuidMap = new Dictionary<string, ShaderKeyword>();
                    var groupGuidMap = new Dictionary<string, GroupData>();
                    var slotsField = typeof(AbstractMaterialNode).GetField("m_Slots", BindingFlags.Instance | BindingFlags.NonPublic);
                    var propertyField = typeof(PropertyNode).GetField("m_Property", BindingFlags.Instance | BindingFlags.NonPublic);
                    var keywordField = typeof(KeywordNode).GetField("m_Keyword", BindingFlags.Instance | BindingFlags.NonPublic);
                    var defaultReferenceNameField = typeof(ShaderInput).GetField("m_DefaultReferenceName", BindingFlags.Instance | BindingFlags.NonPublic);

                    m_GroupDatas.Clear();
                    m_StickyNoteDatas.Clear();

                    foreach (var group0 in graphData0.m_Groups)
                    {
                        var group = new GroupData(group0.m_Title, group0.m_Position);
                        m_GroupDatas.Add(group);
                        if (!groupGuidMap.ContainsKey(group0.m_GuidSerialized))
                        {
                            groupGuidMap.Add(group0.m_GuidSerialized, group);
                        }
                        else if (!groupGuidMap[group0.m_GuidSerialized].Equals(group.objectId))
                        {
                            Debug.LogError("Group id mismatch");
                        }
                    }

                    foreach (var serializedProperty in graphData0.m_SerializedProperties)
                    {
                        var propObjectId = JsonObject.GenerateNamespaceUUID(assetGuid, serializedProperty.JSONnodeData);
                        var property = DeserializeLegacy<AbstractShaderProperty>(serializedProperty.typeInfo.fullName, serializedProperty.JSONnodeData, propObjectId);
                        if (property == null)
                            continue;

                        m_Properties.Add(property);

                        var input0 = JsonUtility.FromJson<ShaderInput0>(serializedProperty.JSONnodeData);
                        propertyGuidMap[input0.m_Guid.m_GuidSerialized] = property;

                        // Fix up missing reference names
                        // Properties on Sub Graphs in V0 never have reference names serialized
                        // To maintain Sub Graph node property mapping we force guid based reference names on upgrade
                        if (string.IsNullOrEmpty((string)defaultReferenceNameField.GetValue(property)))
                        {
                            // ColorShaderProperty is the only Property case where `GetDefaultReferenceName` was overriden
                            if (MultiJson.ParseType(serializedProperty.typeInfo.fullName) == typeof(ColorShaderProperty))
                            {
                                defaultReferenceNameField.SetValue(property, $"Color_{GuidEncoder.Encode(Guid.Parse(input0.m_Guid.m_GuidSerialized))}");
                            }
                            else
                            {
                                defaultReferenceNameField.SetValue(property, $"{property.concreteShaderValueType}_{GuidEncoder.Encode(Guid.Parse(input0.m_Guid.m_GuidSerialized))}");
                            }
                        }
                    }

                    foreach (var serializedKeyword in graphData0.m_SerializedKeywords)
                    {
                        var keyword = DeserializeLegacy<ShaderKeyword>(serializedKeyword.typeInfo.fullName, serializedKeyword.JSONnodeData);
                        if (keyword == null)
                        {
                            continue;
                        }

                        m_Keywords.Add(keyword);

                        var input0 = JsonUtility.FromJson<ShaderInput0>(serializedKeyword.JSONnodeData);
                        keywordGuidMap[input0.m_Guid.m_GuidSerialized] = keyword;
                    }

                    foreach (var serializedNode in graphData0.m_SerializableNodes)
                    {
                        var node0 = JsonUtility.FromJson<AbstractMaterialNode0>(serializedNode.JSONnodeData);

                        var nodeObjectId = JsonObject.GenerateNamespaceUUID(node0.m_GuidSerialized, "node");
                        var node = DeserializeLegacyNode(serializedNode.typeInfo.fullName, serializedNode.JSONnodeData, nodeObjectId);
                        if (node == null)
                        {
                            continue;
                        }

                        nodeGuidMap.Add(node0.m_GuidSerialized, node);
                        m_Nodes.Add(node);

                        if (!string.IsNullOrEmpty(node0.m_PropertyGuidSerialized) && propertyGuidMap.TryGetValue(node0.m_PropertyGuidSerialized, out var property))
                        {
                            propertyField.SetValue(node, (JsonRef<AbstractShaderProperty>)property);
                        }

                        if (!string.IsNullOrEmpty(node0.m_KeywordGuidSerialized) && keywordGuidMap.TryGetValue(node0.m_KeywordGuidSerialized, out var keyword))
                        {
                            keywordField.SetValue(node, (JsonRef<ShaderKeyword>)keyword);
                        }

                        var slots = (List<JsonData<MaterialSlot>>)slotsField.GetValue(node);
                        slots.Clear();

                        foreach (var serializedSlot in node0.m_SerializableSlots)
                        {
                            var slotObjectId = JsonObject.GenerateNamespaceUUID(node0.m_GuidSerialized, serializedSlot.JSONnodeData);
                            var slot = DeserializeLegacy<MaterialSlot>(serializedSlot.typeInfo.fullName, serializedSlot.JSONnodeData, slotObjectId);
                            if (slot == null)
                            {
                                continue;
                            }

                            slots.Add(slot);
                        }

                        if (!String.IsNullOrEmpty(node0.m_GroupGuidSerialized))
                        {
                            if (groupGuidMap.TryGetValue(node0.m_GroupGuidSerialized, out GroupData foundGroup))
                            {
                                node.group = foundGroup;
                            }
                        }
                    }

                    foreach (var stickyNote0 in graphData0.m_StickyNotes)
                    {
                        var stickyNote = new StickyNoteData(stickyNote0.m_Title, stickyNote0.m_Content, stickyNote0.m_Position);
                        if (!String.IsNullOrEmpty(stickyNote0.m_GroupGuidSerialized))
                        {
                            if (groupGuidMap.TryGetValue(stickyNote0.m_GroupGuidSerialized, out GroupData foundGroup))
                            {
                                stickyNote.group = foundGroup;
                            }
                        }
                        stickyNote.theme = stickyNote0.m_Theme;
                        stickyNote.textSize = stickyNote0.m_TextSize;
                        m_StickyNoteDatas.Add(stickyNote);
                    }

                    var subgraphOuput = GetNodes<SubGraphOutputNode>();
                    isSubGraph = subgraphOuput.Any();

                    if (isSubGraph)
                    {
                        m_OutputNode = subgraphOuput.FirstOrDefault();
                    }
                    else if (!string.IsNullOrEmpty(graphData0.m_ActiveOutputNodeGuidSerialized))
                    {
                        m_OutputNode = nodeGuidMap[graphData0.m_ActiveOutputNodeGuidSerialized];
                    }
                    else
                    {
                        m_OutputNode = (AbstractMaterialNode)GetNodes<IMasterNode1>().FirstOrDefault();
                    }

                    foreach (var serializedElement in graphData0.m_SerializableEdges)
                    {
                        var edge0 = JsonUtility.FromJson<Edge0>(serializedElement.JSONnodeData);
                        m_Edges.Add(new Edge(
                            new SlotReference(
                                nodeGuidMap[edge0.m_OutputSlot.m_NodeGUIDSerialized],
                                edge0.m_OutputSlot.m_SlotId),
                            new SlotReference(
                                nodeGuidMap[edge0.m_InputSlot.m_NodeGUIDSerialized],
                                edge0.m_InputSlot.m_SlotId)));
                    }
                }
            }
        }

        [Serializable]
        class OldGraphDataReadConcretePrecision
        {
            // old value just for upgrade
            [SerializeField]
            public ConcretePrecision m_ConcretePrecision = ConcretePrecision.Single;
        };

        public override void OnAfterMultiDeserialize(string json)
        {
            // Deferred upgrades
            if (sgVersion != latestVersion)
            {
                if (sgVersion < 2)
                {
                    var addedBlocks = ListPool<BlockFieldDescriptor>.Get();

                    void UpgradeFromBlockMap(Dictionary<BlockFieldDescriptor, int> blockMap)
                    {
                        // Map master node ports to blocks
                        if (blockMap != null)
                        {
                            foreach (var blockMapping in blockMap)
                            {
                                // Create a new BlockNode for each unique map entry
                                var descriptor = blockMapping.Key;
                                if (addedBlocks.Contains(descriptor))
                                    continue;

                                addedBlocks.Add(descriptor);

                                var contextData = descriptor.shaderStage == ShaderStage.Fragment ? m_FragmentContext : m_VertexContext;
                                var block = (BlockNode)Activator.CreateInstance(typeof(BlockNode));
                                block.Init(descriptor);
                                AddBlockNoValidate(block, contextData, contextData.blocks.Count);

                                // To avoid having to go around the following deserialization code
                                // We simply run OnBeforeSerialization here to ensure m_SerializedDescriptor is set
                                block.OnBeforeSerialize();

                                // Now remap the incoming edges to blocks
                                var slotId = blockMapping.Value;
                                var oldSlot = m_OutputNode.value.FindSlot<MaterialSlot>(slotId);
                                var newSlot = block.FindSlot<MaterialSlot>(0);
                                if (oldSlot == null)
                                    continue;

                                var oldInputSlotRef = m_OutputNode.value.GetSlotReference(slotId);
                                var newInputSlotRef = block.GetSlotReference(0);

                                // Always copy the value over for convenience
                                newSlot.CopyValuesFrom(oldSlot);

                                for (int i = 0; i < m_Edges.Count; i++)
                                {
                                    // Find all edges connected to the master node using slot ID from the block map
                                    // Remove them and replace them with new edges connected to the block nodes
                                    var edge = m_Edges[i];
                                    if (edge.inputSlot.Equals(oldInputSlotRef))
                                    {
                                        var outputSlot = edge.outputSlot;
                                        m_Edges.Remove(edge);
                                        m_Edges.Add(new Edge(outputSlot, newInputSlotRef));
                                    }
                                }

                                // manually handle a bug where fragment normal slots could get out of sync of the master node's set fragment normal space
                                if (descriptor == BlockFields.SurfaceDescription.NormalOS)
                                {
                                    NormalMaterialSlot norm = newSlot as NormalMaterialSlot;
                                    if (norm.space != CoordinateSpace.Object)
                                    {
                                        norm.space = CoordinateSpace.Object;
                                    }
                                }
                                else if (descriptor == BlockFields.SurfaceDescription.NormalTS)
                                {
                                    NormalMaterialSlot norm = newSlot as NormalMaterialSlot;
                                    if (norm.space != CoordinateSpace.Tangent)
                                    {
                                        norm.space = CoordinateSpace.Tangent;
                                    }
                                }
                                else if (descriptor == BlockFields.SurfaceDescription.NormalWS)
                                {
                                    NormalMaterialSlot norm = newSlot as NormalMaterialSlot;
                                    if (norm.space != CoordinateSpace.World)
                                    {
                                        norm.space = CoordinateSpace.World;
                                    }
                                }
                            }

                            // We need to call AddBlockNoValidate but this adds to m_AddedNodes resulting in duplicates
                            // Therefore we need to clear this list before the view is created
                            m_AddedNodes.Clear();
                        }
                    }

                    var masterNode = m_OutputNode.value as IMasterNode1;

                    // This is required for edge lookup during Target upgrade
                    if (m_OutputNode.value != null)
                    {
                        m_OutputNode.value.owner = this;
                    }
                    foreach (var edge in m_Edges)
                    {
                        AddEdgeToNodeEdges(edge);
                    }

                    // Ensure correct initialization of Contexts
                    AddContexts();

                    // Position Contexts to the match master node
                    var oldPosition = Vector2.zero;
                    if (m_OutputNode.value != null)
                    {
                        oldPosition = m_OutputNode.value.drawState.position.position;
                    }
                    m_VertexContext.position = oldPosition;
                    m_FragmentContext.position = new Vector2(oldPosition.x, oldPosition.y + 200);

                    // Try to upgrade all potential targets from master node
                    if (masterNode != null)
                    {
                        foreach (var potentialTarget in m_AllPotentialTargets)
                        {
                            if (potentialTarget.IsUnknown())
                                continue;

                            var target = potentialTarget.GetTarget();
                            if (!(target is ILegacyTarget legacyTarget))
                                continue;

                            if (!legacyTarget.TryUpgradeFromMasterNode(masterNode, out var newBlockMap))
                                continue;

                            // upgrade succeeded!  Activate it
                            SetTargetActive(target, true);
                            UpgradeFromBlockMap(newBlockMap);
                        }
                        SortActiveTargets();
                    }

                    // Clean up after upgrade
                    if (!isSubGraph)
                    {
                        m_OutputNode = null;
                    }

                    var masterNodes = GetNodes<IMasterNode1>().ToArray();
                    for (int i = 0; i < masterNodes.Length; i++)
                    {
                        var node = masterNodes.ElementAt(i) as AbstractMaterialNode;
                        m_Nodes.Remove(node);
                    }

                    m_NodeEdges.Clear();
                }

                if (sgVersion < 3)
                {
                    var oldGraph = JsonUtility.FromJson<OldGraphDataReadConcretePrecision>(json);

                    // upgrade concrete precision to the new graph precision
                    switch (oldGraph.m_ConcretePrecision)
                    {
                        case ConcretePrecision.Half:
                            m_GraphPrecision = GraphPrecision.Half;
                            break;
                        case ConcretePrecision.Single:
                            m_GraphPrecision = GraphPrecision.Single;
                            break;
                    }
                }

                ChangeVersion(latestVersion);
            }

            PooledList<(LegacyUnknownTypeNode, AbstractMaterialNode)> updatedNodes = PooledList<(LegacyUnknownTypeNode, AbstractMaterialNode)>.Get();
            foreach (var node in m_Nodes.SelectValue())
            {
                if (node is LegacyUnknownTypeNode lNode && lNode.foundType != null)
                {
                    AbstractMaterialNode legacyNode = (AbstractMaterialNode)Activator.CreateInstance(lNode.foundType);
                    JsonUtility.FromJsonOverwrite(lNode.serializedData, legacyNode);
                    legacyNode.group = lNode.group;
                    updatedNodes.Add((lNode, legacyNode));
                }
            }
            foreach (var nodePair in updatedNodes)
            {
                m_Nodes.Add(nodePair.Item2);
                ReplaceNodeWithNode(nodePair.Item1, nodePair.Item2);
            }
            updatedNodes.Dispose();

            m_NodeDictionary = new Dictionary<string, AbstractMaterialNode>(m_Nodes.Count);

            foreach (var group in m_GroupDatas.SelectValue())
            {
                m_GroupItems.Add(group, new List<IGroupItem>());
            }

            foreach (var node in m_Nodes.SelectValue())
            {
                node.owner = this;
                node.UpdateNodeAfterDeserialization();
                node.SetupSlots();
                m_NodeDictionary.Add(node.objectId, node);
                if (m_GroupItems.TryGetValue(node.group, out var groupItems))
                {
                    groupItems.Add(node);
                }
                else
                {
                    node.group = null;
                }
            }

            foreach (var stickyNote in m_StickyNoteDatas.SelectValue())
            {
                if (m_GroupItems.TryGetValue(stickyNote.group, out var groupItems))
                {
                    groupItems.Add(stickyNote);
                }
                else
                {
                    stickyNote.group = null;
                }
            }

            foreach (var edge in m_Edges)
                AddEdgeToNodeEdges(edge);

            // --------------------------------------------------
            // Deserialize Contexts & Blocks

            void DeserializeContextData(ContextData contextData, ShaderStage stage)
            {
                // Because Vertex/Fragment Contexts are serialized explicitly
                // we do not need to serialize the Stage value on the ContextData
                contextData.shaderStage = stage;

                var blocks = contextData.blocks.SelectValue().ToList();
                var blockCount = blocks.Count;
                for (int i = 0; i < blockCount; i++)
                {
                    // Update NonSerialized data on the BlockNode
                    var block = blocks[i];
                    // custom interpolators fully regenerate their own descriptor on deserialization
                    if (!block.isCustomBlock)
                    {
                        block.descriptor = m_BlockFieldDescriptors.FirstOrDefault(x => $"{x.tag}.{x.name}" == block.serializedDescriptor);
                    }
                    if (block.descriptor == null)
                    {
                        //Hit a descriptor that was not recognized from the assembly (likely from a different SRP)
                        //create a new entry for it and continue on
                        if (string.IsNullOrEmpty(block.serializedDescriptor))
                        {
                            throw new Exception($"Block {block} had no serialized descriptor");
                        }

                        var tmp = block.serializedDescriptor.Split('.');
                        if (tmp.Length != 2)
                        {
                            throw new Exception($"Block {block}'s serialized descriptor {block.serializedDescriptor} did not match expected format {{x.tag}}.{{x.name}}");
                        }
                        //right thing to do?
                        block.descriptor = new BlockFieldDescriptor(tmp[0], tmp[1], null, null, stage, true, true);
                        m_BlockFieldDescriptors.Add(block.descriptor);
                    }
                    block.contextData = contextData;
                }
            }

            // First deserialize the ContextDatas
            DeserializeContextData(m_VertexContext, ShaderStage.Vertex);
            DeserializeContextData(m_FragmentContext, ShaderStage.Fragment);

            // there should be no unknown potential targets at this point
            Assert.IsFalse(m_AllPotentialTargets.Any(pt => pt.IsUnknown()));

            foreach (var target in m_ActiveTargets.SelectValue())
            {
                var targetType = target.GetType();
                if (targetType == typeof(MultiJsonInternal.UnknownTargetType))
                {
                    // register any active UnknownTargetType as a potential target
                    m_AllPotentialTargets.Add(new PotentialTarget(target));
                }
                else
                {
                    // active known targets should replace the stored Target in AllPotentialTargets
                    int targetIndex = m_AllPotentialTargets.FindIndex(pt => pt.knownType == targetType);
                    m_AllPotentialTargets[targetIndex].ReplaceStoredTarget(target);
                }
            }

            SortActiveTargets();
        }

        private void ReplaceNodeWithNode(LegacyUnknownTypeNode nodeToReplace, AbstractMaterialNode nodeReplacement)
        {
            var oldSlots = new List<MaterialSlot>();
            nodeToReplace.GetSlots(oldSlots);
            var newSlots = new List<MaterialSlot>();
            nodeReplacement.GetSlots(newSlots);

            for (int i = 0; i < oldSlots.Count; i++)
            {
                newSlots[i].CopyValuesFrom(oldSlots[i]);
                var oldSlotRef = nodeToReplace.GetSlotReference(oldSlots[i].id);
                var newSlotRef = nodeReplacement.GetSlotReference(newSlots[i].id);

                for (int x = 0; x < m_Edges.Count; x++)
                {
                    var edge = m_Edges[x];
                    if (edge.inputSlot.Equals(oldSlotRef))
                    {
                        var outputSlot = edge.outputSlot;
                        m_Edges.Remove(edge);
                        m_Edges.Add(new Edge(outputSlot, newSlotRef));
                    }
                    else if (edge.outputSlot.Equals(oldSlotRef))
                    {
                        var inputSlot = edge.inputSlot;
                        m_Edges.Remove(edge);
                        m_Edges.Add(new Edge(newSlotRef, inputSlot));
                    }
                }
            }
        }

        public void OnEnable()
        {
            foreach (var node in GetNodes<AbstractMaterialNode>().OfType<IOnAssetEnabled>())
            {
                node.OnEnable();
            }

            ShaderGraphPreferences.onVariantLimitChanged += OnKeywordChanged;
        }

        public void OnDisable()
        {
            ShaderGraphPreferences.onVariantLimitChanged -= OnKeywordChanged;
        }

        internal void ValidateCustomBlockLimit()
        {
            if (m_ActiveTargets.Count() == 0)
                return;

            int nonCustomUsage = 0;
            foreach (var bnode in vertexContext.blocks.Where(jb => !jb.value.isCustomBlock).Select(b => b.value))
            {
                if (bnode == null || bnode.descriptor == null)
                    continue;

                if (bnode.descriptor.HasPreprocessor() || bnode.descriptor.HasSemantic() || bnode.descriptor.vectorCount == 0) // not packable.
                    nonCustomUsage += 4;
                else nonCustomUsage += bnode.descriptor.vectorCount;
            }
            int maxTargetUsage = m_ActiveTargets.Select(jt => jt.value.padCustomInterpolatorLimit).Max() * 4;

            int padding = nonCustomUsage + maxTargetUsage;

            // TODO: Add editor settings to select warning/error thresholds.
            int d3dSupport    = 32 * 4 - padding;   // 32 is standard expected for modern systems and D3D.
            int chromeSupport = 15 * 4 - padding;   // 15 is for chrome's implementation of WebGL.
            // int lowSupport = 10 * 4 - padding;   // 10 is some other limitation Unity recognizes.
            // int minSupport =  8 * 4 - padding;   // If interpolators are supported, 8 is the bare minimum we can expect.

            int total = 0;

            // warn based on the interpolator's location in the block list.
            foreach (var cib in vertexContext.blocks.Where(jb => jb.value.isCustomBlock).Select(b => b.value))
            {
                ClearErrorsForNode(cib);
                total += (int)cib.customWidth;
                if (total > d3dSupport)
                {
                    AddValidationError(cib.objectId, $"{cib.customName} may exceed interpolation channel limitations on most platforms (such as Direct3D).");
                }
                else if (total > chromeSupport)
                {
                    AddValidationError(cib.objectId, $"{cib.customName} may exceed interpolation channel limitations on low-end platforms (such as Chrome's WebGL).", ShaderCompilerMessageSeverity.Warning);
                }
            }
        }
    }

    [Serializable]
    class InspectorPreviewData
    {
        public SerializableMesh serializedMesh = new SerializableMesh();

        [NonSerialized]
        public Quaternion rotation = Quaternion.identity;

        [NonSerialized]
        public float scale = 1f;
    }
}<|MERGE_RESOLUTION|>--- conflicted
+++ resolved
@@ -1668,40 +1668,6 @@
                         RemoveGraphInput(shaderInput);
                 }
             }
-<<<<<<< HEAD
-=======
-
-            CleanupCategories();
-        }
-
-        void CleanupCategories()
-        {
-            foreach (var categoryData in categories.ToList())
-            {
-                if (categoryData.childCount == 0 && categoryData.IsNamedCategory() == false)
-                {
-                    m_CategoryData.Remove(categoryData);
-                    m_RemovedCategories.Add(categoryData);
-                }
-            }
-
-            for (var i = 0; i < m_CategoryData.ToList().Count() - 1; ++i)
-            {
-                var thisCategory = m_CategoryData[i];
-                var nextCategory = m_CategoryData[i + 1];
-                if (thisCategory.value.IsNamedCategory() == false && nextCategory.value.IsNamedCategory() == false)
-                    MergeCategories(thisCategory, nextCategory);
-            }
-        }
-
-        void MergeCategories(CategoryData categoryA, CategoryData categoryB)
-        {
-            foreach (var categoryBChild in categoryB.Children)
-            {
-                categoryA.AddItemToCategory(categoryBChild);
-            }
-            m_CategoryData.Remove(categoryB);
->>>>>>> d1c0f709
         }
 
         public void OnKeywordChanged()
@@ -1888,7 +1854,6 @@
             foreach (GroupData groupData in other.groups)
                 AddGroup(groupData);
 
-<<<<<<< HEAD
             // If categories are ever removed completely, make sure there is always one default category that exists
             if (!other.categories.Any())
             {
@@ -1902,10 +1867,6 @@
                 }
             }
 
-=======
-            foreach (CategoryData categoryData in other.categories)
-                AddCategory(categoryData);
->>>>>>> d1c0f709
 
             foreach (var stickyNote in other.stickyNotes)
             {
