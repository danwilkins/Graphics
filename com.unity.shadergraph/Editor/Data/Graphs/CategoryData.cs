using System;
using System.Collections.Generic;
using System.Linq;
using UnityEditor.ShaderGraph.Internal;
using UnityEditor.ShaderGraph.Serialization;
using UnityEngine;

namespace UnityEditor.ShaderGraph
{
    [Serializable]
    class CategoryData : JsonObject
    {
        [SerializeField]
        string m_Name;

        public string name
        {
            get => m_Name;
            set => m_Name = value;
        }
        public string categoryGuid => this.objectId;

        [SerializeField]
        List<JsonRef<ShaderInput>> m_ChildObjectList = new List<JsonRef<ShaderInput>>();

        public RefValueEnumerable<ShaderInput> Children => m_ChildObjectList.SelectValue();

<<<<<<< HEAD
        // We expose the object list as a HashSet of their objectIDs for faster existence checks
        HashSet<string> m_ChildObjectIDSet = new HashSet<string>();

        public int childCount => m_ChildObjectIDSet.Count;

        public void AddItemToCategory(ShaderInput itemToAdd)
        {
            m_ChildObjectList.Add(itemToAdd);
            m_ChildObjectIDSet.Add(itemToAdd.objectId);
=======
        HashSet<string> m_ChildObjectIDSet = new HashSet<string>();
        // We expose the object list as a HashSet of their objectIDs for faster existence checks
        public HashSet<string> childObjectIDSet
        {
            get => m_ChildObjectIDSet;
            set => m_ChildObjectIDSet = value;
>>>>>>> 0e47f0ab
        }
        public int childCount => m_ChildObjectIDSet.Count;

<<<<<<< HEAD
=======
        public void AddItemToCategory(ShaderInput itemToAdd)
        {
            m_ChildObjectList.Add(itemToAdd);
            m_ChildObjectIDSet.Add(itemToAdd.objectId);
        }

>>>>>>> 0e47f0ab
        public void RemoveItemFromCategory(ShaderInput itemToRemove)
        {
            m_ChildObjectList.Remove(itemToRemove);
            if (m_ChildObjectIDSet.Contains(itemToRemove.objectId))
                m_ChildObjectIDSet.Remove(itemToRemove.objectId);
        }

        public void MoveItemInCategory(ShaderInput itemToMove, int newIndex)
        {
            m_ChildObjectList.Remove(itemToMove);
            m_ChildObjectList.Insert(newIndex,itemToMove);
            // Recreate the hash-set as the data structure does not allow for moving/inserting elements
            m_ChildObjectIDSet.Clear();
            foreach (var childObject in m_ChildObjectList)
            {
                m_ChildObjectIDSet.Add(childObject.value.objectId);
            }
        }

        public bool IsItemInCategory(ShaderInput itemToCheck)
        {
            return m_ChildObjectIDSet.Contains(itemToCheck.objectId);
        }

        public bool IsNamedCategory()
        {
            return name != String.Empty;
        }
<<<<<<< HEAD

        public override void OnAfterDeserialize()
        {
            if (m_ChildObjectList != null)
            {
                foreach (var childObject in m_ChildObjectList.ToList())
                {
                    if (childObject.value != null)
                        m_ChildObjectIDSet.Add(childObject.value.objectId);
                    else
                        m_ChildObjectList.Remove(childObject);
                }
            }

            base.OnAfterDeserialize();
        }

        public CategoryData()
        {
            foreach (var childObject in m_ChildObjectList)
            {
                m_ChildObjectIDSet.Add(childObject.value.objectId);
            }
        }

        public CategoryData(string inName, List<ShaderInput> categoryChildren = null)
        {
            name = inName;
            if (categoryChildren != null)
            {
                foreach (var childObject in categoryChildren)
=======

        public override void OnAfterDeserialize()
        {
            if (m_ChildObjectList != null)
            {
                foreach (var childObject in m_ChildObjectList.ToList())
                {
                    if (childObject.value != null)
                        m_ChildObjectIDSet.Add(childObject.value.objectId);
                    else
                        m_ChildObjectList.Remove(childObject);
                }
            }

            base.OnAfterDeserialize();
        }

        public CategoryData()
        {
            foreach (var childObject in m_ChildObjectList)
            {
                m_ChildObjectIDSet.Add(childObject.value.objectId);
            }
        }

        public CategoryData(string inName, List<ShaderInput> inChildObjectList = null)
        {
            name = inName;
            if (inChildObjectList != null)
            {
                foreach (var childObject in inChildObjectList)
>>>>>>> 0e47f0ab
                {
                    m_ChildObjectList.Add(childObject);
                    m_ChildObjectIDSet.Add(childObject.objectId);
                }
            }
<<<<<<< HEAD
        }

        public static CategoryData DefaultCategory(List<ShaderInput> categoryChildren = null)
        {
            return new CategoryData(String.Empty, categoryChildren);
=======
>>>>>>> 0e47f0ab
        }
    }
}<|MERGE_RESOLUTION|>--- conflicted
+++ resolved
@@ -25,7 +25,6 @@
 
         public RefValueEnumerable<ShaderInput> Children => m_ChildObjectList.SelectValue();
 
-<<<<<<< HEAD
         // We expose the object list as a HashSet of their objectIDs for faster existence checks
         HashSet<string> m_ChildObjectIDSet = new HashSet<string>();
 
@@ -35,26 +34,8 @@
         {
             m_ChildObjectList.Add(itemToAdd);
             m_ChildObjectIDSet.Add(itemToAdd.objectId);
-=======
-        HashSet<string> m_ChildObjectIDSet = new HashSet<string>();
-        // We expose the object list as a HashSet of their objectIDs for faster existence checks
-        public HashSet<string> childObjectIDSet
-        {
-            get => m_ChildObjectIDSet;
-            set => m_ChildObjectIDSet = value;
->>>>>>> 0e47f0ab
-        }
-        public int childCount => m_ChildObjectIDSet.Count;
-
-<<<<<<< HEAD
-=======
-        public void AddItemToCategory(ShaderInput itemToAdd)
-        {
-            m_ChildObjectList.Add(itemToAdd);
-            m_ChildObjectIDSet.Add(itemToAdd.objectId);
         }
 
->>>>>>> 0e47f0ab
         public void RemoveItemFromCategory(ShaderInput itemToRemove)
         {
             m_ChildObjectList.Remove(itemToRemove);
@@ -83,7 +64,6 @@
         {
             return name != String.Empty;
         }
-<<<<<<< HEAD
 
         public override void OnAfterDeserialize()
         {
@@ -115,52 +95,16 @@
             if (categoryChildren != null)
             {
                 foreach (var childObject in categoryChildren)
-=======
-
-        public override void OnAfterDeserialize()
-        {
-            if (m_ChildObjectList != null)
-            {
-                foreach (var childObject in m_ChildObjectList.ToList())
-                {
-                    if (childObject.value != null)
-                        m_ChildObjectIDSet.Add(childObject.value.objectId);
-                    else
-                        m_ChildObjectList.Remove(childObject);
-                }
-            }
-
-            base.OnAfterDeserialize();
-        }
-
-        public CategoryData()
-        {
-            foreach (var childObject in m_ChildObjectList)
-            {
-                m_ChildObjectIDSet.Add(childObject.value.objectId);
-            }
-        }
-
-        public CategoryData(string inName, List<ShaderInput> inChildObjectList = null)
-        {
-            name = inName;
-            if (inChildObjectList != null)
-            {
-                foreach (var childObject in inChildObjectList)
->>>>>>> 0e47f0ab
                 {
                     m_ChildObjectList.Add(childObject);
                     m_ChildObjectIDSet.Add(childObject.objectId);
                 }
             }
-<<<<<<< HEAD
         }
 
         public static CategoryData DefaultCategory(List<ShaderInput> categoryChildren = null)
         {
             return new CategoryData(String.Empty, categoryChildren);
-=======
->>>>>>> 0e47f0ab
         }
     }
 }