using System;
using System.Linq;
using System.Globalization;
using UnityEditor.Graphing;
using UnityEditor.Graphing.Util;
using UnityEngine;
using UnityEditor.UIElements;
using UnityEngine.UIElements;
using Toggle = UnityEngine.UIElements.Toggle;
using UnityEditor.Experimental.GraphView;

namespace UnityEditor.ShaderGraph.Drawing
{
    class BlackboardFieldPropertyView : BlackboardFieldView
    {
        public BlackboardFieldPropertyView(BlackboardField blackboardField, GraphData graph, ShaderInput input)
            : base (blackboardField, graph, input)
        {
        }

        public override void BuildCustomFields(ShaderInput input)
        {
            AbstractShaderProperty property = input as AbstractShaderProperty;
            if(property == null)
                return;

            switch(input)
            {
                case Vector1ShaderProperty vector1Property:
                    BuildVector1PropertyField(vector1Property);
                    break;
                case Vector2ShaderProperty vector2Property:
                    BuildVector2PropertyField(vector2Property);
                    break;
                case Vector3ShaderProperty vector3Property:
                    BuildVector3PropertyField(vector3Property);
                    break;
                case Vector4ShaderProperty vector4Property:
                    BuildVector4PropertyField(vector4Property);
                    break;
                case ColorShaderProperty colorProperty:
                    BuildColorPropertyField(colorProperty);
                    break;
                case TextureShaderProperty texture2DProperty:
                    BuildTexture2DPropertyField(texture2DProperty);
                    break;
                case Texture2DArrayShaderProperty texture2DArrayProperty:
                    BuildTexture2DArrayPropertyField(texture2DArrayProperty);
                    break;
                case Texture3DShaderProperty texture3DProperty:
                    BuildTexture3DPropertyField(texture3DProperty);
                    break;
                case CubemapShaderProperty cubemapProperty:
                    BuildCubemapPropertyField(cubemapProperty);
                    break;
                case BooleanShaderProperty booleanProperty:
                    BuildBooleanPropertyField(booleanProperty);
                    break;
                case Matrix2ShaderProperty matrix2Property:
                    BuildMatrix2PropertyField(matrix2Property);
                    break;
                case Matrix3ShaderProperty matrix3Property:
                    BuildMatrix3PropertyField(matrix3Property);
                    break;
                case Matrix4ShaderProperty matrix4Property:
                    BuildMatrix4PropertyField(matrix4Property);
                    break;
                case SamplerStateShaderProperty samplerStateProperty:
                    BuildSamplerStatePropertyField(samplerStateProperty);
                    break;
                case GradientShaderProperty gradientProperty:
                    BuildGradientPropertyField(gradientProperty);
                    break;
                default:
                    throw new ArgumentOutOfRangeException();
            }
            
            // Precision
            var precisionField = new EnumField((Enum)property.precision);
            precisionField.RegisterValueChangedCallback(evt =>
            {
                graph.owner.RegisterCompleteObjectUndo("Change Precision");
                if (property.precision == (Precision)evt.newValue)
                    return;
                
                property.precision = (Precision)evt.newValue;
                graph.ValidateGraph();
                precisionField.MarkDirtyRepaint();
                DirtyNodes();
            });
            AddRow("Precision", precisionField);
        }

        void BuildVector1PropertyField(Vector1ShaderProperty property)
        {
            switch (property.floatType)
            {
                case FloatType.Slider:
                    {
                        float min = Mathf.Min(property.value, property.rangeValues.x);
                        float max = Mathf.Max(property.value, property.rangeValues.y);
                        property.rangeValues = new Vector2(min, max);

                        var defaultField = new FloatField { value = property.value };
                        var minField = new FloatField { value = property.rangeValues.x };
                        var maxField = new FloatField { value = property.rangeValues.y };

                        defaultField.RegisterValueChangedCallback(evt =>
                        {
                            property.value = (float)evt.newValue;
                            this.MarkDirtyRepaint();
                        });
                        defaultField.Q("unity-text-input").RegisterCallback<FocusOutEvent>(evt =>
                        {
                            graph.owner.RegisterCompleteObjectUndo("Change Property Value");
                            float minValue = Mathf.Min(property.value, property.rangeValues.x);
                            float maxValue = Mathf.Max(property.value, property.rangeValues.y);
                            property.rangeValues = new Vector2(minValue, maxValue);
                            minField.value = minValue;
                            maxField.value = maxValue;
                            DirtyNodes();
                        });
                        minField.RegisterValueChangedCallback(evt =>
                        {
                            graph.owner.RegisterCompleteObjectUndo("Change Range Property Minimum");
                            property.rangeValues = new Vector2((float)evt.newValue, property.rangeValues.y);
                            DirtyNodes();
                        });
                        minField.Q("unity-text-input").RegisterCallback<FocusOutEvent>(evt =>
                        {
                            property.value = Mathf.Max(Mathf.Min(property.value, property.rangeValues.y), property.rangeValues.x);
                            defaultField.value = property.value;
                            DirtyNodes();
                        });
                        maxField.RegisterValueChangedCallback(evt =>
                        {
                            graph.owner.RegisterCompleteObjectUndo("Change Range Property Maximum");
                            property.rangeValues = new Vector2(property.rangeValues.x, (float)evt.newValue);
                            DirtyNodes();
                        });
                        maxField.Q("unity-text-input").RegisterCallback<FocusOutEvent>(evt =>
                        {
                            property.value = Mathf.Max(Mathf.Min(property.value, property.rangeValues.y), property.rangeValues.x);
                            defaultField.value = property.value;
                            DirtyNodes();
                        });
                        
                        AddRow("Default", defaultField);
                        AddRow("Min", minField);
                        AddRow("Max", maxField);
                    }
                    break;
                case FloatType.Integer:
                    {
                        property.value = (int)property.value;
                        var defaultField = new IntegerField { value = (int)property.value };
                        defaultField.RegisterValueChangedCallback(evt =>
                        {
                            graph.owner.RegisterCompleteObjectUndo("Change Property Value");
                            property.value = (int)evt.newValue;
                            DirtyNodes();
                        });
                        AddRow("Default", defaultField);
                    }
                    break;
                default:
                    {
                        var defaultField = new FloatField { value = property.value };
                        defaultField.RegisterValueChangedCallback(evt =>
                        {
                            graph.owner.RegisterCompleteObjectUndo("Change Property Value");
                            property.value = (float)evt.newValue;
                            DirtyNodes();
                        });
                        AddRow("Default", defaultField);
                    }
                    break;
            }

            if(!graph.isSubGraph)
            {
                var modeField = new EnumField(property.floatType);
                modeField.RegisterValueChangedCallback(evt =>
                {
                    graph.owner.RegisterCompleteObjectUndo("Change Vector1 Mode");
                    property.floatType = (FloatType)evt.newValue;
                    Rebuild();
                });
                AddRow("Mode", modeField);
            }
        }
        
<<<<<<< HEAD
        private void BuildVector2PropertyField(Vector2ShaderProperty property)
=======
        void BuildVector2PropertyField(Vector2ShaderProperty property)
>>>>>>> 47046808
        {
            var field = new Vector2Field { value = property.value };

            field.Q("unity-x-input").Q("unity-text-input").RegisterCallback<KeyDownEvent>(keyDownCallback);
            field.Q("unity-x-input").Q("unity-text-input").RegisterCallback<FocusOutEvent>(focusOutCallback);
            field.Q("unity-y-input").Q("unity-text-input").RegisterCallback<KeyDownEvent>(keyDownCallback);
            field.Q("unity-y-input").Q("unity-text-input").RegisterCallback<FocusOutEvent>(focusOutCallback);

            // Called after KeyDownEvent
            field.RegisterValueChangedCallback(evt =>
                {
                    // Only true when setting value via FieldMouseDragger
                    // Undo recorded once per dragger release              
                    if (undoGroup == -1)
                        graph.owner.RegisterCompleteObjectUndo("Change property value");
                    
                    property.value = evt.newValue;
                    DirtyNodes();
                });
            AddRow("Default", field);
        }

<<<<<<< HEAD
        private void BuildVector3PropertyField(Vector3ShaderProperty property)
=======
        void BuildVector3PropertyField(Vector3ShaderProperty property)
>>>>>>> 47046808
        {
            var field = new Vector3Field { value = property.value };

            field.Q("unity-x-input").Q("unity-text-input").RegisterCallback<KeyDownEvent>(keyDownCallback);
            field.Q("unity-x-input").Q("unity-text-input").RegisterCallback<FocusOutEvent>(focusOutCallback);
            field.Q("unity-y-input").Q("unity-text-input").RegisterCallback<KeyDownEvent>(keyDownCallback);
            field.Q("unity-y-input").Q("unity-text-input").RegisterCallback<FocusOutEvent>(focusOutCallback);
            field.Q("unity-z-input").Q("unity-text-input").RegisterCallback<KeyDownEvent>(keyDownCallback);
            field.Q("unity-z-input").Q("unity-text-input").RegisterCallback<FocusOutEvent>(focusOutCallback);

            // Called after KeyDownEvent
            field.RegisterValueChangedCallback(evt =>
                {
                    // Only true when setting value via FieldMouseDragger
                    // Undo recorded once per dragger release              
                    if (undoGroup == -1)
                        graph.owner.RegisterCompleteObjectUndo("Change property value");
                    
                    property.value = evt.newValue;
                    DirtyNodes();
                });
            AddRow("Default", field);
        }

<<<<<<< HEAD
        private void BuildVector4PropertyField(Vector4ShaderProperty property)
=======
        void BuildVector4PropertyField(Vector4ShaderProperty property)
>>>>>>> 47046808
        {
            var field = new Vector4Field { value = property.value };

            field.Q("unity-x-input").Q("unity-text-input").RegisterCallback<KeyDownEvent>(keyDownCallback);
            field.Q("unity-x-input").Q("unity-text-input").RegisterCallback<FocusOutEvent>(focusOutCallback);
            field.Q("unity-y-input").Q("unity-text-input").RegisterCallback<KeyDownEvent>(keyDownCallback);
            field.Q("unity-y-input").Q("unity-text-input").RegisterCallback<FocusOutEvent>(focusOutCallback);
            field.Q("unity-z-input").Q("unity-text-input").RegisterCallback<KeyDownEvent>(keyDownCallback);
            field.Q("unity-z-input").Q("unity-text-input").RegisterCallback<FocusOutEvent>(focusOutCallback);
            field.Q("unity-w-input").Q("unity-text-input").RegisterCallback<KeyDownEvent>(keyDownCallback);
            field.Q("unity-w-input").Q("unity-text-input").RegisterCallback<FocusOutEvent>(focusOutCallback);

            // Called after KeyDownEvent
            field.RegisterValueChangedCallback(evt =>
                {
                    // Only true when setting value via FieldMouseDragger
                    // Undo recorded once per dragger release              
                    if (undoGroup == -1)
                        graph.owner.RegisterCompleteObjectUndo("Change property value");
                    
                    property.value = evt.newValue;
                    DirtyNodes();
                });
            AddRow("Default", field);
        }

<<<<<<< HEAD
        private void BuildColorPropertyField(ColorShaderProperty property)
=======
        void BuildColorPropertyField(ColorShaderProperty property)
>>>>>>> 47046808
        {
            var colorField = new ColorField { value = property.value, showEyeDropper = false, hdr = property.colorMode == ColorMode.HDR };
            colorField.RegisterValueChangedCallback(evt =>
                {
                    graph.owner.RegisterCompleteObjectUndo("Change property value");
                    property.value = evt.newValue;
                    DirtyNodes();
                });
            AddRow("Default", colorField);

            if(!graph.isSubGraph)
            {
                var colorModeField = new EnumField((Enum)property.colorMode);
                colorModeField.RegisterValueChangedCallback(evt =>
                    {
                        graph.owner.RegisterCompleteObjectUndo("Change Color Mode");
                        if (property.colorMode == (ColorMode)evt.newValue)
                            return;
                        property.colorMode = (ColorMode)evt.newValue;
                        colorField.hdr = property.colorMode == ColorMode.HDR;
                        colorField.MarkDirtyRepaint();
                        DirtyNodes();
                    });
                AddRow("Mode", colorModeField);
            }
        }

<<<<<<< HEAD
        private void BuildTexture2DPropertyField(TextureShaderProperty property)
=======
        void BuildTexture2DPropertyField(TextureShaderProperty property)
>>>>>>> 47046808
        {
            var field = new ObjectField { value = property.value.texture, objectType = typeof(Texture) };
            field.RegisterValueChangedCallback(evt =>
                {
                    graph.owner.RegisterCompleteObjectUndo("Change property value");
                    property.value.texture = (Texture)evt.newValue;
                    DirtyNodes();
                });
            AddRow("Default", field);

            if(!graph.isSubGraph)
            {
                var defaultModeField = new EnumField((Enum)property.defaultType);
                defaultModeField.RegisterValueChangedCallback(evt =>
                    {
                        graph.owner.RegisterCompleteObjectUndo("Change Texture Mode");
                        if (property.defaultType == (TextureShaderProperty.DefaultType)evt.newValue)
                            return;
                        property.defaultType = (TextureShaderProperty.DefaultType)evt.newValue;
                        DirtyNodes(ModificationScope.Graph);
                    });
                
                void ToggleDefaultModeFieldEnabled()
                {
                    defaultModeField.SetEnabled(!defaultModeField.enabledSelf);
                }
                onExposedToggle += ToggleDefaultModeFieldEnabled;
                AddRow("Mode", defaultModeField);
            }
        }

<<<<<<< HEAD
        private void BuildTexture2DArrayPropertyField(Texture2DArrayShaderProperty property)
=======
        void BuildTexture2DArrayPropertyField(Texture2DArrayShaderProperty property)
>>>>>>> 47046808
        {
            var field = new ObjectField { value = property.value.textureArray, objectType = typeof(Texture2DArray) };
            field.RegisterValueChangedCallback(evt =>
                {
                    graph.owner.RegisterCompleteObjectUndo("Change property value");
                    property.value.textureArray = (Texture2DArray)evt.newValue;
                    DirtyNodes();
                });
            AddRow("Default", field);
        }

<<<<<<< HEAD
        private void BuildTexture3DPropertyField(Texture3DShaderProperty property)
=======
        void BuildTexture3DPropertyField(Texture3DShaderProperty property)
>>>>>>> 47046808
        {
            var field = new ObjectField { value = property.value.texture, objectType = typeof(Texture3D) };
            field.RegisterValueChangedCallback(evt =>
                {
                    graph.owner.RegisterCompleteObjectUndo("Change property value");
                    property.value.texture = (Texture3D)evt.newValue;
                    DirtyNodes();
                });
            AddRow("Default", field);
        }

<<<<<<< HEAD
        private void BuildCubemapPropertyField(CubemapShaderProperty property)
=======
        void BuildCubemapPropertyField(CubemapShaderProperty property)
>>>>>>> 47046808
        {
            var field = new ObjectField { value = property.value.cubemap, objectType = typeof(Cubemap) };
            field.RegisterValueChangedCallback(evt =>
                {
                    graph.owner.RegisterCompleteObjectUndo("Change property value");
                    property.value.cubemap = (Cubemap)evt.newValue;
                    DirtyNodes();
                });
            AddRow("Default", field);
        }

<<<<<<< HEAD
        private void BuildBooleanPropertyField(BooleanShaderProperty property)
=======
        void BuildBooleanPropertyField(BooleanShaderProperty property)
>>>>>>> 47046808
        {
            var field = new Toggle() { value = property.value };
            field.OnToggleChanged(evt =>
                {
                    graph.owner.RegisterCompleteObjectUndo("Change property value");
                    property.value = evt.newValue;
                    DirtyNodes();
                });
            AddRow("Default", field);
        }

<<<<<<< HEAD
        private void BuildMatrix2PropertyField(Matrix2ShaderProperty property)
=======
        void BuildMatrix2PropertyField(Matrix2ShaderProperty property)
>>>>>>> 47046808
        {
            var row0Field = new Vector2Field { value = property.value.GetRow(0) };
            row0Field.RegisterValueChangedCallback(evt =>
                {
                    graph.owner.RegisterCompleteObjectUndo("Change Property Value");
                    Vector2 row1 = property.value.GetRow(1);
                    property.value = new Matrix4x4()
                    {
                        m00 = evt.newValue.x,
                        m01 = evt.newValue.y,
                        m02 = 0,
                        m03 = 0,
                        m10 = row1.x,
                        m11 = row1.y,
                        m12 = 0,
                        m13 = 0,
                        m20 = 0,
                        m21 = 0,
                        m22 = 0,
                        m23 = 0,
                        m30 = 0,
                        m31 = 0,
                        m32 = 0,
                        m33 = 0,
                    };
                    DirtyNodes();
                });
            AddRow("Default", row0Field);

            var row1Field = new Vector2Field { value = property.value.GetRow(1) };
            row1Field.RegisterValueChangedCallback(evt =>
                {
                    graph.owner.RegisterCompleteObjectUndo("Change Property Value");
                    Vector2 row0 = property.value.GetRow(0);
                    property.value = new Matrix4x4()
                    {
                        m00 = row0.x,
                        m01 = row0.y,
                        m02 = 0,
                        m03 = 0,
                        m10 = evt.newValue.x,
                        m11 = evt.newValue.y,
                        m12 = 0,
                        m13 = 0,
                        m20 = 0,
                        m21 = 0,
                        m22 = 0,
                        m23 = 0,
                        m30 = 0,
                        m31 = 0,
                        m32 = 0,
                        m33 = 0,
                    };
                    DirtyNodes();
                });
            AddRow("", row1Field);
        }

<<<<<<< HEAD
        private void BuildMatrix3PropertyField(Matrix3ShaderProperty property)
=======
        void BuildMatrix3PropertyField(Matrix3ShaderProperty property)
>>>>>>> 47046808
        {
            var row0Field = new Vector3Field { value = property.value.GetRow(0) };
                row0Field.RegisterValueChangedCallback(evt =>
                    {
                        graph.owner.RegisterCompleteObjectUndo("Change Property Value");
                        Vector3 row1 = property.value.GetRow(1);
                        Vector3 row2 = property.value.GetRow(2);
                        property.value = new Matrix4x4()
                        {
                            m00 = evt.newValue.x,
                            m01 = evt.newValue.y,
                            m02 = evt.newValue.z,
                            m03 = 0,
                            m10 = row1.x,
                            m11 = row1.y,
                            m12 = row1.z,
                            m13 = 0,
                            m20 = row2.x,
                            m21 = row2.y,
                            m22 = row2.z,
                            m23 = 0,
                            m30 = 0,
                            m31 = 0,
                            m32 = 0,
                            m33 = 0,
                        };
                        DirtyNodes();
                    });
                AddRow("Default", row0Field);

                var row1Field = new Vector3Field { value = property.value.GetRow(1) };
                row1Field.RegisterValueChangedCallback(evt =>
                    {
                        graph.owner.RegisterCompleteObjectUndo("Change Property Value");
                        Vector3 row0 = property.value.GetRow(0);
                        Vector3 row2 = property.value.GetRow(2);
                        property.value = new Matrix4x4()
                        {
                            m00 = row0.x,
                            m01 = row0.y,
                            m02 = row0.z,
                            m03 = 0,
                            m10 = evt.newValue.x,
                            m11 = evt.newValue.y,
                            m12 = evt.newValue.z,
                            m13 = 0,
                            m20 = row2.x,
                            m21 = row2.y,
                            m22 = row2.z,
                            m23 = 0,
                            m30 = 0,
                            m31 = 0,
                            m32 = 0,
                            m33 = 0,
                        };
                        DirtyNodes();
                    });
                
                AddRow("", row1Field);
                var row2Field = new Vector3Field { value = property.value.GetRow(2) };
                row2Field.RegisterValueChangedCallback(evt =>
                    {
                        graph.owner.RegisterCompleteObjectUndo("Change Property Value");
                        Vector3 row0 = property.value.GetRow(0);
                        Vector3 row1 = property.value.GetRow(1);
                        property.value = new Matrix4x4()
                        {
                            m00 = row0.x,
                            m01 = row0.y,
                            m02 = row0.z,
                            m03 = 0,
                            m10 = row1.x,
                            m11 = row1.y,
                            m12 = row1.z,
                            m13 = 0,
                            m20 = evt.newValue.x,
                            m21 = evt.newValue.y,
                            m22 = evt.newValue.z,
                            m23 = 0,
                            m30 = 0,
                            m31 = 0,
                            m32 = 0,
                            m33 = 0,
                        };
                        DirtyNodes();
                    });
                AddRow("", row2Field);
        }

<<<<<<< HEAD
        private void BuildMatrix4PropertyField(Matrix4ShaderProperty property)
=======
        void BuildMatrix4PropertyField(Matrix4ShaderProperty property)
>>>>>>> 47046808
        {
            var row0Field = new Vector4Field { value = property.value.GetRow(0) };
            row0Field.RegisterValueChangedCallback(evt =>
                {
                    graph.owner.RegisterCompleteObjectUndo("Change Property Value");
                    Vector4 row1 = property.value.GetRow(1);
                    Vector4 row2 = property.value.GetRow(2);
                    Vector4 row3 = property.value.GetRow(3);
                    property.value = new Matrix4x4()
                    {
                        m00 = evt.newValue.x,
                        m01 = evt.newValue.y,
                        m02 = evt.newValue.z,
                        m03 = evt.newValue.w,
                        m10 = row1.x,
                        m11 = row1.y,
                        m12 = row1.z,
                        m13 = row1.w,
                        m20 = row2.x,
                        m21 = row2.y,
                        m22 = row2.z,
                        m23 = row2.w,
                        m30 = row3.x,
                        m31 = row3.y,
                        m32 = row3.z,
                        m33 = row3.w,
                    };
                    DirtyNodes();
                });
            AddRow("Default", row0Field);

            var row1Field = new Vector4Field { value = property.value.GetRow(1) };
            row1Field.RegisterValueChangedCallback(evt =>
                {
                    graph.owner.RegisterCompleteObjectUndo("Change Property Value");
                    Vector4 row0 = property.value.GetRow(0);
                    Vector4 row2 = property.value.GetRow(2);
                    Vector4 row3 = property.value.GetRow(3);
                    property.value = new Matrix4x4()
                    {
                        m00 = row0.x,
                        m01 = row0.y,
                        m02 = row0.z,
                        m03 = row0.w,
                        m10 = evt.newValue.x,
                        m11 = evt.newValue.y,
                        m12 = evt.newValue.z,
                        m13 = evt.newValue.w,
                        m20 = row2.x,
                        m21 = row2.y,
                        m22 = row2.z,
                        m23 = row2.w,
                        m30 = row3.x,
                        m31 = row3.y,
                        m32 = row3.z,
                        m33 = row3.w,
                    };
                    DirtyNodes();
                });
            AddRow("", row1Field);

            var row2Field = new Vector4Field { value = property.value.GetRow(2) };
            row2Field.RegisterValueChangedCallback(evt =>
                {
                    graph.owner.RegisterCompleteObjectUndo("Change Property Value");
                    Vector4 row0 = property.value.GetRow(0);
                    Vector4 row1 = property.value.GetRow(1);
                    Vector4 row3 = property.value.GetRow(3);
                    property.value = new Matrix4x4()
                    {
                        m00 = row0.x,
                        m01 = row0.y,
                        m02 = row0.z,
                        m03 = row0.w,
                        m10 = row1.x,
                        m11 = row1.y,
                        m12 = row1.z,
                        m13 = row1.w,
                        m20 = evt.newValue.x,
                        m21 = evt.newValue.y,
                        m22 = evt.newValue.z,
                        m23 = evt.newValue.w,
                        m30 = row3.x,
                        m31 = row3.y,
                        m32 = row3.z,
                        m33 = row3.w,
                    };
                    DirtyNodes();
                });
            AddRow("", row2Field);

            var row3Field = new Vector4Field { value = property.value.GetRow(3) };
            row3Field.RegisterValueChangedCallback(evt =>
                {
                    graph.owner.RegisterCompleteObjectUndo("Change Property Value");
                    Vector4 row0 = property.value.GetRow(0);
                    Vector4 row1 = property.value.GetRow(1);
                    Vector4 row2 = property.value.GetRow(2);
                    property.value = new Matrix4x4()
                    {
                        m00 = row0.x,
                        m01 = row0.y,
                        m02 = row0.z,
                        m03 = row0.w,
                        m10 = row1.x,
                        m11 = row1.y,
                        m12 = row1.z,
                        m13 = row1.w,
                        m20 = row2.x,
                        m21 = row2.y,
                        m22 = row2.z,
                        m23 = row2.w,
                        m30 = evt.newValue.x,
                        m31 = evt.newValue.y,
                        m32 = evt.newValue.z,
                        m33 = evt.newValue.w,
                    };
                    DirtyNodes();
                });
            AddRow("", row3Field);
        }

<<<<<<< HEAD
        private void BuildSamplerStatePropertyField(SamplerStateShaderProperty property)
=======
        void BuildSamplerStatePropertyField(SamplerStateShaderProperty property)
>>>>>>> 47046808
        {
            var filterField = new EnumField(property.value.filter);
            filterField.RegisterValueChangedCallback(evt =>
                {
                    graph.owner.RegisterCompleteObjectUndo("Change Property Value");
                    property.value.filter = (TextureSamplerState.FilterMode)evt.newValue;
                    DirtyNodes(ModificationScope.Graph);
                });
            AddRow("Filter", filterField);

            var wrapField = new EnumField(property.value.wrap);
            wrapField.RegisterValueChangedCallback(evt =>
                {
                    graph.owner.RegisterCompleteObjectUndo("Change Property Value");
                    property.value.wrap = (TextureSamplerState.WrapMode)evt.newValue;
                    DirtyNodes(ModificationScope.Graph);
                });
            AddRow("Wrap", wrapField);
        }

<<<<<<< HEAD
        private void BuildGradientPropertyField(GradientShaderProperty property)
=======
        void BuildGradientPropertyField(GradientShaderProperty property)
>>>>>>> 47046808
        {
            var field = new GradientField { value = property.value };
            field.RegisterValueChangedCallback(evt =>
                {
                    graph.owner.RegisterCompleteObjectUndo("Change Property Value");
                    property.value = evt.newValue;
                    DirtyNodes();
                });
            AddRow("Default", field);
        }

        public override void DirtyNodes(ModificationScope modificationScope = ModificationScope.Node)
        {
            foreach (var node in graph.GetNodes<PropertyNode>())
                node.Dirty(modificationScope);
        }
    }
}<|MERGE_RESOLUTION|>--- conflicted
+++ resolved
@@ -190,11 +190,7 @@
             }
         }
         
-<<<<<<< HEAD
-        private void BuildVector2PropertyField(Vector2ShaderProperty property)
-=======
         void BuildVector2PropertyField(Vector2ShaderProperty property)
->>>>>>> 47046808
         {
             var field = new Vector2Field { value = property.value };
 
@@ -217,11 +213,7 @@
             AddRow("Default", field);
         }
 
-<<<<<<< HEAD
-        private void BuildVector3PropertyField(Vector3ShaderProperty property)
-=======
         void BuildVector3PropertyField(Vector3ShaderProperty property)
->>>>>>> 47046808
         {
             var field = new Vector3Field { value = property.value };
 
@@ -246,11 +238,7 @@
             AddRow("Default", field);
         }
 
-<<<<<<< HEAD
-        private void BuildVector4PropertyField(Vector4ShaderProperty property)
-=======
         void BuildVector4PropertyField(Vector4ShaderProperty property)
->>>>>>> 47046808
         {
             var field = new Vector4Field { value = property.value };
 
@@ -277,11 +265,7 @@
             AddRow("Default", field);
         }
 
-<<<<<<< HEAD
-        private void BuildColorPropertyField(ColorShaderProperty property)
-=======
         void BuildColorPropertyField(ColorShaderProperty property)
->>>>>>> 47046808
         {
             var colorField = new ColorField { value = property.value, showEyeDropper = false, hdr = property.colorMode == ColorMode.HDR };
             colorField.RegisterValueChangedCallback(evt =>
@@ -309,11 +293,7 @@
             }
         }
 
-<<<<<<< HEAD
-        private void BuildTexture2DPropertyField(TextureShaderProperty property)
-=======
         void BuildTexture2DPropertyField(TextureShaderProperty property)
->>>>>>> 47046808
         {
             var field = new ObjectField { value = property.value.texture, objectType = typeof(Texture) };
             field.RegisterValueChangedCallback(evt =>
@@ -345,11 +325,7 @@
             }
         }
 
-<<<<<<< HEAD
-        private void BuildTexture2DArrayPropertyField(Texture2DArrayShaderProperty property)
-=======
         void BuildTexture2DArrayPropertyField(Texture2DArrayShaderProperty property)
->>>>>>> 47046808
         {
             var field = new ObjectField { value = property.value.textureArray, objectType = typeof(Texture2DArray) };
             field.RegisterValueChangedCallback(evt =>
@@ -361,11 +337,7 @@
             AddRow("Default", field);
         }
 
-<<<<<<< HEAD
-        private void BuildTexture3DPropertyField(Texture3DShaderProperty property)
-=======
         void BuildTexture3DPropertyField(Texture3DShaderProperty property)
->>>>>>> 47046808
         {
             var field = new ObjectField { value = property.value.texture, objectType = typeof(Texture3D) };
             field.RegisterValueChangedCallback(evt =>
@@ -377,11 +349,7 @@
             AddRow("Default", field);
         }
 
-<<<<<<< HEAD
-        private void BuildCubemapPropertyField(CubemapShaderProperty property)
-=======
         void BuildCubemapPropertyField(CubemapShaderProperty property)
->>>>>>> 47046808
         {
             var field = new ObjectField { value = property.value.cubemap, objectType = typeof(Cubemap) };
             field.RegisterValueChangedCallback(evt =>
@@ -393,11 +361,7 @@
             AddRow("Default", field);
         }
 
-<<<<<<< HEAD
-        private void BuildBooleanPropertyField(BooleanShaderProperty property)
-=======
         void BuildBooleanPropertyField(BooleanShaderProperty property)
->>>>>>> 47046808
         {
             var field = new Toggle() { value = property.value };
             field.OnToggleChanged(evt =>
@@ -409,11 +373,7 @@
             AddRow("Default", field);
         }
 
-<<<<<<< HEAD
-        private void BuildMatrix2PropertyField(Matrix2ShaderProperty property)
-=======
         void BuildMatrix2PropertyField(Matrix2ShaderProperty property)
->>>>>>> 47046808
         {
             var row0Field = new Vector2Field { value = property.value.GetRow(0) };
             row0Field.RegisterValueChangedCallback(evt =>
@@ -472,11 +432,7 @@
             AddRow("", row1Field);
         }
 
-<<<<<<< HEAD
-        private void BuildMatrix3PropertyField(Matrix3ShaderProperty property)
-=======
         void BuildMatrix3PropertyField(Matrix3ShaderProperty property)
->>>>>>> 47046808
         {
             var row0Field = new Vector3Field { value = property.value.GetRow(0) };
                 row0Field.RegisterValueChangedCallback(evt =>
@@ -566,11 +522,7 @@
                 AddRow("", row2Field);
         }
 
-<<<<<<< HEAD
-        private void BuildMatrix4PropertyField(Matrix4ShaderProperty property)
-=======
         void BuildMatrix4PropertyField(Matrix4ShaderProperty property)
->>>>>>> 47046808
         {
             var row0Field = new Vector4Field { value = property.value.GetRow(0) };
             row0Field.RegisterValueChangedCallback(evt =>
@@ -693,17 +645,15 @@
             AddRow("", row3Field);
         }
 
-<<<<<<< HEAD
-        private void BuildSamplerStatePropertyField(SamplerStateShaderProperty property)
-=======
         void BuildSamplerStatePropertyField(SamplerStateShaderProperty property)
->>>>>>> 47046808
         {
             var filterField = new EnumField(property.value.filter);
             filterField.RegisterValueChangedCallback(evt =>
                 {
                     graph.owner.RegisterCompleteObjectUndo("Change Property Value");
-                    property.value.filter = (TextureSamplerState.FilterMode)evt.newValue;
+                    TextureSamplerState state = property.value;
+                    state.filter = (TextureSamplerState.FilterMode)evt.newValue;
+                    property.value = state;
                     DirtyNodes(ModificationScope.Graph);
                 });
             AddRow("Filter", filterField);
@@ -712,17 +662,15 @@
             wrapField.RegisterValueChangedCallback(evt =>
                 {
                     graph.owner.RegisterCompleteObjectUndo("Change Property Value");
-                    property.value.wrap = (TextureSamplerState.WrapMode)evt.newValue;
+                    TextureSamplerState state = property.value;
+                    state.wrap = (TextureSamplerState.WrapMode)evt.newValue;
+                    property.value = state;
                     DirtyNodes(ModificationScope.Graph);
                 });
             AddRow("Wrap", wrapField);
         }
 
-<<<<<<< HEAD
-        private void BuildGradientPropertyField(GradientShaderProperty property)
-=======
         void BuildGradientPropertyField(GradientShaderProperty property)
->>>>>>> 47046808
         {
             var field = new GradientField { value = property.value };
             field.RegisterValueChangedCallback(evt =>
