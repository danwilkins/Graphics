--- conflicted
+++ resolved
@@ -345,13 +345,9 @@
             }
 
             graph.owner.RegisterCompleteObjectUndo(operationName);
-<<<<<<< HEAD
-            graph.RemoveElements(selection.OfType<MaterialNodeView>().Where(v => !(v.node is SubGraphOutputNode)).Select(x => (INode)x.node), selection.OfType<Edge>().Select(x => x.userData).OfType<ShaderEdge>());
-=======
             graph.RemoveElements(selection.OfType<MaterialNodeView>().Where(v => !(v.node is SubGraphOutputNode)).Select(x => (INode)x.node),
-                selection.OfType<Edge>().Select(x => x.userData).OfType<IEdge>(),
+                selection.OfType<Edge>().Select(x => x.userData).OfType<ShaderEdge>(),
                 selection.OfType<ShaderGroup>().Select(x => x.userData));
->>>>>>> 0cd33220
 
             foreach (var selectable in selection)
             {
