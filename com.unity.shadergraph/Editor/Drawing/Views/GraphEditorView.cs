--- conflicted
+++ resolved
@@ -309,7 +309,24 @@
             Add(content);
         }
 
-<<<<<<< HEAD
+        Action<Group, string> m_GraphViewGroupTitleChanged;
+        Action<Group, IEnumerable<GraphElement>> m_GraphViewElementsAddedToGroup;
+        Action<Group, IEnumerable<GraphElement>> m_GraphViewElementsRemovedFromGroup;
+
+        void RegisterGraphViewCallbacks()
+        {
+            m_GraphView.groupTitleChanged = m_GraphViewGroupTitleChanged;
+            m_GraphView.elementsAddedToGroup = m_GraphViewElementsAddedToGroup;
+            m_GraphView.elementsRemovedFromGroup = m_GraphViewElementsRemovedFromGroup;
+        }
+
+        void UnregisterGraphViewCallbacks()
+        {
+            m_GraphView.groupTitleChanged = null;
+            m_GraphView.elementsAddedToGroup = null;
+            m_GraphView.elementsRemovedFromGroup = null;
+        }
+
         void VisualizeActiveMasterNode()
         {
             var nodeList = m_GraphView.Query<MaterialNodeView>().ToList();
@@ -331,24 +348,6 @@
                     masterScope.AddElement(nodeView);
                 }
             }
-=======
-        Action<Group, string> m_GraphViewGroupTitleChanged;
-        Action<Group, IEnumerable<GraphElement>> m_GraphViewElementsAddedToGroup;
-        Action<Group, IEnumerable<GraphElement>> m_GraphViewElementsRemovedFromGroup;
-
-        void RegisterGraphViewCallbacks()
-        {
-            m_GraphView.groupTitleChanged = m_GraphViewGroupTitleChanged;
-            m_GraphView.elementsAddedToGroup = m_GraphViewElementsAddedToGroup;
-            m_GraphView.elementsRemovedFromGroup = m_GraphViewElementsRemovedFromGroup;
-        }
-
-        void UnregisterGraphViewCallbacks()
-        {
-            m_GraphView.groupTitleChanged = null;
-            m_GraphView.elementsAddedToGroup = null;
-            m_GraphView.elementsRemovedFromGroup = null;
->>>>>>> f3990b04
         }
 
         void CreateMasterPreview()
@@ -581,13 +580,9 @@
 
         public void HandleGraphChanges()
         {
-<<<<<<< HEAD
+            UnregisterGraphViewCallbacks();
+
             if (previewManager != null && previewManager.HandleGraphChanges())
-=======
-            UnregisterGraphViewCallbacks();
-
-            if(previewManager.HandleGraphChanges())
->>>>>>> f3990b04
             {
                 var nodeList = m_GraphView.Query<MaterialNodeView>().ToList();
 
@@ -766,11 +761,8 @@
 
             UpdateBadges();
 
-<<<<<<< HEAD
+            RegisterGraphViewCallbacks();
             //VisualizeActiveMasterNode();
-=======
-            RegisterGraphViewCallbacks();
->>>>>>> f3990b04
         }
 
         void UpdateBadges()
