--- conflicted
+++ resolved
@@ -50,12 +50,8 @@
 
             graphData.owner.RegisterCompleteObjectUndo("Add Shader Input");
             graphData.AddGraphInput(shaderInputReference);
-<<<<<<< HEAD
 
             // If no categoryToAddItemToGuid is provided, add the input to the default category
-=======
-            // If no categoryToAddItemToGuid is provided, add the input to a new un-named category at the end of the blackboard
->>>>>>> ab5f36ee
             if (categoryToAddItemToGuid == String.Empty)
             {
                 var defaultCategory = graphData.categories.FirstOrDefault();
