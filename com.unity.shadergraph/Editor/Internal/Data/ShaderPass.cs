--- conflicted
+++ resolved
@@ -12,30 +12,16 @@
         public string varyingsInclude;
         public bool useInPreview;
 
-<<<<<<< HEAD
-        // Setup
-        public IEnumerable<string> pragmas;
-        public IEnumerable<string> includes;
-        public IEnumerable<string> defines;
-        public IEnumerable<KeywordDescriptor> keywords;
-        public IEnumerable<StructDescriptor> structs;
-        public IEnumerable<string> defaultDotsInstancingOptions;
-
-=======
->>>>>>> 39a8cb9f
         // Port mask
         public int[] vertexPorts;
         public int[] pixelPorts;
 
         // Required fields
-        public string[] requiredFields;
-
-<<<<<<< HEAD
         public List<IField> requiredFields;
 
-        // Render State
-        public RenderStateOverride[] renderStateOverrides;
-=======
+        //struct definitions
+        public IEnumerable<StructDescriptor> structs;
+
         // Conditional State
         public ConditionalRenderState[] renderStates;
         public ConditionalPragma[] pragmas;
@@ -43,7 +29,6 @@
         public ConditionalKeyword[] keywords;
         public ConditionalInclude[] includes;
         public IEnumerable<string> defaultDotsInstancingOptions;
->>>>>>> 39a8cb9f
 
         // Custom Template
         public string passTemplatePath;
