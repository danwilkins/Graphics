using System;
using System.Collections.Generic;
using System.Linq;
using UnityEditor.ShaderGraph.Internal;
using UnityEngine;
using TextureDimension = UnityEngine.Rendering.TextureDimension;

namespace UnityEditor.ShaderGraph
{
    class PropertyCollector
    {
        public struct TextureInfo
        {
            public string name;
            public int textureId;
            public TextureDimension dimension;
            public bool modifiable;
        }

        bool m_ReadOnly;
        List<HLSLProperty> m_HLSLProperties = null;

        // reference name ==> property index in list
        Dictionary<string, int> m_ReferenceNames = new Dictionary<string, int>();

        // list of properties (kept in a list to maintain deterministic declaration order)
        List<AbstractShaderProperty> m_Properties = new List<AbstractShaderProperty>();

        public int propertyCount => m_Properties.Count;
        public IEnumerable<AbstractShaderProperty> properties => m_Properties;
        public AbstractShaderProperty GetProperty(int index) { return m_Properties[index]; }

        public void Sort()
        {
            if (m_ReadOnly)
            {
                Debug.LogError("Cannot sort the properties when the PropertyCollector is already marked ReadOnly");
                return;
            }

            m_Properties.Sort((a, b) => String.CompareOrdinal(a.referenceName, b.referenceName));

            // reference name indices are now messed up, rebuild them
            m_ReferenceNames.Clear();
            for (int i = 0; i < m_Properties.Count; i++)
                m_ReferenceNames.Add(m_Properties[i].referenceName, i);
        }

        public void SetReadOnly()
        {
            m_ReadOnly = true;
        }

        private static bool EquivalentHLSLProperties(AbstractShaderProperty a, AbstractShaderProperty b)
        {
            bool equivalent = true;
            var bHLSLProps = new List<HLSLProperty>();
            b.ForeachHLSLProperty(bh => bHLSLProps.Add(bh));
            a.ForeachHLSLProperty(ah =>
            {
                var i = bHLSLProps.FindIndex(bh => bh.name == ah.name);
                if (i < 0)
                    equivalent = false;
                else
                {
                    var bh = bHLSLProps[i];
                    if ((ah.name != bh.name) ||
                        (ah.type != bh.type) ||
                        (ah.precision != bh.precision) ||
                        (ah.declaration != bh.declaration) ||
                        ((ah.customDeclaration == null) != (bh.customDeclaration == null)))
                    {
                        equivalent = false;
                    }
                    else if (ah.customDeclaration != null)
                    {
                        var ssba = new ShaderStringBuilder();
                        var ssbb = new ShaderStringBuilder();
                        ah.customDeclaration(ssba);
                        bh.customDeclaration(ssbb);
                        if (ssba.ToCodeBlock() != ssbb.ToCodeBlock())
                            equivalent = false;
                    }
                    bHLSLProps.RemoveAt(i);
                }
            });
            return equivalent && (bHLSLProps.Count == 0);
        }

        public void AddShaderProperty(AbstractShaderProperty prop)
        {
            if (m_ReadOnly)
            {
                Debug.LogError("ERROR attempting to add property to readonly collection");
                return;
            }

            int propIndex = -1;
            if (m_ReferenceNames.TryGetValue(prop.referenceName, out propIndex))
            {
                // existing referenceName
                var existingProp = m_Properties[propIndex];
                if (existingProp != prop)
                {
                    // duplicate reference name, but different property instances
                    if (existingProp.GetType() != prop.GetType())
                    {
                        Debug.LogError("Two properties with the same reference name (" + prop.referenceName + ") using different types");
                    }
                    else
                    {
                        if (!EquivalentHLSLProperties(existingProp, prop))
                            Debug.LogError("Two properties with the same reference name (" + prop.referenceName + ") produce different HLSL properties");
                    }
                }
            }
            else
            {
                // new referenceName, new property
                propIndex = m_Properties.Count;
                m_Properties.Add(prop);
                m_ReferenceNames.Add(prop.referenceName, propIndex);
            }
        }

        private List<HLSLProperty> BuildHLSLPropertyList()
        {
            SetReadOnly();
            if (m_HLSLProperties == null)
            {
                m_HLSLProperties = new List<HLSLProperty>();
                foreach (var p in m_Properties)
                    p.ForeachHLSLProperty(h => m_HLSLProperties.Add(h));
            }
            return m_HLSLProperties;
        }

        public void GetPropertiesDeclaration(ShaderStringBuilder builder, GenerationMode mode, ConcretePrecision inheritedPrecision)
        {
            foreach (var prop in properties)
            {
                prop.ValidateConcretePrecision(inheritedPrecision);
            }

            // build a list of all HLSL properties
            var hlslProps = BuildHLSLPropertyList();

            if (mode == GenerationMode.Preview)
            {
                builder.AppendLine("CBUFFER_START(UnityPerMaterial)");

                // all non-gpu instanced properties (even non-batchable ones!)
                // this is because for preview we convert all properties to UnityPerMaterial properties
                // as we will be submitting the default preview values via the Material..  :)
                foreach (var h in hlslProps)
                {
                    if ((h.declaration == HLSLDeclaration.UnityPerMaterial) ||
                        (h.declaration == HLSLDeclaration.Global))
                    {
                        h.AppendTo(builder);
                    }
                }

                // gpu-instanced properties
                var gpuInstancedProps = hlslProps.Where(h => h.declaration == HLSLDeclaration.HybridPerInstance);
                if (gpuInstancedProps.Any())
                {
                    builder.AppendLine("#ifdef UNITY_HYBRID_V1_INSTANCING_ENABLED");
                    foreach (var h in gpuInstancedProps)
                    {
                        h.AppendTo(builder, name => name + "_dummy");
                    }
                    builder.AppendLine("#else // V2");
                    foreach (var h in gpuInstancedProps)
                    {
                        h.AppendTo(builder);
                    }
                    builder.AppendLine("#endif");
                }
                builder.AppendLine("CBUFFER_END");
                return;
            }

            // TODO: need to test this path with HYBRID_RENDERER_V2 ...

            builder.AppendLine("CBUFFER_START(UnityPerMaterial)");

            int instancedCount = 0;
            foreach (var h in hlslProps)
            {
                if (h.declaration == HLSLDeclaration.UnityPerMaterial)
                    h.AppendTo(builder);
                else if (h.declaration == HLSLDeclaration.HybridPerInstance)
                    instancedCount++;
            }

            if (instancedCount > 0)
            {
                builder.AppendLine("// Hybrid instanced properties");
                foreach (var h in hlslProps.Where(h => h.declaration == HLSLDeclaration.HybridPerInstance))
                    h.AppendTo(builder);
            }
            builder.AppendLine("CBUFFER_END");

            if (instancedCount > 0)
            {
                builder.AppendLine("#if defined(UNITY_DOTS_INSTANCING_ENABLED)");

                builder.AppendLine("// DOTS instancing definitions");
                builder.AppendLine("UNITY_DOTS_INSTANCING_START(MaterialPropertyMetadata)");
                foreach (var h in hlslProps.Where(h => h.declaration == HLSLDeclaration.HybridPerInstance))
                {
                    var n = h.name;
                    string type = h.GetValueTypeString();
                    builder.AppendLine($"    UNITY_DOTS_INSTANCED_PROP({type}, {n})");
                }
                builder.AppendLine("UNITY_DOTS_INSTANCING_END(MaterialPropertyMetadata)");

                builder.AppendLine("// DOTS instancing usage macros");
                foreach (var h in hlslProps.Where(h => h.declaration == HLSLDeclaration.HybridPerInstance))
                {
                    var n = h.name;
                    string type = h.GetValueTypeString();
                    builder.AppendLine($"#define {n} UNITY_ACCESS_DOTS_INSTANCED_PROP_WITH_DEFAULT({type}, {n})");
                }
                builder.AppendLine("#endif");
            }

            builder.AppendNewLine();
            builder.AppendLine("// Object and Global properties");
            foreach (var h in hlslProps)
                if (h.declaration == HLSLDeclaration.Global)
                    h.AppendTo(builder);
        }

        public bool HasDotsProperties()
        {
            var hlslProps = BuildHLSLPropertyList();
            bool hasDotsProperties = false;
            foreach (var h in hlslProps)
            {
                if (h.declaration == HLSLDeclaration.HybridPerInstance)
                    hasDotsProperties = true;
            }
            return hasDotsProperties;
        }

        public string GetDotsInstancingPropertiesDeclaration(GenerationMode mode)
        {
<<<<<<< HEAD
            // Hybrid V1 needs to declare a special macro to that is injected into
            // builtin instancing variables.
            // Hybrid V2 does not need it.
#if !ENABLE_HYBRID_RENDERER_V2
            var builder = new ShaderStringBuilder();
            var batchAll = (mode == GenerationMode.Preview);

            // build a list of all HLSL properties
            var hybridHLSLProps = BuildHLSLPropertyList().Where(h => h.declaration == HLSLDeclaration.HybridPerInstance);

            if (hybridHLSLProps.Any())
            {
                builder.AppendLine("#if defined(UNITY_HYBRID_V1_INSTANCING_ENABLED)");
                builder.AppendLine("#define HYBRID_V1_CUSTOM_ADDITIONAL_MATERIAL_VARS \\");

                int count = 0;
                foreach (var prop in hybridHLSLProps)
                {
                    // Combine multiple UNITY_DEFINE_INSTANCED_PROP lines with \ so the generated
                    // macro expands into multiple definitions if there are more than one.
                    if (count > 0)
                    {
                        builder.Append("\\");
                        builder.AppendNewLine();
                    }
                    builder.Append("UNITY_DEFINE_INSTANCED_PROP(");
                    builder.Append(prop.GetValueTypeString());
                    builder.Append(", ");
                    builder.Append(prop.name);
                    builder.Append("_Array)");
                    count++;
                }
                builder.AppendNewLine();

                foreach (var prop in hybridHLSLProps)
                {
                    string varName = $"{prop.name}_Array";
                    builder.AppendLine("#define {0} UNITY_ACCESS_INSTANCED_PROP(unity_Builtins0, {1})", prop.name, varName);
                }
            }
            builder.AppendLine("#endif");
            return builder.ToString();
#else
=======
>>>>>>> 2bf7af2e
            return "";
        }

        public List<TextureInfo> GetConfiguredTextures()
        {
            var result = new List<TextureInfo>();

            // TODO: this should be interface based instead of looking for hard coded types

            foreach (var prop in properties.OfType<Texture2DShaderProperty>())
            {
                if (prop.referenceName != null)
                {
                    var textureInfo = new TextureInfo
                    {
                        name = prop.referenceName,
                        textureId = prop.value.texture != null ? prop.value.texture.GetInstanceID() : 0,
                        dimension = TextureDimension.Tex2D,
                        modifiable = prop.modifiable
                    };
                    result.Add(textureInfo);
                }
            }

            foreach (var prop in properties.OfType<Texture2DArrayShaderProperty>())
            {
                if (prop.referenceName != null)
                {
                    var textureInfo = new TextureInfo
                    {
                        name = prop.referenceName,
                        textureId = prop.value.textureArray != null ? prop.value.textureArray.GetInstanceID() : 0,
                        dimension = TextureDimension.Tex2DArray,
                        modifiable = prop.modifiable
                    };
                    result.Add(textureInfo);
                }
            }

            foreach (var prop in properties.OfType<Texture3DShaderProperty>())
            {
                if (prop.referenceName != null)
                {
                    var textureInfo = new TextureInfo
                    {
                        name = prop.referenceName,
                        textureId = prop.value.texture != null ? prop.value.texture.GetInstanceID() : 0,
                        dimension = TextureDimension.Tex3D,
                        modifiable = prop.modifiable
                    };
                    result.Add(textureInfo);
                }
            }

            foreach (var prop in properties.OfType<CubemapShaderProperty>())
            {
                if (prop.referenceName != null)
                {
                    var textureInfo = new TextureInfo
                    {
                        name = prop.referenceName,
                        textureId = prop.value.cubemap != null ? prop.value.cubemap.GetInstanceID() : 0,
                        dimension = TextureDimension.Cube,
                        modifiable = prop.modifiable
                    };
                    result.Add(textureInfo);
                }
            }

            foreach (var prop in properties.OfType<VirtualTextureShaderProperty>().Where(p => p.referenceName != null))
            {
                prop.AddTextureInfo(result);
            }

            return result;
        }
    }
}<|MERGE_RESOLUTION|>--- conflicted
+++ resolved
@@ -247,52 +247,6 @@
 
         public string GetDotsInstancingPropertiesDeclaration(GenerationMode mode)
         {
-<<<<<<< HEAD
-            // Hybrid V1 needs to declare a special macro to that is injected into
-            // builtin instancing variables.
-            // Hybrid V2 does not need it.
-#if !ENABLE_HYBRID_RENDERER_V2
-            var builder = new ShaderStringBuilder();
-            var batchAll = (mode == GenerationMode.Preview);
-
-            // build a list of all HLSL properties
-            var hybridHLSLProps = BuildHLSLPropertyList().Where(h => h.declaration == HLSLDeclaration.HybridPerInstance);
-
-            if (hybridHLSLProps.Any())
-            {
-                builder.AppendLine("#if defined(UNITY_HYBRID_V1_INSTANCING_ENABLED)");
-                builder.AppendLine("#define HYBRID_V1_CUSTOM_ADDITIONAL_MATERIAL_VARS \\");
-
-                int count = 0;
-                foreach (var prop in hybridHLSLProps)
-                {
-                    // Combine multiple UNITY_DEFINE_INSTANCED_PROP lines with \ so the generated
-                    // macro expands into multiple definitions if there are more than one.
-                    if (count > 0)
-                    {
-                        builder.Append("\\");
-                        builder.AppendNewLine();
-                    }
-                    builder.Append("UNITY_DEFINE_INSTANCED_PROP(");
-                    builder.Append(prop.GetValueTypeString());
-                    builder.Append(", ");
-                    builder.Append(prop.name);
-                    builder.Append("_Array)");
-                    count++;
-                }
-                builder.AppendNewLine();
-
-                foreach (var prop in hybridHLSLProps)
-                {
-                    string varName = $"{prop.name}_Array";
-                    builder.AppendLine("#define {0} UNITY_ACCESS_INSTANCED_PROP(unity_Builtins0, {1})", prop.name, varName);
-                }
-            }
-            builder.AppendLine("#endif");
-            return builder.ToString();
-#else
-=======
->>>>>>> 2bf7af2e
             return "";
         }
 
