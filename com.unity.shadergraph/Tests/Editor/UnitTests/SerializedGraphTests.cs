--- conflicted
+++ resolved
@@ -295,50 +295,6 @@
         }
 
         [Test]
-<<<<<<< HEAD
-        public void TestCanUpdateSlotPriority()
-        {
-            var graph = new GraphData();
-            var node = new TestNode();
-            node.AddSlot(new TestSlot(0, "output", SlotType.Output, 0));
-            node.name = "Test Node";
-            graph.AddNode(node);
-
-            Assert.AreEqual(1, graph.GetNodes<AbstractMaterialNode>().Count());
-            var found = graph.GetNodes<AbstractMaterialNode>().FirstOrDefault();
-            Assert.AreEqual(0, found.GetInputSlots<MaterialSlot>().Count());
-            Assert.AreEqual(1, found.GetOutputSlots<MaterialSlot>().Count());
-            Assert.AreEqual(1, found.GetSlots<MaterialSlot>().Count());
-
-            var slot = found.GetOutputSlots<MaterialSlot>().FirstOrDefault();
-            Assert.AreEqual(0, slot.priority);
-            slot.priority = 2;
-            Assert.AreEqual(2, slot.priority);
-        }
-
-        [Test]
-        public void TestCanUpdateSlotPriorityByReaddingSlotToTestNode()
-        {
-            var graph = new GraphData();
-            var node = new TestNode();
-            node.AddSlot(new TestSlot(0, "output", SlotType.Output, 0));
-            node.AddSlot(new TestSlot(0, "output", SlotType.Output, 5));
-            node.name = "Test Node";
-            graph.AddNode(node);
-
-            Assert.AreEqual(1, graph.GetNodes<AbstractMaterialNode>().Count());
-            var found = graph.GetNodes<AbstractMaterialNode>().FirstOrDefault();
-            Assert.AreEqual(0, found.GetInputSlots<MaterialSlot>().Count());
-            Assert.AreEqual(1, found.GetOutputSlots<MaterialSlot>().Count());
-            Assert.AreEqual(1, found.GetSlots<MaterialSlot>().Count());
-
-            var slot = found.GetOutputSlots<MaterialSlot>().FirstOrDefault();
-            Assert.AreEqual(5, slot.priority);
-        }
-
-        [Test]
-=======
->>>>>>> 54cc796b
         public void TestCanUpdateSlotDisplayName()
         {
             var node = new TestNode();
